--- conflicted
+++ resolved
@@ -12,26 +12,17 @@
                 "properties": {
                     "name": {
                         "markdownDescription": "Configuration identifier. `Mac`, `Linux`, and `Win32` are special identifiers for configurations that will be auto-selected on those platforms, but the identifier can be anything.",
-<<<<<<< HEAD
-=======
-                        "descriptionHint": "Markdown text between `` should not be translated and the punctuation should not be altered.",
->>>>>>> f28b7893
+                        "descriptionHint": "Markdown text between `` should not be translated and the punctuation should not be altered.",
                         "type": "string"
                     },
                     "compilerPath": {
                         "markdownDescription": "Full path of the compiler being used, e.g. `/usr/bin/gcc`, to enable more accurate IntelliSense.",
-<<<<<<< HEAD
-=======
-                        "descriptionHint": "Markdown text between `` should not be translated and the punctuation should not be altered.",
->>>>>>> f28b7893
+                        "descriptionHint": "Markdown text between `` should not be translated and the punctuation should not be altered.",
                         "type": "string"
                     },
                     "compilerArgs": {
                         "markdownDescription": "Compiler arguments to modify the includes or defines used, e.g. `-nostdinc++`, `-m32`, etc.",
-<<<<<<< HEAD
-=======
-                        "descriptionHint": "Markdown text between `` should not be translated and the punctuation should not be altered.",
->>>>>>> f28b7893
+                        "descriptionHint": "Markdown text between `` should not be translated and the punctuation should not be altered.",
                         "type": "array",
                         "items": {
                             "type": "string"
@@ -73,18 +64,12 @@
                     },
                     "compileCommands": {
                         "markdownDescription": "Full path to `compile_commands.json` file for the workspace.",
-<<<<<<< HEAD
-=======
-                        "descriptionHint": "Markdown text between `` should not be translated and the punctuation should not be altered.",
->>>>>>> f28b7893
+                        "descriptionHint": "Markdown text between `` should not be translated and the punctuation should not be altered.",
                         "type": "string"
                     },
                     "includePath": {
                         "markdownDescription": "A list of paths for the IntelliSense engine to use while searching for included headers. Searching on these paths is not recursive. Specify `**` to indicate recursive search. For example, `${workspaceFolder}/**` will search through all subdirectories while `${workspaceFolder}` will not. Usually, this should not include system includes; instead, set `#C_Cpp.default.compilerPath#`.",
-<<<<<<< HEAD
-=======
-                        "descriptionHint": "Markdown text between `` should not be translated and the punctuation should not be altered.",
->>>>>>> f28b7893
+                        "descriptionHint": "Markdown text between `` should not be translated and the punctuation should not be altered.",
                         "type": "array",
                         "items": {
                             "type": "string"
@@ -99,31 +84,21 @@
                     },
                     "windowsSdkVersion": {
                         "markdownDescription": "Version of the Windows SDK include path to use on Windows, e.g. `10.0.17134.0`.",
-<<<<<<< HEAD
-=======
-                        "descriptionHint": "Markdown text between `` should not be translated and the punctuation should not be altered.",
->>>>>>> f28b7893
+                        "descriptionHint": "Markdown text between `` should not be translated and the punctuation should not be altered.",
                         "type": "string",
                         "pattern": "^\\d{2}\\.\\d{1}\\.\\d{5}\\.\\d{1}$|^8\\.1$"
                     },
                     "defines": {
                         "markdownDescription": "A list of preprocessor definitions for the IntelliSense engine to use while parsing files. Optionally, use `=` to set a value, e.g. `VERSION=1`.",
-<<<<<<< HEAD
-=======
-                        "descriptionHint": "Markdown text between `` should not be translated and the punctuation should not be altered.",
->>>>>>> f28b7893
+                        "descriptionHint": "Markdown text between `` should not be translated and the punctuation should not be altered.",
                         "type": "array",
                         "items": {
                             "type": "string"
                         }
                     },
                     "intelliSenseMode": {
-<<<<<<< HEAD
-                        "markdownDescription": "The IntelliSense mode to use that maps to a platform and architecture variant of MSVC, gcc, or Clang. If not set or if set to `${default}`, the extension will choose the default for that platform. Windows defaults to `windows-msvc-x64`, Linux defaults to `linux-gcc-x64`, and macOS defaults to `macos-clang-x64`. IntelliSense modes that only specify <compiler>-<architecture> variants (e.g. `gcc-x64`) are legacy modes and are converted automatically to the <platform>-<compiler>-<architecture> variants based on the host platform.",
-=======
                         "markdownDescription": "The IntelliSense mode to use that maps to a platform and architecture variant of MSVC, gcc, or Clang. If not set or if set to `${default}`, the extension will choose the default for that platform. Windows defaults to `windows-msvc-x64`, Linux defaults to `linux-gcc-x64`, and macOS defaults to `macos-clang-x64`. IntelliSense modes that only specify `<compiler>-<architecture>` variants (e.g. `gcc-x64`) are legacy modes and are converted automatically to the `<platform>-<compiler>-<architecture>` variants based on the host platform.",
                         "descriptionHint": "Uses of words 'platform', 'compiler', and 'architecture' are meant to be descriptive placeholders for literal values, so they should be translated, but without changing the surrounding `<>-<>` symbols. All other text inside `` should not be translated.",
->>>>>>> f28b7893
                         "type": "string",
                         "enum": [
                             "macos-clang-x86",
@@ -185,10 +160,7 @@
                         "properties": {
                             "limitSymbolsToIncludedHeaders": {
                                 "markdownDescription": "`true` to process only those files directly or indirectly included as headers, `false` to process all files under the specified include paths.",
-<<<<<<< HEAD
-=======
                                 "descriptionHint": "Markdown text between `` should not be translated and the punctuation should not be altered.",
->>>>>>> f28b7893
                                 "type": [
                                     "boolean",
                                     "string"
@@ -199,12 +171,8 @@
                                 "type": "string"
                             },
                             "path": {
-<<<<<<< HEAD
-                                "markdownDescription": "A list of paths to use for indexing and parsing of workspace symbols (for use by Go to Definition, Find All References, etc.). Searching on these paths is recursive by default. Specify `*` to indicate non-recursive search. For example, `${workspaceFolder}` will search through all subdirectories while `${workspaceFolder}/*` will not.",
-=======
                                 "markdownDescription": "A list of paths to use for indexing and parsing of workspace symbols (for use by 'Go to Definition', 'Find All References', etc.). Searching on these paths is recursive by default. Specify `*` to indicate non-recursive search. For example, `${workspaceFolder}` will search through all subdirectories while `${workspaceFolder}/*` will not.",
                                 "descriptionHint": "Markdown text between `` should not be translated and the punctuation should not be altered.",
->>>>>>> f28b7893
                                 "type": "array",
                                 "items": {
                                     "type": "string"
@@ -216,10 +184,7 @@
                     "customConfigurationVariables": {
                         "type": "object",
                         "markdownDescription": "Custom variables that can be queried through the command `${cpptools:activeConfigCustomVariable}` to use for the input variables in `launch.json` or `tasks.json`.",
-<<<<<<< HEAD
-=======
-                        "descriptionHint": "Markdown text between `` should not be translated and the punctuation should not be altered.",
->>>>>>> f28b7893
+                        "descriptionHint": "Markdown text between `` should not be translated and the punctuation should not be altered.",
                         "patternProperties": {
                             "(^.+$)": {
                                 "type": "string"
@@ -234,11 +199,7 @@
         "env": {
             "type": "object",
             "markdownDescription": "Custom variables that can be reused anywhere in this file using the `${variable}` or `${env:variable}` syntax.",
-<<<<<<< HEAD
-            "descriptionHint": "The word 'variable' within curly braces should also be translated. The \"env\" should not be translated, and the punctuation (\"${:}\") should be preserved.",
-=======
             "descriptionHint": "The word 'variable' within curly braces should be translated. The \"env\" should not be translated, and the punctuation (\"${:}\") should be preserved.",
->>>>>>> f28b7893
             "patternProperties": {
                 "(?!^workspaceFolder$)(?!^workspaceRoot$)(?!^workspaceFolderBasename$)(?!^execPath$)(?!^pathSeparator$)(?!^default$)(^.+$)": {
                     "oneOf": [
@@ -263,12 +224,8 @@
         "enableConfigurationSquiggles": {
             "type": "boolean",
             "default": true,
-<<<<<<< HEAD
-            "markdownDescription": "Controls whether the extension will report errors detected in `c_cpp_properties.json`."
-=======
             "markdownDescription": "Controls whether the extension will report errors detected in `c_cpp_properties.json`.",
             "descriptionHint": "Markdown text between `` should not be translated and the punctuation should not be altered."
->>>>>>> f28b7893
         }
     },
     "properties": {
