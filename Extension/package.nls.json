--- conflicted
+++ resolved
@@ -997,13 +997,10 @@
     "c_cpp.walkthrough.customize.debugging.altText": "Image that shows Add Debug Configuration in the drop-down",
     "c_cpp.codeActions.refactor.inline.macro.title": "Inline macro",
     "c_cpp.codeActions.refactor.inline.macro.description": "Replace the macro invocation with the expanded code.",
-<<<<<<< HEAD
     "c_cpp.codeActions.refactor.extract.function.title": "Extract to function",
-    "c_cpp.codeActions.refactor.extract.function.description": "Extract the selected code to a free or member function."
-=======
+    "c_cpp.codeActions.refactor.extract.function.description": "Extract the selected code to a free or member function.",
     "c_cpp.configuration.refactoring.includeHeader.markdownDescription": "Controls whether to include the header file of a refactored function/symbol to its corresponding source file when doing a refactoring action, such as create declaration/definition.",
     "c_cpp.configuration.refactoring.includeHeader.always.description": "Always include the header file if it is not included explicitly in its source file.",
     "c_cpp.configuration.refactoring.includeHeader.ifNeeded.description": "Only include the header file if it is not included explicitly in its source file or through implicit inclusion.",
     "c_cpp.configuration.refactoring.includeHeader.never.description": "Never include the header file."
->>>>>>> 68c7be9d
 }