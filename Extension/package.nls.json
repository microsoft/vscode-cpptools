{
    "c_cpp.subheaders.intelliSense.title": "IntelliSense",
    "c_cpp.subheaders.formatting.title": "Formatting",
    "c_cpp.subheaders.codeDocumentation.title": "Code Documentation",
    "c_cpp.subheaders.codeAnalysis.title": "Code Analysis",
    "c_cpp.subheaders.debugging.title": "Debugging",
    "c_cpp.subheaders.resourceManagement.title": "Resource Management",
    "c_cpp.subheaders.miscellaneous.title": "Miscellaneous",
    "c_cpp.capabilities.untrustedWorkspaces.description": "Multiple settings can cause processes local to the workspace to be executed, e.g. C_Cpp.clang_format_path, C_Cpp.codeAnalysis.clangTidy.path, C_Cpp.addNodeAddonIncludePaths, C_Cpp.default.compilerPath, C_Cpp.default.configurationProvider, and C_Cpp.default.compileCommands, and the equivalent properties in c_cpp_properties.json.",
    "c_cpp.command.configurationSelect.title": "Select a Configuration...",
    "c_cpp.command.configurationProviderSelect.title": "Change Configuration Provider...",
    "c_cpp.command.configurationEditJSON.title": "Edit Configurations (JSON)",
    "c_cpp.command.configurationEditUI.title": "Edit Configurations (UI)",
    "c_cpp.command.selectIntelliSenseConfiguration.title": "Select IntelliSense Configuration...",
    "c_cpp.command.installCompiler.title": "Install a C++ Compiler",
    "c_cpp.command.rescanCompilers.title": "Rescan for Compilers",
    "c_cpp.command.switchHeaderSource.title": "Switch Header/Source",
    "c_cpp.command.enableErrorSquiggles.title": "Enable Error Squiggles",
    "c_cpp.command.disableErrorSquiggles.title": "Disable Error Squiggles",
    "c_cpp.command.toggleIncludeFallback.title": "Toggle IntelliSense Engine Fallback on Include Errors",
    "c_cpp.command.toggleDimInactiveRegions.title": "Toggle Inactive Region Colorization",
    "c_cpp.command.resetDatabase.title": "Reset IntelliSense Database",
    "c_cpp.command.takeSurvey.title": "Take Survey",
    "c_cpp.command.restartIntelliSenseForFile.title": "Restart IntelliSense for Active File",
    "c_cpp.command.logDiagnostics.title": "Log Diagnostics",
    "c_cpp.command.referencesViewGroupByType.title": "Group by Reference Type",
    "c_cpp.command.referencesViewUngroupByType.title": "Ungroup by Reference Type",
    "c_cpp.command.rescanWorkspace.title": "Rescan Workspace",
    "c_cpp.command.vcpkgClipboardInstallSuggested.title": "Copy vcpkg install command to clipboard",
    "c_cpp.command.vcpkgOnlineHelpSuggested.title": "Visit the vcpkg help page",
    "c_cpp.command.generateEditorConfig.title": "Generate EditorConfig contents from VC Format settings",
    "c_cpp.command.GoToNextDirectiveInGroup.title": "Go to next preprocessor directive in conditional group",
    "c_cpp.command.GoToPrevDirectiveInGroup.title": "Go to previous preprocessor directive in conditional group",
    "c_cpp.command.CreateDeclarationOrDefinition.title": "Create Declaration / Definition",
    "c_cpp.command.ExtractToFreeFunction.title": "Extract to Free Function",
    "c_cpp.command.ExtractToMemberFunction.title": "Extract to Member Function",
    "c_cpp.command.RunCodeAnalysisOnActiveFile.title": "Run Code Analysis on Active File",
    "c_cpp.command.RunCodeAnalysisOnOpenFiles.title": "Run Code Analysis on Open Files",
    "c_cpp.command.RunCodeAnalysisOnAllFiles.title": "Run Code Analysis on All Files",
    "c_cpp.command.RemoveAllCodeAnalysisProblems.title": "Clear All Code Analysis Problems",
    "c_cpp.command.BuildAndDebugFile.title": "Debug C/C++ File",
    "c_cpp.command.BuildAndRunFile.title": "Run C/C++ File",
    "c_cpp.command.AddDebugConfiguration.title": "Add Debug Configuration",
    "c_cpp.command.GenerateDoxygenComment.title": "Generate Doxygen Comment",
    "c_cpp.command.addSshTarget.title": "Add SSH target",
    "c_cpp.command.removeSshTarget.title": "Remove SSH target",
    "c_cpp.command.setActiveSshTarget.title": "Set this SSH target as the active target",
    "c_cpp.command.selectActiveSshTarget.title": "Select an active SSH target",
    "c_cpp.command.selectSshTarget.title": "Select SSH target",
    "c_cpp.command.activeSshTarget.title": "Get the active SSH target",
    "c_cpp.command.refreshCppSshTargetsView.title": "Refresh",
    "c_cpp.command.sshTerminal.title": "Connect to this SSH target in a new terminal",
    "c_cpp.configuration.maxConcurrentThreads.markdownDescription": {
        "message": "The maximum number of concurrent threads to use for language service processing. The value is a hint and may not always be used. The default of `null` (empty) uses the number of logical processors available.",
        "comment": [
            "Markdown text between `` should not be translated or localized (they represent literal text) and the capitalization, spacing, and punctuation (including the ``) should not be altered."
        ]
    },
    "c_cpp.configuration.maxCachedProcesses.markdownDescription": {
        "message": "The maximum number of cached processes to use for language service processing. The default of `null` (empty) uses twice the number of logical processors available.",
        "comment": [
            "Markdown text between `` should not be translated or localized (they represent literal text) and the capitalization, spacing, and punctuation (including the ``) should not be altered."
        ]
    },
    "c_cpp.configuration.maxMemory.markdownDescription": {
        "message": "The maximum memory (in MB) available for language service processing. Fewer processes will be cached and run concurrently after this memory usage is exceeded. The default of `null` (empty) uses the system's free memory.",
        "comment": [
            "Markdown text between `` should not be translated or localized (they represent literal text) and the capitalization, spacing, and punctuation (including the ``) should not be altered."
        ]
    },
    "c_cpp.configuration.intelliSense.maxCachedProcesses.markdownDescription": {
        "message": "The maximum number of IntelliSense processes to keep running. The default of `null` (empty) uses value inherited from `#C_Cpp.maxCachedProcesses#`.",
        "comment": [
            "Markdown text between `` should not be translated or localized (they represent literal text) and the capitalization, spacing, and punctuation (including the ``) should not be altered."
        ]
    },
    "c_cpp.configuration.intelliSense.maxMemory.markdownDescription": {
        "message": "Older IntelliSense processes will shut down before new processes are created after this memory usage (in MB) is exceeded. The default of `null` (empty) uses the value inherited from `#C_Cpp.maxMemory#`.",
        "comment": [
            "Markdown text between `` should not be translated or localized (they represent literal text) and the capitalization, spacing, and punctuation (including the ``) should not be altered."
        ]
    },
    "c_cpp.configuration.references.maxConcurrentThreads.markdownDescription": {
        "message": "The maximum number of concurrent threads to use for 'Find All References' and 'Rename'. The default of `null` (empty) uses the value inherited from `#C_Cpp.maxConcurrentThreads#`.",
        "comment": [
            "Markdown text between `` should not be translated or localized (they represent literal text) and the capitalization, spacing, and punctuation (including the ``) should not be altered."
        ]
    },
    "c_cpp.configuration.references.maxCachedProcesses.markdownDescription": {
        "message": "The maximum number of processes to keep in memory for 'Find All References' and 'Rename'. The default of `0` disables this feature. The value of `null` (empty) uses the value inherited from `#C_Cpp.maxCachedProcesses#`.",
        "comment": [
            "Markdown text between `` should not be translated or localized (they represent literal text) and the capitalization, spacing, and punctuation (including the ``) should not be altered."
        ]
    },
    "c_cpp.configuration.references.maxMemory.markdownDescription": {
        "message": "Fewer 'Find All References' and 'Rename' processes will be cached and run concurrently after this memory usage (in MB) is exceeded. The default of `null` (empty) uses the value inherited from `#C_Cpp.maxMemory#`.",
        "comment": [
            "Markdown text between `` should not be translated or localized (they represent literal text) and the capitalization, spacing, and punctuation (including the ``) should not be altered."
        ]
    },
    "c_cpp.configuration.codeAnalysis.maxConcurrentThreads.markdownDescription": {
        "message": "The maximum number of concurrent threads to use for code analysis. The default of `null` (empty) uses half the value inherited from `#C_Cpp.maxConcurrentThreads#`.",
        "comment": [
            "Markdown text between `` should not be translated or localized (they represent literal text) and the capitalization, spacing, and punctuation (including the ``) should not be altered."
        ]
    },
    "c_cpp.configuration.codeAnalysis.maxMemory.markdownDescription": {
        "message": "Fewer code analysis processes will run concurrently after this memory usage (in MB) is exceeded. The default of `null` (empty) uses the value inherited from `#C_Cpp.maxMemory#`.",
        "comment": [
            "Markdown text between `` should not be translated or localized (they represent literal text) and the capitalization, spacing, and punctuation (including the ``) should not be altered."
        ]
    },
    "c_cpp.configuration.codeAnalysis.updateDelay.markdownDescription": {
        "message": "Controls the delay in milliseconds before code analysis starts processing after a save is triggered from an edit when `#files.autoSave#` is `afterDelay` and `#C_Cpp.codeAnalysis.runAutomatically#` is `true`.",
        "comment": [
            "Markdown text between `` should not be translated or localized (they represent literal text) and the capitalization, spacing, and punctuation (including the ``) should not be altered."
        ]
    },
    "c_cpp.configuration.codeAnalysis.exclude.markdownDescription": {
        "message": "Configure glob patterns for excluding folders and files for code analysis. Files not under the workspace folder are always excluded. Inherits values from `#files.exclude#` and `#C_Cpp.files.exclude#`. Read more about glob patterns [here](https://code.visualstudio.com/docs/editor/codebasics#_advanced-search-options).",
        "comment": [
            "Markdown text between `` should not be translated or localized (they represent literal text) and the capitalization, spacing, and punctuation (including the ``) should not be altered."
        ]
    },
    "c_cpp.configuration.codeAnalysis.excludeBoolean.markdownDescription": {
        "message": "The glob pattern to match file paths against. Set to `true` or `false` to enable or disable the pattern.",
        "comment": [
            "Markdown text between `` should not be translated or localized (they represent literal text) and the capitalization, spacing, and punctuation (including the ``) should not be altered."
        ]
    },
    "c_cpp.configuration.codeAnalysis.excludeWhen.markdownDescription": {
        "message": "Additional check on the siblings of a matching file. Use `$(basename)` as variable for the matching file name.",
        "comment": [
            "Markdown text between `` should not be translated or localized (they represent literal text) and the capitalization, spacing, and punctuation (including the ``) should not be altered."
        ]
    },
    "c_cpp.configuration.codeAnalysis.runAutomatically.markdownDescription": {
        "message": "If `true`, code analysis will run automatically on a file after it is opened or saved.",
        "comment": [
            "Markdown text between `` should not be translated or localized (they represent literal text) and the capitalization, spacing, and punctuation (including the ``) should not be altered."
        ]
    },
    "c_cpp.configuration.codeAnalysis.clangTidy.codeAction.showDisable.markdownDescription": {
        "message": "If `true`, the 'Disable' code action will be shown when available (the next time code analysis is run). When the 'Disable' code action is used, it adds the warning code to the `C_Cpp.codeAnalysis.clangTidy.checks.disabled` setting.",
        "comment": [
            "Markdown text between `` should not be translated or localized (they represent literal text) and the capitalization, spacing, and punctuation (including the ``) should not be altered."
        ]
    },
    "c_cpp.configuration.codeAnalysis.clangTidy.codeAction.showDocumentation.markdownDescription": {
        "message": "If `true`, the 'Show Documentation for' code action will be shown when available (the next time code analysis is run).",
        "comment": [
            "Markdown text between `` should not be translated or localized (they represent literal text) and the capitalization, spacing, and punctuation (including the ``) should not be altered."
        ]
    },
    "c_cpp.configuration.codeAnalysis.clangTidy.codeAction.showClear.description": "Controls which 'Clear' code analysis problem code action options are available. Changing the setting to show more options may require re-running code analysis.",
    "c_cpp.configuration.codeAnalysis.clangTidy.codeAction.showClear.None.description": "Show no 'Clear' code actions.",
    "c_cpp.configuration.codeAnalysis.clangTidy.codeAction.showClear.AllOnly.description": "Show only the 'Clear all' code action (or 'Clear all <type>' if there is only one type or 'Clear this' if there is only one problem).",
    "c_cpp.configuration.codeAnalysis.clangTidy.codeAction.showClear.AllAndAllType.description": "Show the 'Clear all' code action (if there are multiple problem types) and the 'Clear all <type>' code action (or 'Clear this' if there is only one problem for the <type>)",
    "c_cpp.configuration.codeAnalysis.clangTidy.codeAction.showClear.AllAndAllTypeAndThis.description": "Show the 'Clear all' (if there are multiple problem types), 'Clear all <type>' (if there are multiple problems for the <type>), and 'Clear this' code actions",
    "c_cpp.configuration.codeAnalysis.clangTidy.codeAction.formatFixes.markdownDescription": {
        "message": "If `true`, formatting will be run on the lines changed by 'Fix' code actions.",
        "comment": [
            "Markdown text between `` should not be translated or localized (they represent literal text) and the capitalization, spacing, and punctuation (including the ``) should not be altered."
        ]
    },
    "c_cpp.configuration.codeAnalysis.clangTidy.enabled.markdownDescription": {
        "message": "If `true`, code analysis using `clang-tidy` will be enabled and will run after a file is opened or saved if `#C_Cpp.codeAnalysis.runAutomatically#` is `true` (the default).",
        "comment": [
            "Markdown text between `` should not be translated or localized (they represent literal text) and the capitalization, spacing, and punctuation (including the ``) should not be altered."
        ]
    },
    "c_cpp.configuration.codeAnalysis.clangTidy.path.markdownDescription": {
        "message": "The full path of the `clang-tidy` executable. If not specified, and `clang-tidy` is available in the environment path, that is used. If not found in the environment path, the `clang-tidy` bundled with the extension will be used.",
        "comment": [
            "Markdown text between `` should not be translated or localized (they represent literal text) and the capitalization, spacing, and punctuation (including the ``) should not be altered."
        ]
    },
    "c_cpp.configuration.codeAnalysis.clangTidy.config.markdownDescription": {
        "message": "Specifies a `clang-tidy` configuration in YAML/JSON format: `{Checks: '-*,clang-analyzer-*', CheckOptions: [{key: x, value: y}]}`. When the value is empty, `clang-tidy` will attempt to find a file named `.clang-tidy` for each source file in its parent directories.",
        "comment": [
            "Words 'key' and 'value' in '{key: value, ...}' should be translated, but all other markdown text between `` should not be translated or localized (they represent literal text) and the capitalization, spacing, and punctuation (including the ``) should not be altered."
        ]
    },
    "c_cpp.configuration.codeAnalysis.clangTidy.fallbackConfig.markdownDescription": {
        "message": "Specifies a `clang-tidy` configuration in YAML/JSON format to be used as a fallback when `#C_Cpp.codeAnalysis.clangTidy.config#` is not set and no `.clang-tidy` file is found: `{Checks: '-*,clang-analyzer-*', CheckOptions: [{key: x, value: y}]}`.",
        "comment": [
            "Words 'key' and 'value' in '{key: value, ...}' should be translated, but all other markdown text between `` should not be translated or localized (they represent literal text) and the capitalization, spacing, and punctuation (including the ``) should not be altered."
        ]
    },
    "c_cpp.configuration.codeAnalysis.clangTidy.headerFilter.markdownDescription": {
        "message": "A POSIX extended regular expression (ERE) matching the names of the headers to output diagnostics from. Diagnostics from the main file of each translation unit are always displayed. The `${workspaceFolder}` variable is supported (and is used as the default fallback value if no `.clang-tidy` file exists). If this option is not `null` (empty), it overrides the `HeaderFilterRegex` option in a `.clang-tidy` file, if any.",
        "comment": [
            "Markdown text between `` should not be translated or localized (they represent literal text) and the capitalization, spacing, and punctuation (including the ``) should not be altered."
        ]
    },
    "c_cpp.configuration.codeAnalysis.clangTidy.args.markdownDescription": {
        "message": "Additional command line arguments to pass to `clang-tidy`. These take precedence over the equivalent `C_Cpp.codeAnalysis.clangTidy.*` settings.",
        "comment": [
            "Markdown text between `` should not be translated or localized (they represent literal text) and the capitalization, spacing, and punctuation (including the ``) should not be altered."
        ]
    },
    "c_cpp.configuration.codeAnalysis.clangTidy.useBuildPath.markdownDescription": {
        "message": "If `true` and `compileCommands` is set, the `-p=<build-path>` argument is passed to `clang-tidy` instead of build arguments being passed after `--`. This may not work if environment variables aren't set so that system includes can be found.",
        "comment": [
            "Markdown text between `` should not be translated or localized (they represent literal text) and the capitalization, spacing, and punctuation (including the ``) should not be altered."
        ]
    },
    "c_cpp.configuration.codeAnalysis.clangTidy.checks.enabled.markdownDescription": {
        "message": "List of enabled `clang-tidy` checks. The values are appended to the `Checks` in a `.clang-tidy` file or `#C_Cpp.codeAnalysis.clangTidy.config#`, if any. The default check `clang-analyzer-*` is always used unless it is explicitly disabled.",
        "comment": [
            "Markdown text between `` should not be translated or localized (they represent literal text) and the capitalization, spacing, and punctuation (including the ``) should not be altered."
        ]
    },
    "c_cpp.configuration.codeAnalysis.clangTidy.checks.disabled.markdownDescription": {
        "message": "List of disabled `clang-tidy` checks. The values are appended to the `Checks` in a `.clang-tidy` file or `#C_Cpp.codeAnalysis.clangTidy.config#`, if any.",
        "comment": [
            "Markdown text between `` should not be translated or localized (they represent literal text) and the capitalization, spacing, and punctuation (including the ``) should not be altered."
        ]
    },
    "c_cpp.configuration.formatting.description": "Configures the formatting engine.",
    "c_cpp.configuration.formatting.clangFormat.markdownDescription": {
        "message": "`clang-format` will be used to format code.",
        "comment": [
            "Markdown text between `` should not be translated or localized (they represent literal text) and the capitalization, spacing, and punctuation (including the ``) should not be altered."
        ]
    },
    "c_cpp.configuration.formatting.vcFormat.markdownDescription": {
        "message": "The Visual C++ formatting engine will be used to format code.",
        "comment": [
            "Markdown text between `` should not be translated or localized (they represent literal text) and the capitalization, spacing, and punctuation (including the ``) should not be altered."
        ]
    },
    "c_cpp.configuration.formatting.Default.markdownDescription": {
        "message": "By default, `clang-format` will be used to format the code. However, the Visual C++ formatting engine will be used if an `.editorconfig` file with relevant settings is found nearer to the code being formatted and `#C_Cpp.clang_format_style#` is the default value: `file`.",
        "comment": [
            "Markdown text between `` should not be translated or localized (they represent literal text) and the capitalization, spacing, and punctuation (including the ``) should not be altered."
        ]
    },
    "c_cpp.configuration.formatting.Disabled.markdownDescription": {
        "message": "Code formatting will be disabled.",
        "comment": [
            "Markdown text between `` should not be translated or localized (they represent literal text) and the capitalization, spacing, and punctuation (including the ``) should not be altered."
        ]
    },
    "c_cpp.configuration.vcFormat.indent.braces.markdownDescription": {
        "message": "Braces are indented by the amount specified in the `#editor.tabSize#` setting.",
        "comment": [
            "Markdown text between `` should not be translated or localized (they represent literal text) and the capitalization, spacing, and punctuation (including the ``) should not be altered."
        ]
    },
    "c_cpp.configuration.vcFormat.indent.multiLineRelativeTo.description": "Determines what new line indentation is relative to.",
    "c_cpp.configuration.vcFormat.indent.multiLineRelativeTo.outermostParenthesis.description": "Indent new line relative to the outermost open parenthesis.",
    "c_cpp.configuration.vcFormat.indent.multiLineRelativeTo.innermostParenthesis.description": "Indent new line relative to the innermost open parenthesis.",
    "c_cpp.configuration.vcFormat.indent.multiLineRelativeTo.statementBegin.description": "Indent new line relative to the beginning of the current statement.",
    "c_cpp.configuration.vcFormat.indent.withinParentheses.markdownDescription": {
        "message": "When a new line is typed, it is aligned under the opening parenthesis or based on `#C_Cpp.vcFormat.indent.multiLineRelativeTo#`.",
        "comment": [
            "Markdown text between `` should not be translated or localized (they represent literal text) and the capitalization, spacing, and punctuation (including the ``) should not be altered."
        ]
    },
    "c_cpp.configuration.vcFormat.indent.withinParentheses.alignToParenthesis.markdownDescription": {
        "message": "New line is aligned under the opening parenthesis.",
        "comment": [
            "Markdown text between `` should not be translated or localized (they represent literal text) and the capitalization, spacing, and punctuation (including the ``) should not be altered."
        ]
    },
    "c_cpp.configuration.vcFormat.indent.withinParentheses.indent.markdownDescription": {
        "message": "New line is indented based on `#C_Cpp.vcFormat.indent.multiLineRelativeTo#`.",
        "comment": [
            "Markdown text between `` should not be translated or localized (they represent literal text) and the capitalization, spacing, and punctuation (including the ``) should not be altered."
        ]
    },
    "c_cpp.configuration.vcFormat.indent.preserveWithinParentheses.description": "In existing code, preserve the existing indent alignment of new lines within parentheses.",
    "c_cpp.configuration.vcFormat.indent.caseLabels.markdownDescription": {
        "message": "Labels are indented relative to switch statements by the amount specified in the `#editor.tabSize#` setting.",
        "comment": [
            "Markdown text between `` should not be translated or localized (they represent literal text) and the capitalization, spacing, and punctuation (including the ``) should not be altered."
        ]
    },
    "c_cpp.configuration.vcFormat.indent.caseContents.markdownDescription": {
        "message": "Code inside a `case` block is indented relative to its label by the amount specified in the `#editor.tabSize#` setting.",
        "comment": [
            "Markdown text between `` should not be translated or localized (they represent literal text) and the capitalization, spacing, and punctuation (including the ``) should not be altered."
        ]
    },
    "c_cpp.configuration.vcFormat.indent.caseContentsWhenBlock.markdownDescription": {
        "message": "Indent braces following a case statement by the amount specified in the `#editor.tabSize#` setting.",
        "comment": [
            "Markdown text between `` should not be translated or localized (they represent literal text) and the capitalization, spacing, and punctuation (including the ``) should not be altered."
        ]
    },
    "c_cpp.configuration.vcFormat.indent.lambdaBracesWhenParameter.markdownDescription": {
        "message": "Indent braces of lambdas used as function parameters relative to the start of the statement by the amount specified in the `#editor.tabSize#` setting.",
        "comment": [
            "Markdown text between `` should not be translated or localized (they represent literal text) and the capitalization, spacing, and punctuation (including the ``) should not be altered."
        ]
    },
    "c_cpp.configuration.vcFormat.indent.gotoLabels.description": "The position of goto labels.",
    "c_cpp.configuration.vcFormat.indent.gotoLabels.oneLeft.markdownDescription": {
        "message": "Position goto labels to the left of the current code indentation, by the amount specified in the `#editor.tabSize#` setting.",
        "comment": [
            "Markdown text between `` should not be translated or localized (they represent literal text) and the capitalization, spacing, and punctuation (including the ``) should not be altered."
        ]
    },
    "c_cpp.configuration.vcFormat.indent.gotoLabels.leftmostColumn.markdownDescription": {
        "message": "Position goto labels at the leftmost edge of the code.",
        "comment": [
            "Markdown text between `` should not be translated or localized (they represent literal text) and the capitalization, spacing, and punctuation (including the ``) should not be altered."
        ]
    },
    "c_cpp.configuration.vcFormat.indent.gotoLabels.none.markdownDescription": {
        "message": "Goto labels will not be formatted.",
        "comment": [
            "Markdown text between `` should not be translated or localized (they represent literal text) and the capitalization, spacing, and punctuation (including the ``) should not be altered."
        ]
    },
    "c_cpp.configuration.vcFormat.indent.preprocessor.description": "The position of preprocessor directives.",
    "c_cpp.configuration.vcFormat.indent.preprocessor.oneLeft.markdownDescription": {
        "message": "Preprocessor directives are positioned to the left of the current code indentation, by the amount specified in the `#editor.tabSize#` setting.",
        "comment": [
            "Markdown text between `` should not be translated or localized (they represent literal text) and the capitalization, spacing, and punctuation (including the ``) should not be altered."
        ]
    },
    "c_cpp.configuration.vcFormat.indent.preprocessor.leftmostColumn.markdownDescription": {
        "message": "Preprocessor directives are positioned at the leftmost edge of the code.",
        "comment": [
            "Markdown text between `` should not be translated or localized (they represent literal text) and the capitalization, spacing, and punctuation (including the ``) should not be altered."
        ]
    },
    "c_cpp.configuration.vcFormat.indent.preprocessor.none.markdownDescription": {
        "message": "Preprocessor directives will not be formatted.",
        "comment": [
            "Markdown text between `` should not be translated or localized (they represent literal text) and the capitalization, spacing, and punctuation (including the ``) should not be altered."
        ]
    },
    "c_cpp.configuration.vcFormat.indent.accessSpecifiers.markdownDescription": {
        "message": "Access specifiers are indented relative to class or struct definitions by the amount specified in the `#editor.tabSize#` setting.",
        "comment": [
            "Markdown text between `` should not be translated or localized (they represent literal text) and the capitalization, spacing, and punctuation (including the ``) should not be altered."
        ]
    },
    "c_cpp.configuration.vcFormat.indent.namespaceContents.markdownDescription": {
        "message": "Code is indented relative to its enclosing namespace by the amount specified in the `#editor.tabSize#` setting.",
        "comment": [
            "Markdown text between `` should not be translated or localized (they represent literal text) and the capitalization, spacing, and punctuation (including the ``) should not be altered."
        ]
    },
    "c_cpp.configuration.vcFormat.indent.preserveComments.description": "Indentation of comments is not changed during formatting operations.",
    "c_cpp.configuration.vcFormat.newLine.beforeOpenBrace.namespace.description": "The position of opening braces for namespaces.",
    "c_cpp.configuration.vcFormat.newLine.beforeOpenBrace.type.description": "The position of opening braces for type definitions.",
    "c_cpp.configuration.vcFormat.newLine.beforeOpenBrace.lambda.description": "The position of opening braces for lambda functions.",
    "c_cpp.configuration.vcFormat.newLine.beforeOpenBrace.function.description": "The position of opening braces for functions.",
    "c_cpp.configuration.vcFormat.newLine.beforeOpenBrace.block.description": "The position of opening braces for control blocks.",
    "c_cpp.configuration.vcFormat.newLine.beforeOpenBrace.newLine.description": "Opening braces are moved to a new line.",
    "c_cpp.configuration.vcFormat.newLine.beforeOpenBrace.sameLine.description": "Opening braces are kept on the same line and a space is added before each one.",
    "c_cpp.configuration.vcFormat.newLine.beforeOpenBrace.ignore.description": "Opening braces are not formatted.",
    "c_cpp.configuration.vcFormat.newLine.scopeBracesOnSeparateLines.description": "Place opening and closing braces for scopes on separate lines.",
    "c_cpp.configuration.vcFormat.newLine.closeBraceSameLine.emptyType.description": "For empty types, move closing braces to the same line as opening braces.",
    "c_cpp.configuration.vcFormat.newLine.closeBraceSameLine.emptyFunction.description": "For empty function bodies, move closing braces to the same line as opening braces.",
    "c_cpp.configuration.vcFormat.newLine.beforeCatch.markdownDescription": {
        "message": "Place `catch` and similar keywords on a new line.",
        "comment": [
            "Markdown text between `` should not be translated or localized (they represent literal text) and the capitalization, spacing, and punctuation (including the ``) should not be altered."
        ]
    },
    "c_cpp.configuration.vcFormat.newLine.beforeElse.markdownDescription": {
        "message": "Place `else` on a new line.",
        "comment": [
            "Markdown text between `` should not be translated or localized (they represent literal text) and the capitalization, spacing, and punctuation (including the ``) should not be altered."
        ]
    },
    "c_cpp.configuration.vcFormat.newLine.beforeWhileInDoWhile.markdownDescription": {
        "message": "Place `while` in a `do`-`while` loop on a new line.",
        "comment": [
            "Markdown text between `` should not be translated or localized (they represent literal text) and the capitalization, spacing, and punctuation (including the ``) should not be altered."
        ]
    },
    "c_cpp.configuration.vcFormat.space.beforeFunctionOpenParenthesis.description": "Spacing between function names and opening parentheses of argument lists.",
    "c_cpp.configuration.vcFormat.space.beforeFunctionOpenParenthesis.insert.description": "Add a space before the opening parenthesis of a function.",
    "c_cpp.configuration.vcFormat.space.beforeFunctionOpenParenthesis.remove.description": "Spaces before opening parenthesis of a function are removed.",
    "c_cpp.configuration.vcFormat.space.beforeFunctionOpenParenthesis.ignore.description": "Spaces are left as entered.",
    "c_cpp.configuration.vcFormat.space.withinParameterListParentheses.description": "A space is added after the opening parenthesis and also before the closing parenthesis in function parameter lists.",
    "c_cpp.configuration.vcFormat.space.betweenEmptyParameterListParentheses.description": "When a function parameter list is empty, a space is inserted between its parentheses.",
    "c_cpp.configuration.vcFormat.space.afterKeywordsInControlFlowStatements.description": "A space is added between the keyword and opening parenthesis in control flow statements.",
    "c_cpp.configuration.vcFormat.space.withinControlFlowStatementParentheses.description": "A space is added after the opening parenthesis and also before the closing parenthesis in control flow statements.",
    "c_cpp.configuration.vcFormat.space.beforeLambdaOpenParenthesis.description": "A space is added before the opening parenthesis of lambda argument lists.",
    "c_cpp.configuration.vcFormat.space.withinCastParentheses.description": "A space is added after the opening parenthesis and also before the closing parenthesis of a C-style cast.",
    "c_cpp.configuration.vcFormat.space.afterCastCloseParenthesis.description": "A space is added after the closing parenthesis of a C-style cast.",
    "c_cpp.configuration.vcFormat.space.withinExpressionParentheses.description": "A space is added after the opening parenthesis and also before the closing parenthesis of a parenthesized expression.",
    "c_cpp.configuration.vcFormat.space.beforeBlockOpenBrace.description": "A space is added before the opening braces of scope blocks.",
    "c_cpp.configuration.vcFormat.space.betweenEmptyBraces.description": "When braces are empty and on the same line, a space is inserted between them.",
    "c_cpp.configuration.vcFormat.space.beforeInitializerListOpenBrace.description": "A space is added before the opening brace of uniform initialization and initializer lists.",
    "c_cpp.configuration.vcFormat.space.withinInitializerListBraces.description": "A space is added after the opening brace and also before the closing brace of uniform initialization and initializer lists.",
    "c_cpp.configuration.vcFormat.space.preserveInInitializerList.description": "Spaces around commas are preserved inside uniform initialization and initializer lists.",
    "c_cpp.configuration.vcFormat.space.beforeOpenSquareBracket.description": "A space is added before opening square brackets.",
    "c_cpp.configuration.vcFormat.space.withinSquareBrackets.description": "A space is added after the opening square bracket and also before the closing square bracket.",
    "c_cpp.configuration.vcFormat.space.beforeEmptySquareBrackets.description": "When square brackets are empty, a space is added before the opening bracket.",
    "c_cpp.configuration.vcFormat.space.betweenEmptySquareBrackets.description": "When square brackets are empty, a space is inserted between them.",
    "c_cpp.configuration.vcFormat.space.groupSquareBrackets.description": "For multi-dimensional arrays, all space between brackets is removed. Other settings that control space are overridden.",
    "c_cpp.configuration.vcFormat.space.withinLambdaBrackets.description": "A space is added after the opening square bracket and also before the closing square bracket.",
    "c_cpp.configuration.vcFormat.space.betweenEmptyLambdaBrackets.description": "When square brackets are empty, a space is inserted between them.",
    "c_cpp.configuration.vcFormat.space.beforeComma.description": "A space is added before every comma.",
    "c_cpp.configuration.vcFormat.space.afterComma.description": "A space is added after every comma.",
    "c_cpp.configuration.vcFormat.space.removeAroundMemberOperators.description": "Spaces around member access operators, pointer-to-member operators, and scope resolution operators are removed.",
    "c_cpp.configuration.vcFormat.space.beforeInheritanceColon.description": "A space is added before the colon for inherited types in class definitions.",
    "c_cpp.configuration.vcFormat.space.beforeConstructorColon.description": "A space is added before the colon in constructor definitions.",
    "c_cpp.configuration.vcFormat.space.removeBeforeSemicolon.description": "Spaces are removed before every semicolon.",
    "c_cpp.configuration.vcFormat.space.insertAfterSemicolon.description": "A space is inserted after every semicolon.",
    "c_cpp.configuration.vcFormat.space.removeAroundUnaryOperator.description": "Spaces between unary operators and operands are removed.",
    "c_cpp.configuration.vcFormat.space.aroundBinaryOperator.description": "Spaces around binary operators.",
    "c_cpp.configuration.vcFormat.space.aroundAssignmentOperator.description": "Spaces around assignment operators.",
    "c_cpp.configuration.vcFormat.space.pointerReferenceAlignment.description": "Spaces around pointer and reference operators.",
    "c_cpp.configuration.vcFormat.space.pointerReferenceAlignment.left.description": "Pointer and reference operators are aligned to the left.",
    "c_cpp.configuration.vcFormat.space.pointerReferenceAlignment.center.description": "Pointer and reference operators are centered.",
    "c_cpp.configuration.vcFormat.space.pointerReferenceAlignment.right.description": "Pointer and reference operators are aligned to the right.",
    "c_cpp.configuration.vcFormat.space.pointerReferenceAlignment.ignore.description": "Pointer and reference operators are not formatted.",
    "c_cpp.configuration.vcFormat.space.aroundTernaryOperator.description": "Spaces around conditional operators.",
    "c_cpp.configuration.vcFormat.space.aroundOperators.insert.description": "A space is added before the operator and also after it.",
    "c_cpp.configuration.vcFormat.space.aroundOperators.remove.description": "Spaces before and after the operator are removed.",
    "c_cpp.configuration.vcFormat.space.aroundOperators.ignore.description": "Spaces are left as entered.",
    "c_cpp.configuration.vcFormat.wrap.preserveBlocks.description": "Wrapping options for blocks.",
    "c_cpp.configuration.vcFormat.wrap.preserveBlocks.oneLiners.markdownDescription": {
        "message": "A complete code block that is entered on one line is kept on one line, regardless of the values of any of the `C_Cpp.vcFormat.newLine.*` settings.",
        "comment": [
            "Markdown text between `` should not be translated or localized (they represent literal text) and the capitalization, spacing, and punctuation (including the ``) should not be altered."
        ]
    },
    "c_cpp.configuration.vcFormat.wrap.preserveBlocks.allOneLineScopes.markdownDescription": {
        "message": "Any code where the opening and closing brace is entered on one line is kept on one line, regardless of the values of any of the `C_Cpp.vcFormat.newLine.*` settings.",
        "comment": [
            "Markdown text between `` should not be translated or localized (they represent literal text) and the capitalization, spacing, and punctuation (including the ``) should not be altered."
        ]
    },
    "c_cpp.configuration.vcFormat.wrap.preserveBlocks.never.markdownDescription": {
        "message": "Code blocks are always formatted based on the values of the `C_Cpp.vcFormat.newLine.*` settings.",
        "comment": [
            "Markdown text between `` should not be translated or localized (they represent literal text) and the capitalization, spacing, and punctuation (including the ``) should not be altered."
        ]
    },
    "c_cpp.configuration.clang_format_path.markdownDescription": {
        "message": "The full path of the `clang-format` executable. If not specified, and `clang-format` is available in the environment path, that is used. If not found in the environment path, the `clang-format` bundled with the extension will be used.",
        "comment": [
            "Markdown text between `` should not be translated or localized (they represent literal text) and the capitalization, spacing, and punctuation (including the ``) should not be altered."
        ]
    },
    "c_cpp.configuration.clang_format_style.markdownDescription": {
        "message": "Coding style, currently supports: `Visual Studio`, `LLVM`, `Google`, `Chromium`, `Mozilla`, `WebKit`, `Microsoft`, `GNU`. Use `file` to load the style from a `.clang-format` file in the current or parent directory, or use `file:<path>/.clang-format` to reference a specific path. Use `{key: value, ...}` to set specific parameters. For example, the `Visual Studio` style is similar to: `{ BasedOnStyle: LLVM, UseTab: Never, IndentWidth: 4, TabWidth: 4, BreakBeforeBraces: Allman, AllowShortIfStatementsOnASingleLine: false, IndentCaseLabels: false, ColumnLimit: 0, AccessModifierOffset: -4, NamespaceIndentation: All, FixNamespaceComments: false }`.",
        "comment": [
            "Words 'key' and 'value' in '{key: value, ...}' and the word 'path' in 'file:<path>/.clang-format' should be translated, but all other markdown text between `` should not be translated or localized (they represent literal text) and the capitalization, spacing, and punctuation (including the ``) should not be altered."
        ]
    },
    "c_cpp.configuration.clang_format_fallbackStyle.markdownDescription": {
        "message": "Name of the predefined style used as a fallback in case `clang-format` is invoked with style `file` but the `.clang-format` file is not found. Possible values are `Visual Studio`, `LLVM`, `Google`, `Chromium`, `Mozilla`, `WebKit`, `Microsoft`, `GNU`, `none`, or use `{key: value, ...}` to set specific parameters. For example, the `Visual Studio` style is similar to: `{ BasedOnStyle: LLVM, UseTab: Never, IndentWidth: 4, TabWidth: 4, BreakBeforeBraces: Allman, AllowShortIfStatementsOnASingleLine: false, IndentCaseLabels: false, ColumnLimit: 0, AccessModifierOffset: -4, NamespaceIndentation: All, FixNamespaceComments: false }`.",
        "comment": [
            "Words 'key' and 'value' in '{key: value, ...}' should be translated, but all other markdown text between `` should not be translated or localized (they represent literal text) and the capitalization, spacing, and punctuation (including the ``) should not be altered."
        ]
    },
    "c_cpp.configuration.clang_format_sortIncludes.markdownDescription": {
        "message": "If set, overrides the include sorting behavior determined by the `SortIncludes` parameter.",
        "comment": [
            "Markdown text between `` should not be translated or localized (they represent literal text) and the capitalization, spacing, and punctuation (including the ``) should not be altered."
        ]
    },
    "c_cpp.configuration.intelliSenseEngine.description": "Controls the IntelliSense provider.",
    "c_cpp.configuration.intelliSenseEngine.default.description": "Provides context-aware results via a separate IntelliSense process.",
    "c_cpp.configuration.intelliSenseEngine.tagParser.description": "Provides \"fuzzy\" results that are not context-aware.",
    "c_cpp.configuration.intelliSenseEngine.disabled.description": "Turns off C/C++ language service features.",
    "c_cpp.configuration.intelliSenseEngineFallback.markdownDescription": {
        "message": "Controls whether the IntelliSense engine will automatically switch to the Tag Parser for translation units containing `#include` errors.",
        "comment": [
            "Markdown text between `` should not be translated or localized (they represent literal text) and the capitalization, spacing, and punctuation (including the ``) should not be altered."
        ]
    },
    "c_cpp.configuration.autocomplete.markdownDescription": {
        "message": "Controls the auto-completion provider. If `disabled` and you want word-based completion, you will also need to set `\"[cpp]\": {\"editor.wordBasedSuggestions\": true}` (and similarly for `c` and `cuda-cpp` languages).",
        "comment": [
            "Markdown text between `` should not be translated or localized (they represent literal text) and the capitalization, spacing, and punctuation (including the ``) should not be altered."
        ]
    },
    "c_cpp.configuration.autocomplete.default.description": "Uses the active IntelliSense engine.",
    "c_cpp.configuration.autocomplete.disabled.description": "Uses the word-based completion provided by Visual Studio Code.",
    "c_cpp.configuration.errorSquiggles.description": "Controls whether suspected compile errors detected by the IntelliSense engine will be reported back to the editor. It also controls whether code analysis warnings are reported if includes can't be found. This setting is ignored by the Tag Parser engine.",
    "c_cpp.configuration.dimInactiveRegions.description": "Controls whether inactive preprocessor blocks are colored differently than active code. This setting has no effect if IntelliSense is disabled or if using the Default High Contrast theme.",
    "c_cpp.configuration.inactiveRegionOpacity.markdownDescription": {
        "message": "Controls the opacity of inactive preprocessor blocks. Scales between `0.1` and `1.0`. This setting only applies when inactive region dimming is enabled.",
        "comment": [
            "Markdown text between `` should not be translated or localized (they represent literal text) and the capitalization, spacing, and punctuation (including the ``) should not be altered."
        ]
    },
    "c_cpp.configuration.inactiveRegionForegroundColor.description": "Controls the font coloring of inactive preprocessor blocks. Input is in the form a hexadecimal color code or a valid Theme Color. If not set, this defaults to the syntax coloring scheme of the editor. This setting only applies when inactive region dimming is enabled.",
    "c_cpp.configuration.inactiveRegionBackgroundColor.description": "Controls the background coloring of inactive preprocessor blocks. Input is in the form a hexadecimal color code or a valid Theme Color. If not set, this defaults to transparent. This setting only applies when inactive region dimming is enabled.",
    "c_cpp.configuration.inlayHints.autoDeclarationTypes.enabled.markdownDescription": {
        "message": "Display inlay hints for deduced type when `auto` is used in a declaration:\n```cpp \n\n auto index /* : int */ = 0;\n```",
        "comment": [
            "Markdown text between `` and the text inside ``` block is code and should not be localized."
        ]
    },
    "c_cpp.configuration.inlayHints.autoDeclarationTypes.showOnLeft.markdownDescription": {
        "message": "Display inlay hints for deduced type when `auto` is used in a declaration on the left of the identifier:\n```cpp \n\n auto /* int */ index = 0;\n```",
        "comment": [
            "Markdown text between `` and the text inside ``` block is code and should not be localized."
        ]
    },
    "c_cpp.configuration.inlayHints.parameterNames.enabled.markdownDescription": {
        "message": "Display inlay hints for parameter names:\n```cpp \n\n int a = getArea(/* width: */ x, /* height: */ y);\n```",
        "comment": [
            "Markdown text between `` and the text inside ``` block is code and should not be localized."
        ]
    },
    "c_cpp.configuration.inlayHints.parameterNames.hideLeadingUnderscores.markdownDescription": {
        "message": "Hide leading `_` in parameter name hints.",
        "comment": [
            "Markdown text between `` is code and should not be localized."
        ]
    },
    "c_cpp.configuration.inlayHints.parameterNames.suppressWhenArgumentContainsName.markdownDescription": {
        "message": "Suppress parameter name hints when the argument text or inline comment contains the parameter name:\n```cpp \n\n int a = getArea(width, /* height: */ y);\n```",
        "comment": [
            "Markdown text between `` and the text inside ``` block is code and should not be localized."
        ]
    },
    "c_cpp.configuration.inlayHints.referenceOperator.enabled.markdownDescription": {
        "message": "Display the inlay hint reference operator `&` for parameters passed by non-const reference:\n```cpp \n\n swap(/* &first: */ str1, /* &last: */ str2);\n```",
        "comment": [
            "Markdown text between `` and the text inside ``` block is code and should not be localized."
        ]
    },
    "c_cpp.configuration.inlayHints.referenceOperator.showSpace.markdownDescription": {
        "message": "Controls whether a space is shown after `&` for parameters passed by non-const reference:\n```cpp \n\n swap(/* & first: */ str1, /* & last: */ str2);\n```",
        "comment": [
            "Markdown text between `` and the text inside ``` block is code and should not be localized."
        ]
    },
    "c_cpp.configuration.loggingLevel.markdownDescription": {
        "message": "The verbosity of logging in the Output Panel. The order of levels from least verbose to most verbose is: `None` < `Error` < `Warning` < `Information` < `Debug`.",
        "comment": [
            "Markdown text between `` should not be translated or localized (they represent literal text) and the capitalization, spacing, and punctuation (including the ``) should not be altered."
        ]
    },
    "c_cpp.configuration.autoAddFileAssociations.markdownDescription": {
        "message": "Controls whether files are automatically added to `#files.associations#` when they are the target of a navigation operation from a C/C++ file.",
        "comment": [
            "Markdown text between `` should not be translated or localized (they represent literal text) and the capitalization, spacing, and punctuation (including the ``) should not be altered."
        ]
    },
    "c_cpp.configuration.workspaceParsingPriority.markdownDescription": {
        "message": "Controls whether parsing of the non-active workspace files uses sleeps to avoid using 100% CPU. The values `highest`/`high`/`medium`/`low` correspond to approximately 100/75/50/25% CPU usage.",
        "comment": [
            "Markdown text between `` should not be translated or localized (they represent literal text) and the capitalization, spacing, and punctuation (including the ``) should not be altered."
        ]
    },
    "c_cpp.configuration.workspaceSymbols.description": {
        "message": "The symbols to include in the query results when 'Go to Symbol in Workspace' is invoked.",
        "comment": [
            "Text in '' is a command and should be translated in the same way that VS Code itself translates it."
        ]
    },
    "c_cpp.configuration.exclusionPolicy.markdownDescription": {
        "message": "Instructs the extension when to use the `#files.exclude#` (and `#C_Cpp.files.exclude#`) setting when determining which files should be added to the code navigation database while traversing through the paths in the `browse.path` array. If your `#files.exclude#` setting only contains folders, then `checkFolders` is the best choice and will increase the speed at which the extension can initialize the code navigation database.",
        "comment": [
            "Markdown text between `` should not be translated or localized (they represent literal text) and the capitalization, spacing, and punctuation (including the ``) should not be altered."
        ]
    },
    "c_cpp.configuration.exclusionPolicy.checkFolders.description": "The exclusion filters will only be evaluated once per folder (individual files are not checked).",
    "c_cpp.configuration.exclusionPolicy.checkFilesAndFolders.description": "The exclusion filters will be evaluated against every file and folder encountered.",
    "c_cpp.configuration.preferredPathSeparator.markdownDescription": {
        "message": "The character used as a path separator for `#include` auto-completion results.",
        "comment": [
            "Markdown text between `` should not be translated or localized (they represent literal text) and the capitalization, spacing, and punctuation (including the ``) should not be altered."
        ]
    },
    "c_cpp.configuration.simplifyStructuredComments.markdownDescription": {
        "message": "If `true`, tooltips of hover and auto-complete will only display certain labels of structured comments. Otherwise, all comments are displayed.",
        "comment": [
            "Markdown text between `` should not be translated or localized (they represent literal text) and the capitalization, spacing, and punctuation (including the ``) should not be altered."
        ]
    },
    "c_cpp.configuration.doxygen.generateOnType.description": "Controls whether to automatically insert the Doxygen comment after typing the chosen comment style.",
    "c_cpp.configuration.doxygen.generatedStyle.description": "The string of characters used as the starting line of the Doxygen comment.",
    "c_cpp.configuration.doxygen.sectionTags.description": "Select the Doxygen section tags that you would like to appear on hover in the tooltip area when the 'Simplify Structured Comments' setting is enabled. ",
    "c_cpp.configuration.commentContinuationPatterns.items.anyof.string.markdownDescription": {
        "message": "The pattern that begins a multiline or single line comment block. The continuation pattern defaults to ` * ` for multiline comment blocks or this string for single line comment blocks.",
        "comment": [
            "Markdown text between `` should not be translated or localized (they represent literal text) and the capitalization, spacing, and punctuation (including the ``) should not be altered."
        ]
    },
    "c_cpp.configuration.commentContinuationPatterns.items.anyof.object.begin.description": "The pattern that begins a multiline or single line comment block.",
    "c_cpp.configuration.commentContinuationPatterns.items.anyof.object.continue.description": "The text that will be inserted on the next line when Enter is pressed inside a multiline or single line comment block.",
    "c_cpp.configuration.commentContinuationPatterns.description": "Defines the editor behavior for when the Enter key is pressed inside a multiline or single line comment block.",
    "c_cpp.configuration.configurationWarnings.description": "Determines whether pop up notifications will be shown when a configuration provider extension is unable to provide a configuration for a source file.",
    "c_cpp.configuration.intelliSenseCachePath.markdownDescription": {
        "message": "Defines the folder path for cached precompiled headers used by IntelliSense. The default cache path is `%LocalAppData%/Microsoft/vscode-cpptools` on Windows, `$XDG_CACHE_HOME/vscode-cpptools/` on Linux (or `$HOME/.cache/vscode-cpptools/` if `XDG_CACHE_HOME` is not defined), and `$HOME/Library/Caches/vscode-cpptools/` on macOS. The default path will be used if no path is specified or if a specified path is invalid.",
        "comment": [
            "Markdown text between `` should not be translated or localized (they represent literal text) and the capitalization, spacing, and punctuation (including the ``) should not be altered."
        ]
    },
    "c_cpp.configuration.intelliSenseCacheSize.markdownDescription": {
        "message": "Maximum size of the per-workspace hard drive space in megabytes (MB) for cached precompiled headers; the actual usage may fluctuate around this value. The default size is `5120` MB. Precompiled header caching is disabled when the size is `0`.",
        "comment": [
            "Markdown text between `` should not be translated or localized (they represent literal text) and the capitalization, spacing, and punctuation (including the ``) should not be altered."
        ]
    },
    "c_cpp.configuration.intelliSenseMemoryLimit.markdownDescription": {
        "message": "Memory usage limit in megabytes (MB) of an IntelliSense process. The default is `4096` and the maximum is `16384`. The extension will shutdown and restart an IntelliSense process when it exceeds the limit.",
        "comment": [
            "Markdown text between `` should not be translated or localized (they represent literal text) and the capitalization, spacing, and punctuation (including the ``) should not be altered."
        ]
    },
    "c_cpp.configuration.intelliSenseUpdateDelay.description": "Controls the delay in milliseconds before IntelliSense starts updating after a modification.",
    "c_cpp.configuration.default.includePath.markdownDescription": {
        "message": "The value to use in a configuration if `includePath` is not specified in `c_cpp_properties.json`. If `includePath` is specified, add `${default}` to the array to insert the values from this setting. Usually, this should not include system includes; instead, set `#C_Cpp.default.compilerPath#`.",
        "comment": [
            "Markdown text between `` should not be translated or localized (they represent literal text) and the capitalization, spacing, and punctuation (including the ``) should not be altered."
        ]
    },
    "c_cpp.configuration.default.defines.markdownDescription": {
        "message": "The value to use in a configuration if `defines` is not specified, or the values to insert if `${default}` is present in `defines`.",
        "comment": [
            "Markdown text between `` should not be translated or localized (they represent literal text) and the capitalization, spacing, and punctuation (including the ``) should not be altered."
        ]
    },
    "c_cpp.configuration.default.macFrameworkPath.markdownDescription": {
        "message": "The value to use in a configuration if `macFrameworkPath` is not specified, or the values to insert if `${default}` is present in `macFrameworkPath`.",
        "comment": [
            "Markdown text between `` should not be translated or localized (they represent literal text) and the capitalization, spacing, and punctuation (including the ``) should not be altered."
        ]
    },
    "c_cpp.configuration.default.windowsSdkVersion.markdownDescription": {
        "message": "Version of the Windows SDK include path to use on Windows, e.g. `10.0.17134.0`.",
        "comment": [
            "Markdown text between `` should not be translated or localized (they represent literal text) and the capitalization, spacing, and punctuation (including the ``) should not be altered."
        ]
    },
    "c_cpp.configuration.default.compileCommands.markdownDescription": {
        "message": "The value to use in a configuration if `compileCommands` is either not specified, or set to `${default}`.",
        "comment": [
            "Markdown text between `` should not be translated or localized (they represent literal text) and the capitalization, spacing, and punctuation (including the ``) should not be altered."
        ]
    },
    "c_cpp.configuration.default.forcedInclude.markdownDescription": {
        "message": "The value to use in a configuration if `forcedInclude` is not specified, or the values to insert if `${default}` is present in `forcedInclude`.",
        "comment": [
            "Markdown text between `` should not be translated or localized (they represent literal text) and the capitalization, spacing, and punctuation (including the ``) should not be altered."
        ]
    },
    "c_cpp.configuration.default.intelliSenseMode.markdownDescription": {
        "message": "The value to use in a configuration if `intelliSenseMode` is either not specified or set to `${default}`.",
        "comment": [
            "Markdown text between `` should not be translated or localized (they represent literal text) and the capitalization, spacing, and punctuation (including the ``) should not be altered."
        ]
    },
    "c_cpp.configuration.default.compilerPath.markdownDescription": {
        "message": "The value to use in a configuration if `compilerPath` is either not specified or set to `${default}`.",
        "comment": [
            "Markdown text between `` should not be translated or localized (they represent literal text) and the capitalization, spacing, and punctuation (including the ``) should not be altered."
        ]
    },
    "c_cpp.configuration.default.compilerArgs.markdownDescription": {
        "message": "The value to use in configuration if `compilerArgs` is either not specified or set to `${default}`.",
        "comment": [
            "Markdown text between `` should not be translated or localized (they represent literal text) and the capitalization, spacing, and punctuation (including the ``) should not be altered."
        ]
    },
    "c_cpp.configuration.default.cStandard.markdownDescription": {
        "message": "The value to use in a configuration if `cStandard` is either not specified or set to `${default}`.",
        "comment": [
            "Markdown text between `` should not be translated or localized (they represent literal text) and the capitalization, spacing, and punctuation (including the ``) should not be altered."
        ]
    },
    "c_cpp.configuration.default.cppStandard.markdownDescription": {
        "message": "The value to use in a configuration if `cppStandard` is either not specified or set to `${default}`.",
        "comment": [
            "Markdown text between `` should not be translated or localized (they represent literal text) and the capitalization, spacing, and punctuation (including the ``) should not be altered."
        ]
    },
    "c_cpp.configuration.default.configurationProvider.markdownDescription": {
        "message": "The value to use in a configuration if `configurationProvider` is either not specified or set to `${default}`.",
        "comment": [
            "Markdown text between `` should not be translated or localized (they represent literal text) and the capitalization, spacing, and punctuation (including the ``) should not be altered."
        ]
    },
    "c_cpp.configuration.default.mergeConfigurations.markdownDescription": {
        "message": "Set to `true` to merge include paths, defines, and forced includes with those from a configuration provider.",
        "comment": [
            "Markdown text between `` should not be translated or localized (they represent literal text) and the capitalization, spacing, and punctuation (including the ``) should not be altered."
        ]
    },
    "c_cpp.configuration.default.browse.path.markdownDescription": {
        "message": "The value to use in a configuration if `browse.path` is not specified, or the values to insert if `${default}` is present in `browse.path`.",
        "comment": [
            "Markdown text between `` should not be translated or localized (they represent literal text) and the capitalization, spacing, and punctuation (including the ``) should not be altered."
        ]
    },
    "c_cpp.configuration.default.browse.databaseFilename.markdownDescription": {
        "message": "The value to use in a configuration if `browse.databaseFilename` is either not specified or set to `${default}`.",
        "comment": [
            "Markdown text between `` should not be translated or localized (they represent literal text) and the capitalization, spacing, and punctuation (including the ``) should not be altered."
        ]
    },
    "c_cpp.configuration.default.browse.limitSymbolsToIncludedHeaders.markdownDescription": {
        "message": "The value to use in a configuration if `browse.limitSymbolsToIncludedHeaders` is either not specified or set to `${default}`.",
        "comment": [
            "Markdown text between `` should not be translated or localized (they represent literal text) and the capitalization, spacing, and punctuation (including the ``) should not be altered."
        ]
    },
    "c_cpp.configuration.default.systemIncludePath.markdownDescription": {
        "message": "The value to use for the system include path. If set, it overrides the system include path acquired via `compilerPath` and `compileCommands` settings.",
        "comment": [
            "Markdown text between `` should not be translated or localized (they represent literal text) and the capitalization, spacing, and punctuation (including the ``) should not be altered."
        ]
    },
    "c_cpp.configuration.default.enableConfigurationSquiggles.markdownDescription": {
        "message": "Controls whether the extension will report errors detected in `c_cpp_properties.json`.",
        "comment": [
            "Markdown text between `` should not be translated or localized (they represent literal text) and the capitalization, spacing, and punctuation (including the ``) should not be altered."
        ]
    },
    "c_cpp.configuration.default.customConfigurationVariables.markdownDescription": {
        "message": "The value to use in a configuration if `customConfigurationVariables` is not set, or the values to insert if `${default}` is present as a key in `customConfigurationVariables`.",
        "comment": [
            "Markdown text between `` should not be translated or localized (they represent literal text) and the capitalization, spacing, and punctuation (including the ``) should not be altered."
        ]
    },
    "c_cpp.configuration.updateChannel.markdownDescription": {
        "message": "Set to `Insiders` to automatically download and install the latest Insiders builds of the extension, which include upcoming features and bug fixes.",
        "comment": [
            "Markdown text between `` should not be translated or localized (they represent literal text) and the capitalization, spacing, and punctuation (including the ``) should not be altered."
        ]
    },
    "c_cpp.configuration.updateChannel.deprecationMessage": "This setting is deprecated. Pre-release extensions are now available via the Marketplace.",
    "c_cpp.configuration.default.dotConfig.markdownDescription": {
        "message": "The value to use in a configuration if `dotConfig` is not specified, or the value to insert if `${default}` is present in `dotConfig`.",
        "comment": [
            "Markdown text between `` should not be translated or localized (they represent literal text) and the capitalization, spacing, and punctuation (including the ``) should not be altered."
        ]
    },
    "c_cpp.configuration.experimentalFeatures.description": "Controls whether \"experimental\" features are usable.",
    "c_cpp.configuration.suggestSnippets.markdownDescription": {
        "message": "If `true`, snippets are provided by the language server.",
        "comment": [
            "Markdown text between `` should not be translated or localized (they represent literal text) and the capitalization, spacing, and punctuation (including the ``) should not be altered."
        ]
    },
    "c_cpp.configuration.caseSensitiveFileSupport.markdownDescription": {
        "message": "If set to `default`, the file system of the workspace is assumed to be case insensitive on Windows and case sensitive on macOS or Linux. If set to `enabled`, the file system of the workspace is assumed to be case sensitive on Windows.",
        "comment": [
            "Markdown text between `` should not be translated or localized (they represent literal text) and the capitalization, spacing, and punctuation (including the ``) should not be altered."
        ]
    },
    "c_cpp.configuration.enhancedColorization.markdownDescription": {
        "message": "If enabled, code is colorized based on IntelliSense. This setting only applies if `#C_Cpp.intelliSenseEngine#` is set to `default`.",
        "comment": [
            "Markdown text between `` should not be translated or localized (they represent literal text) and the capitalization, spacing, and punctuation (including the ``) should not be altered."
        ]
    },
    "c_cpp.configuration.codeFolding.description": "If enabled, code folding ranges are provided by the language server.",
    "c_cpp.configuration.markdownInComments.description": "Select whether markdown will be available in the hover tooltip. By default, only a subset of markdown will be applied to comments in the hover tooltip.",
    "c_cpp.configuration.markdownInComments.subsetEnabled.description": "Enable all markdown features in the hover tooltip except those that include the '_' and '*' characters.",
    "c_cpp.configuration.markdownInComments.enabled.description": "Enable all markdown features in the hover tooltip.",
    "c_cpp.configuration.markdownInComments.disabled.description": "Disable all markdown features in the hover tooltip.",
    "c_cpp.configuration.hover.description": "If disabled, hover details are no longer provided by the language server.",
    "c_cpp.configuration.vcpkg.enabled.markdownDescription": {
        "message": "Enable integration services for the [vcpkg dependency manager](https://aka.ms/vcpkg/).",
        "comment": [
            "Markdown text between () should not be altered: https://en.wikipedia.org/wiki/Markdown"
        ]
    },
    "c_cpp.configuration.addNodeAddonIncludePaths.markdownDescription": {
        "message": "Add include paths from `nan` and `node-addon-api` when they are dependencies.",
        "comment": [
            "Markdown text between `` should not be translated or localized (they represent literal text) and the capitalization, spacing, and punctuation (including the ``) should not be altered."
        ]
    },
    "c_cpp.configuration.renameRequiresIdentifier.markdownDescription": {
        "message": "If `true`, 'Rename Symbol' will require a valid C/C++ identifier.",
        "comment": [
            "Markdown text between `` should not be translated or localized (they represent literal text) and the capitalization, spacing, and punctuation (including the ``) should not be altered."
        ]
    },
    "c_cpp.configuration.autocompleteAddParentheses.markdownDescription": {
        "message": "If `true`, autocomplete will automatically add `(` after function calls, in which case `)` may also be added, depending on the value of the `#editor.autoClosingBrackets#` setting.",
        "comment": [
            "Markdown text between `` should not be translated or localized (they represent literal text) and the capitalization, spacing, and punctuation (including the ``) should not be altered."
        ]
    },
    "c_cpp.configuration.filesExclude.markdownDescription": {
        "message": "Configure glob patterns for excluding folders (and files if `#C_Cpp.exclusionPolicy#` is changed). These are specific to the C/C++ extension and are in addition to `#files.exclude#`, but unlike `#files.exclude#` they also apply to paths outside the current workspace folder and are not removed from the Explorer view. Read more about glob patterns [here](https://code.visualstudio.com/docs/editor/codebasics#_advanced-search-options).",
        "comment": [
            "Markdown text between `` and [) should not be translated and the capitalization, spacing, and punctuation (including the ``) should not be altered: https://en.wikipedia.org/wiki/Markdown"
        ]
    },
    "c_cpp.configuration.filesExcludeBoolean.markdownDescription": {
        "message": "The glob pattern to match file paths against. Set to `true` or `false` to enable or disable the pattern.",
        "comment": [
            "Markdown text between `` should not be translated or localized (they represent literal text) and the capitalization, spacing, and punctuation (including the ``) should not be altered."
        ]
    },
    "c_cpp.configuration.filesExcludeWhen.markdownDescription": {
        "message": "Additional check on the siblings of a matching file. Use `$(basename)` as variable for the matching file name.",
        "comment": [
            "Markdown text between `` should not be translated or localized (they represent literal text) and the capitalization, spacing, and punctuation (including the ``) should not be altered."
        ]
    },
    "c_cpp.configuration.debugger.useBacktickCommandSubstitution.markdownDescription": {
        "message": "If `true`, debugger shell command substitution will use obsolete backtick ``(`)``.",
        "comment": [
            "Markdown text between `` should not be translated or localized (they represent literal text) and the capitalization, spacing, and punctuation (including the ``) should not be altered."
        ]
    },
    "c_cpp.configuration.legacyCompilerArgsBehavior.markdownDescription": "Enable pre-v1.10.0 behavior for how shell escaping is handled in compiler arg settings. Shell escaping is no longer expected or supported by default in arg arrays starting in v1.10.0.",
    "c_cpp.configuration.legacyCompilerArgsBehavior.deprecationMessage": "This setting is temporary to support transitioning to corrected behavior in v1.10.0.",
    "c_cpp.configuration.sshTargetsView.description": "Controls whether the SSH Targets view is visible. By default, enable the view when an SSH command is invoked.",
    "c_cpp.contributes.views.cppReferencesView.title": "C/C++: Other references results",
    "c_cpp.contributes.views.sshTargetsView.title": {
        "message": "Cpptools: SSH targets",
        "comment": [
            "Do not localize `Cpptools`."
        ]
    },
    "c_cpp.contributes.viewsWelcome.contents": {
        "message": "To learn more about launch.json, see [Configuring C/C++ debugging](https://code.visualstudio.com/docs/cpp/launch-json-reference).",
        "comment": [
            "Markdown text between () should not be altered: https://en.wikipedia.org/wiki/Markdown"
        ]
    },
    "c_cpp.configuration.debugShortcut.description": "Show the \"Run and Debug\" play button and \"Add Debug Configuration\" gear in the editor title bar for C++ files.",
    "c_cpp.debuggers.pipeTransport.description": "When present, this tells the debugger to connect to a remote computer using another executable as a pipe that will relay standard input/output between VS Code and the MI-enabled debugger backend executable (such as gdb).",
    "c_cpp.debuggers.pipeTransport.default.pipeProgram": "enter the fully qualified path for the pipe program name, for example '/usr/bin/ssh'.",
    "c_cpp.debuggers.pipeTransport.default.debuggerPath": "The full path to the debugger on the target machine, for example /usr/bin/gdb.",
    "c_cpp.debuggers.pipeTransport.debuggerPath.description": "The full path to the debugger on the target machine, for example /usr/bin/gdb.",
    "c_cpp.debuggers.pipeTransport.pipeCwd.description": "The fully qualified path to the working directory for the pipe program.",
    "c_cpp.debuggers.pipeTransport.pipeProgram.description": "The fully qualified pipe command to execute.",
    "c_cpp.debuggers.pipeTransport.pipeArgs.description": "Command line arguments passed to the pipe program to configure the connection.",
    "c_cpp.debuggers.pipeTransport.pipeEnv.description": "Environment variables passed to the pipe program.",
    "c_cpp.debuggers.pipeTransport.quoteArgs.description": "If the pipeProgram's individual arguments contain characters (such as spaces or tabs), should it be quoted? If 'false', the debugger command will no longer be automatically quoted. Default is 'true'.",
    "c_cpp.debuggers.logging.description": "Optional flags to determine what types of messages should be logged to the Debug Console.",
    "c_cpp.debuggers.logging.exceptions.description": "Optional flag to determine whether exception messages should be logged to the Debug Console. Defaults to true.",
    "c_cpp.debuggers.logging.moduleLoad.description": "Optional flag to determine whether module load events should be logged to the Debug Console. Defaults to true.",
    "c_cpp.debuggers.logging.programOutput.description": "Optional flag to determine whether program output should be logged to the Debug Console. Defaults to true.",
    "c_cpp.debuggers.logging.engineLogging.description": "Optional flag to determine whether diagnostic debug engine messages should be logged to the Debug Console. Defaults to false.",
    "c_cpp.debuggers.logging.trace.description": "Optional flag to determine whether diagnostic adapter command tracing should be logged to the Debug Console. Defaults to false.",
    "c_cpp.debuggers.logging.traceResponse.description": "Optional flag to determine whether diagnostic adapter command and response tracing should be logged to the Debug Console. Defaults to false.",
    "c_cpp.debuggers.cppvsdbg.logging.threadExit.description": "Optional flag to determine whether thread exit messages should be logged to the Debug Console. Default: false.",
    "c_cpp.debuggers.cppvsdbg.logging.processExit.description": "Optional flag to determine whether target process exit messages should be logged to the Debug Console. Default: true.",
    "c_cpp.debuggers.text.description": "The debugger command to execute.",
    "c_cpp.debuggers.description.description": "Optional description for the command.",
    "c_cpp.debuggers.ignoreFailures.description": "If true, failures from the command should be ignored. Default value is false.",
    "c_cpp.debuggers.program.description": "Full path to program executable.",
    "c_cpp.debuggers.args.description": "Command line arguments passed to the program.",
    "c_cpp.debuggers.cppdbg.type.description": "The type of the engine. Must be \"cppdbg\".",
    "c_cpp.debuggers.cppvsdbg.type.description": "The type of the engine. Must be \"cppvsdbg\".",
    "c_cpp.debuggers.targetArchitecture.description": "The architecture of the debuggee. This will automatically be detected unless this parameter is set. Allowed values are x86, arm, arm64, mips, x64, amd64, x86_64.",
    "c_cpp.debuggers.cwd.description": "The working directory of the target.",
    "c_cpp.debuggers.setupCommands.description": "One or more GDB/LLDB commands to execute in order to setup the underlying debugger. Example: \"setupCommands\": [ { \"text\": \"-enable-pretty-printing\", \"description\": \"Enable GDB pretty printing\", \"ignoreFailures\": true }].",
    "c_cpp.debuggers.postRemoteConnectCommands.description": "One or more commands that execute after remote connection to a debug server.",
    "c_cpp.debuggers.customLaunchSetupCommands.description": "If provided, this replaces the default commands used to launch a target with some other commands. For example, this can be \"-target-attach\" in order to attach to a target process. An empty command list replaces the launch commands with nothing, which can be useful if the debugger is being provided launch options as command line options. Example: \"customLaunchSetupCommands\": [ { \"text\": \"target-run\", \"description\": \"run target\", \"ignoreFailures\": false }].",
    "c_cpp.debuggers.launchCompleteCommand.description": "The command to execute after the debugger is fully setup in order to cause the target process to run. Allowed values are \"exec-run\", \"exec-continue\", \"None\". The default value is \"exec-run\".",
    "c_cpp.debuggers.cppdbg.visualizerFile.description": ".natvis file to be used when debugging this process. This option is not compatible with GDB pretty printing. Please also see \"showDisplayString\" if using this setting.",
    "c_cpp.debuggers.cppdbg.svdPath.description": "The full path to an embedded device's SVD file.",
    "c_cpp.debuggers.cppvsdbg.visualizerFile.description": ".natvis file to be used when debugging this process.",
    "c_cpp.debuggers.showDisplayString.description": "When a visualizerFile is specified, showDisplayString will enable the display string. Turning this option on can cause slower performance during debugging.",
    "c_cpp.debuggers.environment.description": "Environment variables to add to the environment for the program. Example: [ { \"name\": \"config\", \"value\": \"Debug\" } ], not [ { \"config\": \"Debug\" } ].",
    "c_cpp.debuggers.envFile.description": "Absolute path to a file containing environment variable definitions. This file has key value pairs separated by an equals sign per line. E.g. KEY=VALUE.",
    "c_cpp.debuggers.additionalSOLibSearchPath.description": "Semicolon separated list of directories to use to search for .so files. Example: \"c:\\dir1;c:\\dir2\".",
    "c_cpp.debuggers.MIMode.description": "Indicates the console debugger that the MIDebugEngine will connect to. Allowed values are \"gdb\" \"lldb\".",
    "c_cpp.debuggers.miDebuggerPath.description": "The path to the MI debugger (such as gdb). When unspecified, it will search path first for the debugger.",
    "c_cpp.debuggers.miDebuggerArgs.description": "Additional arguments for the MI debugger (such as gdb).",
    "c_cpp.debuggers.miDebuggerServerAddress.description": "Network address of the MI Debugger Server to connect to (example: localhost:1234).",
    "c_cpp.debuggers.useExtendedRemote.description": "Connect to the MI Debugger Server with target extended-remote mode.",
    "c_cpp.debuggers.stopAtEntry.description": "Optional parameter. If true, the debugger should stop at the entrypoint of the target. If processId is passed, has no effect.",
    "c_cpp.debuggers.debugServerPath.description": "Optional full path to the debug server to launch. Defaults to null. It is used in conjunction with either \"miDebugServerAddress\" or your own server with a \"customSetupCommand\" that runs \"-target-select remote <server:port>\".",
    "c_cpp.debuggers.debugServerArgs.description": "Optional debug server args. Defaults to null.",
    "c_cpp.debuggers.serverStarted.description": "Optional server-started pattern to look for in the debug server output. Defaults to null.",
    "c_cpp.debuggers.filterStdout.description": "Search stdout stream for server-started pattern and log stdout to debug output. Defaults to true.",
    "c_cpp.debuggers.filterStderr.description": "Search stderr stream for server-started pattern and log stderr to debug output. Defaults to false.",
    "c_cpp.debuggers.serverLaunchTimeout.description": "Optional time, in milliseconds, for the debugger to wait for the debugServer to start up. Default is 10000.",
    "c_cpp.debuggers.coreDumpPath.description": "Optional full path to a core dump file for the specified program. Defaults to null.",
    "c_cpp.debuggers.cppdbg.externalConsole.description": "If true, a console is launched for the debuggee. If false, on Linux and Windows, it will appear in the Integrated Console.",
    "c_cpp.debuggers.cppvsdbg.externalConsole.description": "[Deprecated by 'console'] If true, a console is launched for the debuggee. If false, no console is launched.",
    "c_cpp.debuggers.cppvsdbg.console.description": "Where to launch the debug target. Defaults to 'internalConsole' if not defined.",
    "c_cpp.debuggers.cppvsdbg.console.internalConsole.description": "Output to the VS Code Debug Console. This doesn't support reading console input (ex:'std::cin' or 'scanf').",
    "c_cpp.debuggers.cppvsdbg.console.integratedTerminal.description": "VS Code's integrated terminal.",
    "c_cpp.debuggers.cppvsdbg.console.externalTerminal.description": "Console applications will be launched in an external terminal window. The window will be reused in relaunch scenarios and will not automatically disappear when the application exits.",
    "c_cpp.debuggers.cppvsdbg.console.newExternalWindow.description": "Console applications will be launched in their own external console window which will end when the application stops. Non-console applications will run without a terminal, and stdout/stderr will be ignored.",
    "c_cpp.debuggers.avoidWindowsConsoleRedirection.description": "If true, disables debuggee console redirection that is required for Integrated Terminal support.",
    "c_cpp.debuggers.sourceFileMap.description": "Optional source file mappings passed to the debug engine. Example: '{ \"/original/source/path\":\"/current/source/path\" }'.",
    "c_cpp.debuggers.processId.anyOf.description": "Optional process id to attach the debugger to. Use \"${command:pickProcess}\" to get a list of local running processes to attach to. Note that some platforms require administrator privileges in order to attach to a process.",
    "c_cpp.debuggers.symbolSearchPath.description": "Semicolon separated list of directories to use to search for symbol (that is, pdb) files. Example: \"c:\\dir1;c:\\dir2\".",
    "c_cpp.debuggers.dumpPath.description": "Optional full path to a dump file for the specified program. Example: \"c:\\temp\\app.dmp\". Defaults to null.",
    "c_cpp.debuggers.enableDebugHeap.description": "If false, the process will be launched with debug heap disabled. This sets the environment variable '_NO_DEBUG_HEAP' to '1'.",
    "c_cpp.debuggers.symbolLoadInfo.description": "Explicit control of symbol loading.",
    "c_cpp.debuggers.symbolLoadInfo.loadAll.description": "If true, symbols for all libs will be loaded, otherwise no solib symbols will be loaded. Default value is true.",
    "c_cpp.debuggers.symbolLoadInfo.exceptionList.description": "List of filenames (wildcards allowed) separated by semicolons ';'. Modifies behavior of LoadAll. If LoadAll is true then don't load symbols for libs that match any name in the list. Otherwise only load symbols for libs that match. Example: \"foo.so;bar.so\".",
    "c_cpp.debuggers.requireExactSource.description": "Optional flag to require current source code to match the pdb.",
    "c_cpp.debuggers.stopAtConnect.description": "If true, the debugger should stop after connecting to the target. If false, the debugger will continue after connecting. Defaults to false.",
    "c_cpp.debuggers.hardwareBreakpoints.description": "Explicit control of hardware breakpoint behavior for remote targets.",
    "c_cpp.debuggers.hardwareBreakpoints.require.description": "If true, always use hardware breakpoints. Defaults to false.",
    "c_cpp.debuggers.hardwareBreakpoints.limit.description": "Optional limit on the number of available hardware breakpoints to use. Only enforced when \"require\" is true and \"limit\" is greater than 0. Defaults to 0.",
    "c_cpp.debuggers.variables.description": "Variables for recursive substitution in this launch configuration. Each variable may refer to others.",
    "c_cpp.debuggers.variables.properties.description": "Variable for recursive substitution in this launch configuration. The value may refer to other variables.",
    "c_cpp.debuggers.host.description": "Host information.",
    "c_cpp.debuggers.host.user.description": "User logging into the host.",
    "c_cpp.debuggers.host.hostName.description": "Host name.",
    "c_cpp.debuggers.host.port.description": "SSH port on the host. Default is 22.",
    "c_cpp.debuggers.host.jumpHost.description": "Connect to the target host by first making a connection to the jump hosts.",
    "c_cpp.debuggers.host.localForward.description": "Forward connections to the given TCP port or Unix socket on the local (client) host to the given host and port, or Unix socket, on the remote side",
    "c_cpp.debuggers.host.localForward.bindAddress.description": "Local address",
    "c_cpp.debuggers.host.localForward.port.description": "Local port",
    "c_cpp.debuggers.host.localForward.host.description": "Host name",
    "c_cpp.debuggers.host.localForward.hostPort.description": "Host port",
    "c_cpp.debuggers.host.localForward.localSocket.description": "Local socket",
    "c_cpp.debuggers.host.localForward.remoteSocket.description": "Remote socket",
    "c_cpp.debuggers.deploySteps.description": "Steps needed to deploy the application. Order matters.",
    "c_cpp.debuggers.deploySteps.copyFile.description": "Copy files using SCP or rsync.",
    "c_cpp.debuggers.deploySteps.copyFile.files.description": "Files to be copied. Supports path pattern.",
    "c_cpp.debuggers.deploySteps.copyFile.targetDir.description": "Target directory.",
    "c_cpp.debuggers.deploySteps.copyFile.recursive.description": "If true, copies folders recursively.",
    "c_cpp.debuggers.deploySteps.copyFile.scpPath.description": "Optional full path to SCP. Assumes SCP is on PATH if not specified",
    "c_cpp.debuggers.deploySteps.copyFile.rsyncPath.description": "Optional full path to rsync. Assumes rsync is on PATH if not specified",
    "c_cpp.debuggers.deploySteps.debug": "If true, skip when starting without debugging. If false, skip when starting debugging. If undefined, never skip.",
    "c_cpp.debuggers.deploySteps.ssh.description": "SSH command step.",
    "c_cpp.debuggers.deploySteps.ssh.command.description": "Command to be executed via SSH. The command after '-c' in SSH command.",
    "c_cpp.debuggers.deploySteps.ssh.sshPath.description": "Optional full path to SSH. Assumes SSH is on PATH if not specified",
    "c_cpp.debuggers.deploySteps.continueOn.description": "An optional finish pattern in output. When this pattern is seen in the output, continue the deploy procedures regardless of whether this step returns.",
    "c_cpp.debuggers.deploySteps.shell.description": "Shell command step.",
    "c_cpp.debuggers.deploySteps.shell.command.description": "Shell command to be executed.",
    "c_cpp.debuggers.vsCodeCommand.description": "VS Code command to be invoked. Can be a command in VS Code or an active extension.",
    "c_cpp.debuggers.vsCodeCommand.command.description": "VS Code command to be invoked.",
    "c_cpp.debuggers.vsCodeCommand.args.description": "Arguments to the VS Code command.",
    "c_cpp.taskDefinitions.name.description": "The name of the task.",
    "c_cpp.taskDefinitions.command.description": "The path to either a compiler or script that performs compilation.",
    "c_cpp.taskDefinitions.args.description": "Additional arguments to pass to the compiler or compilation script.",
    "c_cpp.taskDefinitions.options.description": "Additional command options.",
    "c_cpp.taskDefinitions.options.cwd.description": "The current working directory of the executed program or script. If omitted Code's current workspace root is used.",
    "c_cpp.taskDefinitions.detail.description": "Additional details of the task.",
    "c_cpp.debuggers.sourceFileMap.sourceFileMapEntry.description": "Current and compile-time paths to the same source trees. Files found under the EditorPath are mapped to the CompileTimePath path for breakpoint matching and mapped from CompileTimePath to EditorPath when displaying stacktrace locations.",
    "c_cpp.debuggers.sourceFileMap.sourceFileMapEntry.editorPath.description": "The path to the source tree the editor will use.",
    "c_cpp.debuggers.sourceFileMap.sourceFileMapEntry.useForBreakpoints.description": "False if this entry is only used for stack frame location mapping. True if this entry should also be used when specifying breakpoint locations.",
    "c_cpp.debuggers.symbolOptions.description": "Options to control how symbols (.pdb files) are found and loaded.",
    "c_cpp.debuggers.unknownBreakpointHandling.description": "Controls how breakpoints set externally (usually via raw GDB commands) are handled when hit.\nAllowed values are \"throw\", which acts as if an exception was thrown by the application, and \"stop\", which only pauses the debug session. The default value is \"throw\".",
    "c_cpp.debuggers.VSSymbolOptions.description": "Provides configuration for locating and loading symbols to the debug adapter.",
    "c_cpp.debuggers.VSSymbolOptions.searchPaths.description": "Array of symbol server URLs (example: http\u200b://MyExampleSymbolServer) or directories (example: /build/symbols) to search for .pdb files. These directories will be searched in addition to the default locations -- next to the module and the path where the pdb was originally dropped to.",
    "c_cpp.debuggers.VSSymbolOptions.searchMicrosoftSymbolServer.description": "If 'true' the Microsoft Symbol server (https\u200b://msdl.microsoft.com\u200b/download/symbols) is added to the symbols search path. If unspecified, this option defaults to 'false'.",
    "c_cpp.debuggers.VSSymbolOptions.cachePath.description": "Directory where symbols downloaded from symbol servers should be cached. If unspecified, on Windows the debugger will default to %TEMP%\\SymbolCache.",
    "c_cpp.debuggers.VSSymbolOptions.moduleFilter.description": "Provides options to control which modules (.dll files) the debugger will attempt to load symbols (.pdb files) for.",
    "c_cpp.debuggers.VSSymbolOptionsModuleFilter.description": "Provides configuration for loading symbols to the debug adapter.",
    "c_cpp.debuggers.VSSymbolOptionsModuleFilter.mode.description": "Controls which of the two basic operating modes the module filter operates in.",
    "c_cpp.debuggers.VSSymbolOptionsModuleFilter.mode.loadAllButExcluded.enumDescriptions": "Load symbols for all modules unless the module is in the 'excludedModules' array.",
    "c_cpp.debuggers.VSSymbolOptionsModuleFilter.mode.loadOnlyIncluded.enumDescriptions": "Do not attempt to load symbols for ANY module unless it is in the 'includedModules' array, or it is included through the 'includeSymbolsNextToModules' setting.",
    "c_cpp.debuggers.VSSymbolOptionsModuleFilter.excludedModules.description": "Array of modules that the debugger should NOT load symbols for. Wildcards (example: MyCompany.*.dll) are supported.\n\nThis property is ignored unless 'mode' is set to 'loadAllButExcluded'.",
    "c_cpp.debuggers.VSSymbolOptionsModuleFilter.includedModules.description": "Array of modules that the debugger should load symbols for. Wildcards (example: MyCompany.*.dll) are supported.\n\nThis property is ignored unless 'mode' is set to 'loadOnlyIncluded'.",
    "c_cpp.debuggers.VSSymbolOptionsModuleFilter.includeSymbolsNextToModules.description": "If true, for any module NOT in the 'includedModules' array, the debugger will still check next to the module itself and the launching executable, but it will not check paths on the symbol search list. This option defaults to 'true'.\n\nThis property is ignored unless 'mode' is set to 'loadOnlyIncluded'.",
    "c_cpp.semanticTokenTypes.referenceType.description": "Style for C++/CLI reference types.",
    "c_cpp.semanticTokenTypes.cliProperty.description": "Style for C++/CLI properties.",
    "c_cpp.semanticTokenTypes.genericType.description": "Style for C++/CLI generic types.",
    "c_cpp.semanticTokenTypes.valueType.description": "Style for C++/CLI value types.",
    "c_cpp.semanticTokenTypes.templateFunction.description": "Style for C++ template functions.",
    "c_cpp.semanticTokenTypes.templateType.description": "Style for C++ template types.",
    "c_cpp.semanticTokenTypes.operatorOverload.description": "Style for C++ overloaded operators.",
    "c_cpp.semanticTokenTypes.memberOperatorOverload.description": "Style for C++ overloaded operator member functions.",
    "c_cpp.semanticTokenTypes.newOperator.description": {
        "message": "Style for C++ `new` or `delete` operators.",
        "comment": [
            "Markdown text between `` should not be translated or localized (they represent literal text) and the capitalization, spacing, and punctuation (including the ``) should not be altered."
        ]
    },
    "c_cpp.semanticTokenTypes.customLiteral.description": "Style for C++ user-defined literals.",
    "c_cpp.semanticTokenTypes.numberLiteral.description": "Style for C++ user-defined literal numbers.",
    "c_cpp.semanticTokenTypes.stringLiteral.description": "Style for C++ user-defined literal strings.",
    "c_cpp.semanticTokenModifiers.global.description": "Style to use for symbols that are global.",
    "c_cpp.semanticTokenModifiers.local.description": "Style to use for symbols that are local.",
    "c_cpp.debuggers.logging.natvisDiagnostics.description": "Optional flag to determine whether diagnostic natvis messages should be logged to the Debug Console. Defaults to None.",
    "c_cpp.debuggers.logging.category.verbose.description": "Logs that are used for interactive investigation during development. These logs should primarily contain information useful for debugging and have no long-term value.",
    "c_cpp.debuggers.logging.category.warning.description": "Logs that highlight an abnormal or unexpected event in the application flow, but do not otherwise cause the application execution to stop.",
    "c_cpp.debuggers.logging.category.error.description": "Logs that highlight when the current flow of execution is stopped due to a failure. These should indicate a failure in the current activity, not an application-wide failure.",
    "c_cpp.debuggers.logging.category.none.description": "Not used for writing log messages. Specifies that a logging category should not write any messages.",
    "c_cpp.walkthrough.title": "Get Started with C++ Development",
    "c_cpp.walkthrough.description": "Dive into VS Code's rich C++ development experience.",
    "c_cpp.walkthrough.set.up.title": "Set up your C++ Environment",
    "c_cpp.walkthrough.activating.description": "Activating the C++ extension to determine whether your C++ Environment has been set up.\nActivating Extension...",
    "c_cpp.walkthrough.no.compilers.windows.description": "We could not find a C++ compiler on your machine, which is required to use the C++ extension. Follow the instructions on the right to install one, then click “Find my new Compiler” below.\n[Find my new Compiler](command:C_Cpp.RescanCompilers?%22walkthrough%22)",
    "c_cpp.walkthrough.no.compilers.description": "We could not find a C++ compiler on your machine, which is required to use the C++ extension. Either select “Install a C++ Compiler” to have a compiler installed for you or follow the instructions on the right to install one, then click “Find my new Compiler” below.\n[Install a C++ Compiler](command:C_Cpp.InstallCompiler?%22walkthrough%22)\n[Find my new Compiler](command:C_Cpp.RescanCompilers?%22walkthrough%22)",
    "c_cpp.walkthrough.compilers.found.description": "The C++ extension works with a C++ compiler. Select one from those already on your machine by clicking the button below.\n[Select my Default Compiler](command:C_Cpp.SelectIntelliSenseConfiguration?%22walkthrough%22)",
    "c_cpp.walkthrough.compilers.found.altText": "Image showing the select a default compiler quickpick and the list of compilers found on the users machine, one of which is selected.",
    "c_cpp.walkthrough.create.cpp.file.title": "Create a C++ file",
    "c_cpp.walkthrough.create.cpp.file.description": "[Open](command:toSide:workbench.action.files.openFile) or [create](command:toSide:workbench.action.files.newUntitledFile?%7B%22languageId%22%3A%22cpp%22%7D) a C++ file. Be sure to save it with the \".cpp\" extension, such as \"helloworld.cpp\". \n[Create a C++ File](command:toSide:workbench.action.files.newUntitledFile?%7B%22languageId%22%3A%22cpp%22%7D)",
    "c_cpp.walkthrough.create.cpp.file.altText": "Open a C++ file or a folder with a C++ project.",
    "c_cpp.walkthrough.command.prompt.title": "Launch from the developer command prompt",
    "c_cpp.walkthrough.command.prompt.description": "When using the Microsoft Visual Studio C++ compiler, the C++ extension requires you to launch VS Code from the developer command prompt. Follow the instructions on the right to relaunch.\n[Reload Window](command:workbench.action.reloadWindow)",
    "c_cpp.walkthrough.run.debug.title": "Run and debug your C++ file",
    "c_cpp.walkthrough.run.debug.mac.description": "Open your C++ file and click on the play button in the top right corner of the editor, or press F5 when on the file. Select \"clang++ - Build and debug active file\" to run with the debugger.",
    "c_cpp.walkthrough.run.debug.linux.description": "Open your C++ file and click on the play button in the top right corner of the editor, or press F5 when on the file. Select \"g++ - Build and debug active file\" to run with the debugger.",
    "c_cpp.walkthrough.run.debug.windows.description": "Open your C++ file and click on the play button in the top right corner of the editor, or press F5 when on the file. Select \"cl.exe - Build and debug active file\" to run with the debugger.",
    "c_cpp.walkthrough.run.debug.windows.altText": "Image showing a breakpoint in a C++ file, the f5 buttobn, and the run symbol in the top right",
    "c_cpp.walkthrough.customize.debugging.title": "Customize debugging",
    "c_cpp.walkthrough.customize.debugging.mac.description": "You can customize your debug configuration (e.g. to pass arguments to your program at run time) by selecting \"Add Debug Configuration\" to the right of the play button. The custom debug configuration is saved in your project's launch.json file. \n[Learn More](https://code.visualstudio.com/docs/cpp/config-linux#_debug-helloworldcpp)",
    "c_cpp.walkthrough.customize.debugging.linux.description": "You can customize your debug configuration (e.g. to pass arguments to your program at run time) by selecting \"Add Debug Configuration\" to the right of the play button. The custom debug configuration is saved in your project's launch.json file. \n[Learn More](https://code.visualstudio.com/docs/cpp/config-msvc#_debug-helloworldcpp)",
    "c_cpp.walkthrough.customize.debugging.windows.description": "You can customize your debug configuration (e.g. to pass arguments to your program at run time) by selecting \"Add Debug Configuration\" to the right of the play button. The custom debug configuration is saved in your project's launch.json file. \n[Learn More](https://code.visualstudio.com/docs/cpp/config-clang-mac#_debug-helloworldcpp)",
    "c_cpp.walkthrough.customize.debugging.altText": "Image that shows Add Debug Configuration in the drop-down",
    "c_cpp.codeActions.refactor.inline.macro.title": "Inline macro",
<<<<<<< HEAD
    "c_cpp.codeActions.refactor.inline.macro.description": "Replace the macro invocation with the expanded code."
=======
    "c_cpp.codeActions.refactor.inline.macro.description": "Replace the macro invocation with the expanded code (requires invoking hover first)",
    "c_cpp.codeActions.refactor.extract.function.title": "Extract to function",
    "c_cpp.codeActions.refactor.extract.function.description": "Extract the selected code to a free or member function."
>>>>>>> a3800265
}<|MERGE_RESOLUTION|>--- conflicted
+++ resolved
@@ -998,11 +998,7 @@
     "c_cpp.walkthrough.customize.debugging.windows.description": "You can customize your debug configuration (e.g. to pass arguments to your program at run time) by selecting \"Add Debug Configuration\" to the right of the play button. The custom debug configuration is saved in your project's launch.json file. \n[Learn More](https://code.visualstudio.com/docs/cpp/config-clang-mac#_debug-helloworldcpp)",
     "c_cpp.walkthrough.customize.debugging.altText": "Image that shows Add Debug Configuration in the drop-down",
     "c_cpp.codeActions.refactor.inline.macro.title": "Inline macro",
-<<<<<<< HEAD
-    "c_cpp.codeActions.refactor.inline.macro.description": "Replace the macro invocation with the expanded code."
-=======
-    "c_cpp.codeActions.refactor.inline.macro.description": "Replace the macro invocation with the expanded code (requires invoking hover first)",
+    "c_cpp.codeActions.refactor.inline.macro.description": "Replace the macro invocation with the expanded code.",
     "c_cpp.codeActions.refactor.extract.function.title": "Extract to function",
     "c_cpp.codeActions.refactor.extract.function.description": "Extract the selected code to a free or member function."
->>>>>>> a3800265
 }