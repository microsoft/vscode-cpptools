--- conflicted
+++ resolved
@@ -1,650 +1,329 @@
-<<<<<<< HEAD
-/* --------------------------------------------------------------------------------------------
- * Copyright (c) Microsoft Corporation. All Rights Reserved.
- * See 'LICENSE' in the project root for license information.
- * ------------------------------------------------------------------------------------------ */
-'use strict';
-
-import * as os from 'os';
-import * as path from 'path';
-import * as vscode from 'vscode';
-import * as DebuggerExtension from './Debugger/extension';
-import * as LanguageServer from './LanguageServer/extension';
-import * as util from './common';
-import * as Telemetry from './telemetry';
-
-import * as semver from 'semver';
-import { CppToolsApi, CppToolsExtension } from 'vscode-cpptools';
-import * as nls from 'vscode-nls';
-import { TargetPopulation } from 'vscode-tas-client';
-import { CppBuildTaskProvider, cppBuildTaskProvider } from './LanguageServer/cppBuildTaskProvider';
-import { getLocaleId, getLocalizedHtmlPath } from './LanguageServer/localization';
-import { PersistentState } from './LanguageServer/persistentState';
-import { CppSettings } from './LanguageServer/settings';
-import { logAndReturn, returns } from './Utility/Async/returns';
-import { CppTools1 } from './cppTools1';
-import { logMachineIdMappings } from './id';
-import { sendInstrumentation } from './instrumentation';
-import { disposeOutputChannels, log } from './logger';
-import { PlatformInformation } from './platform';
-
-nls.config({ messageFormat: nls.MessageFormat.bundle, bundleFormat: nls.BundleFormat.standalone })();
-const localize: nls.LocalizeFunc = nls.loadMessageBundle();
-
-const cppTools: CppTools1 = new CppTools1();
-let languageServiceDisabled: boolean = false;
-let reloadMessageShown: boolean = false;
-const disposables: vscode.Disposable[] = [];
-
-export async function activate(context: vscode.ExtensionContext): Promise<CppToolsApi & CppToolsExtension> {
-    sendInstrumentation({
-        name: "activate",
-        context: { cpptools: '', start: '' }
-    });
-
-    util.setExtensionContext(context);
-    Telemetry.activate();
-    util.setProgress(0);
-
-    // Register a protocol handler to serve localized versions of the schema for c_cpp_properties.json
-    class SchemaProvider implements vscode.TextDocumentContentProvider {
-        public async provideTextDocumentContent(uri: vscode.Uri): Promise<string> {
-            console.assert(uri.path[0] === '/', "A preceding slash is expected on schema uri path");
-            const fileName: string = uri.path.substring(1);
-            const locale: string = getLocaleId();
-            let localizedFilePath: string = util.getExtensionFilePath(path.join("dist/schema/", locale, fileName));
-            const fileExists: boolean = await util.checkFileExists(localizedFilePath);
-            if (!fileExists) {
-                localizedFilePath = util.getExtensionFilePath(fileName);
-            }
-            return util.readFileText(localizedFilePath);
-        }
-    }
-
-    vscode.workspace.registerTextDocumentContentProvider('cpptools-schema', new SchemaProvider());
-
-    // Initialize the DebuggerExtension and register the related commands and providers.
-    await DebuggerExtension.initialize(context);
-
-    const info: PlatformInformation = await PlatformInformation.GetPlatformInformation();
-    sendTelemetry(info);
-
-    // Always attempt to make the binaries executable, not just when installedVersion changes.
-    // The user may have uninstalled and reinstalled the same version.
-    await makeBinariesExecutable();
-
-    // Notify users if debugging may not be supported on their OS.
-    util.checkDistro(info);
-    await checkVsixCompatibility();
-    LanguageServer.UpdateInsidersAccess();
-
-    const ignoreRecommendations: boolean | undefined = vscode.workspace.getConfiguration("extensions", null).get<boolean>("ignoreRecommendations");
-    if (ignoreRecommendations !== true) {
-        await LanguageServer.preReleaseCheck();
-    }
-
-    const settings: CppSettings = new CppSettings((vscode.workspace.workspaceFolders && vscode.workspace.workspaceFolders.length > 0) ? vscode.workspace.workspaceFolders[0]?.uri : undefined);
-    let isOldMacOs: boolean = false;
-    if (info.platform === 'darwin') {
-        const releaseParts: string[] = os.release().split(".");
-        if (releaseParts.length >= 1) {
-            isOldMacOs = parseInt(releaseParts[0]) < 16;
-        }
-    }
-
-    // Read the setting and determine whether we should activate the language server prior to installing callbacks,
-    // to ensure there is no potential race condition. LanguageServer.activate() is called near the end of this
-    // function, to allow any further setup to occur here, prior to activation.
-    const isIntelliSenseEngineDisabled: boolean = settings.intelliSenseEngine === "disabled";
-    const shouldActivateLanguageServer: boolean = !isIntelliSenseEngineDisabled && !isOldMacOs;
-
-    if (isOldMacOs) {
-        languageServiceDisabled = true;
-        void vscode.window.showErrorMessage(localize("macos.version.deprecated", "Versions of the C/C++ extension more recent than {0} require at least macOS version {1}.", "1.9.8", "10.12"));
-    } else {
-        if (settings.intelliSenseEngine === "disabled") {
-            languageServiceDisabled = true;
-        }
-        let currentIntelliSenseEngineValue: string | undefined = settings.intelliSenseEngine;
-        disposables.push(vscode.workspace.onDidChangeConfiguration(() => {
-            const settings: CppSettings = new CppSettings((vscode.workspace.workspaceFolders && vscode.workspace.workspaceFolders.length > 0) ? vscode.workspace.workspaceFolders[0]?.uri : undefined);
-            if (!reloadMessageShown && settings.intelliSenseEngine !== currentIntelliSenseEngineValue) {
-                if (currentIntelliSenseEngineValue === "disabled") {
-                    // If switching from disabled to enabled, we can continue activation.
-                    currentIntelliSenseEngineValue = settings.intelliSenseEngine;
-                    languageServiceDisabled = false;
-                    return LanguageServer.activate();
-                } else {
-                    // We can't deactivate or change engines on the fly, so prompt for window reload.
-                    reloadMessageShown = true;
-                    void util.promptForReloadWindowDueToSettingsChange();
-                }
-            }
-        }));
-    }
-
-    if (vscode.workspace.workspaceFolders && vscode.workspace.workspaceFolders.length > 0) {
-        for (let i: number = 0; i < vscode.workspace.workspaceFolders.length; ++i) {
-            const config: string = path.join(vscode.workspace.workspaceFolders[i].uri.fsPath, ".vscode/c_cpp_properties.json");
-            if (await util.checkFileExists(config)) {
-                const doc: vscode.TextDocument = await vscode.workspace.openTextDocument(config);
-                void vscode.languages.setTextDocumentLanguage(doc, "jsonc");
-                util.setWorkspaceIsCpp();
-            }
-        }
-    }
-
-    disposables.push(vscode.tasks.registerTaskProvider(CppBuildTaskProvider.CppBuildScriptType, cppBuildTaskProvider));
-
-    vscode.tasks.onDidStartTask(event => {
-        if (event.execution.task.definition.type === CppBuildTaskProvider.CppBuildScriptType
-            || event.execution.task.name.startsWith(LanguageServer.configPrefix)) {
-            Telemetry.logLanguageServerEvent('buildTaskStarted');
-        }
-    });
-
-    vscode.tasks.onDidEndTask(event => {
-        if (event.execution.task.definition.type === CppBuildTaskProvider.CppBuildScriptType
-            || event.execution.task.name.startsWith(LanguageServer.configPrefix)) {
-            Telemetry.logLanguageServerEvent('buildTaskFinished');
-        }
-    });
-
-    if (shouldActivateLanguageServer) {
-        await LanguageServer.activate();
-    } else if (isIntelliSenseEngineDisabled) {
-        await LanguageServer.registerCommands(false);
-        // The check here for isIntelliSenseEngineDisabled avoids logging
-        // the message on old Macs that we've already displayed a warning for.
-        log(localize("intellisense.disabled", "intelliSenseEngine is disabled"));
-    }
-
-    sendInstrumentation({
-        name: "activate",
-        context: { cpptools: '', end: '' }
-    });
-    return cppTools;
-}
-
-export async function deactivate(): Promise<void> {
-    DebuggerExtension.dispose();
-    void Telemetry.deactivate().catch(returns.undefined);
-    disposables.forEach(d => d.dispose());
-    if (languageServiceDisabled) {
-        return;
-    }
-    await LanguageServer.deactivate();
-    disposeOutputChannels();
-}
-
-async function makeBinariesExecutable(): Promise<void> {
-    const promises: Thenable<void>[] = [];
-    if (process.platform !== 'win32') {
-        const commonBinaries: string[] = [
-            "./bin/cpptools",
-            "./bin/cpptools-srv",
-            "./bin/cpptools-wordexp",
-            "./LLVM/bin/clang-format",
-            "./LLVM/bin/clang-tidy",
-            "./debugAdapters/bin/OpenDebugAD7"
-        ];
-        commonBinaries.forEach(binary => promises.push(util.allowExecution(util.getExtensionFilePath(binary))));
-        if (process.platform === "darwin") {
-            const macBinaries: string[] = [
-                "./debugAdapters/lldb-mi/bin/lldb-mi"
-            ];
-            macBinaries.forEach(binary => promises.push(util.allowExecution(util.getExtensionFilePath(binary))));
-            if (os.arch() === "x64") {
-                const oldMacBinaries: string[] = [
-                    "./debugAdapters/lldb/bin/debugserver",
-                    "./debugAdapters/lldb/bin/lldb-mi",
-                    "./debugAdapters/lldb/bin/lldb-argdumper",
-                    "./debugAdapters/lldb/bin/lldb-launcher"
-                ];
-                oldMacBinaries.forEach(binary => promises.push(util.allowExecution(util.getExtensionFilePath(binary))));
-            }
-        } else if (os.arch() === "x64") {
-            promises.push(util.allowExecution(util.getExtensionFilePath("./bin/libc.so")));
-        }
-    }
-    await Promise.all(promises);
-}
-
-function sendTelemetry(info: PlatformInformation): void {
-    const telemetryProperties: { [key: string]: string } = {};
-    if (info.distribution) {
-        telemetryProperties['linuxDistroName'] = info.distribution.name;
-        telemetryProperties['linuxDistroVersion'] = info.distribution.version;
-    }
-    telemetryProperties['osArchitecture'] = os.arch();
-    telemetryProperties['infoArchitecture'] = info.architecture;
-    const targetPopulation: TargetPopulation = util.getCppToolsTargetPopulation();
-    switch (targetPopulation) {
-        case TargetPopulation.Public:
-            telemetryProperties['targetPopulation'] = "Public";
-            break;
-        case TargetPopulation.Internal:
-            telemetryProperties['targetPopulation'] = "Internal";
-            break;
-        case TargetPopulation.Insiders:
-            telemetryProperties['targetPopulation'] = "Insiders";
-            break;
-        default:
-            break;
-    }
-    Telemetry.logDebuggerEvent("acquisition", telemetryProperties);
-    logMachineIdMappings().catch(logAndReturn.undefined);
-}
-
-async function checkVsixCompatibility(): Promise<void> {
-    const ignoreMismatchedCompatibleVsix: PersistentState<boolean> = new PersistentState<boolean>("CPP." + util.packageJson.version + ".ignoreMismatchedCompatibleVsix", false);
-    let resetIgnoreMismatchedCompatibleVsix: boolean = true;
-
-    // Check to ensure the correct platform-specific VSIX was installed.
-    const vsixManifestPath: string = path.join(util.extensionPath, ".vsixmanifest");
-    // Skip the check if the file does not exist, such as when debugging cpptools.
-    if (await util.checkFileExists(vsixManifestPath)) {
-        const content: string = await util.readFileText(vsixManifestPath);
-        const matches: RegExpMatchArray | null = content.match(/TargetPlatform="(?<platform>[^"]*)"/);
-        if (matches && matches.length > 0 && matches.groups) {
-            const vsixTargetPlatform: string = matches.groups['platform'];
-            const platformInfo: PlatformInformation = await PlatformInformation.GetPlatformInformation();
-            let isPlatformCompatible: boolean = true;
-            let isPlatformMatching: boolean = true;
-            switch (vsixTargetPlatform) {
-                case "win32-x64":
-                    isPlatformMatching = platformInfo.platform === "win32" && platformInfo.architecture === "x64";
-                    // x64 binaries can also be run on arm64 Windows 11.
-                    isPlatformCompatible = platformInfo.platform === "win32" && (platformInfo.architecture === "x64" || (platformInfo.architecture === "arm64" && semver.gte(os.release(), "10.0.22000")));
-                    break;
-                case "win32-ia32":
-                    isPlatformMatching = platformInfo.platform === "win32" && platformInfo.architecture === "x86";
-                    // x86 binaries can also be run on x64 and arm64 Windows.
-                    isPlatformCompatible = platformInfo.platform === "win32" && (platformInfo.architecture === "x86" || platformInfo.architecture === "x64" || platformInfo.architecture === "arm64");
-                    break;
-                case "win32-arm64":
-                    isPlatformMatching = platformInfo.platform === "win32" && platformInfo.architecture === "arm64";
-                    isPlatformCompatible = isPlatformMatching;
-                    break;
-                case "linux-x64":
-                    isPlatformMatching = platformInfo.platform === "linux" && platformInfo.architecture === "x64" && platformInfo.distribution?.name !== "alpine";
-                    isPlatformCompatible = isPlatformMatching;
-                    break;
-                case "linux-arm64":
-                    isPlatformMatching = platformInfo.platform === "linux" && platformInfo.architecture === "arm64" && platformInfo.distribution?.name !== "alpine";
-                    isPlatformCompatible = isPlatformMatching;
-                    break;
-                case "linux-armhf":
-                    isPlatformMatching = platformInfo.platform === "linux" && platformInfo.architecture === "arm" && platformInfo.distribution?.name !== "alpine";
-                    // armhf binaries can also be run on aarch64 linux.
-                    isPlatformCompatible = platformInfo.platform === "linux" && (platformInfo.architecture === "arm" || platformInfo.architecture === "arm64") && platformInfo.distribution?.name !== "alpine";
-                    break;
-                case "alpine-x64":
-                    isPlatformMatching = platformInfo.platform === "linux" && platformInfo.architecture === "x64" && platformInfo.distribution?.name === "alpine";
-                    isPlatformCompatible = isPlatformMatching;
-                    break;
-                case "alpine-arm64":
-                    isPlatformMatching = platformInfo.platform === "linux" && platformInfo.architecture === "arm64" && platformInfo.distribution?.name === "alpine";
-                    isPlatformCompatible = isPlatformMatching;
-                    break;
-                case "darwin-x64":
-                    isPlatformMatching = platformInfo.platform === "darwin" && platformInfo.architecture === "x64";
-                    isPlatformCompatible = isPlatformMatching;
-                    break;
-                case "darwin-arm64":
-                    isPlatformMatching = platformInfo.platform === "darwin" && platformInfo.architecture === "arm64";
-                    // x64 binaries can also be run on arm64 macOS.
-                    isPlatformCompatible = platformInfo.platform === "darwin" && (platformInfo.architecture === "x64" || platformInfo.architecture === "arm64");
-                    break;
-                default:
-                    console.log("Unrecognized TargetPlatform in .vsixmanifest");
-                    break;
-            }
-            const moreInfoButton: string = localize("more.info.button", "More Info");
-            const ignoreButton: string = localize("ignore.button", "Ignore");
-            let promise: Thenable<string | undefined> | undefined;
-            if (!isPlatformCompatible) {
-                promise = vscode.window.showErrorMessage(localize("vsix.platform.incompatible", "The C/C++ extension installed does not match your system.", vsixTargetPlatform), moreInfoButton);
-            } else if (!isPlatformMatching) {
-                if (!ignoreMismatchedCompatibleVsix.Value) {
-                    resetIgnoreMismatchedCompatibleVsix = false;
-                    promise = vscode.window.showWarningMessage(localize("vsix.platform.mismatching", "The C/C++ extension installed is compatible with but does not match your system.", vsixTargetPlatform), moreInfoButton, ignoreButton);
-                }
-            }
-
-            void promise?.then((value) => {
-                if (value === moreInfoButton) {
-                    void vscode.commands.executeCommand("markdown.showPreview", vscode.Uri.file(getLocalizedHtmlPath("Reinstalling the Extension.md")));
-                } else if (value === ignoreButton) {
-                    ignoreMismatchedCompatibleVsix.Value = true;
-                }
-            }, logAndReturn.undefined);
-        } else {
-            console.log("Unable to find TargetPlatform in .vsixmanifest");
-        }
-    }
-    if (resetIgnoreMismatchedCompatibleVsix) {
-        ignoreMismatchedCompatibleVsix.Value = false;
-    }
-}
-=======
-/* --------------------------------------------------------------------------------------------
- * Copyright (c) Microsoft Corporation. All Rights Reserved.
- * See 'LICENSE' in the project root for license information.
- * ------------------------------------------------------------------------------------------ */
-'use strict';
-
-import * as os from 'os';
-import * as path from 'path';
-import * as vscode from 'vscode';
-import * as DebuggerExtension from './Debugger/extension';
-import * as LanguageServer from './LanguageServer/extension';
-import * as util from './common';
-import * as Telemetry from './telemetry';
-
-import * as semver from 'semver';
-import { CppToolsApi, CppToolsExtension } from 'vscode-cpptools';
-import * as nls from 'vscode-nls';
-import { TargetPopulation } from 'vscode-tas-client';
-import { CppBuildTaskProvider, cppBuildTaskProvider } from './LanguageServer/cppBuildTaskProvider';
-import { getLocaleId, getLocalizedHtmlPath } from './LanguageServer/localization';
-import { PersistentState } from './LanguageServer/persistentState';
-import { CppSettings } from './LanguageServer/settings';
-import { logAndReturn, returns } from './Utility/Async/returns';
-import { CppTools1 } from './cppTools1';
-import { logMachineIdMappings } from './id';
-import { disposeOutputChannels, log } from './logger';
-import { PlatformInformation } from './platform';
-
-nls.config({ messageFormat: nls.MessageFormat.bundle, bundleFormat: nls.BundleFormat.standalone })();
-const localize: nls.LocalizeFunc = nls.loadMessageBundle();
-
-const cppTools: CppTools1 = new CppTools1();
-let languageServiceDisabled: boolean = false;
-let reloadMessageShown: boolean = false;
-const disposables: vscode.Disposable[] = [];
-
-export async function activate(context: vscode.ExtensionContext): Promise<CppToolsApi & CppToolsExtension> {
-    util.setExtensionContext(context);
-    Telemetry.activate();
-    util.setProgress(0);
-
-    // Register a protocol handler to serve localized versions of the schema for c_cpp_properties.json
-    class SchemaProvider implements vscode.TextDocumentContentProvider {
-        public async provideTextDocumentContent(uri: vscode.Uri): Promise<string> {
-            console.assert(uri.path[0] === '/', "A preceding slash is expected on schema uri path");
-            const fileName: string = uri.path.substring(1);
-            const locale: string = getLocaleId();
-            let localizedFilePath: string = util.getExtensionFilePath(path.join("dist/schema/", locale, fileName));
-            const fileExists: boolean = await util.checkFileExists(localizedFilePath);
-            if (!fileExists) {
-                localizedFilePath = util.getExtensionFilePath(fileName);
-            }
-            return util.readFileText(localizedFilePath);
-        }
-    }
-
-    vscode.workspace.registerTextDocumentContentProvider('cpptools-schema', new SchemaProvider());
-
-    // Initialize the DebuggerExtension and register the related commands and providers.
-    await DebuggerExtension.initialize(context);
-
-    const info: PlatformInformation = await PlatformInformation.GetPlatformInformation();
-    sendTelemetry(info);
-
-    // Always attempt to make the binaries executable, not just when installedVersion changes.
-    // The user may have uninstalled and reinstalled the same version.
-    await makeBinariesExecutable();
-
-    // Notify users if debugging may not be supported on their OS.
-    util.checkDistro(info);
-    await checkVsixCompatibility();
-    LanguageServer.UpdateInsidersAccess();
-
-    const ignoreRecommendations: boolean | undefined = vscode.workspace.getConfiguration("extensions", null).get<boolean>("ignoreRecommendations");
-    if (ignoreRecommendations !== true) {
-        await LanguageServer.preReleaseCheck();
-    }
-
-    const settings: CppSettings = new CppSettings((vscode.workspace.workspaceFolders && vscode.workspace.workspaceFolders.length > 0) ? vscode.workspace.workspaceFolders[0]?.uri : undefined);
-    let isOldMacOs: boolean = false;
-    if (info.platform === 'darwin') {
-        const releaseParts: string[] = os.release().split(".");
-        if (releaseParts.length >= 1) {
-            isOldMacOs = parseInt(releaseParts[0]) < 16;
-        }
-    }
-
-    // Read the setting and determine whether we should activate the language server prior to installing callbacks,
-    // to ensure there is no potential race condition. LanguageServer.activate() is called near the end of this
-    // function, to allow any further setup to occur here, prior to activation.
-    const isIntelliSenseEngineDisabled: boolean = settings.intelliSenseEngine === "disabled";
-    const shouldActivateLanguageServer: boolean = !isIntelliSenseEngineDisabled && !isOldMacOs;
-
-    if (isOldMacOs) {
-        languageServiceDisabled = true;
-        void vscode.window.showErrorMessage(localize("macos.version.deprecated", "Versions of the C/C++ extension more recent than {0} require at least macOS version {1}.", "1.9.8", "10.12"));
-    } else {
-        if (settings.intelliSenseEngine === "disabled") {
-            languageServiceDisabled = true;
-        }
-        let currentIntelliSenseEngineValue: string | undefined = settings.intelliSenseEngine;
-        disposables.push(vscode.workspace.onDidChangeConfiguration(() => {
-            const settings: CppSettings = new CppSettings((vscode.workspace.workspaceFolders && vscode.workspace.workspaceFolders.length > 0) ? vscode.workspace.workspaceFolders[0]?.uri : undefined);
-            if (!reloadMessageShown && settings.intelliSenseEngine !== currentIntelliSenseEngineValue) {
-                if (currentIntelliSenseEngineValue === "disabled") {
-                    // If switching from disabled to enabled, we can continue activation.
-                    currentIntelliSenseEngineValue = settings.intelliSenseEngine;
-                    languageServiceDisabled = false;
-                    return LanguageServer.activate();
-                } else {
-                    // We can't deactivate or change engines on the fly, so prompt for window reload.
-                    reloadMessageShown = true;
-                    void util.promptForReloadWindowDueToSettingsChange();
-                }
-            }
-        }));
-    }
-
-    if (vscode.workspace.workspaceFolders && vscode.workspace.workspaceFolders.length > 0) {
-        for (let i: number = 0; i < vscode.workspace.workspaceFolders.length; ++i) {
-            const config: string = path.join(vscode.workspace.workspaceFolders[i].uri.fsPath, ".vscode/c_cpp_properties.json");
-            if (await util.checkFileExists(config)) {
-                const doc: vscode.TextDocument = await vscode.workspace.openTextDocument(config);
-                void vscode.languages.setTextDocumentLanguage(doc, "jsonc");
-                util.setWorkspaceIsCpp();
-            }
-        }
-    }
-
-    disposables.push(vscode.tasks.registerTaskProvider(CppBuildTaskProvider.CppBuildScriptType, cppBuildTaskProvider));
-
-    vscode.tasks.onDidStartTask(event => {
-        if (event.execution.task.definition.type === CppBuildTaskProvider.CppBuildScriptType
-            || event.execution.task.name.startsWith(LanguageServer.configPrefix)) {
-            Telemetry.logLanguageServerEvent('buildTaskStarted');
-        }
-    });
-
-    vscode.tasks.onDidEndTask(event => {
-        if (event.execution.task.definition.type === CppBuildTaskProvider.CppBuildScriptType
-            || event.execution.task.name.startsWith(LanguageServer.configPrefix)) {
-            Telemetry.logLanguageServerEvent('buildTaskFinished');
-        }
-    });
-
-    if (shouldActivateLanguageServer) {
-        await LanguageServer.activate();
-    } else if (isIntelliSenseEngineDisabled) {
-        await LanguageServer.registerCommands(false);
-        // The check here for isIntelliSenseEngineDisabled avoids logging
-        // the message on old Macs that we've already displayed a warning for.
-        log(localize("intellisense.disabled", "intelliSenseEngine is disabled"));
-    }
-
-    return cppTools;
-}
-
-export async function deactivate(): Promise<void> {
-    DebuggerExtension.dispose();
-    void Telemetry.deactivate().catch(returns.undefined);
-    disposables.forEach(d => d.dispose());
-    if (languageServiceDisabled) {
-        return;
-    }
-    await LanguageServer.deactivate();
-    disposeOutputChannels();
-}
-
-async function makeBinariesExecutable(): Promise<void> {
-    const promises: Thenable<void>[] = [];
-    if (process.platform !== 'win32') {
-        const commonBinaries: string[] = [
-            "./bin/cpptools",
-            "./bin/cpptools-srv",
-            "./bin/cpptools-wordexp",
-            "./LLVM/bin/clang-format",
-            "./LLVM/bin/clang-tidy",
-            "./debugAdapters/bin/OpenDebugAD7"
-        ];
-        commonBinaries.forEach(binary => promises.push(util.allowExecution(util.getExtensionFilePath(binary))));
-        if (process.platform === "darwin") {
-            const macBinaries: string[] = [
-                "./debugAdapters/lldb-mi/bin/lldb-mi"
-            ];
-            macBinaries.forEach(binary => promises.push(util.allowExecution(util.getExtensionFilePath(binary))));
-            if (os.arch() === "x64") {
-                const oldMacBinaries: string[] = [
-                    "./debugAdapters/lldb/bin/debugserver",
-                    "./debugAdapters/lldb/bin/lldb-mi",
-                    "./debugAdapters/lldb/bin/lldb-argdumper",
-                    "./debugAdapters/lldb/bin/lldb-launcher"
-                ];
-                oldMacBinaries.forEach(binary => promises.push(util.allowExecution(util.getExtensionFilePath(binary))));
-            }
-        } else if (os.arch() === "x64") {
-            promises.push(util.allowExecution(util.getExtensionFilePath("./bin/libc.so")));
-        }
-    }
-    await Promise.all(promises);
-}
-
-function sendTelemetry(info: PlatformInformation): void {
-    const telemetryProperties: { [key: string]: string } = {};
-    if (info.distribution) {
-        telemetryProperties['linuxDistroName'] = info.distribution.name;
-        telemetryProperties['linuxDistroVersion'] = info.distribution.version;
-    }
-    telemetryProperties['osArchitecture'] = os.arch();
-    telemetryProperties['infoArchitecture'] = info.architecture;
-    const targetPopulation: TargetPopulation = util.getCppToolsTargetPopulation();
-    switch (targetPopulation) {
-        case TargetPopulation.Public:
-            telemetryProperties['targetPopulation'] = "Public";
-            break;
-        case TargetPopulation.Internal:
-            telemetryProperties['targetPopulation'] = "Internal";
-            break;
-        case TargetPopulation.Insiders:
-            telemetryProperties['targetPopulation'] = "Insiders";
-            break;
-        default:
-            break;
-    }
-    telemetryProperties['appName'] = vscode.env.appName;
-    Telemetry.logDebuggerEvent("acquisition", telemetryProperties);
-    logMachineIdMappings().catch(logAndReturn.undefined);
-}
-
-async function checkVsixCompatibility(): Promise<void> {
-    const ignoreMismatchedCompatibleVsix: PersistentState<boolean> = new PersistentState<boolean>("CPP." + util.packageJson.version + ".ignoreMismatchedCompatibleVsix", false);
-    let resetIgnoreMismatchedCompatibleVsix: boolean = true;
-
-    // Check to ensure the correct platform-specific VSIX was installed.
-    const vsixManifestPath: string = path.join(util.extensionPath, ".vsixmanifest");
-    // Skip the check if the file does not exist, such as when debugging cpptools.
-    if (await util.checkFileExists(vsixManifestPath)) {
-        const content: string = await util.readFileText(vsixManifestPath);
-        const matches: RegExpMatchArray | null = content.match(/TargetPlatform="(?<platform>[^"]*)"/);
-        if (matches && matches.length > 0 && matches.groups) {
-            const vsixTargetPlatform: string = matches.groups['platform'];
-            const platformInfo: PlatformInformation = await PlatformInformation.GetPlatformInformation();
-            let isPlatformCompatible: boolean = true;
-            let isPlatformMatching: boolean = true;
-            switch (vsixTargetPlatform) {
-                case "win32-x64":
-                    isPlatformMatching = platformInfo.platform === "win32" && platformInfo.architecture === "x64";
-                    // x64 binaries can also be run on arm64 Windows 11.
-                    isPlatformCompatible = platformInfo.platform === "win32" && (platformInfo.architecture === "x64" || (platformInfo.architecture === "arm64" && semver.gte(os.release(), "10.0.22000")));
-                    break;
-                case "win32-ia32":
-                    isPlatformMatching = platformInfo.platform === "win32" && platformInfo.architecture === "x86";
-                    // x86 binaries can also be run on x64 and arm64 Windows.
-                    isPlatformCompatible = platformInfo.platform === "win32" && (platformInfo.architecture === "x86" || platformInfo.architecture === "x64" || platformInfo.architecture === "arm64");
-                    break;
-                case "win32-arm64":
-                    isPlatformMatching = platformInfo.platform === "win32" && platformInfo.architecture === "arm64";
-                    isPlatformCompatible = isPlatformMatching;
-                    break;
-                case "linux-x64":
-                    isPlatformMatching = platformInfo.platform === "linux" && platformInfo.architecture === "x64" && platformInfo.distribution?.name !== "alpine";
-                    isPlatformCompatible = isPlatformMatching;
-                    break;
-                case "linux-arm64":
-                    isPlatformMatching = platformInfo.platform === "linux" && platformInfo.architecture === "arm64" && platformInfo.distribution?.name !== "alpine";
-                    isPlatformCompatible = isPlatformMatching;
-                    break;
-                case "linux-armhf":
-                    isPlatformMatching = platformInfo.platform === "linux" && platformInfo.architecture === "arm" && platformInfo.distribution?.name !== "alpine";
-                    // armhf binaries can also be run on aarch64 linux.
-                    isPlatformCompatible = platformInfo.platform === "linux" && (platformInfo.architecture === "arm" || platformInfo.architecture === "arm64") && platformInfo.distribution?.name !== "alpine";
-                    break;
-                case "alpine-x64":
-                    isPlatformMatching = platformInfo.platform === "linux" && platformInfo.architecture === "x64" && platformInfo.distribution?.name === "alpine";
-                    isPlatformCompatible = isPlatformMatching;
-                    break;
-                case "alpine-arm64":
-                    isPlatformMatching = platformInfo.platform === "linux" && platformInfo.architecture === "arm64" && platformInfo.distribution?.name === "alpine";
-                    isPlatformCompatible = isPlatformMatching;
-                    break;
-                case "darwin-x64":
-                    isPlatformMatching = platformInfo.platform === "darwin" && platformInfo.architecture === "x64";
-                    isPlatformCompatible = isPlatformMatching;
-                    break;
-                case "darwin-arm64":
-                    isPlatformMatching = platformInfo.platform === "darwin" && platformInfo.architecture === "arm64";
-                    // x64 binaries can also be run on arm64 macOS.
-                    isPlatformCompatible = platformInfo.platform === "darwin" && (platformInfo.architecture === "x64" || platformInfo.architecture === "arm64");
-                    break;
-                default:
-                    console.log("Unrecognized TargetPlatform in .vsixmanifest");
-                    break;
-            }
-            const moreInfoButton: string = localize("more.info.button", "More Info");
-            const ignoreButton: string = localize("ignore.button", "Ignore");
-            let promise: Thenable<string | undefined> | undefined;
-            if (!isPlatformCompatible) {
-                promise = vscode.window.showErrorMessage(localize("vsix.platform.incompatible", "The C/C++ extension installed does not match your system.", vsixTargetPlatform), moreInfoButton);
-            } else if (!isPlatformMatching) {
-                if (!ignoreMismatchedCompatibleVsix.Value) {
-                    resetIgnoreMismatchedCompatibleVsix = false;
-                    promise = vscode.window.showWarningMessage(localize("vsix.platform.mismatching", "The C/C++ extension installed is compatible with but does not match your system.", vsixTargetPlatform), moreInfoButton, ignoreButton);
-                }
-            }
-
-            void promise?.then((value) => {
-                if (value === moreInfoButton) {
-                    void vscode.commands.executeCommand("markdown.showPreview", vscode.Uri.file(getLocalizedHtmlPath("Reinstalling the Extension.md")));
-                } else if (value === ignoreButton) {
-                    ignoreMismatchedCompatibleVsix.Value = true;
-                }
-            }, logAndReturn.undefined);
-        } else {
-            console.log("Unable to find TargetPlatform in .vsixmanifest");
-        }
-    }
-    if (resetIgnoreMismatchedCompatibleVsix) {
-        ignoreMismatchedCompatibleVsix.Value = false;
-    }
-}
->>>>>>> 6f9ddbf5
+/* --------------------------------------------------------------------------------------------
+ * Copyright (c) Microsoft Corporation. All Rights Reserved.
+ * See 'LICENSE' in the project root for license information.
+ * ------------------------------------------------------------------------------------------ */
+'use strict';
+
+import * as os from 'os';
+import * as path from 'path';
+import * as vscode from 'vscode';
+import * as DebuggerExtension from './Debugger/extension';
+import * as LanguageServer from './LanguageServer/extension';
+import * as util from './common';
+import * as Telemetry from './telemetry';
+
+import * as semver from 'semver';
+import { CppToolsApi, CppToolsExtension } from 'vscode-cpptools';
+import * as nls from 'vscode-nls';
+import { TargetPopulation } from 'vscode-tas-client';
+import { CppBuildTaskProvider, cppBuildTaskProvider } from './LanguageServer/cppBuildTaskProvider';
+import { getLocaleId, getLocalizedHtmlPath } from './LanguageServer/localization';
+import { PersistentState } from './LanguageServer/persistentState';
+import { CppSettings } from './LanguageServer/settings';
+import { logAndReturn, returns } from './Utility/Async/returns';
+import { CppTools1 } from './cppTools1';
+import { logMachineIdMappings } from './id';
+import { sendInstrumentation } from './instrumentation';
+import { disposeOutputChannels, log } from './logger';
+import { PlatformInformation } from './platform';
+
+nls.config({ messageFormat: nls.MessageFormat.bundle, bundleFormat: nls.BundleFormat.standalone })();
+const localize: nls.LocalizeFunc = nls.loadMessageBundle();
+
+const cppTools: CppTools1 = new CppTools1();
+let languageServiceDisabled: boolean = false;
+let reloadMessageShown: boolean = false;
+const disposables: vscode.Disposable[] = [];
+
+export async function activate(context: vscode.ExtensionContext): Promise<CppToolsApi & CppToolsExtension> {
+    sendInstrumentation({
+        name: "activate",
+        context: { cpptools: '', start: '' }
+    });
+
+    util.setExtensionContext(context);
+    Telemetry.activate();
+    util.setProgress(0);
+
+    // Register a protocol handler to serve localized versions of the schema for c_cpp_properties.json
+    class SchemaProvider implements vscode.TextDocumentContentProvider {
+        public async provideTextDocumentContent(uri: vscode.Uri): Promise<string> {
+            console.assert(uri.path[0] === '/', "A preceding slash is expected on schema uri path");
+            const fileName: string = uri.path.substring(1);
+            const locale: string = getLocaleId();
+            let localizedFilePath: string = util.getExtensionFilePath(path.join("dist/schema/", locale, fileName));
+            const fileExists: boolean = await util.checkFileExists(localizedFilePath);
+            if (!fileExists) {
+                localizedFilePath = util.getExtensionFilePath(fileName);
+            }
+            return util.readFileText(localizedFilePath);
+        }
+    }
+
+    vscode.workspace.registerTextDocumentContentProvider('cpptools-schema', new SchemaProvider());
+
+    // Initialize the DebuggerExtension and register the related commands and providers.
+    await DebuggerExtension.initialize(context);
+
+    const info: PlatformInformation = await PlatformInformation.GetPlatformInformation();
+    sendTelemetry(info);
+
+    // Always attempt to make the binaries executable, not just when installedVersion changes.
+    // The user may have uninstalled and reinstalled the same version.
+    await makeBinariesExecutable();
+
+    // Notify users if debugging may not be supported on their OS.
+    util.checkDistro(info);
+    await checkVsixCompatibility();
+    LanguageServer.UpdateInsidersAccess();
+
+    const ignoreRecommendations: boolean | undefined = vscode.workspace.getConfiguration("extensions", null).get<boolean>("ignoreRecommendations");
+    if (ignoreRecommendations !== true) {
+        await LanguageServer.preReleaseCheck();
+    }
+
+    const settings: CppSettings = new CppSettings((vscode.workspace.workspaceFolders && vscode.workspace.workspaceFolders.length > 0) ? vscode.workspace.workspaceFolders[0]?.uri : undefined);
+    let isOldMacOs: boolean = false;
+    if (info.platform === 'darwin') {
+        const releaseParts: string[] = os.release().split(".");
+        if (releaseParts.length >= 1) {
+            isOldMacOs = parseInt(releaseParts[0]) < 16;
+        }
+    }
+
+    // Read the setting and determine whether we should activate the language server prior to installing callbacks,
+    // to ensure there is no potential race condition. LanguageServer.activate() is called near the end of this
+    // function, to allow any further setup to occur here, prior to activation.
+    const isIntelliSenseEngineDisabled: boolean = settings.intelliSenseEngine === "disabled";
+    const shouldActivateLanguageServer: boolean = !isIntelliSenseEngineDisabled && !isOldMacOs;
+
+    if (isOldMacOs) {
+        languageServiceDisabled = true;
+        void vscode.window.showErrorMessage(localize("macos.version.deprecated", "Versions of the C/C++ extension more recent than {0} require at least macOS version {1}.", "1.9.8", "10.12"));
+    } else {
+        if (settings.intelliSenseEngine === "disabled") {
+            languageServiceDisabled = true;
+        }
+        let currentIntelliSenseEngineValue: string | undefined = settings.intelliSenseEngine;
+        disposables.push(vscode.workspace.onDidChangeConfiguration(() => {
+            const settings: CppSettings = new CppSettings((vscode.workspace.workspaceFolders && vscode.workspace.workspaceFolders.length > 0) ? vscode.workspace.workspaceFolders[0]?.uri : undefined);
+            if (!reloadMessageShown && settings.intelliSenseEngine !== currentIntelliSenseEngineValue) {
+                if (currentIntelliSenseEngineValue === "disabled") {
+                    // If switching from disabled to enabled, we can continue activation.
+                    currentIntelliSenseEngineValue = settings.intelliSenseEngine;
+                    languageServiceDisabled = false;
+                    return LanguageServer.activate();
+                } else {
+                    // We can't deactivate or change engines on the fly, so prompt for window reload.
+                    reloadMessageShown = true;
+                    void util.promptForReloadWindowDueToSettingsChange();
+                }
+            }
+        }));
+    }
+
+    if (vscode.workspace.workspaceFolders && vscode.workspace.workspaceFolders.length > 0) {
+        for (let i: number = 0; i < vscode.workspace.workspaceFolders.length; ++i) {
+            const config: string = path.join(vscode.workspace.workspaceFolders[i].uri.fsPath, ".vscode/c_cpp_properties.json");
+            if (await util.checkFileExists(config)) {
+                const doc: vscode.TextDocument = await vscode.workspace.openTextDocument(config);
+                void vscode.languages.setTextDocumentLanguage(doc, "jsonc");
+                util.setWorkspaceIsCpp();
+            }
+        }
+    }
+
+    disposables.push(vscode.tasks.registerTaskProvider(CppBuildTaskProvider.CppBuildScriptType, cppBuildTaskProvider));
+
+    vscode.tasks.onDidStartTask(event => {
+        if (event.execution.task.definition.type === CppBuildTaskProvider.CppBuildScriptType
+            || event.execution.task.name.startsWith(LanguageServer.configPrefix)) {
+            Telemetry.logLanguageServerEvent('buildTaskStarted');
+        }
+    });
+
+    vscode.tasks.onDidEndTask(event => {
+        if (event.execution.task.definition.type === CppBuildTaskProvider.CppBuildScriptType
+            || event.execution.task.name.startsWith(LanguageServer.configPrefix)) {
+            Telemetry.logLanguageServerEvent('buildTaskFinished');
+        }
+    });
+
+    if (shouldActivateLanguageServer) {
+        await LanguageServer.activate();
+    } else if (isIntelliSenseEngineDisabled) {
+        await LanguageServer.registerCommands(false);
+        // The check here for isIntelliSenseEngineDisabled avoids logging
+        // the message on old Macs that we've already displayed a warning for.
+        log(localize("intellisense.disabled", "intelliSenseEngine is disabled"));
+    }
+
+    sendInstrumentation({
+        name: "activate",
+        context: { cpptools: '', end: '' }
+    });
+    return cppTools;
+}
+
+export async function deactivate(): Promise<void> {
+    DebuggerExtension.dispose();
+    void Telemetry.deactivate().catch(returns.undefined);
+    disposables.forEach(d => d.dispose());
+    if (languageServiceDisabled) {
+        return;
+    }
+    await LanguageServer.deactivate();
+    disposeOutputChannels();
+}
+
+async function makeBinariesExecutable(): Promise<void> {
+    const promises: Thenable<void>[] = [];
+    if (process.platform !== 'win32') {
+        const commonBinaries: string[] = [
+            "./bin/cpptools",
+            "./bin/cpptools-srv",
+            "./bin/cpptools-wordexp",
+            "./LLVM/bin/clang-format",
+            "./LLVM/bin/clang-tidy",
+            "./debugAdapters/bin/OpenDebugAD7"
+        ];
+        commonBinaries.forEach(binary => promises.push(util.allowExecution(util.getExtensionFilePath(binary))));
+        if (process.platform === "darwin") {
+            const macBinaries: string[] = [
+                "./debugAdapters/lldb-mi/bin/lldb-mi"
+            ];
+            macBinaries.forEach(binary => promises.push(util.allowExecution(util.getExtensionFilePath(binary))));
+            if (os.arch() === "x64") {
+                const oldMacBinaries: string[] = [
+                    "./debugAdapters/lldb/bin/debugserver",
+                    "./debugAdapters/lldb/bin/lldb-mi",
+                    "./debugAdapters/lldb/bin/lldb-argdumper",
+                    "./debugAdapters/lldb/bin/lldb-launcher"
+                ];
+                oldMacBinaries.forEach(binary => promises.push(util.allowExecution(util.getExtensionFilePath(binary))));
+            }
+        } else if (os.arch() === "x64") {
+            promises.push(util.allowExecution(util.getExtensionFilePath("./bin/libc.so")));
+        }
+    }
+    await Promise.all(promises);
+}
+
+function sendTelemetry(info: PlatformInformation): void {
+    const telemetryProperties: { [key: string]: string } = {};
+    if (info.distribution) {
+        telemetryProperties['linuxDistroName'] = info.distribution.name;
+        telemetryProperties['linuxDistroVersion'] = info.distribution.version;
+    }
+    telemetryProperties['osArchitecture'] = os.arch();
+    telemetryProperties['infoArchitecture'] = info.architecture;
+    const targetPopulation: TargetPopulation = util.getCppToolsTargetPopulation();
+    switch (targetPopulation) {
+        case TargetPopulation.Public:
+            telemetryProperties['targetPopulation'] = "Public";
+            break;
+        case TargetPopulation.Internal:
+            telemetryProperties['targetPopulation'] = "Internal";
+            break;
+        case TargetPopulation.Insiders:
+            telemetryProperties['targetPopulation'] = "Insiders";
+            break;
+        default:
+            break;
+    }
+    telemetryProperties['appName'] = vscode.env.appName;
+    Telemetry.logDebuggerEvent("acquisition", telemetryProperties);
+    logMachineIdMappings().catch(logAndReturn.undefined);
+}
+
+async function checkVsixCompatibility(): Promise<void> {
+    const ignoreMismatchedCompatibleVsix: PersistentState<boolean> = new PersistentState<boolean>("CPP." + util.packageJson.version + ".ignoreMismatchedCompatibleVsix", false);
+    let resetIgnoreMismatchedCompatibleVsix: boolean = true;
+
+    // Check to ensure the correct platform-specific VSIX was installed.
+    const vsixManifestPath: string = path.join(util.extensionPath, ".vsixmanifest");
+    // Skip the check if the file does not exist, such as when debugging cpptools.
+    if (await util.checkFileExists(vsixManifestPath)) {
+        const content: string = await util.readFileText(vsixManifestPath);
+        const matches: RegExpMatchArray | null = content.match(/TargetPlatform="(?<platform>[^"]*)"/);
+        if (matches && matches.length > 0 && matches.groups) {
+            const vsixTargetPlatform: string = matches.groups['platform'];
+            const platformInfo: PlatformInformation = await PlatformInformation.GetPlatformInformation();
+            let isPlatformCompatible: boolean = true;
+            let isPlatformMatching: boolean = true;
+            switch (vsixTargetPlatform) {
+                case "win32-x64":
+                    isPlatformMatching = platformInfo.platform === "win32" && platformInfo.architecture === "x64";
+                    // x64 binaries can also be run on arm64 Windows 11.
+                    isPlatformCompatible = platformInfo.platform === "win32" && (platformInfo.architecture === "x64" || (platformInfo.architecture === "arm64" && semver.gte(os.release(), "10.0.22000")));
+                    break;
+                case "win32-ia32":
+                    isPlatformMatching = platformInfo.platform === "win32" && platformInfo.architecture === "x86";
+                    // x86 binaries can also be run on x64 and arm64 Windows.
+                    isPlatformCompatible = platformInfo.platform === "win32" && (platformInfo.architecture === "x86" || platformInfo.architecture === "x64" || platformInfo.architecture === "arm64");
+                    break;
+                case "win32-arm64":
+                    isPlatformMatching = platformInfo.platform === "win32" && platformInfo.architecture === "arm64";
+                    isPlatformCompatible = isPlatformMatching;
+                    break;
+                case "linux-x64":
+                    isPlatformMatching = platformInfo.platform === "linux" && platformInfo.architecture === "x64" && platformInfo.distribution?.name !== "alpine";
+                    isPlatformCompatible = isPlatformMatching;
+                    break;
+                case "linux-arm64":
+                    isPlatformMatching = platformInfo.platform === "linux" && platformInfo.architecture === "arm64" && platformInfo.distribution?.name !== "alpine";
+                    isPlatformCompatible = isPlatformMatching;
+                    break;
+                case "linux-armhf":
+                    isPlatformMatching = platformInfo.platform === "linux" && platformInfo.architecture === "arm" && platformInfo.distribution?.name !== "alpine";
+                    // armhf binaries can also be run on aarch64 linux.
+                    isPlatformCompatible = platformInfo.platform === "linux" && (platformInfo.architecture === "arm" || platformInfo.architecture === "arm64") && platformInfo.distribution?.name !== "alpine";
+                    break;
+                case "alpine-x64":
+                    isPlatformMatching = platformInfo.platform === "linux" && platformInfo.architecture === "x64" && platformInfo.distribution?.name === "alpine";
+                    isPlatformCompatible = isPlatformMatching;
+                    break;
+                case "alpine-arm64":
+                    isPlatformMatching = platformInfo.platform === "linux" && platformInfo.architecture === "arm64" && platformInfo.distribution?.name === "alpine";
+                    isPlatformCompatible = isPlatformMatching;
+                    break;
+                case "darwin-x64":
+                    isPlatformMatching = platformInfo.platform === "darwin" && platformInfo.architecture === "x64";
+                    isPlatformCompatible = isPlatformMatching;
+                    break;
+                case "darwin-arm64":
+                    isPlatformMatching = platformInfo.platform === "darwin" && platformInfo.architecture === "arm64";
+                    // x64 binaries can also be run on arm64 macOS.
+                    isPlatformCompatible = platformInfo.platform === "darwin" && (platformInfo.architecture === "x64" || platformInfo.architecture === "arm64");
+                    break;
+                default:
+                    console.log("Unrecognized TargetPlatform in .vsixmanifest");
+                    break;
+            }
+            const moreInfoButton: string = localize("more.info.button", "More Info");
+            const ignoreButton: string = localize("ignore.button", "Ignore");
+            let promise: Thenable<string | undefined> | undefined;
+            if (!isPlatformCompatible) {
+                promise = vscode.window.showErrorMessage(localize("vsix.platform.incompatible", "The C/C++ extension installed does not match your system.", vsixTargetPlatform), moreInfoButton);
+            } else if (!isPlatformMatching) {
+                if (!ignoreMismatchedCompatibleVsix.Value) {
+                    resetIgnoreMismatchedCompatibleVsix = false;
+                    promise = vscode.window.showWarningMessage(localize("vsix.platform.mismatching", "The C/C++ extension installed is compatible with but does not match your system.", vsixTargetPlatform), moreInfoButton, ignoreButton);
+                }
+            }
+
+            void promise?.then((value) => {
+                if (value === moreInfoButton) {
+                    void vscode.commands.executeCommand("markdown.showPreview", vscode.Uri.file(getLocalizedHtmlPath("Reinstalling the Extension.md")));
+                } else if (value === ignoreButton) {
+                    ignoreMismatchedCompatibleVsix.Value = true;
+                }
+            }, logAndReturn.undefined);
+        } else {
+            console.log("Unable to find TargetPlatform in .vsixmanifest");
+        }
+    }
+    if (resetIgnoreMismatchedCompatibleVsix) {
+        ignoreMismatchedCompatibleVsix.Value = false;
+    }
+}