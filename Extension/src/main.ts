--- conflicted
+++ resolved
@@ -297,14 +297,15 @@
         cpptoolsJsonUtils.downloadCpptoolsJsonPkg();
     }
 
-<<<<<<< HEAD
     async registerConfigurations(configurations: Configuration[]): Promise<void> {
         await LanguageServer.registerConfigurations(configurations);
     }
 
     rewriteManifest(): Promise<void> {
         // Replace activationEvents with the events that the extension should be activated for subsequent sessions.
-        util.packageJson.activationEvents = [
+        let packageJson: any = util.getRawPackageJson();
+
+        packageJson.activationEvents = [
             "onLanguage:cpp",
             "onLanguage:c",
             "onCommand:extension.pickNativeProcess",
@@ -327,36 +328,6 @@
             "onDebug"
         ];
 
-        return util.writeFileText(util.getPackageJsonPath(), util.getPackageJsonString());
-    }
-=======
-function rewriteManifest(): Promise<void> {
-    // Replace activationEvents with the events that the extension should be activated for subsequent sessions.
-    let packageJson: any = util.getRawPackageJson();
-    
-    packageJson.activationEvents = [
-        "onLanguage:cpp",
-        "onLanguage:c",
-        "onCommand:extension.pickNativeProcess",
-        "onCommand:extension.pickRemoteNativeProcess",
-        "onCommand:C_Cpp.ConfigurationEdit",
-        "onCommand:C_Cpp.ConfigurationSelect",
-        "onCommand:C_Cpp.SwitchHeaderSource",
-        "onCommand:C_Cpp.Navigate",
-        "onCommand:C_Cpp.GoToDeclaration",
-        "onCommand:C_Cpp.PeekDeclaration",
-        "onCommand:C_Cpp.ToggleErrorSquiggles",
-        "onCommand:C_Cpp.ToggleIncludeFallback",
-        "onCommand:C_Cpp.ToggleDimInactiveRegions",
-        "onCommand:C_Cpp.ShowReleaseNotes",
-        "onCommand:C_Cpp.ResetDatabase",
-        "onCommand:C_Cpp.PauseParsing",
-        "onCommand:C_Cpp.ResumeParsing",
-        "onCommand:C_Cpp.ShowParsingCommands",
-        "onCommand:C_Cpp.TakeSurvey",
-        "onDebug"
-    ];
-
-    return util.writeFileText(util.getPackageJsonPath(), util.stringifyPackageJson(packageJson));
->>>>>>> 7cff0f17
+        return util.writeFileText(util.getPackageJsonPath(), util.stringifyPackageJson(packageJson));
+    }
 }