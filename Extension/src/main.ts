--- conflicted
+++ resolved
@@ -96,29 +96,6 @@
         // Check if the correct offline/insiders vsix is installed on the correct platform.
         const platformInfo: PlatformInformation = await PlatformInformation.GetPlatformInformation();
         const vsixName: string = vsixNameForPlatform(platformInfo);
-<<<<<<< HEAD
-        errMsg = localize("native.binaries.not.supported", "This {0} version of the extension is incompatible with your OS. Please download and install the \"{1}\" version of the extension.", GetOSName(installedPlatform), vsixName);
-        const downloadLink: string = localize("download.button", "Go to Download Page");
-        const selection: string | undefined = await vscode.window.showErrorMessage(errMsg, downloadLink);
-        if (selection && selection === downloadLink) {
-            vscode.env.openExternal(vscode.Uri.parse(releaseDownloadUrl));
-        }
-    } else if (!(await util.checkInstallBinariesExist())) {
-        errMsg = localize("extension.installation.failed", "The C/C++ extension failed to install successfully. You will need to repair or reinstall the extension for C/C++ language features to function properly.");
-        const reload: string = localize("remove.extension", "Attempt to Repair");
-        const selection: string | undefined = await vscode.window.showErrorMessage(errMsg, reload);
-        if (selection === reload) {
-            await util.removeInstallLockFile();
-            vscode.commands.executeCommand("workbench.action.reloadWindow");
-        }
-    } else if (!(await util.checkInstallJsonsExist())) {
-        // Check the Json files to declare if the extension has been installed successfully.
-        errMsg = localize("jason.files.missing", "The C/C++ extension failed to install successfully. You will need to reinstall the extension for C/C++ language features to function properly.");
-        const downloadLink: string = localize("download.button", "Go to Download Page");
-        const selection: string | undefined = await vscode.window.showErrorMessage(errMsg, downloadLink);
-        if (selection === downloadLink) {
-            vscode.env.openExternal(vscode.Uri.parse(releaseDownloadUrl));
-=======
         const downloadLink: string = localize("download.button", "Go to Download Page");
         if (installedPlatformAndArchitecture.platform === 'darwin' && installedPlatformAndArchitecture.architecture === "x64" && arch === "arm64") {
             if (promptForMacArchictureMismatch.Value) {
@@ -162,7 +139,6 @@
                     vscode.env.openExternal(vscode.Uri.parse(releaseDownloadUrl));
                 }
             });
->>>>>>> bdd881b4
         }
     }
 
