--- conflicted
+++ resolved
@@ -70,19 +70,6 @@
     const settings: CppSettings = new CppSettings((vscode.workspace.workspaceFolders && vscode.workspace.workspaceFolders.length > 0) ? vscode.workspace.workspaceFolders[0]?.uri : undefined);
     if (settings.intelliSenseEngine === "Disabled") {
         languageServiceDisabled = true;
-<<<<<<< HEAD
-    }
-    const currentIntelliSenseEngineValue: string | undefined = settings.intelliSenseEngine;
-    disposables.push(vscode.workspace.onDidChangeConfiguration(() => {
-        const settings: CppSettings = new CppSettings((vscode.workspace.workspaceFolders && vscode.workspace.workspaceFolders.length > 0) ? vscode.workspace.workspaceFolders[0]?.uri : undefined);
-        if (!reloadMessageShown && settings.intelliSenseEngine !== currentIntelliSenseEngineValue) {
-            reloadMessageShown = true;
-            util.promptForReloadWindowDueToSettingsChange();
-        }
-    }));
-
-    await LanguageServer.activate();
-=======
     }
     let currentIntelliSenseEngineValue: string | undefined = settings.intelliSenseEngine;
     disposables.push(vscode.workspace.onDidChangeConfiguration(() => {
@@ -110,7 +97,6 @@
             }
         }
     }
->>>>>>> 56c1a631
 
     disposables.push(vscode.tasks.registerTaskProvider(CppBuildTaskProvider.CppBuildScriptType, cppBuildTaskProvider));
 
