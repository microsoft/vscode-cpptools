--- conflicted
+++ resolved
@@ -278,72 +278,6 @@
                     console.log("Unrecognized TargetPlatform in .vsixmanifest");
                     break;
             }
-<<<<<<< HEAD
-        }));
-        return;
-    }
-    disposables.push(vscode.workspace.onDidChangeConfiguration(() => {
-        if (!reloadMessageShown && settings.intelliSenseEngine === "Disabled") {
-            reloadMessageShown = true;
-            util.promptForReloadWindowDueToSettingsChange();
-        }
-    }));
-    getTemporaryCommandRegistrarInstance().activateLanguageServer();
-}
-
-function rewriteManifest(): Promise<void> {
-    // Replace activationEvents with the events that the extension should be activated for subsequent sessions.
-    const packageJson: any = util.getRawPackageJson();
-
-    packageJson.activationEvents = [
-        "onLanguage:c",
-        "onLanguage:cpp",
-        "onLanguage:cuda-cpp",
-        "onCommand:extension.pickNativeProcess",
-        "onCommand:extension.pickRemoteNativeProcess",
-        "onCommand:C_Cpp.BuildAndDebugActiveFile",
-        "onCommand:C_Cpp.RestartIntelliSenseForFile",
-        "onCommand:C_Cpp.ConfigurationEditJSON",
-        "onCommand:C_Cpp.ConfigurationEditUI",
-        "onCommand:C_Cpp.ConfigurationSelect",
-        "onCommand:C_Cpp.ConfigurationProviderSelect",
-        "onCommand:C_Cpp.SwitchHeaderSource",
-        "onCommand:C_Cpp.EnableErrorSquiggles",
-        "onCommand:C_Cpp.DisableErrorSquiggles",
-        "onCommand:C_Cpp.ToggleIncludeFallback",
-        "onCommand:C_Cpp.ToggleDimInactiveRegions",
-        "onCommand:C_Cpp.ResetDatabase",
-        "onCommand:C_Cpp.TakeSurvey",
-        "onCommand:C_Cpp.LogDiagnostics",
-        "onCommand:C_Cpp.RescanWorkspace",
-        "onCommand:C_Cpp.VcpkgClipboardInstallSuggested",
-        "onCommand:C_Cpp.VcpkgOnlineHelpSuggested",
-        "onCommand:C_Cpp.GenerateEditorConfig",
-        "onCommand:C_Cpp.GoToNextDirectiveInGroup",
-        "onCommand:C_Cpp.GoToPrevDirectiveInGroup",
-        "onCommand:C_Cpp.OpenCompilerQuickpick",
-        "onCommand:C_Cpp.RunCodeAnalysisOnActiveFile",
-        "onCommand:C_Cpp.RunCodeAnalysisOnOpenFiles",
-        "onCommand:C_Cpp.RunCodeAnalysisOnAllFiles",
-        "onCommand:C_Cpp.ClearCodeAnalysisSquiggles",
-        "onDebugInitialConfigurations",
-        "onDebugResolve:cppdbg",
-        "onDebugResolve:cppvsdbg",
-        "workspaceContains:/.vscode/c_cpp_properties.json",
-        "onFileSystem:cpptools-schema"
-    ];
-
-    let doTouchExtension: boolean = false;
-
-    const packageJsonPath: string = util.getExtensionFilePath("package.json");
-    if (packageJsonPath.includes(".vscode-insiders") ||
-        packageJsonPath.includes(".vscode-server-insiders") ||
-        packageJsonPath.includes(".vscode-exploration") ||
-        packageJsonPath.includes(".vscode-server-exploration")) {
-        if (packageJson.contributes.configuration.properties['C_Cpp.updateChannel'].default === 'Default') {
-            packageJson.contributes.configuration.properties['C_Cpp.updateChannel'].default = 'Insiders';
-            doTouchExtension = true;
-=======
             const moreInfoButton: string = localize("more.info.button", "More Info");
             const ignoreButton: string = localize("ignore.button", "Ignore");
             let promise: Thenable<string | undefined> | undefined;
@@ -366,7 +300,6 @@
             }
         } else {
             console.log("Unable to find TargetPlatform in .vsixmanifest");
->>>>>>> e201d790
         }
     }
     if (resetIgnoreMismatchedCompatibleVsix) {
