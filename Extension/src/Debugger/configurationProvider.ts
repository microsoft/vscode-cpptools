--- conflicted
+++ resolved
@@ -133,17 +133,10 @@
 
         // Generate new configurations for each build task.
         // Generating a task is async, therefore we must *await* *all* map(task => config) Promises to resolve.
-<<<<<<< HEAD
         let configs: vscode.DebugConfiguration[] = await Promise.all(buildTasks.map<Promise<vscode.DebugConfiguration>>(async task => {
             const definition: CppBuildTaskDefinition = task.definition as CppBuildTaskDefinition;
             const compilerPath: string = definition.command;
             const compilerName: string = path.basename(compilerPath);
-=======
-        const configs: vscode.DebugConfiguration[] = await Promise.all(buildTasks.map<Promise<vscode.DebugConfiguration>>(async task => {
-            const definition: BuildTaskDefinition = task.definition as BuildTaskDefinition;
-            const compilerName: string = path.basename(definition.compilerPath);
->>>>>>> a9d86c8f
-
             const newConfig: vscode.DebugConfiguration = {...defaultConfig}; // Copy enumerables and properties
 
             newConfig.name = compilerName + buildAndDebugActiveFileStr();
