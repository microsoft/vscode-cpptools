/* --------------------------------------------------------------------------------------------
 * Copyright (c) Microsoft Corporation. All Rights Reserved.
 * See 'LICENSE' in the project root for license information.
 * ------------------------------------------------------------------------------------------ */

import * as debugUtils from './utils';
import * as os from 'os';
import * as path from 'path';
import * as vscode from 'vscode';
import { getBuildTasks, BuildTaskDefinition } from '../LanguageServer/extension';
import * as util from '../common';
import * as fs from 'fs';
import * as Telemetry from '../telemetry';
import { buildAndDebugActiveFileStr } from './extension';
import * as logger from '../logger';
import * as nls from 'vscode-nls';

import { IConfiguration, IConfigurationSnippet, DebuggerType, MIConfigurations, WindowsConfigurations, WSLConfigurations, PipeTransportConfigurations } from './configurations';
import { parse } from 'jsonc-parser';
import { PlatformInformation } from '../platform';
import { Environment, ParsedEnvironmentFile } from './ParsedEnvironmentFile';

nls.config({ messageFormat: nls.MessageFormat.bundle, bundleFormat: nls.BundleFormat.standalone })();
const localize: nls.LocalizeFunc = nls.loadMessageBundle();

function isDebugLaunchStr(str: string): boolean {
    return str.startsWith("(gdb) ") || str.startsWith("(lldb) ") || str.startsWith("(Windows) ");
}

/*
 * Retrieves configurations from a provider and displays them in a quickpick menu to be selected.
 * Ensures that the selected configuration's preLaunchTask (if existent) is populated in the user's task.json.
 * Automatically starts debugging for "Build and Debug" configurations.
 */
export class QuickPickConfigurationProvider implements vscode.DebugConfigurationProvider {
    private underlyingProvider: vscode.DebugConfigurationProvider;

    public constructor(provider: CppConfigurationProvider) {
        this.underlyingProvider = provider;
    }

    async provideDebugConfigurations(folder?: vscode.WorkspaceFolder, token?: vscode.CancellationToken): Promise<vscode.DebugConfiguration[]> {
        let configs: vscode.DebugConfiguration[] | null | undefined = this.underlyingProvider.provideDebugConfigurations ? await this.underlyingProvider.provideDebugConfigurations(folder, token) : undefined;
        if (!configs) {
            configs = [];
        }
        const defaultConfig: vscode.DebugConfiguration | undefined = configs.find(config => isDebugLaunchStr(config.name) && config.request === "launch");
        if (!defaultConfig) {
            throw new Error("Default config not found in provideDebugConfigurations()");
        }
        const editor: vscode.TextEditor | undefined = vscode.window.activeTextEditor;
        if (!editor || !util.fileIsCOrCppSource(editor.document.fileName) || configs.length <= 1) {
            return [defaultConfig];
        }
        interface MenuItem extends vscode.QuickPickItem {
            configuration: vscode.DebugConfiguration;
        }

        const items: MenuItem[] = configs.map<MenuItem>(config => {
            const menuItem: MenuItem = {label: config.name, configuration: config};
            // Rename the menu item for the default configuration as its name is non-descriptive.
            if (isDebugLaunchStr(menuItem.label)) {
                menuItem.label = localize("default.configuration.menuitem", "Default Configuration");
            }
            return menuItem;
        });

        const selection: MenuItem | undefined = await vscode.window.showQuickPick(items, {placeHolder: localize("select.configuration", "Select a configuration")});
        if (!selection) {
            throw new Error(); // User canceled it.
        }
        if (selection.label.startsWith("cl.exe")) {
            if (!process.env.DevEnvDir) {
                vscode.window.showErrorMessage(localize("cl.exe.not.available", "{0} build and debug is only usable when VS Code is run from the Developer Command Prompt for VS.", "cl.exe"));
                throw new Error();
            }
        }
        if (selection.label.indexOf(buildAndDebugActiveFileStr()) !== -1 && selection.configuration.preLaunchTask) {
            try {
                await util.ensureBuildTaskExists(selection.configuration.preLaunchTask);
                await vscode.debug.startDebugging(folder, selection.configuration);
                Telemetry.logDebuggerEvent("buildAndDebug", { "success": "true" });
            } catch (e) {
                Telemetry.logDebuggerEvent("buildAndDebug", { "success": "false" });
            }
        }
        return [selection.configuration];
    }

    resolveDebugConfiguration(folder: vscode.WorkspaceFolder | undefined, config: vscode.DebugConfiguration, token?: vscode.CancellationToken): vscode.ProviderResult<vscode.DebugConfiguration> {
        return this.underlyingProvider.resolveDebugConfiguration ? this.underlyingProvider.resolveDebugConfiguration(folder, config, token) : undefined;
    }
}

class CppConfigurationProvider implements vscode.DebugConfigurationProvider {
    private type: DebuggerType;
    private provider: IConfigurationAssetProvider;

    public constructor(provider: IConfigurationAssetProvider, type: DebuggerType) {
        this.provider = provider;
        this.type = type;
    }

    /**
	 * Returns a list of initial debug configurations based on contextual information, e.g. package.json or folder.
	 */
    async provideDebugConfigurations(folder?: vscode.WorkspaceFolder, token?: vscode.CancellationToken): Promise<vscode.DebugConfiguration[]> {
        let buildTasks: vscode.Task[] = await getBuildTasks(true, true);
        if (buildTasks.length === 0) {
            return Promise.resolve(this.provider.getInitialConfigurations(this.type));
        }
        const defaultConfig: vscode.DebugConfiguration = this.provider.getInitialConfigurations(this.type).find((config: any) =>
            isDebugLaunchStr(config.name) && config.request === "launch");
        console.assert(defaultConfig, "Could not find default debug configuration.");

        const platformInfo: PlatformInformation = await PlatformInformation.GetPlatformInformation();
        const platform: string = platformInfo.platform;

        // Filter out build tasks that don't match the currently selected debug configuration type.
        buildTasks = buildTasks.filter((task: vscode.Task) => {
            if (defaultConfig.name.startsWith("(Windows) ")) {
                if (task.name.startsWith("C/C++: cl.exe")) {
                    return true;
                }
            } else {
                if (!task.name.startsWith("C/C++: cl.exe")) {
                    return true;
                }
            }
            return false;
        });

        // Generate new configurations for each build task.
        // Generating a task is async, therefore we must *await* *all* map(task => config) Promises to resolve.
        const configs: vscode.DebugConfiguration[] = await Promise.all(buildTasks.map<Promise<vscode.DebugConfiguration>>(async task => {
            const definition: BuildTaskDefinition = task.definition as BuildTaskDefinition;
            const compilerName: string = path.basename(definition.compilerPath);

            const newConfig: vscode.DebugConfiguration = {...defaultConfig}; // Copy enumerables and properties

            newConfig.name = compilerName + buildAndDebugActiveFileStr();
            newConfig.preLaunchTask = task.name;
            newConfig.externalConsole = false;
            const exeName: string = path.join("${fileDirname}", "${fileBasenameNoExtension}");
            newConfig.program = platform === "win32" ? exeName + ".exe" : exeName;

            return new Promise<vscode.DebugConfiguration>(resolve => {
                if (platform === "darwin") {
                    return resolve(newConfig);
                } else {
                    let debuggerName: string;
                    if (compilerName.startsWith("clang")) {
                        newConfig.MIMode = "lldb";
                        const suffixIndex: number = compilerName.indexOf("-");
                        const suffix: string = suffixIndex === -1 ? "" : compilerName.substr(suffixIndex);
                        debuggerName = "lldb-mi" + suffix;
                    } else if (compilerName === "cl.exe") {
                        newConfig.miDebuggerPath = undefined;
                        newConfig.type = "cppvsdbg";
                        return resolve(newConfig);
                    } else {
                        debuggerName = "gdb";
                    }

                    if (platform === "win32") {
                        debuggerName += ".exe";
                    }

                    const compilerDirname: string = path.dirname(definition.compilerPath);
                    const debuggerPath: string = path.join(compilerDirname, debuggerName);
                    fs.stat(debuggerPath, (err, stats: fs.Stats) => {
                        if (!err && stats && stats.isFile) {
                            newConfig.miDebuggerPath = debuggerPath;
                        } else {
                            // TODO should probably resolve a missing debugger in a more graceful fashion for win32.
                            newConfig.miDebuggerPath = path.join("/usr", "bin", debuggerName);
                        }
                        return resolve(newConfig);
                    });
                }
            });
        }));
        configs.push(defaultConfig);
        return configs;
    }

    /**
	 * Try to add all missing attributes to the debug configuration being launched.
	 */
    resolveDebugConfiguration(folder: vscode.WorkspaceFolder | undefined, config: vscode.DebugConfiguration, token?: vscode.CancellationToken): vscode.ProviderResult<vscode.DebugConfiguration> {
        // if config or type is not specified, return null to trigger VS Code to open a configuration file https://github.com/Microsoft/vscode/issues/54213
        if (!config || !config.type) {
            return null;
        }

        if (config.type === 'cppvsdbg') {
            // Fail if cppvsdbg type is running on non-Windows
            if (os.platform() !== 'win32') {
                logger.getOutputChannelLogger().showWarningMessage(localize("debugger.not.available", "Debugger of type: '{0}' is only available on Windows. Use type: '{1}' on the current OS platform.", "cppvsdbg", "cppdbg"));
                return undefined;
            }

            // Disable debug heap by default, enable if 'enableDebugHeap' is set.
            if (!config.enableDebugHeap) {
                const disableDebugHeapEnvSetting: Environment = {"name" : "_NO_DEBUG_HEAP", "value" : "1"};

                if (config.environment && util.isArray(config.environment)) {
                    config.environment.push(disableDebugHeapEnvSetting);
                } else {
                    config.environment = [disableDebugHeapEnvSetting];
                }
            }
        }

        // Add environment variables from .env file
        this.resolveEnvFile(config, folder);

        this.resolveSourceFileMapVariables(config);

        // Modify WSL config for OpenDebugAD7
        if (os.platform() === 'win32' &&
            config.pipeTransport &&
            config.pipeTransport.pipeProgram) {
            let replacedPipeProgram: string | undefined;
            const pipeProgramStr: string = config.pipeTransport.pipeProgram.toLowerCase().trim();

            // OpenDebugAD7 is a 32-bit process. Make sure the WSL pipe transport is using the correct program.
            replacedPipeProgram = debugUtils.ArchitectureReplacer.checkAndReplaceWSLPipeProgram(pipeProgramStr, debugUtils.ArchType.ia32);

            // If pipeProgram does not get replaced and there is a pipeCwd, concatenate with pipeProgramStr and attempt to replace.
            if (!replacedPipeProgram && !path.isAbsolute(pipeProgramStr) && config.pipeTransport.pipeCwd) {
                const pipeCwdStr: string = config.pipeTransport.pipeCwd.toLowerCase().trim();
                const newPipeProgramStr: string = path.join(pipeCwdStr, pipeProgramStr);

                replacedPipeProgram = debugUtils.ArchitectureReplacer.checkAndReplaceWSLPipeProgram(newPipeProgramStr, debugUtils.ArchType.ia32);
            }

            if (replacedPipeProgram) {
                config.pipeTransport.pipeProgram = replacedPipeProgram;
            }
        }

        const macOSMIMode: string = config.osx?.MIMode ?? config.MIMode;
        const macOSMIDebuggerPath: string = config.osx?.miDebuggerPath ?? config.miDebuggerPath;

        const lldb_mi_10_x_path: string = path.join(util.extensionPath, "debugAdapters", "lldb-mi", "bin", "lldb-mi");

        // Validate LLDB-MI
        if (os.platform() === 'darwin' && // Check for macOS
            fs.existsSync(lldb_mi_10_x_path) && // lldb-mi 10.x exists
            (!macOSMIMode || macOSMIMode === 'lldb') &&
            !macOSMIDebuggerPath // User did not provide custom lldb-mi
        ) {
            const frameworkPath: string | undefined = this.getLLDBFrameworkPath();

            if (!frameworkPath) {
                const moreInfoButton: string = localize("lldb.framework.install.xcode", "More Info");
                const LLDBFrameworkMissingMessage: string = localize("lldb.framework.not.found", "Unable to locate 'LLDB.framework' for lldb-mi. Please install XCode or XCode Command Line Tools.");

<<<<<<< HEAD
                vscode.window.showErrorMessage(LLDBFrameworkMissingMessage, moreInfoButton)
                    .then(value => {
                        if (value === moreInfoButton) {
                            let helpURL: string = "https://aka.ms/vscode-cpptools/LLDBFrameworkNotFound";
                            vscode.env.openExternal(vscode.Uri.parse(helpURL));
                        }
                    });
=======
                    vscode.window.showErrorMessage(LLDBFrameworkMissingMessage, moreInfoButton)
                        .then(value => {
                            if (value === moreInfoButton) {
                                const helpURL: string = "https://aka.ms/vscode-cpptools/LLDBFrameworkNotFound";
                                vscode.env.openExternal(vscode.Uri.parse(helpURL));
                            }
                        });
>>>>>>> 7821797a

                return undefined;
            }
        }

        if (config.logging?.engineLogging) {
            const outputChannel: logger.Logger = logger.getOutputChannelLogger();
            outputChannel.appendLine(JSON.stringify(config, undefined, 2));
            logger.showOutputChannel();
        }

        return config;
    }

    private getLLDBFrameworkPath(): string | undefined {
        const LLDBFramework: string = "LLDB.framework";
        // Note: When adding more search paths, make sure the shipped lldb-mi also has it. See Build/lldb-mi.yml and 'install_name_tool' commands.
        const searchPaths: string[] = [
            "/Library/Developer/CommandLineTools/Library/PrivateFrameworks", // XCode CLI
            "/Applications/Xcode.app/Contents/SharedFrameworks" // App Store XCode
        ];

        for (const searchPath of searchPaths) {
            if (fs.existsSync(path.join(searchPath, LLDBFramework))) {
                // Found a framework that 'lldb-mi' can use.
                return searchPath;
            }
        }

        const outputChannel: logger.Logger = logger.getOutputChannelLogger();

        outputChannel.appendLine(localize("lldb.find.failed", "Missing dependency '{0}' for lldb-mi executable.", LLDBFramework));
        outputChannel.appendLine(localize("lldb.search.paths", "Searched in:"));
        searchPaths.forEach(searchPath => {
            outputChannel.appendLine(`\t${searchPath}`);
        });
        const xcodeCLIInstallCmd: string = "xcode-select --install";
        outputChannel.appendLine(localize("lldb.install.help", "To resolve this issue, either install XCode through the Apple App Store or install the XCode Command Line Tools by running '{0}' in a Terminal window.", xcodeCLIInstallCmd));
        logger.showOutputChannel();

        return undefined;
    }

    private resolveEnvFile(config: vscode.DebugConfiguration, folder?: vscode.WorkspaceFolder): void {
        if (config.envFile) {
            // replace ${env:???} variables
            let envFilePath: string = util.resolveVariables(config.envFile, undefined);

            try {
                if (folder && folder.uri && folder.uri.fsPath) {
                    // Try to replace ${workspaceFolder} or ${workspaceRoot}
                    envFilePath = envFilePath.replace(/(\${workspaceFolder}|\${workspaceRoot})/g, folder.uri.fsPath);
                }

                const parsedFile: ParsedEnvironmentFile = ParsedEnvironmentFile.CreateFromFile(envFilePath, config["environment"]);

                // show error message if single lines cannot get parsed
                if (parsedFile.Warning) {
                    CppConfigurationProvider.showFileWarningAsync(parsedFile.Warning, config.envFile);
                }

                config.environment = parsedFile.Env;

                delete config.envFile;
            } catch (e) {
                throw new Error(localize("envfale.failed", "Failed to use {0}. Reason: {1}", "envFile", e.message));
            }
        }
    }

    private resolveSourceFileMapVariables(config: vscode.DebugConfiguration): void {
        const messages: string[] = [];
        if (config.sourceFileMap) {
            for (const sourceFileMapSource of Object.keys(config.sourceFileMap)) {
                let message: string = "";
                const sourceFileMapTarget: string = config.sourceFileMap[sourceFileMapSource];

                // TODO: pass config.environment as 'additionalEnvironment' to resolveVariables when it is { key: value } instead of { "key": key, "value": value }
                const newSourceFileMapSource: string = util.resolveVariables(sourceFileMapSource, undefined);
                const newSourceFileMapTarget: string = util.resolveVariables(sourceFileMapTarget, undefined);

                let source: string = sourceFileMapSource;
                let target: string = sourceFileMapTarget;

                if (sourceFileMapSource !== newSourceFileMapSource) {
                    message = "\t" + localize("replacing.sourcepath", "Replacing {0} '{1}' with '{2}'.", "sourcePath", sourceFileMapSource, newSourceFileMapSource);
                    delete config.sourceFileMap[sourceFileMapSource];
                    source = newSourceFileMapSource;
                }

                if (sourceFileMapTarget !== newSourceFileMapTarget) {
                    // Add a space if source was changed, else just tab the target message.
                    message +=  (message ? ' ' : '\t');
                    message += localize("replacing.targetpath", "Replacing {0} '{1}' with '{2}'.", "targetPath", sourceFileMapTarget, newSourceFileMapTarget);
                    target = newSourceFileMapTarget;
                }

                if (message) {
                    config.sourceFileMap[source] = target;
                    messages.push(message);
                }
            }

            if (messages.length > 0) {
                logger.getOutputChannel().appendLine(localize("resolving.variables.in.sourcefilemap", "Resolving variables in {0}...", "sourceFileMap"));
                messages.forEach((message) => {
                    logger.getOutputChannel().appendLine(message);
                });
                logger.showOutputChannel();
            }
        }
    }

    private static async showFileWarningAsync(message: string, fileName: string): Promise<void> {
        const openItem: vscode.MessageItem = { title: localize("open.envfile", "Open {0}", "envFile") };
        const result: vscode.MessageItem | undefined = await vscode.window.showWarningMessage(message, openItem);
        if (result && result.title === openItem.title) {
            const doc: vscode.TextDocument = await vscode.workspace.openTextDocument(fileName);
            if (doc) {
                vscode.window.showTextDocument(doc);
            }
        }
    }
}

export class CppVsDbgConfigurationProvider extends CppConfigurationProvider {
    public constructor(provider: IConfigurationAssetProvider) {
        super(provider, DebuggerType.cppvsdbg);
    }
}

export class CppDbgConfigurationProvider extends CppConfigurationProvider {
    public constructor(provider: IConfigurationAssetProvider) {
        super(provider, DebuggerType.cppdbg);
    }
}

export interface IConfigurationAssetProvider {
    getInitialConfigurations(debuggerType: DebuggerType): any;
    getConfigurationSnippets(): vscode.CompletionItem[];
}

export class ConfigurationAssetProviderFactory {
    public static getConfigurationProvider(): IConfigurationAssetProvider {
        switch (os.platform()) {
            case 'win32':
                return new WindowsConfigurationProvider();
            case 'darwin':
                return new OSXConfigurationProvider();
            case 'linux':
                return new LinuxConfigurationProvider();
            default:
                throw new Error(localize("unexpected.os", "Unexpected OS type"));
        }
    }
}

abstract class DefaultConfigurationProvider implements IConfigurationAssetProvider {
    configurations: IConfiguration[] = [];

    public getInitialConfigurations(debuggerType: DebuggerType): any {
        const configurationSnippet: IConfigurationSnippet[] = [];

        // Only launch configurations are initial configurations
        this.configurations.forEach(configuration => {
            configurationSnippet.push(configuration.GetLaunchConfiguration());
        });

        const initialConfigurations: any = configurationSnippet.filter(snippet => snippet.debuggerType === debuggerType && snippet.isInitialConfiguration)
            .map(snippet => JSON.parse(snippet.bodyText));

        // If configurations is empty, then it will only have an empty configurations array in launch.json. Users can still add snippets.
        return initialConfigurations;
    }

    public getConfigurationSnippets(): vscode.CompletionItem[] {
        const completionItems: vscode.CompletionItem[] = [];

        this.configurations.forEach(configuration => {
            completionItems.push(convertConfigurationSnippetToCompetionItem(configuration.GetLaunchConfiguration()));
            completionItems.push(convertConfigurationSnippetToCompetionItem(configuration.GetAttachConfiguration()));
        });

        return completionItems;
    }
}

class WindowsConfigurationProvider extends DefaultConfigurationProvider {
    private executable: string = "a.exe";
    private pipeProgram: string = "<" + localize("path.to.pipe.program", "full path to pipe program such as {0}", "plink.exe").replace(/\"/g, "\\\"") + ">";
    private MIMode: string = 'gdb';
    private setupCommandsBlock: string = `"setupCommands": [
    {
        "description": "${localize("enable.pretty.printing", "Enable pretty-printing for {0}", "gdb").replace(/\"/g, "\\\"")}",
        "text": "-enable-pretty-printing",
        "ignoreFailures": true
    }
]`;

    constructor() {
        super();
        this.configurations = [
            new MIConfigurations(this.MIMode, this.executable, this.pipeProgram, this.setupCommandsBlock),
            new PipeTransportConfigurations(this.MIMode, this.executable, this.pipeProgram, this.setupCommandsBlock),
            new WindowsConfigurations(this.MIMode, this.executable, this.pipeProgram, this.setupCommandsBlock),
            new WSLConfigurations(this.MIMode, this.executable, this.pipeProgram, this.setupCommandsBlock)
        ];
    }
}

class OSXConfigurationProvider extends DefaultConfigurationProvider {
    private MIMode: string = 'lldb';
    private executable: string = "a.out";
    private pipeProgram: string = "/usr/bin/ssh";

    constructor() {
        super();
        this.configurations = [
            new MIConfigurations(this.MIMode, this.executable, this.pipeProgram)
        ];
    }
}

class LinuxConfigurationProvider extends DefaultConfigurationProvider {
    private MIMode: string = 'gdb';
    private setupCommandsBlock: string = `"setupCommands": [
    {
        "description": "${localize("enable.pretty.printing", "Enable pretty-printing for {0}", "gdb").replace(/\"/g, "\\\"")}",
        "text": "-enable-pretty-printing",
        "ignoreFailures": true
    }
]`;
    private executable: string = "a.out";
    private pipeProgram: string = "/usr/bin/ssh";

    constructor() {
        super();
        this.configurations = [
            new MIConfigurations(this.MIMode, this.executable, this.pipeProgram, this.setupCommandsBlock),
            new PipeTransportConfigurations(this.MIMode, this.executable, this.pipeProgram, this.setupCommandsBlock)
        ];
    }
}

function convertConfigurationSnippetToCompetionItem(snippet: IConfigurationSnippet): vscode.CompletionItem {
    const item: vscode.CompletionItem = new vscode.CompletionItem(snippet.label, vscode.CompletionItemKind.Snippet);

    item.insertText = snippet.bodyText;

    return item;
}

export class ConfigurationSnippetProvider implements vscode.CompletionItemProvider {
    private provider: IConfigurationAssetProvider;
    private snippets: vscode.CompletionItem[];

    constructor(provider: IConfigurationAssetProvider) {
        this.provider = provider;
        this.snippets = this.provider.getConfigurationSnippets();
    }
    public resolveCompletionItem(item: vscode.CompletionItem, token: vscode.CancellationToken): Thenable<vscode.CompletionItem> {
        return Promise.resolve(item);
    }

    // This function will only provide completion items via the Add Configuration Button
    // There are two cases where the configuration array has nothing or has some items.
    // 1. If it has nothing, insert a snippet the user selected.
    // 2. If there are items, the Add Configuration button will append it to the start of the configuration array. This function inserts a comma at the end of the snippet.
    public provideCompletionItems(document: vscode.TextDocument, position: vscode.Position, token: vscode.CancellationToken, context: vscode.CompletionContext): Thenable<vscode.CompletionList> {
        let items: vscode.CompletionItem[] = this.snippets;

        const launch: any = parse(document.getText());
        // Check to see if the array is empty, so any additional inserted snippets will need commas.
        if (launch.configurations.length !== 0) {
            items = [];

            // Make a copy of each snippet since we are adding a comma to the end of the insertText.
            this.snippets.forEach((item) => items.push({...item}));

            items.map((item) => {
                item.insertText = item.insertText + ','; // Add comma
            });
        }

        return Promise.resolve(new vscode.CompletionList(items, true));
    }
}<|MERGE_RESOLUTION|>--- conflicted
+++ resolved
@@ -257,23 +257,13 @@
                 const moreInfoButton: string = localize("lldb.framework.install.xcode", "More Info");
                 const LLDBFrameworkMissingMessage: string = localize("lldb.framework.not.found", "Unable to locate 'LLDB.framework' for lldb-mi. Please install XCode or XCode Command Line Tools.");
 
-<<<<<<< HEAD
                 vscode.window.showErrorMessage(LLDBFrameworkMissingMessage, moreInfoButton)
                     .then(value => {
                         if (value === moreInfoButton) {
-                            let helpURL: string = "https://aka.ms/vscode-cpptools/LLDBFrameworkNotFound";
+                            const helpURL: string = "https://aka.ms/vscode-cpptools/LLDBFrameworkNotFound";
                             vscode.env.openExternal(vscode.Uri.parse(helpURL));
                         }
                     });
-=======
-                    vscode.window.showErrorMessage(LLDBFrameworkMissingMessage, moreInfoButton)
-                        .then(value => {
-                            if (value === moreInfoButton) {
-                                const helpURL: string = "https://aka.ms/vscode-cpptools/LLDBFrameworkNotFound";
-                                vscode.env.openExternal(vscode.Uri.parse(helpURL));
-                            }
-                        });
->>>>>>> 7821797a
 
                 return undefined;
             }
