/* --------------------------------------------------------------------------------------------
 * Copyright (c) Microsoft Corporation. All Rights Reserved.
 * See 'LICENSE' in the project root for license information.
 * ------------------------------------------------------------------------------------------ */

import * as debugUtils from './utils';
import * as os from 'os';
import * as path from 'path';
import * as vscode from 'vscode';
import { getBuildTasks, BuildTaskDefinition } from '../LanguageServer/extension';
import * as util from '../common';
import * as fs from 'fs';
import * as Telemetry from '../telemetry';
import { buildAndDebugActiveFileStr } from './extension';

import { IConfiguration, IConfigurationSnippet, DebuggerType, MIConfigurations, WindowsConfigurations, WSLConfigurations, PipeTransportConfigurations } from './configurations';
import { parse } from 'jsonc-parser';
import { PlatformInformation } from '../platform';
import { Environment, ParsedEnvironmentFile } from './ParsedEnvironmentFile';

function isDebugLaunchStr(str: string): boolean {
    return str === "(gdb) Launch" || str === "(lldb) Launch" || str === "(Windows) Launch";
}

/*
 * Retrieves configurations from a provider and displays them in a quickpick menu to be selected.
 * Ensures that the selected configuration's preLaunchTask (if existent) is populated in the user's task.json.
 * Automatically starts debugging for "Build and Debug" configurations.
 */
export class QuickPickConfigurationProvider implements vscode.DebugConfigurationProvider {
    private underlyingProvider: vscode.DebugConfigurationProvider;

    public constructor(provider: CppConfigurationProvider) {
        this.underlyingProvider = provider;
    }

    async provideDebugConfigurations(folder: vscode.WorkspaceFolder | undefined, token?: vscode.CancellationToken): Promise<vscode.DebugConfiguration[]> {
        const configs: vscode.DebugConfiguration[] = await this.underlyingProvider.provideDebugConfigurations(folder, token);
        const defaultConfig: vscode.DebugConfiguration = configs.find(config => isDebugLaunchStr(config.name));
        console.assert(defaultConfig);
        const editor: vscode.TextEditor = vscode.window.activeTextEditor;
        if (!editor || !util.fileIsCOrCppSource(editor.document.fileName) || configs.length <= 1) {
            return [defaultConfig];
        }
        interface MenuItem extends vscode.QuickPickItem {
            configuration: vscode.DebugConfiguration;
        }

        const items: MenuItem[] = configs.map<MenuItem>(config => {
            let menuItem: MenuItem = {label: config.name, configuration: config};
            // Rename the menu item for the default configuration as its name is non-descriptive.
            if (isDebugLaunchStr(menuItem.label)) {
                menuItem.label = "Default Configuration";
            }
            return menuItem;
        });

        const selection: MenuItem = await vscode.window.showQuickPick(items, {placeHolder: "Select a configuration"});
        if (!selection) {
            throw new Error(); // User canceled it.
        }
        if (selection.label.startsWith("cl.exe")) {
            if (!process.env.DevEnvDir || process.env.DevEnvDir.length === 0) {
                vscode.window.showErrorMessage('cl.exe build and debug is only usable when VS Code is run from the Developer Command Prompt for VS.');
                throw new Error();
            }
        }
        if (selection.label.indexOf(buildAndDebugActiveFileStr()) !== -1 && selection.configuration.preLaunchTask) {
            try {
                await util.ensureBuildTaskExists(selection.configuration.preLaunchTask);
                await vscode.debug.startDebugging(folder, selection.configuration);
                Telemetry.logDebuggerEvent("buildAndDebug", { "success": "true" });
            } catch (e) {
                Telemetry.logDebuggerEvent("buildAndDebug", { "success": "false" });
            }
        }
        return [selection.configuration];
    }

    resolveDebugConfiguration(folder: vscode.WorkspaceFolder | undefined, config: vscode.DebugConfiguration, token?: vscode.CancellationToken): vscode.ProviderResult<vscode.DebugConfiguration> {
        return this.underlyingProvider.resolveDebugConfiguration(folder, config, token);
    }
}

class CppConfigurationProvider implements vscode.DebugConfigurationProvider {
    private type: DebuggerType;
    private provider: IConfigurationAssetProvider;

    public constructor(provider: IConfigurationAssetProvider, type: DebuggerType) {
        this.provider = provider;
        this.type = type;
    }

    /**
	 * Returns a list of initial debug configurations based on contextual information, e.g. package.json or folder.
	 */
    async provideDebugConfigurations(folder: vscode.WorkspaceFolder | undefined, token?: vscode.CancellationToken): Promise<vscode.DebugConfiguration[]> {
        let buildTasks: vscode.Task[] = await getBuildTasks(true);
        if (buildTasks.length === 0) {
            return Promise.resolve(this.provider.getInitialConfigurations(this.type));
        }
        const defaultConfig: vscode.DebugConfiguration = this.provider.getInitialConfigurations(this.type).find(config => {
            return isDebugLaunchStr(config.name);
        });
        console.assert(defaultConfig, "Could not find default debug configuration.");

        const platformInfo: PlatformInformation = await PlatformInformation.GetPlatformInformation();
        const platform: string = platformInfo.platform;

        // Filter out build tasks that don't match the currently selectede debug configuration type.
        buildTasks = buildTasks.filter((task: vscode.Task) => {
            if (defaultConfig.name === "(Windows) Launch") {
                if (task.name.startsWith("cl.exe")) {
                    return true;
                }
            } else {
                if (!task.name.startsWith("cl.exe")) {
                    return true;
                }
            }
            return false;
        });

        // Generate new configurations for each build task.
        // Generating a task is async, therefore we must *await* *all* map(task => config) Promises to resolve.
        let configs: vscode.DebugConfiguration[] = await Promise.all(buildTasks.map<Promise<vscode.DebugConfiguration>>(async task => {
            const definition: BuildTaskDefinition = task.definition as BuildTaskDefinition;
            const compilerName: string = path.basename(definition.compilerPath);

            let newConfig: vscode.DebugConfiguration = {...defaultConfig}; // Copy enumerables and properties

            newConfig.name = compilerName + buildAndDebugActiveFileStr();
            newConfig.preLaunchTask = task.name;
            newConfig.externalConsole = false;
            const exeName: string = path.join("${fileDirname}", "${fileBasenameNoExtension}");
            newConfig.program = platform === "win32" ? exeName + ".exe" : exeName;

            return new Promise<vscode.DebugConfiguration>(resolve => {
                if (platform === "darwin") {
                    return resolve(newConfig);
                } else {
                    let debuggerName: string;
                    if (compilerName.startsWith("clang")) {
                        newConfig.MIMode = "lldb";
                        const suffixIndex: number = compilerName.indexOf("-");
                        const suffix: string = suffixIndex === -1 ? "" : compilerName.substr(suffixIndex);
                        debuggerName = "lldb-mi" + suffix;
                    } else if (compilerName === "cl.exe") {
                        newConfig.miDebuggerPath = undefined;
                        newConfig.type = "cppvsdbg";
                        return resolve(newConfig);
                    } else {
                        debuggerName = "gdb";
                    }

                    if (platform === "win32") {
                        debuggerName += ".exe";
                    }

                    const compilerDirname: string = path.dirname(definition.compilerPath);
                    const debuggerPath: string = path.join(compilerDirname, debuggerName);
                    fs.stat(debuggerPath, (err, stats: fs.Stats) => {
                        if (!err && stats && stats.isFile) {
                            newConfig.miDebuggerPath = debuggerPath;
                        } else {
                            // TODO should probably resolve a missing debugger in a more graceful fashion for win32.
                            newConfig.miDebuggerPath = path.join("/usr", "bin", debuggerName);
                        }
                        return resolve(newConfig);
                    });
                }
            });
        }));
        configs.push(defaultConfig);
        return configs;
    }

    /**
	 * Try to add all missing attributes to the debug configuration being launched.
	 */
    resolveDebugConfiguration(folder: vscode.WorkspaceFolder | undefined, config: vscode.DebugConfiguration, token?: vscode.CancellationToken): vscode.ProviderResult<vscode.DebugConfiguration> {
        if (config) {
            if (config.type === 'cppvsdbg') {
                // Fail if cppvsdbg type is running on non-Windows
                if (os.platform() !== 'win32') {
                    vscode.window.showErrorMessage("Debugger of type: 'cppvsdbg' is only available on Windows. Use type: 'cppdbg' on the current OS platform.");
                    return undefined;
                }

                // Disable debug heap by default, enable if 'enableDebugHeap' is set.
                if (!config.enableDebugHeap) {
                    const disableDebugHeapEnvSetting : Environment = {"name" : "_NO_DEBUG_HEAP", "value" : "1"};

                    if (config.environment && util.isArray(config.environment)) {
                        config.environment.push(disableDebugHeapEnvSetting);
                    } else {
                        config.environment = [disableDebugHeapEnvSetting];
                    }
                }
            }

            // Add environment variables from .env file
            if (config.envFile) {
                // replace ${env:???} variables
                let envFilePath: string = util.resolveVariables(config.envFile, null);

                try {
<<<<<<< HEAD
                    const parsedFile: ParsedEnvironmentFile = ParsedEnvironmentFile.CreateFromFile(config.envFile.replace(/\${workspaceFolder}/g, folder.uri.path), config["environment"]);
=======
                    if (folder && folder.uri && folder.uri.fsPath) {
                        // Try to replace ${workspaceFolder} or ${workspaceRoot}
                        envFilePath = envFilePath.replace(/(\${workspaceFolder}|\${workspaceRoot})/g, folder.uri.fsPath);
                    }

                    const parsedFile: ParsedEnvironmentFile = ParsedEnvironmentFile.CreateFromFile(envFilePath, config["environment"]);
>>>>>>> c84cb360

                    // show error message if single lines cannot get parsed
                    if (parsedFile.Warning) {
                        CppConfigurationProvider.showFileWarningAsync(parsedFile.Warning, config.envFile);
                    }

                    config.environment = parsedFile.Env;

                    delete config.envFile;
                } catch (e) {
                    throw new Error(`Can't parse envFile (${envFilePath}): ${e.message}`);
                }
            }

            // Modify WSL config for OpenDebugAD7
            if (os.platform() === 'win32' &&
                config.pipeTransport &&
                config.pipeTransport.pipeProgram) {
                let replacedPipeProgram: string = null;
                const pipeProgramStr: string = config.pipeTransport.pipeProgram.toLowerCase().trim();

                // OpenDebugAD7 is a 32-bit process. Make sure the WSL pipe transport is using the correct program.
                replacedPipeProgram = debugUtils.ArchitectureReplacer.checkAndReplaceWSLPipeProgram(pipeProgramStr, debugUtils.ArchType.ia32);

                // If pipeProgram does not get replaced and there is a pipeCwd, concatenate with pipeProgramStr and attempt to replace.
                if (!replacedPipeProgram && !path.isAbsolute(pipeProgramStr) && config.pipeTransport.pipeCwd) {
                    const pipeCwdStr: string = config.pipeTransport.pipeCwd.toLowerCase().trim();
                    const newPipeProgramStr: string = path.join(pipeCwdStr, pipeProgramStr);

                    replacedPipeProgram = debugUtils.ArchitectureReplacer.checkAndReplaceWSLPipeProgram(newPipeProgramStr, debugUtils.ArchType.ia32);
                }

                if (replacedPipeProgram) {
                    config.pipeTransport.pipeProgram = replacedPipeProgram;
                }
            }
        }
        // if config or type is not specified, return null to trigger VS Code to open a configuration file https://github.com/Microsoft/vscode/issues/54213
        return config && config.type ? config : null;
    }

    private static async showFileWarningAsync(message: string, fileName: string) : Promise<void> {
        const openItem: vscode.MessageItem = { title: 'Open envFile' };
        let result: vscode.MessageItem = await vscode.window.showWarningMessage(message, openItem);
        if (result && result.title === openItem.title) {
            let doc: vscode.TextDocument = await vscode.workspace.openTextDocument(fileName);
            if (doc) {
                vscode.window.showTextDocument(doc);
            }
        }
    }
}

export class CppVsDbgConfigurationProvider extends CppConfigurationProvider {
    public constructor(provider: IConfigurationAssetProvider) {
        super(provider, DebuggerType.cppvsdbg);
    }
}

export class CppDbgConfigurationProvider extends CppConfigurationProvider {
    public constructor(provider: IConfigurationAssetProvider) {
        super(provider, DebuggerType.cppdbg);
    }
}

export interface IConfigurationAssetProvider {
    getInitialConfigurations(debuggerType: DebuggerType): any;
    getConfigurationSnippets(): vscode.CompletionItem[];
}

export class ConfigurationAssetProviderFactory {
    public static getConfigurationProvider(): IConfigurationAssetProvider {
        switch (os.platform()) {
            case 'win32':
                return new WindowsConfigurationProvider();
            case 'darwin':
                return new OSXConfigurationProvider();
            case 'linux':
                return new LinuxConfigurationProvider();
            default:
                throw new Error("Unexpected OS type");
        }
    }
}

abstract class DefaultConfigurationProvider implements IConfigurationAssetProvider {
    configurations: IConfiguration[];

    public getInitialConfigurations(debuggerType: DebuggerType): any {
        let configurationSnippet: IConfigurationSnippet[] = [];

        // Only launch configurations are initial configurations
        this.configurations.forEach(configuration => {
            configurationSnippet.push(configuration.GetLaunchConfiguration());
        });

        let initialConfigurations: any = configurationSnippet.filter(snippet => snippet.debuggerType === debuggerType && snippet.isInitialConfiguration)
            .map(snippet => JSON.parse(snippet.bodyText));

        // If configurations is empty, then it will only have an empty configurations array in launch.json. Users can still add snippets.
        return initialConfigurations;
    }

    public getConfigurationSnippets(): vscode.CompletionItem[] {
        let completionItems: vscode.CompletionItem[] = [];

        this.configurations.forEach(configuration => {
            completionItems.push(convertConfigurationSnippetToCompetionItem(configuration.GetLaunchConfiguration()));
            completionItems.push(convertConfigurationSnippetToCompetionItem(configuration.GetAttachConfiguration()));
        });

        return completionItems;
    }
}

class WindowsConfigurationProvider extends DefaultConfigurationProvider {
    private executable: string = "a.exe";
    private pipeProgram: string = "<full path to pipe program such as plink.exe>";
    private MIMode: string = 'gdb';
    private setupCommandsBlock: string = `"setupCommands": [
    {
        "description": "Enable pretty-printing for gdb",
        "text": "-enable-pretty-printing",
        "ignoreFailures": true
    }
]`;

    constructor() {
        super();
        this.configurations = [
            new MIConfigurations(this.MIMode, this.executable, this.pipeProgram, this.setupCommandsBlock),
            new PipeTransportConfigurations(this.MIMode, this.executable, this.pipeProgram, this.setupCommandsBlock),
            new WindowsConfigurations(this.MIMode, this.executable, this.pipeProgram, this.setupCommandsBlock),
            new WSLConfigurations(this.MIMode, this.executable, this.pipeProgram, this.setupCommandsBlock),
        ];
    }
}

class OSXConfigurationProvider extends DefaultConfigurationProvider {
    private MIMode: string = 'lldb';
    private executable: string = "a.out";
    private pipeProgram: string = "/usr/bin/ssh";

    constructor() {
        super();
        this.configurations = [
            new MIConfigurations(this.MIMode, this.executable, this.pipeProgram),
        ];
    }
}

class LinuxConfigurationProvider extends DefaultConfigurationProvider {
    private MIMode: string = 'gdb';
    private setupCommandsBlock: string = `"setupCommands": [
    {
        "description": "Enable pretty-printing for gdb",
        "text": "-enable-pretty-printing",
        "ignoreFailures": true
    }
]`;
    private executable: string = "a.out";
    private pipeProgram: string = "/usr/bin/ssh";

    constructor() {
        super();
        this.configurations = [
            new MIConfigurations(this.MIMode, this.executable, this.pipeProgram, this.setupCommandsBlock),
            new PipeTransportConfigurations(this.MIMode, this.executable, this.pipeProgram, this.setupCommandsBlock)
        ];
    }
}

function convertConfigurationSnippetToCompetionItem(snippet: IConfigurationSnippet): vscode.CompletionItem {
    let item: vscode.CompletionItem = new vscode.CompletionItem(snippet.label, vscode.CompletionItemKind.Snippet);

    item.insertText = snippet.bodyText;

    return item;
}

export class ConfigurationSnippetProvider implements vscode.CompletionItemProvider {
    private provider: IConfigurationAssetProvider;
    private snippets: vscode.CompletionItem[];

    constructor(provider: IConfigurationAssetProvider) {
        this.provider = provider;
        this.snippets = this.provider.getConfigurationSnippets();
    }
    public resolveCompletionItem(item: vscode.CompletionItem, token: vscode.CancellationToken): Thenable<vscode.CompletionItem> {
        return Promise.resolve(item);
    }

    // This function will only provide completion items via the Add Configuration Button
    // There are two cases where the configuration array has nothing or has some items.
    // 1. If it has nothing, insert a snippet the user selected.
    // 2. If there are items, the Add Configuration button will append it to the start of the configuration array. This function inserts a comma at the end of the snippet.
    public provideCompletionItems(document: vscode.TextDocument, position: vscode.Position, token: vscode.CancellationToken, context: vscode.CompletionContext): Thenable<vscode.CompletionList> {
        let items: vscode.CompletionItem[] = this.snippets;

        const launch: any = parse(document.getText());
        // Check to see if the array is empty, so any additional inserted snippets will need commas.
        if (launch.configurations.length !== 0) {
            items = [];

            // Make a copy of each snippet since we are adding a comma to the end of the insertText.
            this.snippets.forEach((item) => items.push({...item}));

            items.map((item) => {
                item.insertText = item.insertText + ','; // Add comma
            });
        }

        return Promise.resolve(new vscode.CompletionList(items, true));
    }
}<|MERGE_RESOLUTION|>--- conflicted
+++ resolved
@@ -205,16 +205,12 @@
                 let envFilePath: string = util.resolveVariables(config.envFile, null);
 
                 try {
-<<<<<<< HEAD
-                    const parsedFile: ParsedEnvironmentFile = ParsedEnvironmentFile.CreateFromFile(config.envFile.replace(/\${workspaceFolder}/g, folder.uri.path), config["environment"]);
-=======
                     if (folder && folder.uri && folder.uri.fsPath) {
                         // Try to replace ${workspaceFolder} or ${workspaceRoot}
                         envFilePath = envFilePath.replace(/(\${workspaceFolder}|\${workspaceRoot})/g, folder.uri.fsPath);
                     }
 
                     const parsedFile: ParsedEnvironmentFile = ParsedEnvironmentFile.CreateFromFile(envFilePath, config["environment"]);
->>>>>>> c84cb360
 
                     // show error message if single lines cannot get parsed
                     if (parsedFile.Warning) {
