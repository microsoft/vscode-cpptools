/* --------------------------------------------------------------------------------------------
 * Copyright (c) Microsoft Corporation. All Rights Reserved.
 * See 'LICENSE' in the project root for license information.
 * ------------------------------------------------------------------------------------------ */

import * as child_process from 'child_process';
import * as os from 'os';
import { AttachItemsProvider } from './attachToProcess';
import { AttachItem } from './attachQuickPick';
import * as nls from 'vscode-nls';

nls.config({ messageFormat: nls.MessageFormat.bundle, bundleFormat: nls.BundleFormat.standalone })();
const localize: nls.LocalizeFunc = nls.loadMessageBundle();

export class Process {
    constructor(public name: string, public pid?: string, public commandLine?: string) { }

    public toAttachItem(): AttachItem {
        return {
            label: this.name,
            description: this.pid,
            detail: this.commandLine,
            id: this.pid
        };
    }
}

export class NativeAttachItemsProviderFactory {
    static Get(): AttachItemsProvider {
        if (os.platform() === 'win32') {
            return new WmicAttachItemsProvider();
        } else {
            return new PsAttachItemsProvider();
        }
    }
}

abstract class NativeAttachItemsProvider implements AttachItemsProvider {
    protected abstract getInternalProcessEntries(): Promise<Process[]>;

    getAttachItems(): Promise<AttachItem[]> {
        return this.getInternalProcessEntries().then(processEntries => {
            // localeCompare is significantly slower than < and > (2000 ms vs 80 ms for 10,000 elements)
            // We can change to localeCompare if this becomes an issue
            processEntries.sort((a, b) => {
                if (a.name === undefined) {
                    if (b.name === undefined) {
                        return 0;
                    }
                    return 1;
                }
                if (b.name === undefined) {
                    return -1;
                }
                const aLower: string = a.name.toLowerCase();
                const bLower: string = b.name.toLowerCase();
                if (aLower === bLower) {
                    return 0;
                }
                return aLower < bLower ? -1 : 1;
            });
            const attachItems: AttachItem[] = processEntries.map(p => p.toAttachItem());
            return attachItems;
        });
    }
}

export class PsAttachItemsProvider extends NativeAttachItemsProvider {
    // Perf numbers:
    // OS X 10.10
    // | # of processes | Time (ms) |
    // |----------------+-----------|
    // |            272 |        52 |
    // |            296 |        49 |
    // |            384 |        53 |
    // |            784 |       116 |
    //
    // Ubuntu 16.04
    // | # of processes | Time (ms) |
    // |----------------+-----------|
    // |            232 |        26 |
    // |            336 |        34 |
    // |            736 |        62 |
    // |           1039 |       115 |
    // |           1239 |       182 |

    // ps outputs as a table. With the option "ww", ps will use as much width as necessary.
    // However, that only applies to the right-most column. Here we use a hack of setting
    // the column header to 50 a's so that the second column will have at least that many
    // characters. 50 was chosen because that's the maximum length of a "label" in the
    // QuickPick UI in VSCode.

    protected getInternalProcessEntries(): Promise<Process[]> {
        let processCmd: string = '';
        switch (os.platform()) {
            case 'darwin':
                processCmd = PsProcessParser.psDarwinCommand;
                break;
            case 'linux':
                processCmd = PsProcessParser.psLinuxCommand;
                break;
            default:
                return Promise.reject<Process[]>(new Error(localize("os.not.supported", 'Operating system "{0}" not supported.', os.platform())));
        }
        return execChildProcess(processCmd, undefined).then(processes => PsProcessParser.ParseProcessFromPs(processes));
    }
}

export class PsProcessParser {
    private static get secondColumnCharacters(): number { return 50; }
    private static get commColumnTitle(): string { return Array(PsProcessParser.secondColumnCharacters).join("a"); }
    // the BSD version of ps uses '-c' to have 'comm' only output the executable name and not
    // the full path. The Linux version of ps has 'comm' to only display the name of the executable
    // Note that comm on Linux systems is truncated to 16 characters:
    // https://bugzilla.redhat.com/show_bug.cgi?id=429565
    // Since 'args' contains the full path to the executable, even if truncated, searching will work as desired.
    public static get psLinuxCommand(): string { return `ps axww -o pid=,comm=${PsProcessParser.commColumnTitle},args=`; }
    public static get psDarwinCommand(): string { return `ps axww -o pid=,comm=${PsProcessParser.commColumnTitle},args= -c`; }

    // Only public for tests.
    public static ParseProcessFromPs(processes: string): Process[] {
        const lines: string[] = processes.split(os.EOL);
        return PsProcessParser.ParseProcessFromPsArray(lines);
    }

    public static ParseProcessFromPsArray(processArray: string[]): Process[] {
        const processEntries: Process[] = [];

        // lines[0] is the header of the table
        for (let i: number = 1; i < processArray.length; i++) {
            const line: string = processArray[i];
            if (!line) {
                continue;
            }

            const processEntry: Process | undefined = PsProcessParser.parseLineFromPs(line);
            if (processEntry) {
                processEntries.push(processEntry);
            }
        }

        return processEntries;
    }

    private static parseLineFromPs(line: string): Process | undefined {
        // Explanation of the regex:
        //   - any leading whitespace
        //   - PID
        //   - whitespace
        //   - executable name --> this is PsAttachItemsProvider.secondColumnCharacters - 1 because ps reserves one character
        //     for the whitespace separator
        //   - whitespace
        //   - args (might be empty)
        const psEntry: RegExp = new RegExp(`^\\s*([0-9]+)\\s+(.{${PsProcessParser.secondColumnCharacters - 1}})\\s+(.*)$`);
        const matches: RegExpExecArray | null = psEntry.exec(line);
        if (matches && matches.length === 4) {
            const pid: string = matches[1].trim();
            const executable: string = matches[2].trim();
            const cmdline: string = matches[3].trim();
            return new Process(executable, pid, cmdline);
        }
    }
}

/**
 * Originally from common.ts. Due to test code not having vscode, it was refactored to not have vscode.OutputChannel.
 */
function execChildProcess(process: string, workingDirectory?: string): Promise<string> {
    return new Promise<string>((resolve, reject) => {
        child_process.exec(process, { cwd: workingDirectory, maxBuffer: 500 * 1024 }, (error: Error |  null, stdout: string, stderr: string) => {

            if (error) {
                reject(error);
                return;
            }

            if (stderr && stderr.length > 0) {
                if (stderr.indexOf('screen size is bogus') >= 0) {
                    // ignore this error silently; see https://github.com/microsoft/vscode/issues/75932
                    // see similar fix for the Node - Debug (Legacy) Extension at https://github.com/microsoft/vscode-node-debug/commit/5298920
                } else {
                    reject(new Error(stderr));
<<<<<<< HEAD
                }
                return;
=======
                    return;
                }
>>>>>>> 1192d5b3
            }

            resolve(stdout);
        });
    });
}

export class WmicAttachItemsProvider extends NativeAttachItemsProvider {
    // Perf numbers on Win10:
    // | # of processes | Time (ms) |
    // |----------------+-----------|
    // |            309 |       413 |
    // |            407 |       463 |
    // |            887 |       746 |
    // |           1308 |      1132 |

    protected getInternalProcessEntries(): Promise<Process[]> {
        const wmicCommand: string = 'wmic process get Name,ProcessId,CommandLine /FORMAT:list';
        return execChildProcess(wmicCommand, undefined).then(processes => WmicProcessParser.ParseProcessFromWmic(processes));
    }
}

export class WmicProcessParser {
    private static get wmicNameTitle(): string { return 'Name'; }
    private static get wmicCommandLineTitle(): string { return 'CommandLine'; }
    private static get wmicPidTitle(): string { return 'ProcessId'; }

    // Only public for tests.
    public static ParseProcessFromWmic(processes: string): Process[] {
        const lines: string[] = processes.split(os.EOL);
        let currentProcess: Process = new Process("current process", undefined, undefined);
        const processEntries: Process[] = [];

        for (let i: number = 0; i < lines.length; i++) {
            const line: string = lines[i];
            if (!line) {
                continue;
            }

            WmicProcessParser.parseLineFromWmic(line, currentProcess);

            // Each entry of processes has ProcessId as the last line
            if (line.lastIndexOf(WmicProcessParser.wmicPidTitle, 0) === 0) {
                processEntries.push(currentProcess);
                currentProcess = new Process("current process", undefined, undefined);
            }
        }

        return processEntries;
    }

    private static parseLineFromWmic(line: string, process: Process): void {
        const splitter: number = line.indexOf('=');
        if (splitter >= 0) {
            const key: string = line.slice(0, line.indexOf('=')).trim();
            let value: string = line.slice(line.indexOf('=') + 1).trim();
            if (key === WmicProcessParser.wmicNameTitle) {
                process.name = value;
            } else if (key === WmicProcessParser.wmicPidTitle) {
                process.pid = value;
            } else if (key === WmicProcessParser.wmicCommandLineTitle) {
                const extendedLengthPath: string = '\\??\\';
                if (value.lastIndexOf(extendedLengthPath, 0) === 0) {
                    value = value.slice(extendedLengthPath.length);
                }

                process.commandLine = value;
            }
        }
    }
}<|MERGE_RESOLUTION|>--- conflicted
+++ resolved
@@ -180,13 +180,8 @@
                     // see similar fix for the Node - Debug (Legacy) Extension at https://github.com/microsoft/vscode-node-debug/commit/5298920
                 } else {
                     reject(new Error(stderr));
-<<<<<<< HEAD
-                }
-                return;
-=======
                     return;
                 }
->>>>>>> 1192d5b3
             }
 
             resolve(stdout);
