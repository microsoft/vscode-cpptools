--- conflicted
+++ resolved
@@ -1,4 +1,3 @@
-<<<<<<< HEAD
 /* --------------------------------------------------------------------------------------------
  * Copyright (c) Microsoft Corporation. All Rights Reserved.
  * See 'LICENSE' in the project root for license information.
@@ -1444,7 +1443,7 @@
                     return name;
                 }
             } catch (e) {
-                return undefined;
+                // ignore, try next candidate
             }
         }
     }
@@ -1815,1826 +1814,4 @@
 
 export function getVsCodeVersion(): number[] {
     return vscode.version.split('.').map(num => parseInt(num, undefined));
-}
-=======
-/* --------------------------------------------------------------------------------------------
- * Copyright (c) Microsoft Corporation. All Rights Reserved.
- * See 'LICENSE' in the project root for license information.
- * ------------------------------------------------------------------------------------------ */
-
-import * as assert from 'assert';
-import * as child_process from 'child_process';
-import * as jsonc from 'comment-json';
-import * as fs from 'fs';
-import * as os from 'os';
-import * as path from 'path';
-import * as tmp from 'tmp';
-import * as vscode from 'vscode';
-import { DocumentFilter, Range } from 'vscode-languageclient';
-import * as nls from 'vscode-nls';
-import { TargetPopulation } from 'vscode-tas-client';
-import * as which from "which";
-import { ManualPromise } from './Utility/Async/manualPromise';
-import { isWindows } from './constants';
-import { getOutputChannelLogger, showOutputChannel } from './logger';
-import { PlatformInformation } from './platform';
-import * as Telemetry from './telemetry';
-
-nls.config({ messageFormat: nls.MessageFormat.bundle, bundleFormat: nls.BundleFormat.standalone })();
-const localize: nls.LocalizeFunc = nls.loadMessageBundle();
-export const failedToParseJson: string = localize("failed.to.parse.json", "Failed to parse json file, possibly due to comments or trailing commas.");
-
-export type Mutable<T> = {
-    // eslint-disable-next-line @typescript-eslint/array-type
-    -readonly [P in keyof T]: T[P] extends ReadonlyArray<infer U> ? Mutable<U>[] : Mutable<T[P]>
-};
-
-export let extensionPath: string;
-export let extensionContext: vscode.ExtensionContext | undefined;
-export function setExtensionContext(context: vscode.ExtensionContext): void {
-    extensionContext = context;
-    extensionPath = extensionContext.extensionPath;
-}
-
-export function setExtensionPath(path: string): void {
-    extensionPath = path;
-}
-
-let cachedClangFormatPath: string | undefined;
-export function getCachedClangFormatPath(): string | undefined {
-    return cachedClangFormatPath;
-}
-
-export function setCachedClangFormatPath(path: string): void {
-    cachedClangFormatPath = path;
-}
-
-let cachedClangTidyPath: string | undefined;
-export function getCachedClangTidyPath(): string | undefined {
-    return cachedClangTidyPath;
-}
-
-export function setCachedClangTidyPath(path: string): void {
-    cachedClangTidyPath = path;
-}
-
-// Use this package.json to read values
-export const packageJson: any = vscode.extensions.getExtension("ms-vscode.cpptools")?.packageJSON;
-
-// Use getRawSetting to get subcategorized settings from package.json.
-// This prevents having to iterate every time we search.
-let flattenedPackageJson: Map<string, any>;
-export function getRawSetting(key: string, breakIfMissing: boolean = false): any {
-    if (flattenedPackageJson === undefined) {
-        flattenedPackageJson = new Map();
-        for (const subheading of packageJson.contributes.configuration) {
-            for (const setting in subheading.properties) {
-                flattenedPackageJson.set(setting, subheading.properties[setting]);
-            }
-        }
-    }
-    const result = flattenedPackageJson.get(key);
-    if (result === undefined && breakIfMissing) {
-        // eslint-disable-next-line no-debugger
-        debugger; // The setting does not exist in package.json. Check the `key`.
-    }
-    return result;
-}
-
-export async function getRawJson(path: string | undefined): Promise<any> {
-    if (!path) {
-        return {};
-    }
-    const fileExists: boolean = await checkFileExists(path);
-    if (!fileExists) {
-        return {};
-    }
-
-    const fileContents: string = await readFileText(path);
-    let rawElement: any = {};
-    try {
-        rawElement = jsonc.parse(fileContents, undefined, true);
-    } catch (error) {
-        throw new Error(failedToParseJson);
-    }
-    return rawElement;
-}
-
-// This function is used to stringify the rawPackageJson.
-// Do not use with util.packageJson or else the expanded
-// package.json will be written back.
-export function stringifyPackageJson(packageJson: string): string {
-    return JSON.stringify(packageJson, null, 2);
-}
-
-export function getExtensionFilePath(extensionfile: string): string {
-    return path.resolve(extensionPath, extensionfile);
-}
-
-export function getPackageJsonPath(): string {
-    return getExtensionFilePath("package.json");
-}
-
-export function getJsonPath(jsonFilaName: string, workspaceFolder?: vscode.WorkspaceFolder): string | undefined {
-    const editor: vscode.TextEditor | undefined = vscode.window.activeTextEditor;
-    if (!editor) {
-        return undefined;
-    }
-    const folder: vscode.WorkspaceFolder | undefined = workspaceFolder ? workspaceFolder : vscode.workspace.getWorkspaceFolder(editor.document.uri);
-    if (!folder) {
-        return undefined;
-    }
-    return path.join(folder.uri.fsPath, ".vscode", jsonFilaName);
-}
-
-export function getVcpkgPathDescriptorFile(): string {
-    if (process.platform === 'win32') {
-        const pathPrefix: string | undefined = process.env.LOCALAPPDATA;
-        if (!pathPrefix) {
-            throw new Error("Unable to read process.env.LOCALAPPDATA");
-        }
-        return path.join(pathPrefix, "vcpkg/vcpkg.path.txt");
-    } else {
-        const pathPrefix: string = os.homedir();
-        return path.join(pathPrefix, ".vcpkg/vcpkg.path.txt");
-    }
-}
-
-let vcpkgRoot: string | undefined;
-export function getVcpkgRoot(): string {
-    if (!vcpkgRoot && vcpkgRoot !== "") {
-        vcpkgRoot = "";
-        // Check for vcpkg instance.
-        if (fs.existsSync(getVcpkgPathDescriptorFile())) {
-            let vcpkgRootTemp: string = fs.readFileSync(getVcpkgPathDescriptorFile()).toString();
-            vcpkgRootTemp = vcpkgRootTemp.trim();
-            if (fs.existsSync(vcpkgRootTemp)) {
-                vcpkgRoot = path.join(vcpkgRootTemp, "/installed").replace(/\\/g, "/");
-            }
-        }
-    }
-    return vcpkgRoot;
-}
-
-/**
- * This is a fuzzy determination of whether a uri represents a header file.
- * For the purposes of this function, a header file has no extension, or an extension that begins with the letter 'h'.
- * @param document The document to check.
- */
-export function isHeaderFile(uri: vscode.Uri): boolean {
-    const fileExt: string = path.extname(uri.fsPath);
-    const fileExtLower: string = fileExt.toLowerCase();
-    return !fileExt || [".cuh", ".hpp", ".hh", ".hxx", ".h++", ".hp", ".h", ".ii", ".inl", ".idl", ""].some(ext => fileExtLower === ext);
-}
-
-export function isCppFile(uri: vscode.Uri): boolean {
-    const fileExt: string = path.extname(uri.fsPath);
-    const fileExtLower: string = fileExt.toLowerCase();
-    return (fileExt === ".C") || [".cu", ".cpp", ".cc", ".cxx", ".c++", ".cp", ".ino", ".ipp", ".tcc"].some(ext => fileExtLower === ext);
-}
-
-export function isCFile(uri: vscode.Uri): boolean {
-    const fileExt: string = path.extname(uri.fsPath);
-    const fileExtLower: string = fileExt.toLowerCase();
-    return (fileExt === ".C") || fileExtLower === ".c";
-}
-
-export function isCppOrCFile(uri: vscode.Uri | undefined): boolean {
-    if (!uri) {
-        return false;
-    }
-    return isCppFile(uri) || isCFile(uri);
-}
-
-export function isFolderOpen(uri: vscode.Uri): boolean {
-    const folder: vscode.WorkspaceFolder | undefined = vscode.workspace.getWorkspaceFolder(uri);
-    return folder ? true : false;
-}
-
-export function isEditorFileCpp(file: string): boolean {
-    const editor: vscode.TextEditor | undefined = vscode.window.visibleTextEditors.find(e => e.document.uri.toString() === file);
-    if (!editor) {
-        return false;
-    }
-    return editor.document.languageId === "cpp";
-}
-
-// If it's C, C++, or Cuda.
-export function isCpp(document: vscode.TextDocument): boolean {
-    return document.uri.scheme === "file" &&
-        (document.languageId === "c" || document.languageId === "cpp" || document.languageId === "cuda-cpp");
-}
-
-export function isCppPropertiesJson(document: vscode.TextDocument): boolean {
-    return document.uri.scheme === "file" && (document.languageId === "json" || document.languageId === "jsonc") &&
-        document.fileName.endsWith("c_cpp_properties.json");
-}
-let isWorkspaceCpp: boolean = false;
-export function setWorkspaceIsCpp(): void {
-    if (!isWorkspaceCpp) {
-        isWorkspaceCpp = true;
-    }
-}
-
-export function getWorkspaceIsCpp(): boolean {
-    return isWorkspaceCpp;
-}
-
-export function isCppOrRelated(document: vscode.TextDocument): boolean {
-    return isCpp(document) || isCppPropertiesJson(document) || (document.uri.scheme === "output" && document.uri.fsPath.startsWith("extension-output-ms-vscode.cpptools")) ||
-        (isWorkspaceCpp && (document.languageId === "json" || document.languageId === "jsonc") &&
-            ((document.fileName.endsWith("settings.json") && (document.uri.scheme === "file" || document.uri.scheme === "vscode-userdata")) ||
-                (document.uri.scheme === "file" && document.fileName.endsWith(".code-workspace"))));
-}
-
-let isExtensionNotReadyPromptDisplayed: boolean = false;
-export const extensionNotReadyString: string = localize("extension.not.ready", 'The C/C++ extension is still installing. See the output window for more information.');
-
-export function displayExtensionNotReadyPrompt(): void {
-    if (!isExtensionNotReadyPromptDisplayed) {
-        isExtensionNotReadyPromptDisplayed = true;
-        showOutputChannel();
-
-        void getOutputChannelLogger().showInformationMessage(extensionNotReadyString).then(
-            () => { isExtensionNotReadyPromptDisplayed = false; },
-            () => { isExtensionNotReadyPromptDisplayed = false; }
-        );
-    }
-}
-
-// This Progress global state tracks how far users are able to get before getting blocked.
-// Users start with a progress of 0 and it increases as they get further along in using the tool.
-// This eliminates noise/problems due to re-installs, terminated installs that don't send errors,
-// errors followed by workarounds that lead to success, etc.
-const progressInstallSuccess: number = 100;
-const progressExecutableStarted: number = 150;
-const progressExecutableSuccess: number = 200;
-const progressParseRootSuccess: number = 300;
-const progressIntelliSenseNoSquiggles: number = 1000;
-// Might add more IntelliSense progress measurements later.
-// IntelliSense progress is separate from the install progress, because parse root can occur afterwards.
-
-const installProgressStr: string = "CPP." + packageJson.version + ".Progress";
-const intelliSenseProgressStr: string = "CPP." + packageJson.version + ".IntelliSenseProgress";
-
-export function getProgress(): number {
-    return extensionContext ? extensionContext.globalState.get<number>(installProgressStr, -1) : -1;
-}
-
-export function getIntelliSenseProgress(): number {
-    return extensionContext ? extensionContext.globalState.get<number>(intelliSenseProgressStr, -1) : -1;
-}
-
-export function setProgress(progress: number): void {
-    if (extensionContext && getProgress() < progress) {
-        void extensionContext.globalState.update(installProgressStr, progress);
-        const telemetryProperties: Record<string, string> = {};
-        let progressName: string | undefined;
-        switch (progress) {
-            case 0: progressName = "install started"; break;
-            case progressInstallSuccess: progressName = "install succeeded"; break;
-            case progressExecutableStarted: progressName = "executable started"; break;
-            case progressExecutableSuccess: progressName = "executable succeeded"; break;
-            case progressParseRootSuccess: progressName = "parse root succeeded"; break;
-        }
-        if (progressName) {
-            telemetryProperties.progress = progressName;
-        }
-        Telemetry.logDebuggerEvent("progress", telemetryProperties);
-    }
-}
-
-export function setIntelliSenseProgress(progress: number): void {
-    if (extensionContext && getIntelliSenseProgress() < progress) {
-        void extensionContext.globalState.update(intelliSenseProgressStr, progress);
-        const telemetryProperties: Record<string, string> = {};
-        let progressName: string | undefined;
-        switch (progress) {
-            case progressIntelliSenseNoSquiggles: progressName = "IntelliSense no squiggles"; break;
-        }
-        if (progressName) {
-            telemetryProperties.progress = progressName;
-        }
-        Telemetry.logDebuggerEvent("progress", telemetryProperties);
-    }
-}
-
-export function getProgressInstallSuccess(): number { return progressInstallSuccess; } // Download/install was successful (i.e. not blocked by component acquisition).
-export function getProgressExecutableStarted(): number { return progressExecutableStarted; } // The extension was activated and starting the executable was attempted.
-export function getProgressExecutableSuccess(): number { return progressExecutableSuccess; } // Starting the exe was successful (i.e. not blocked by 32-bit or glibc < 2.18 on Linux)
-export function getProgressParseRootSuccess(): number { return progressParseRootSuccess; } // Parse root was successful (i.e. not blocked by processing taking too long).
-export function getProgressIntelliSenseNoSquiggles(): number { return progressIntelliSenseNoSquiggles; } // IntelliSense was successful and the user got no squiggles.
-
-export function isUri(input: any): input is vscode.Uri {
-    return input && input instanceof vscode.Uri;
-}
-
-export function isString(input: any): input is string {
-    return typeof input === "string";
-}
-
-export function isNumber(input: any): input is number {
-    return typeof input === "number";
-}
-
-export function isBoolean(input: any): input is boolean {
-    return typeof input === "boolean";
-}
-
-export function isObject(input: any): boolean {
-    return input !== null && typeof input === "object" && !isArray(input);
-}
-
-export function isArray(input: any): input is any[] {
-    return Array.isArray(input);
-}
-
-export function isOptionalString(input: any): input is string | undefined {
-    return input === undefined || isString(input);
-}
-
-export function isArrayOfString(input: any): input is string[] {
-    return isArray(input) && input.every(isString);
-}
-
-// Validates whether the given object is a valid mapping of key and value type.
-// EX: {"key": true, "key2": false} should return true for keyType = string and valueType = boolean.
-export function isValidMapping(value: any, isValidKey: (key: any) => boolean, isValidValue: (value: any) => boolean): value is object {
-    if (isObject(value)) {
-        return Object.entries(value).every(([key, val]) => isValidKey(key) && isValidValue(val));
-    }
-    return false;
-}
-
-export function isOptionalArrayOfString(input: any): input is string[] | undefined {
-    return input === undefined || isArrayOfString(input);
-}
-
-export function resolveCachePath(input: string | undefined, additionalEnvironment: Record<string, string | string[]>): string {
-    let resolvedPath: string = "";
-    if (!input || input.trim() === "") {
-        // If no path is set, return empty string to language service process, where it will set the default path as
-        // Windows: %LocalAppData%/Microsoft/vscode-cpptools/
-        // Linux and Mac: ~/.vscode-cpptools/
-        return resolvedPath;
-    }
-
-    resolvedPath = resolveVariables(input, additionalEnvironment);
-    return resolvedPath;
-}
-
-export function defaultExePath(): string {
-    const exePath: string = path.join('${fileDirname}', '${fileBasenameNoExtension}');
-    return isWindows ? exePath + '.exe' : exePath;
-}
-
-// Pass in 'arrayResults' if a string[] result is possible and a delimited string result is undesirable.
-// The string[] result will be copied into 'arrayResults'.
-export function resolveVariables(input: string | undefined, additionalEnvironment?: Record<string, string | string[]>, arrayResults?: string[]): string {
-    if (!input) {
-        return "";
-    }
-
-    // jsonc parser may assign a non-string object to a string.
-    // TODO: https://github.com/microsoft/vscode-cpptools/issues/9414
-    if (!isString(input)) {
-        const inputAny: any = input;
-        input = inputAny.toString();
-        return input ?? "";
-    }
-
-    // Replace environment and configuration variables.
-    const regexp: () => RegExp = () => /\$\{((env|config|workspaceFolder)(\.|:))?(.*?)\}/g;
-    let ret: string = input;
-    const cycleCache = new Set<string>();
-    while (!cycleCache.has(ret)) {
-        cycleCache.add(ret);
-        ret = ret.replace(regexp(), (match: string, ignored1: string, varType: string, ignored2: string, name: string) => {
-            // Historically, if the variable didn't have anything before the "." or ":"
-            // it was assumed to be an environment variable
-            if (!varType) {
-                varType = "env";
-            }
-            let newValue: string | undefined;
-            switch (varType) {
-                case "env": {
-                    if (additionalEnvironment) {
-                        const v: string | string[] | undefined = additionalEnvironment[name];
-                        if (isString(v)) {
-                            newValue = v;
-                        } else if (input === match && isArrayOfString(v)) {
-                            if (arrayResults !== undefined) {
-                                arrayResults.push(...v);
-                                newValue = "";
-                                break;
-                            } else {
-                                newValue = v.join(path.delimiter);
-                            }
-                        }
-                    }
-                    if (newValue === undefined) {
-                        newValue = process.env[name];
-                    }
-                    break;
-                }
-                case "config": {
-                    const config: vscode.WorkspaceConfiguration = vscode.workspace.getConfiguration();
-                    if (config) {
-                        newValue = config.get<string>(name);
-                    }
-                    break;
-                }
-                case "workspaceFolder": {
-                    // Only replace ${workspaceFolder:name} variables for now.
-                    // We may consider doing replacement of ${workspaceFolder} here later, but we would have to update the language server and also
-                    // intercept messages with paths in them and add the ${workspaceFolder} variable back in (e.g. for light bulb suggestions)
-                    if (name && vscode.workspace && vscode.workspace.workspaceFolders) {
-                        const folder: vscode.WorkspaceFolder | undefined = vscode.workspace.workspaceFolders.find(folder => folder.name.toLocaleLowerCase() === name.toLocaleLowerCase());
-                        if (folder) {
-                            newValue = folder.uri.fsPath;
-                        }
-                    }
-                    break;
-                }
-                default: { assert.fail("unknown varType matched"); }
-            }
-            return newValue !== undefined ? newValue : match;
-        });
-    }
-
-    return resolveHome(ret);
-}
-
-export function resolveVariablesArray(variables: string[] | undefined, additionalEnvironment?: Record<string, string | string[]>): string[] {
-    let result: string[] = [];
-    if (variables) {
-        variables.forEach(variable => {
-            const variablesResolved: string[] = [];
-            const variableResolved: string = resolveVariables(variable, additionalEnvironment, variablesResolved);
-            result = result.concat(variablesResolved.length === 0 ? variableResolved : variablesResolved);
-        });
-    }
-    return result;
-}
-
-// Resolve '~' at the start of the path.
-export function resolveHome(filePath: string): string {
-    return filePath.replace(/^\~/g, os.homedir());
-}
-
-export function asFolder(uri: vscode.Uri): string {
-    let result: string = uri.toString();
-    if (!result.endsWith('/')) {
-        result += '/';
-    }
-    return result;
-}
-
-/**
- * get the default open command for the current platform
- */
-export function getOpenCommand(): string {
-    if (os.platform() === 'win32') {
-        return 'explorer';
-    } else if (os.platform() === 'darwin') {
-        return '/usr/bin/open';
-    } else {
-        return '/usr/bin/xdg-open';
-    }
-}
-
-export function getDebugAdaptersPath(file: string): string {
-    return path.resolve(getExtensionFilePath("debugAdapters"), file);
-}
-
-export async function fsStat(filePath: fs.PathLike): Promise<fs.Stats | undefined> {
-    let stats: fs.Stats | undefined;
-    try {
-        stats = await fs.promises.stat(filePath);
-    } catch (e) {
-        // File doesn't exist
-        return undefined;
-    }
-    return stats;
-}
-
-export async function checkPathExists(filePath: string): Promise<boolean> {
-    return !!await fsStat(filePath);
-}
-
-/** Test whether a file exists */
-export async function checkFileExists(filePath: string): Promise<boolean> {
-    const stats: fs.Stats | undefined = await fsStat(filePath);
-    return !!stats && stats.isFile();
-}
-
-/** Test whether a file exists */
-export async function checkExecutableWithoutExtensionExists(filePath: string): Promise<boolean> {
-    if (await checkFileExists(filePath)) {
-        return true;
-    }
-    if (os.platform() === 'win32') {
-        if (filePath.length > 4) {
-            const possibleExtension: string = filePath.substring(filePath.length - 4).toLowerCase();
-            if (possibleExtension === ".exe" || possibleExtension === ".cmd" || possibleExtension === ".bat") {
-                return false;
-            }
-        }
-        if (await checkFileExists(filePath + ".exe")) {
-            return true;
-        }
-        if (await checkFileExists(filePath + ".cmd")) {
-            return true;
-        }
-        if (await checkFileExists(filePath + ".bat")) {
-            return true;
-        }
-    }
-    return false;
-}
-
-/** Test whether a directory exists */
-export async function checkDirectoryExists(dirPath: string): Promise<boolean> {
-    const stats: fs.Stats | undefined = await fsStat(dirPath);
-    return !!stats && stats.isDirectory();
-}
-
-export function createDirIfNotExistsSync(filePath: string | undefined): void {
-    if (!filePath) {
-        return;
-    }
-    const dirPath: string = path.dirname(filePath);
-    if (!checkDirectoryExistsSync(dirPath)) {
-        fs.mkdirSync(dirPath, { recursive: true });
-    }
-}
-
-export function checkFileExistsSync(filePath: string): boolean {
-    try {
-        return fs.statSync(filePath).isFile();
-    } catch (e) {
-        return false;
-    }
-}
-
-export function checkExecutableWithoutExtensionExistsSync(filePath: string): boolean {
-    if (checkFileExistsSync(filePath)) {
-        return true;
-    }
-    if (os.platform() === 'win32') {
-        if (filePath.length > 4) {
-            const possibleExtension: string = filePath.substring(filePath.length - 4).toLowerCase();
-            if (possibleExtension === ".exe" || possibleExtension === ".cmd" || possibleExtension === ".bat") {
-                return false;
-            }
-        }
-        if (checkFileExistsSync(filePath + ".exe")) {
-            return true;
-        }
-        if (checkFileExistsSync(filePath + ".cmd")) {
-            return true;
-        }
-        if (checkFileExistsSync(filePath + ".bat")) {
-            return true;
-        }
-    }
-    return false;
-}
-
-/** Test whether a directory exists */
-export function checkDirectoryExistsSync(dirPath: string): boolean {
-    try {
-        return fs.statSync(dirPath).isDirectory();
-    } catch (e) {
-        return false;
-    }
-}
-
-/** Test whether a relative path exists */
-export function checkPathExistsSync(path: string, relativePath: string, _isWindows: boolean, isCompilerPath: boolean): { pathExists: boolean; path: string } {
-    let pathExists: boolean = true;
-    const existsWithExeAdded: (path: string) => boolean = (path: string) => isCompilerPath && _isWindows && fs.existsSync(path + ".exe");
-    if (!fs.existsSync(path)) {
-        if (existsWithExeAdded(path)) {
-            path += ".exe";
-        } else if (!relativePath) {
-            pathExists = false;
-        } else {
-            // Check again for a relative path.
-            relativePath = relativePath + path;
-            if (!fs.existsSync(relativePath)) {
-                if (existsWithExeAdded(path)) {
-                    path += ".exe";
-                } else {
-                    pathExists = false;
-                }
-            } else {
-                path = relativePath;
-            }
-        }
-    }
-    return { pathExists, path };
-}
-
-/** Read the files in a directory */
-export function readDir(dirPath: string): Promise<string[]> {
-    return new Promise((resolve) => {
-        fs.readdir(dirPath, (err, list) => {
-            resolve(list);
-        });
-    });
-}
-
-/** Reads the content of a text file */
-export function readFileText(filePath: string, encoding: BufferEncoding = "utf8"): Promise<string> {
-    return new Promise<string>((resolve, reject) => {
-        fs.readFile(filePath, { encoding }, (err: any, data: any) => {
-            if (err) {
-                reject(err);
-            } else {
-                resolve(data);
-            }
-        });
-    });
-}
-
-/** Writes content to a text file */
-export function writeFileText(filePath: string, content: string, encoding: BufferEncoding = "utf8"): Promise<void> {
-    const folders: string[] = filePath.split(path.sep).slice(0, -1);
-    if (folders.length) {
-        // create folder path if it doesn't exist
-        folders.reduce((previous, folder) => {
-            const folderPath: string = previous + path.sep + folder;
-            if (!fs.existsSync(folderPath)) {
-                fs.mkdirSync(folderPath);
-            }
-            return folderPath;
-        });
-    }
-
-    return new Promise<void>((resolve, reject) => {
-        fs.writeFile(filePath, content, { encoding }, (err) => {
-            if (err) {
-                reject(err);
-            } else {
-                resolve();
-            }
-        });
-    });
-}
-
-export function deleteFile(filePath: string): Promise<void> {
-    return new Promise<void>((resolve, reject) => {
-        if (fs.existsSync(filePath)) {
-            fs.unlink(filePath, (err) => {
-                if (err) {
-                    reject(err);
-                } else {
-                    resolve();
-                }
-            });
-        } else {
-            resolve();
-        }
-    });
-}
-
-export function deleteDirectory(directoryPath: string): Promise<void> {
-    return new Promise<void>((resolve, reject) => {
-        if (fs.existsSync(directoryPath)) {
-            fs.rmdir(directoryPath, (err) => {
-                if (err) {
-                    reject(err);
-                } else {
-                    resolve();
-                }
-            });
-        } else {
-            resolve();
-        }
-    });
-}
-
-export function getReadmeMessage(): string {
-    const readmePath: string = getExtensionFilePath("README.md");
-    const readmeMessage: string = localize("refer.read.me", "Please refer to {0} for troubleshooting information. Issues can be created at {1}", readmePath, "https://github.com/Microsoft/vscode-cpptools/issues");
-    return readmeMessage;
-}
-
-/** Used for diagnostics only */
-export function logToFile(message: string): void {
-    const logFolder: string = getExtensionFilePath("extension.log");
-    fs.writeFileSync(logFolder, `${message}${os.EOL}`, { flag: 'a' });
-}
-
-export function execChildProcess(process: string, workingDirectory?: string, channel?: vscode.OutputChannel): Promise<string> {
-    return new Promise<string>((resolve, reject) => {
-        child_process.exec(process, { cwd: workingDirectory, maxBuffer: 500 * 1024 }, (error: Error | null, stdout: string, stderr: string) => {
-            if (channel) {
-                let message: string = "";
-                let err: boolean = false;
-                if (stdout && stdout.length > 0) {
-                    message += stdout;
-                }
-
-                if (stderr && stderr.length > 0) {
-                    message += stderr;
-                    err = true;
-                }
-
-                if (error) {
-                    message += error.message;
-                    err = true;
-                }
-
-                if (err) {
-                    channel.append(message);
-                    channel.show();
-                }
-            }
-
-            if (error) {
-                reject(error);
-                return;
-            }
-
-            if (stderr && stderr.length > 0) {
-                reject(new Error(stderr));
-                return;
-            }
-
-            resolve(stdout);
-        });
-    });
-}
-
-export interface ProcessReturnType {
-    succeeded: boolean;
-    exitCode?: number | NodeJS.Signals;
-    output: string;
-    outputError: string;
-}
-
-export async function spawnChildProcess(program: string, args: string[] = [], continueOn?: string, skipLogging?: boolean, cancellationToken?: vscode.CancellationToken): Promise<ProcessReturnType> {
-    // Do not use CppSettings to avoid circular require()
-    if (skipLogging === undefined || !skipLogging) {
-        const settings: vscode.WorkspaceConfiguration = vscode.workspace.getConfiguration("C_Cpp", null);
-        if (getNumericLoggingLevel(settings.get<string>("loggingLevel")) >= 5) {
-            getOutputChannelLogger().appendLine(`$ ${program} ${args.join(' ')}`);
-        }
-    }
-    const programOutput: ProcessOutput = await spawnChildProcessImpl(program, args, continueOn, skipLogging, cancellationToken);
-    const exitCode: number | NodeJS.Signals | undefined = programOutput.exitCode;
-    if (programOutput.exitCode) {
-        return { succeeded: false, exitCode, outputError: programOutput.stderr, output: programOutput.stderr || programOutput.stdout || localize('process.exited', 'Process exited with code {0}', exitCode) };
-    } else {
-        let stdout: string;
-        if (programOutput.stdout.length) {
-            // Type system doesn't work very well here, so we need call toString
-            stdout = programOutput.stdout;
-        } else {
-            stdout = localize('process.succeeded', 'Process executed successfully.');
-        }
-        return { succeeded: true, exitCode, outputError: programOutput.stderr, output: stdout };
-    }
-}
-
-interface ProcessOutput {
-    exitCode?: number | NodeJS.Signals;
-    stdout: string;
-    stderr: string;
-}
-
-async function spawnChildProcessImpl(program: string, args: string[], continueOn?: string, skipLogging?: boolean, cancellationToken?: vscode.CancellationToken): Promise<ProcessOutput> {
-    const result = new ManualPromise<ProcessOutput>();
-
-    // Do not use CppSettings to avoid circular require()
-    const settings: vscode.WorkspaceConfiguration = vscode.workspace.getConfiguration("C_Cpp", null);
-    const loggingLevel: number = (skipLogging === undefined || !skipLogging) ? getNumericLoggingLevel(settings.get<string>("loggingLevel")) : 0;
-
-    let proc: child_process.ChildProcess;
-    if (await isExecutable(program)) {
-        proc = child_process.spawn(`.${isWindows ? '\\' : '/'}${path.basename(program)}`, args, { shell: true, cwd: path.dirname(program) });
-    } else {
-        proc = child_process.spawn(program, args, { shell: true });
-    }
-
-    const cancellationTokenListener: vscode.Disposable | undefined = cancellationToken?.onCancellationRequested(() => {
-        getOutputChannelLogger().appendLine(localize('killing.process', 'Killing process {0}', program));
-        proc.kill();
-    });
-
-    const clean = () => {
-        proc.removeAllListeners();
-        if (cancellationTokenListener) {
-            cancellationTokenListener.dispose();
-        }
-    };
-
-    let stdout: string = '';
-    let stderr: string = '';
-    if (proc.stdout) {
-        proc.stdout.on('data', data => {
-            const str: string = data.toString();
-            if (loggingLevel > 0) {
-                getOutputChannelLogger().append(str);
-            }
-            stdout += str;
-            if (continueOn) {
-                const continueOnReg: string = escapeStringForRegex(continueOn);
-                if (stdout.search(continueOnReg)) {
-                    result.resolve({ stdout: stdout.trim(), stderr: stderr.trim() });
-                }
-            }
-        });
-    }
-    if (proc.stderr) {
-        proc.stderr.on('data', data => stderr += data.toString());
-    }
-    proc.on('close', (code, signal) => {
-        clean();
-        result.resolve({ exitCode: code || signal || undefined, stdout: stdout.trim(), stderr: stderr.trim() });
-    });
-    proc.on('error', error => {
-        clean();
-        result.reject(error);
-    });
-    return result;
-}
-
-/**
- * @param permission fs file access constants: https://nodejs.org/api/fs.html#file-access-constants
- */
-export function pathAccessible(filePath: string, permission: number = fs.constants.F_OK): Promise<boolean> {
-    if (!filePath) { return Promise.resolve(false); }
-    return new Promise(resolve => fs.access(filePath, permission, err => resolve(!err)));
-}
-
-export function isExecutable(file: string): Promise<boolean> {
-    return pathAccessible(file, fs.constants.X_OK);
-}
-
-export async function allowExecution(file: string): Promise<void> {
-    if (process.platform !== 'win32') {
-        const exists: boolean = await checkFileExists(file);
-        if (exists) {
-            const isExec: boolean = await isExecutable(file);
-            if (!isExec) {
-                await chmodAsync(file, '755');
-            }
-        } else {
-            getOutputChannelLogger().appendLine("");
-            getOutputChannelLogger().appendLine(localize("warning.file.missing", "Warning: Expected file {0} is missing.", file));
-        }
-    }
-}
-
-export async function chmodAsync(path: fs.PathLike, mode: fs.Mode): Promise<void> {
-    return new Promise<void>((resolve, reject) => {
-        fs.chmod(path, mode, (err: NodeJS.ErrnoException | null) => {
-            if (err) {
-                return reject(err);
-            }
-            return resolve();
-        });
-    });
-}
-
-export function removePotentialPII(str: string): string {
-    const words: string[] = str.split(" ");
-    let result: string = "";
-    for (const word of words) {
-        if (!word.includes(".") && !word.includes("/") && !word.includes("\\") && !word.includes(":")) {
-            result += word + " ";
-        } else {
-            result += "? ";
-        }
-    }
-    return result;
-}
-
-export function checkDistro(platformInfo: PlatformInformation): void {
-    if (platformInfo.platform !== 'win32' && platformInfo.platform !== 'linux' && platformInfo.platform !== 'darwin') {
-        // this should never happen because VSCode doesn't run on FreeBSD
-        // or SunOS (the other platforms supported by node)
-        getOutputChannelLogger().appendLine(localize("warning.debugging.not.tested", "Warning: Debugging has not been tested for this platform.") + " " + getReadmeMessage());
-    }
-}
-
-export async function unlinkAsync(fileName: string): Promise<void> {
-    return new Promise<void>((resolve, reject) => {
-        fs.unlink(fileName, err => {
-            if (err) {
-                return reject(err);
-            }
-            return resolve();
-        });
-    });
-}
-
-export async function renameAsync(oldName: string, newName: string): Promise<void> {
-    return new Promise<void>((resolve, reject) => {
-        fs.rename(oldName, newName, err => {
-            if (err) {
-                return reject(err);
-            }
-            return resolve();
-        });
-    });
-}
-
-export async function promptForReloadWindowDueToSettingsChange(): Promise<void> {
-    await promptReloadWindow(localize("reload.workspace.for.changes", "Reload the workspace for the settings change to take effect."));
-}
-
-export async function promptReloadWindow(message: string): Promise<void> {
-    const reload: string = localize("reload.string", "Reload");
-    const value: string | undefined = await vscode.window.showInformationMessage(message, reload);
-    if (value === reload) {
-        return vscode.commands.executeCommand("workbench.action.reloadWindow");
-    }
-}
-
-export function createTempFileWithPostfix(postfix: string): Promise<tmp.FileResult> {
-    return new Promise<tmp.FileResult>((resolve, reject) => {
-        tmp.file({ postfix: postfix }, (err, path, fd, cleanupCallback) => {
-            if (err) {
-                return reject(err);
-            }
-            return resolve({ name: path, fd: fd, removeCallback: cleanupCallback } as tmp.FileResult);
-        });
-    });
-}
-
-function resolveWindowsEnvironmentVariables(str: string): string {
-    return str.replace(/%([^%]+)%/g, (withPercents, withoutPercents) => {
-        const found: string | undefined = process.env[withoutPercents];
-        return found || withPercents;
-    });
-}
-
-function legacyExtractArgs(argsString: string): string[] {
-    const result: string[] = [];
-    let currentArg: string = "";
-    let isWithinDoubleQuote: boolean = false;
-    let isWithinSingleQuote: boolean = false;
-    for (let i: number = 0; i < argsString.length; i++) {
-        const c: string = argsString[i];
-        if (c === '\\') {
-            currentArg += c;
-            if (++i === argsString.length) {
-                if (currentArg !== "") {
-                    result.push(currentArg);
-                }
-                return result;
-            }
-            currentArg += argsString[i];
-            continue;
-        }
-        if (c === '"') {
-            if (!isWithinSingleQuote) {
-                isWithinDoubleQuote = !isWithinDoubleQuote;
-            }
-        } else if (c === '\'') {
-            // On Windows, a single quote string is not allowed to join multiple args into a single arg
-            if (!isWindows) {
-                if (!isWithinDoubleQuote) {
-                    isWithinSingleQuote = !isWithinSingleQuote;
-                }
-            }
-        } else if (c === ' ') {
-            if (!isWithinDoubleQuote && !isWithinSingleQuote) {
-                if (currentArg !== "") {
-                    result.push(currentArg);
-                    currentArg = "";
-                }
-                continue;
-            }
-        }
-        currentArg += c;
-    }
-    if (currentArg !== "") {
-        result.push(currentArg);
-    }
-    return result;
-}
-
-function extractArgs(argsString: string): string[] {
-    argsString = argsString.trim();
-    if (os.platform() === 'win32') {
-        argsString = resolveWindowsEnvironmentVariables(argsString);
-        const result: string[] = [];
-        let currentArg: string = "";
-        let isInQuote: boolean = false;
-        let wasInQuote: boolean = false;
-        let i: number = 0;
-        while (i < argsString.length) {
-            let c: string = argsString[i];
-            if (c === '\"') {
-                if (!isInQuote) {
-                    isInQuote = true;
-                    wasInQuote = true;
-                    ++i;
-                    continue;
-                }
-                // Need to peek at next character.
-                if (++i === argsString.length) {
-                    break;
-                }
-                c = argsString[i];
-                if (c !== '\"') {
-                    isInQuote = false;
-                }
-                // Fall through. If c was a quote character, it will be added as a literal.
-            }
-            if (c === '\\') {
-                let backslashCount: number = 1;
-                let reachedEnd: boolean = true;
-                while (++i !== argsString.length) {
-                    c = argsString[i];
-                    if (c !== '\\') {
-                        reachedEnd = false;
-                        break;
-                    }
-                    ++backslashCount;
-                }
-                const still_escaping: boolean = (backslashCount % 2) !== 0;
-                if (!reachedEnd && c === '\"') {
-                    backslashCount = Math.floor(backslashCount / 2);
-                }
-                while (backslashCount--) {
-                    currentArg += '\\';
-                }
-                if (reachedEnd) {
-                    break;
-                }
-                // If not still escaping and a quote was found, it needs to be handled above.
-                if (!still_escaping && c === '\"') {
-                    continue;
-                }
-                // Otherwise, fall through to handle c as a literal.
-            }
-            if (c === ' ' || c === '\t' || c === '\r' || c === '\n') {
-                if (!isInQuote) {
-                    if (currentArg !== "" || wasInQuote) {
-                        wasInQuote = false;
-                        result.push(currentArg);
-                        currentArg = "";
-                    }
-                    i++;
-                    continue;
-                }
-            }
-            currentArg += c;
-            i++;
-        }
-        if (currentArg !== "" || wasInQuote) {
-            result.push(currentArg);
-        }
-        return result;
-    } else {
-        try {
-            const wordexpResult: any = child_process.execFileSync(getExtensionFilePath("bin/cpptools-wordexp"), [argsString], { shell: false });
-            if (wordexpResult === undefined) {
-                return [];
-            }
-            const jsonText: string = wordexpResult.toString();
-            return jsonc.parse(jsonText, undefined, true) as any;
-        } catch {
-            return [];
-        }
-    }
-}
-
-export function isCl(compilerPath: string): boolean {
-    const compilerPathLowercase: string = compilerPath.toLowerCase();
-    return compilerPathLowercase === "cl" || compilerPathLowercase === "cl.exe"
-        || compilerPathLowercase.endsWith("\\cl.exe") || compilerPathLowercase.endsWith("/cl.exe")
-        || compilerPathLowercase.endsWith("\\cl") || compilerPathLowercase.endsWith("/cl");
-}
-
-/** CompilerPathAndArgs retains original casing of text input for compiler path and args */
-export interface CompilerPathAndArgs {
-    compilerPath?: string | null;
-    compilerName: string;
-    compilerArgs?: string[];
-    compilerArgsFromCommandLineInPath: string[];
-    allCompilerArgs: string[];
-}
-
-export function extractCompilerPathAndArgs(useLegacyBehavior: boolean, inputCompilerPath?: string | null, compilerArgs?: string[]): CompilerPathAndArgs {
-    let compilerPath: string | undefined | null = inputCompilerPath;
-    let compilerName: string = "";
-    let compilerArgsFromCommandLineInPath: string[] = [];
-    if (compilerPath) {
-        compilerPath = compilerPath.trim();
-        if (isCl(compilerPath) || checkExecutableWithoutExtensionExistsSync(compilerPath)) {
-            // If the path ends with cl, or if a file is found at that path, accept it without further validation.
-            compilerName = path.basename(compilerPath);
-        } else if (compilerPath.startsWith("\"") || (os.platform() !== 'win32' && compilerPath.startsWith("'"))) {
-            // If the string starts with a quote, treat it as a command line.
-            // Otherwise, a path with a leading quote would not be valid.
-            if (useLegacyBehavior) {
-                compilerArgsFromCommandLineInPath = legacyExtractArgs(compilerPath);
-                if (compilerArgsFromCommandLineInPath.length > 0) {
-                    compilerPath = compilerArgsFromCommandLineInPath.shift();
-                    if (compilerPath) {
-                        // Try to trim quotes from compiler path.
-                        const tempCompilerPath: string[] | undefined = extractArgs(compilerPath);
-                        if (tempCompilerPath && compilerPath.length > 0) {
-                            compilerPath = tempCompilerPath[0];
-                        }
-                        compilerName = path.basename(compilerPath);
-                    }
-                }
-            } else {
-                compilerArgsFromCommandLineInPath = extractArgs(compilerPath);
-                if (compilerArgsFromCommandLineInPath.length > 0) {
-                    compilerPath = compilerArgsFromCommandLineInPath.shift();
-                    if (compilerPath) {
-                        compilerName = path.basename(compilerPath);
-                    }
-                }
-            }
-        } else {
-            const spaceStart: number = compilerPath.lastIndexOf(" ");
-            if (spaceStart !== -1) {
-                // There is no leading quote, but a space suggests it might be a command line.
-                // Try processing it as a command line, and validate that by checking for the executable.
-                const potentialArgs: string[] = useLegacyBehavior ? legacyExtractArgs(compilerPath) : extractArgs(compilerPath);
-                let potentialCompilerPath: string | undefined = potentialArgs.shift();
-                if (useLegacyBehavior) {
-                    if (potentialCompilerPath) {
-                        const tempCompilerPath: string[] | undefined = extractArgs(potentialCompilerPath);
-                        if (tempCompilerPath && compilerPath.length > 0) {
-                            potentialCompilerPath = tempCompilerPath[0];
-                        }
-                    }
-                }
-                if (potentialCompilerPath) {
-                    if (isCl(potentialCompilerPath) || checkExecutableWithoutExtensionExistsSync(potentialCompilerPath)) {
-                        compilerArgsFromCommandLineInPath = potentialArgs;
-                        compilerPath = potentialCompilerPath;
-                        compilerName = path.basename(compilerPath);
-                    }
-                }
-            }
-        }
-    }
-    let allCompilerArgs: string[] = !compilerArgs ? [] : compilerArgs;
-    allCompilerArgs = allCompilerArgs.concat(compilerArgsFromCommandLineInPath);
-    return { compilerPath, compilerName, compilerArgs, compilerArgsFromCommandLineInPath, allCompilerArgs };
-}
-
-export function escapeForSquiggles(s: string): string {
-    // Replace all \<escape character> with \\<character>, except for \"
-    // Otherwise, the JSON.parse result will have the \<escape character> missing.
-    let newResults: string = "";
-    let lastWasBackslash: boolean = false;
-    let lastBackslashWasEscaped: boolean = false;
-    for (let i: number = 0; i < s.length; i++) {
-        if (s[i] === '\\') {
-            if (lastWasBackslash) {
-                newResults += "\\";
-                lastBackslashWasEscaped = !lastBackslashWasEscaped;
-            } else {
-                lastBackslashWasEscaped = false;
-            }
-            newResults += "\\";
-            lastWasBackslash = true;
-        } else {
-            if (lastWasBackslash && (lastBackslashWasEscaped || (s[i] !== '"'))) {
-                newResults += "\\";
-            }
-            lastWasBackslash = false;
-            lastBackslashWasEscaped = false;
-            newResults += s[i];
-        }
-    }
-    if (lastWasBackslash) {
-        newResults += "\\";
-    }
-    return newResults;
-}
-
-export function getSenderType(sender?: any): string {
-    if (isString(sender)) {
-        return sender;
-    } else if (isUri(sender)) {
-        return 'contextMenu';
-    }
-    return 'commandPalette';
-}
-
-function decodeUCS16(input: string): number[] {
-    const output: number[] = [];
-    let counter: number = 0;
-    const length: number = input.length;
-    let value: number;
-    let extra: number;
-    while (counter < length) {
-        value = input.charCodeAt(counter++);
-        // eslint-disable-next-line no-bitwise
-        if ((value & 0xF800) === 0xD800 && counter < length) {
-            // high surrogate, and there is a next character
-            extra = input.charCodeAt(counter++);
-            // eslint-disable-next-line no-bitwise
-            if ((extra & 0xFC00) === 0xDC00) { // low surrogate
-                // eslint-disable-next-line no-bitwise
-                output.push(((value & 0x3FF) << 10) + (extra & 0x3FF) + 0x10000);
-            } else {
-                output.push(value, extra);
-            }
-        } else {
-            output.push(value);
-        }
-    }
-    return output;
-}
-
-const allowedIdentifierUnicodeRanges: number[][] = [
-    [0x0030, 0x0039], // digits
-    [0x0041, 0x005A], // upper case letters
-    [0x005F, 0x005F], // underscore
-    [0x0061, 0x007A], // lower case letters
-    [0x00A8, 0x00A8], // DIARESIS
-    [0x00AA, 0x00AA], // FEMININE ORDINAL INDICATOR
-    [0x00AD, 0x00AD], // SOFT HYPHEN
-    [0x00AF, 0x00AF], // MACRON
-    [0x00B2, 0x00B5], // SUPERSCRIPT TWO - MICRO SIGN
-    [0x00B7, 0x00BA], // MIDDLE DOT - MASCULINE ORDINAL INDICATOR
-    [0x00BC, 0x00BE], // VULGAR FRACTION ONE QUARTER - VULGAR FRACTION THREE QUARTERS
-    [0x00C0, 0x00D6], // LATIN CAPITAL LETTER A WITH GRAVE - LATIN CAPITAL LETTER O WITH DIAERESIS
-    [0x00D8, 0x00F6], // LATIN CAPITAL LETTER O WITH STROKE - LATIN SMALL LETTER O WITH DIAERESIS
-    [0x00F8, 0x167F], // LATIN SMALL LETTER O WITH STROKE - CANADIAN SYLLABICS BLACKFOOT W
-    [0x1681, 0x180D], // OGHAM LETTER BEITH - MONGOLIAN FREE VARIATION SELECTOR THREE
-    [0x180F, 0x1FFF], // SYRIAC LETTER BETH - GREEK DASIA
-    [0x200B, 0x200D], // ZERO WIDTH SPACE - ZERO WIDTH JOINER
-    [0x202A, 0x202E], // LEFT-TO-RIGHT EMBEDDING - RIGHT-TO-LEFT OVERRIDE
-    [0x203F, 0x2040], // UNDERTIE - CHARACTER TIE
-    [0x2054, 0x2054], // INVERTED UNDERTIE
-    [0x2060, 0x218F], // WORD JOINER - TURNED DIGIT THREE
-    [0x2460, 0x24FF], // CIRCLED DIGIT ONE - NEGATIVE CIRCLED DIGIT ZERO
-    [0x2776, 0x2793], // DINGBAT NEGATIVE CIRCLED DIGIT ONE - DINGBAT NEGATIVE CIRCLED SANS-SERIF NUMBER TEN
-    [0x2C00, 0x2DFF], // GLAGOLITIC CAPITAL LETTER AZU - COMBINING CYRILLIC LETTER IOTIFIED BIG YUS
-    [0x2E80, 0x2FFF], // CJK RADICAL REPEAT - IDEOGRAPHIC DESCRIPTION CHARACTER OVERLAID
-    [0x3004, 0x3007], // JAPANESE INDUSTRIAL STANDARD SYMBOL - IDEOGRAPHIC NUMBER ZERO
-    [0x3021, 0x302F], // HANGZHOU NUMERAL ONE - HANGUL DOUBLE DOT TONE MARK
-    [0x3031, 0xD7FF], // VERTICAL KANA REPEAT MARK - HANGUL JONGSEONG PHIEUPH-THIEUTH
-    [0xF900, 0xFD3D], // CJK COMPATIBILITY IDEOGRAPH-F900 - ARABIC LIGATURE ALEF WITH FATHATAN ISOLATED FORM
-    [0xFD40, 0xFDCF], // ARABIC LIGATURE TEH WITH JEEM WITH MEEM INITIAL FORM - ARABIC LIGATURE NOON WITH JEEM WITH YEH FINAL FORM
-    [0xFDF0, 0xFE44], // ARABIC LIGATURE SALLA USED AS KORANIC STOP SIGN ISOLATED FORM - PRESENTATION FORM FOR VERTICAL RIGHT WHITE CORNER BRACKET
-    [0xFE47, 0xFFFD], // PRESENTATION FORM FOR VERTICAL LEFT SQUARE BRACKET - REPLACEMENT CHARACTER
-    [0x10000, 0x1FFFD], // LINEAR B SYLLABLE B008 A - CHEESE WEDGE (U+1F9C0)
-    [0x20000, 0x2FFFD], //
-    [0x30000, 0x3FFFD], //
-    [0x40000, 0x4FFFD], //
-    [0x50000, 0x5FFFD], //
-    [0x60000, 0x6FFFD], //
-    [0x70000, 0x7FFFD], //
-    [0x80000, 0x8FFFD], //
-    [0x90000, 0x9FFFD], //
-    [0xA0000, 0xAFFFD], //
-    [0xB0000, 0xBFFFD], //
-    [0xC0000, 0xCFFFD], //
-    [0xD0000, 0xDFFFD], //
-    [0xE0000, 0xEFFFD] // LANGUAGE TAG (U+E0001) - VARIATION SELECTOR-256 (U+E01EF)
-];
-
-const disallowedFirstCharacterIdentifierUnicodeRanges: number[][] = [
-    [0x0030, 0x0039], // digits
-    [0x0300, 0x036F], // COMBINING GRAVE ACCENT - COMBINING LATIN SMALL LETTER X
-    [0x1DC0, 0x1DFF], // COMBINING DOTTED GRAVE ACCENT - COMBINING RIGHT ARROWHEAD AND DOWN ARROWHEAD BELOW
-    [0x20D0, 0x20FF], // COMBINING LEFT HARPOON ABOVE - COMBINING ASTERISK ABOVE
-    [0xFE20, 0xFE2F] // COMBINING LIGATURE LEFT HALF - COMBINING CYRILLIC TITLO RIGHT HALF
-];
-
-export function isValidIdentifier(candidate: string): boolean {
-    if (!candidate) {
-        return false;
-    }
-    const decoded: number[] = decodeUCS16(candidate);
-    if (!decoded || !decoded.length) {
-        return false;
-    }
-
-    // Reject if first character is disallowed
-    for (let i: number = 0; i < disallowedFirstCharacterIdentifierUnicodeRanges.length; i++) {
-        const disallowedCharacters: number[] = disallowedFirstCharacterIdentifierUnicodeRanges[i];
-        if (decoded[0] >= disallowedCharacters[0] && decoded[0] <= disallowedCharacters[1]) {
-            return false;
-        }
-    }
-
-    for (let position: number = 0; position < decoded.length; position++) {
-        let found: boolean = false;
-        for (let i: number = 0; i < allowedIdentifierUnicodeRanges.length; i++) {
-            const allowedCharacters: number[] = allowedIdentifierUnicodeRanges[i];
-            if (decoded[position] >= allowedCharacters[0] && decoded[position] <= allowedCharacters[1]) {
-                found = true;
-                break;
-            }
-        }
-        if (!found) {
-            return false;
-        }
-    }
-    return true;
-}
-
-export function getCacheStoragePath(): string {
-    let defaultCachePath: string = "";
-    let pathEnvironmentVariable: string | undefined;
-    switch (os.platform()) {
-        case 'win32':
-            defaultCachePath = "Microsoft\\vscode-cpptools\\";
-            pathEnvironmentVariable = process.env.LOCALAPPDATA;
-            break;
-        case 'darwin':
-            defaultCachePath = "Library/Caches/vscode-cpptools/";
-            pathEnvironmentVariable = os.homedir();
-            break;
-        default: // Linux
-            defaultCachePath = "vscode-cpptools/";
-            pathEnvironmentVariable = process.env.XDG_CACHE_HOME;
-            if (!pathEnvironmentVariable) {
-                pathEnvironmentVariable = path.join(os.homedir(), ".cache");
-            }
-            break;
-    }
-
-    return pathEnvironmentVariable ? path.join(pathEnvironmentVariable, defaultCachePath) : "";
-}
-
-function getUniqueWorkspaceNameHelper(workspaceFolder: vscode.WorkspaceFolder, addSubfolder: boolean): string {
-    const workspaceFolderName: string = workspaceFolder ? workspaceFolder.name : "untitled";
-    if (!workspaceFolder || workspaceFolder.index < 1) {
-        return workspaceFolderName; // No duplicate names to search for.
-    }
-    for (let i: number = 0; i < workspaceFolder.index; ++i) {
-        if (vscode.workspace.workspaceFolders && vscode.workspace.workspaceFolders.length > 0 && vscode.workspace.workspaceFolders[i].name === workspaceFolderName) {
-            return addSubfolder ? path.join(workspaceFolderName, String(workspaceFolder.index)) : // Use the index as a subfolder.
-                workspaceFolderName + String(workspaceFolder.index);
-        }
-    }
-    return workspaceFolderName; // No duplicate names found.
-}
-
-export function getUniqueWorkspaceName(workspaceFolder: vscode.WorkspaceFolder): string {
-    return getUniqueWorkspaceNameHelper(workspaceFolder, false);
-}
-
-export function getUniqueWorkspaceStorageName(workspaceFolder: vscode.WorkspaceFolder): string {
-    return getUniqueWorkspaceNameHelper(workspaceFolder, true);
-}
-
-export function isCodespaces(): boolean {
-    return !!process.env.CODESPACES;
-}
-
-// Sequentially Resolve Promises.
-export function sequentialResolve<T>(items: T[], promiseBuilder: (item: T) => Promise<void>): Promise<void> {
-    return items.reduce(async (previousPromise, nextItem) => {
-        await previousPromise;
-        return promiseBuilder(nextItem);
-    }, Promise.resolve());
-}
-
-export function quoteArgument(argument: string): string {
-    // Return the argument as is if it's empty
-    if (!argument) {
-        return argument;
-    }
-
-    if (os.platform() === "win32") {
-        // Windows-style quoting logic
-        if (!/[\s\t\n\v\"\\&%^]/.test(argument)) {
-            return argument;
-        }
-
-        let quotedArgument = '"';
-        let backslashCount = 0;
-
-        for (const char of argument) {
-            if (char === '\\') {
-                backslashCount++;
-            } else {
-                if (char === '"') {
-                    quotedArgument += '\\'.repeat(backslashCount * 2 + 1);
-                } else {
-                    quotedArgument += '\\'.repeat(backslashCount);
-                }
-                quotedArgument += char;
-                backslashCount = 0;
-            }
-        }
-
-        quotedArgument += '\\'.repeat(backslashCount * 2);
-        quotedArgument += '"';
-        return quotedArgument;
-    } else {
-        // Unix-style quoting logic
-        if (!/[\s\t\n\v\"'\\$`|;&(){}<>*?!\[\]~^#%]/.test(argument)) {
-            return argument;
-        }
-
-        let quotedArgument = "'";
-        for (const c of argument) {
-            if (c === "'") {
-                quotedArgument += "'\\''";
-            } else {
-                quotedArgument += c;
-            }
-        }
-
-        quotedArgument += "'";
-        return quotedArgument;
-    }
-}
-
-/**
- * Find PowerShell executable from PATH (for Windows only).
- */
-export function findPowerShell(): string | undefined {
-    const dirs: string[] = (process.env.PATH || '').replace(/"+/g, '').split(';').filter(x => x);
-    const exts: string[] = (process.env.PATHEXT || '').split(';');
-    const names: string[] = ['pwsh', 'powershell'];
-    for (const name of names) {
-        const candidates: string[] = dirs.reduce<string[]>((paths, dir) => [
-            ...paths, ...exts.map(ext => path.join(dir, name + ext))
-        ], []);
-        for (const candidate of candidates) {
-            try {
-                if (fs.statSync(candidate).isFile()) {
-                    return name;
-                }
-            } catch (e) {
-                // ignore, try next candidate
-            }
-        }
-    }
-}
-
-export function getCppToolsTargetPopulation(): TargetPopulation {
-    // If insiders.flag is present, consider this an insiders build.
-    // If release.flag is present, consider this a release build.
-    // Otherwise, consider this an internal build.
-    if (checkFileExistsSync(getExtensionFilePath("insiders.flag"))) {
-        return TargetPopulation.Insiders;
-    } else if (checkFileExistsSync(getExtensionFilePath("release.flag"))) {
-        return TargetPopulation.Public;
-    }
-    return TargetPopulation.Internal;
-}
-
-export function isVsCodeInsiders(): boolean {
-    return extensionPath.includes(".vscode-insiders") ||
-        extensionPath.includes(".vscode-server-insiders") ||
-        extensionPath.includes(".vscode-exploration") ||
-        extensionPath.includes(".vscode-server-exploration");
-}
-
-export function stripEscapeSequences(str: string): string {
-    return str
-        // eslint-disable-next-line no-control-regex
-        .replace(/\x1b\[\??[0-9]{0,3}(;[0-9]{1,3})?[a-zA-Z]/g, '')
-        // eslint-disable-next-line no-control-regex
-        .replace(/\u0008/g, '')
-        .replace(/\r/g, '');
-}
-
-export function splitLines(data: string): string[] {
-    return data.split(/\r?\n/g);
-}
-
-export function escapeStringForRegex(str: string): string {
-    return str.replace(/([.*+?^=!:${}()|\[\]\/\\])/g, '\\$1');
-}
-
-export function replaceAll(str: string, searchValue: string, replaceValue: string): string {
-    const pattern: string = escapeStringForRegex(searchValue);
-    const re: RegExp = new RegExp(pattern, 'g');
-    return str.replace(re, replaceValue);
-}
-
-export interface ISshHostInfo {
-    hostName: string;
-    user?: string;
-    port?: number | string;
-}
-
-export interface ISshConfigHostInfo extends ISshHostInfo {
-    file: string;
-}
-
-/** user@host */
-export function getFullHostAddressNoPort(host: ISshHostInfo): string {
-    return host.user ? `${host.user}@${host.hostName}` : `${host.hostName}`;
-}
-
-export function getFullHostAddress(host: ISshHostInfo): string {
-    const fullHostName: string = getFullHostAddressNoPort(host);
-    return host.port ? `${fullHostName}:${host.port}` : fullHostName;
-}
-
-export interface ISshLocalForwardInfo {
-    bindAddress?: string;
-    port?: number | string;
-    host?: string;
-    hostPort?: number | string;
-    localSocket?: string;
-    remoteSocket?: string;
-}
-
-export function whichAsync(name: string): Promise<string | undefined> {
-    return new Promise<string | undefined>(resolve => {
-        which(name, (err, resolved) => {
-            if (err) {
-                resolve(undefined);
-            } else {
-                resolve(resolved);
-            }
-        });
-    });
-}
-
-export const documentSelector: DocumentFilter[] = [
-    { scheme: 'file', language: 'c' },
-    { scheme: 'file', language: 'cpp' },
-    { scheme: 'file', language: 'cuda-cpp' }
-];
-
-export function hasMsvcEnvironment(): boolean {
-    const msvcEnvVars: string[] = [
-        'DevEnvDir',
-        'Framework40Version',
-        'FrameworkDir',
-        'FrameworkVersion',
-        'INCLUDE',
-        'LIB',
-        'LIBPATH',
-        'NETFXSDKDir',
-        'UCRTVersion',
-        'UniversalCRTSdkDir',
-        'VCIDEInstallDir',
-        'VCINSTALLDIR',
-        'VCToolsRedistDir',
-        'VisualStudioVersion',
-        'VSINSTALLDIR',
-        'WindowsLibPath',
-        'WindowsSdkBinPath',
-        'WindowsSdkDir',
-        'WindowsSDKLibVersion',
-        'WindowsSDKVersion'
-    ];
-    return msvcEnvVars.every((envVarName) => process.env[envVarName] !== undefined && process.env[envVarName] !== '');
-}
-
-function isIntegral(str: string): boolean {
-    const regex = /^-?\d+$/;
-    return regex.test(str);
-}
-
-export function getNumericLoggingLevel(loggingLevel: string | undefined): number {
-    if (!loggingLevel) {
-        return 1;
-    }
-    if (isIntegral(loggingLevel)) {
-        return parseInt(loggingLevel, 10);
-    }
-    const lowerCaseLoggingLevel: string = loggingLevel.toLowerCase();
-    switch (lowerCaseLoggingLevel) {
-        case "error":
-            return 1;
-        case "warning":
-            return 3;
-        case "information":
-            return 5;
-        case "debug":
-            return 6;
-        case "none":
-            return 0;
-        default:
-            return -1;
-    }
-}
-
-export function mergeOverlappingRanges(ranges: Range[]): Range[] {
-    // Fix any reversed ranges. Not sure if this is needed, but ensures the input is sanitized.
-    const mergedRanges: Range[] = ranges.map(range => {
-        if (range.start.line > range.end.line || (range.start.line === range.end.line && range.start.character > range.end.character)) {
-            return Range.create(range.end, range.start);
-        }
-        return range;
-    });
-
-    // Merge overlapping ranges.
-    mergedRanges.sort((a, b) => a.start.line - b.start.line || a.start.character - b.start.character);
-    let lastMergedIndex = 0; // Index to keep track of the last merged range
-    for (let currentIndex = 0; currentIndex < ranges.length; currentIndex++) {
-        const currentRange = ranges[currentIndex]; // No need for a shallow copy, since we're not modifying the ranges we haven't read yet.
-        let nextIndex = currentIndex + 1;
-        while (nextIndex < ranges.length) {
-            const nextRange = ranges[nextIndex];
-            // Check for non-overlapping ranges first
-            if (nextRange.start.line > currentRange.end.line ||
-                (nextRange.start.line === currentRange.end.line && nextRange.start.character > currentRange.end.character)) {
-                break;
-            }
-            // Otherwise, merge the overlapping ranges
-            currentRange.end = {
-                line: Math.max(currentRange.end.line, nextRange.end.line),
-                character: Math.max(currentRange.end.character, nextRange.end.character)
-            };
-            nextIndex++;
-        }
-        // Overwrite the array in-place
-        mergedRanges[lastMergedIndex] = currentRange;
-        lastMergedIndex++;
-        currentIndex = nextIndex - 1; // Skip the merged ranges
-    }
-    mergedRanges.length = lastMergedIndex;
-    return mergedRanges;
-}
-
-// Arg quoting utility functions, copied from VS Code with minor changes.
-
-export interface IShellQuotingOptions {
-    /**
-     * The character used to do character escaping.
-     */
-    escape?: string | {
-        escapeChar: string;
-        charsToEscape: string;
-    };
-
-    /**
-     * The character used for string quoting.
-     */
-    strong?: string;
-
-    /**
-     * The character used for weak quoting.
-     */
-    weak?: string;
-}
-
-export interface IQuotedString {
-    value: string;
-    quoting: 'escape' | 'strong' | 'weak';
-}
-
-export type CommandString = string | IQuotedString;
-
-export function buildShellCommandLine(originalCommand: CommandString, command: CommandString, args: CommandString[]): string {
-
-    let shellQuoteOptions: IShellQuotingOptions;
-    const isWindows: boolean = os.platform() === 'win32';
-    if (isWindows) {
-        shellQuoteOptions = {
-            strong: '"'
-        };
-    } else {
-        shellQuoteOptions = {
-            escape: {
-                escapeChar: '\\',
-                charsToEscape: ' "\''
-            },
-            strong: '\'',
-            weak: '"'
-        };
-    }
-
-    // TODO: Support launching with PowerShell
-    // For PowerShell:
-    //  {
-    //     escape: {
-    //         escapeChar: '`',
-    //         charsToEscape: ' "\'()'
-    //     },
-    //     strong: '\'',
-    //     weak: '"'
-    // },
-
-    function needsQuotes(value: string): boolean {
-        if (value.length >= 2) {
-            const first = value[0] === shellQuoteOptions.strong ? shellQuoteOptions.strong : value[0] === shellQuoteOptions.weak ? shellQuoteOptions.weak : undefined;
-            if (first === value[value.length - 1]) {
-                return false;
-            }
-        }
-        let quote: string | undefined;
-        for (let i = 0; i < value.length; i++) {
-            // We found the end quote.
-            const ch = value[i];
-            if (ch === quote) {
-                quote = undefined;
-            } else if (quote !== undefined) {
-                // skip the character. We are quoted.
-                continue;
-            } else if (ch === shellQuoteOptions.escape) {
-                // Skip the next character
-                i++;
-            } else if (ch === shellQuoteOptions.strong || ch === shellQuoteOptions.weak) {
-                quote = ch;
-            } else if (ch === ' ') {
-                return true;
-            }
-        }
-        return false;
-    }
-
-    function quote(value: string, kind: 'escape' | 'strong' | 'weak'): [string, boolean] {
-        if (kind === "strong" && shellQuoteOptions.strong) {
-            return [shellQuoteOptions.strong + value + shellQuoteOptions.strong, true];
-        } else if (kind === "weak" && shellQuoteOptions.weak) {
-            return [shellQuoteOptions.weak + value + shellQuoteOptions.weak, true];
-        } else if (kind === "escape" && shellQuoteOptions.escape) {
-            if (isString(shellQuoteOptions.escape)) {
-                return [value.replace(/ /g, shellQuoteOptions.escape + ' '), true];
-            } else {
-                const buffer: string[] = [];
-                for (const ch of shellQuoteOptions.escape.charsToEscape) {
-                    buffer.push(`\\${ch}`);
-                }
-                const regexp: RegExp = new RegExp('[' + buffer.join(',') + ']', 'g');
-                const escapeChar = shellQuoteOptions.escape.escapeChar;
-                return [value.replace(regexp, (match) => escapeChar + match), true];
-            }
-        }
-        return [value, false];
-    }
-
-    function quoteIfNecessary(value: CommandString): [string, boolean] {
-        if (isString(value)) {
-            if (needsQuotes(value)) {
-                return quote(value, "strong");
-            } else {
-                return [value, false];
-            }
-        } else {
-            return quote(value.value, value.quoting);
-        }
-    }
-
-    // If we have no args and the command is a string then use the command to stay backwards compatible with the old command line
-    // model. To allow variable resolving with spaces we do continue if the resolved value is different than the original one
-    // and the resolved one needs quoting.
-    if ((!args || args.length === 0) && isString(command) && (command === originalCommand as string || needsQuotes(originalCommand as string))) {
-        return command;
-    }
-
-    const result: string[] = [];
-    let commandQuoted = false;
-    let argQuoted = false;
-    let value: string;
-    let quoted: boolean;
-    [value, quoted] = quoteIfNecessary(command);
-    result.push(value);
-    commandQuoted = quoted;
-    for (const arg of args) {
-        [value, quoted] = quoteIfNecessary(arg);
-        result.push(value);
-        argQuoted = argQuoted || quoted;
-    }
-
-    let commandLine = result.join(' ');
-    // There are special rules quoted command line in cmd.exe
-    if (isWindows) {
-        commandLine = `chcp 65001>nul && ${commandLine}`;
-        if (commandQuoted && argQuoted) {
-            commandLine = '"' + commandLine + '"';
-        }
-        commandLine = `cmd /c ${commandLine}`;
-    }
-
-    return commandLine;
-}
-
-export function findExePathInArgs(args: CommandString[]): string | undefined {
-    const isWindows: boolean = os.platform() === 'win32';
-    let previousArg: string | undefined;
-
-    for (const arg of args) {
-        const argValue = isString(arg) ? arg : arg.value;
-        if (previousArg === '-o') {
-            return argValue;
-        }
-        if (isWindows && argValue.includes('.exe')) {
-            if (argValue.startsWith('/Fe')) {
-                return argValue.substring(3);
-            } else if (argValue.toLowerCase().startsWith('/out:')) {
-                return argValue.substring(5);
-            }
-        }
-
-        previousArg = argValue;
-    }
-
-    return undefined;
-}
-
-export function getVsCodeVersion(): number[] {
-    return vscode.version.split('.').map(num => parseInt(num, undefined));
-}
->>>>>>> 59677cfa
+}