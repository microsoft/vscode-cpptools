/* --------------------------------------------------------------------------------------------
 * Copyright (c) Microsoft Corporation. All Rights Reserved.
 * See 'LICENSE' in the project root for license information.
 * ------------------------------------------------------------------------------------------ */

import * as path from 'path';
import * as fs from 'fs';
import * as os from 'os';
import * as child_process from 'child_process';
import * as vscode from 'vscode';
import * as Telemetry from './telemetry';
import HttpsProxyAgent = require('https-proxy-agent');
import * as url from 'url';
import { PlatformInformation } from './platform';
import { getOutputChannelLogger, showOutputChannel } from './logger';
import * as assert from 'assert';
import * as https from 'https';
import * as tmp from 'tmp';
import { ClientRequest, OutgoingHttpHeaders } from 'http';

import { lookupString } from './nativeStrings';
import * as nls from 'vscode-nls';
import { Readable } from 'stream';
import { PackageManager, IPackage } from './packageManager';
import * as jsonc from 'comment-json';

nls.config({ messageFormat: nls.MessageFormat.bundle, bundleFormat: nls.BundleFormat.standalone })();
const localize: nls.LocalizeFunc = nls.loadMessageBundle();

export type Mutable<T> = {
    // eslint-disable-next-line @typescript-eslint/array-type
    -readonly [P in keyof T]: T[P] extends ReadonlyArray<infer U> ? Mutable<U>[] : Mutable<T[P]>
};

// Platform-specific environment variable delimiter
export const envDelimiter: string = (process.platform === 'win32') ? ";" : ":";

export let extensionPath: string;
export let extensionContext: vscode.ExtensionContext | undefined;
export function setExtensionContext(context: vscode.ExtensionContext): void {
    extensionContext = context;
    extensionPath = extensionContext.extensionPath;
}
export function setExtensionPath(path: string): void {
    extensionPath = path;
}

// Use this package.json to read values
export const packageJson: any = vscode.extensions.getExtension("ms-vscode.cpptools")?.packageJSON;

// Use getRawPackageJson to read and write back to package.json
// This prevents obtaining any of VSCode's expanded variables.
let rawPackageJson: any = null;
export function getRawPackageJson(): any {
    if (rawPackageJson === null || rawPackageJson === undefined) {
        const fileContents: Buffer = fs.readFileSync(getPackageJsonPath());
        rawPackageJson = JSON.parse(fileContents.toString());
    }
    return rawPackageJson;
}

<<<<<<< HEAD
=======
export async function getRawLaunchJson(): Promise<any> {
    const path: string | undefined = getLaunchJsonPath();
    return getRawJson(path);
}

export async function getRawTasksJson(): Promise<any> {
    const path: string | undefined = getTasksJsonPath();
    return getRawJson(path);
}

async function getRawJson(path: string | undefined): Promise<any> {
    if (!path) {
        return {};
    }
    const fileExists: boolean = await checkFileExists(path);
    if (!fileExists) {
        return {};
    }

    const fileContents: string = await readFileText(path);
    let rawTasks: any = {};
    try {
        rawTasks = jsonc.parse(fileContents);
    } catch (error) {
        throw new Error(failedToParseTasksJson);
    }
    return rawTasks;
}

export async function ensureDebugConfigExists(configName: string): Promise<void> {
    const launchJsonPath: string | undefined = getLaunchJsonPath();
    if (!launchJsonPath) {
        throw new Error("Failed to get launchJsonPath in ensureDebugConfigExists()");
    }

    const rawLaunchJson: any = await getRawLaunchJson();
    // Ensure that the debug configurations exists in the user's launch.json. Config will not be found otherwise.
    if (!rawLaunchJson || !rawLaunchJson.configurations) {
        throw new Error(`Configuration '${configName}' is missing in 'launch.json'.`);
    }
    const selectedConfig: vscode.Task | undefined = rawLaunchJson.configurations.find((config: any) => config.name && config.name === configName);
    if (!selectedConfig) {
        throw new Error(`Configuration '${configName}' is missing in 'launch.json'.`);
    }
    return;
}

export async function ensureBuildTaskExists(taskLabel: string): Promise<void> {
    const rawTasksJson: any = await getRawTasksJson();

    // Ensure that the task exists in the user's task.json. Task will not be found otherwise.
    if (!rawTasksJson.tasks) {
        rawTasksJson.tasks = new Array();
    }
    // Find or create the task which should be created based on the selected "debug configuration".
    let selectedTask: vscode.Task | undefined = rawTasksJson.tasks.find((task: any) => task.label && task.label === taskLabel);
    if (selectedTask) {
        return;
    }

    const buildTasks: vscode.Task[] = await getBuildTasks(false, true);
    selectedTask = buildTasks.find(task => task.name === taskLabel);
    console.assert(selectedTask);
    if (!selectedTask) {
        throw new Error("Failed to get selectedTask in ensureBuildTaskExists()");
    }

    rawTasksJson.version = "2.0.0";

    // Modify the current default task
    rawTasksJson.tasks.forEach((task: any) => {
        if (task.label === selectedTask?.definition.label) {
            task.group = { kind: "build", "isDefault": true };
        } else if (task.group.kind && task.group.kind === "build" && task.group.isDefault && task.group.isDefault === true) {
            task.group = "build";
        }
    });

    if (!rawTasksJson.tasks.find((task: any) => task.label === selectedTask?.definition.label)) {
        const newTask: any = {
            ...selectedTask.definition,
            problemMatcher: selectedTask.problemMatchers,
            group: { kind: "build", "isDefault": true }
        };
        rawTasksJson.tasks.push(newTask);
    }

    const settings: OtherSettings = new OtherSettings();
    const tasksJsonPath: string | undefined = getTasksJsonPath();
    if (!tasksJsonPath) {
        throw new Error("Failed to get tasksJsonPath in ensureBuildTaskExists()");
    }

    await writeFileText(tasksJsonPath, jsonc.stringify(rawTasksJson, null, settings.editorTabSize));
}

>>>>>>> 825ecc35
export function fileIsCOrCppSource(file: string): boolean {
    const fileExtLower: string = path.extname(file).toLowerCase();
    return [".C", ".c", ".cpp", ".cc", ".cxx", ".mm", ".ino", ".inl"].some(ext => fileExtLower === ext);
}

export function isEditorFileCpp(file: string): boolean {
    const editor: vscode.TextEditor | undefined = vscode.window.visibleTextEditors.find(e => e.document.uri.toString() === file);
    if (!editor) {
        return false;
    }
    return editor.document.languageId === "cpp";
}

// This function is used to stringify the rawPackageJson.
// Do not use with util.packageJson or else the expanded
// package.json will be written back.
export function stringifyPackageJson(packageJson: string): string {
    return JSON.stringify(packageJson, null, 2);
}

export function getExtensionFilePath(extensionfile: string): string {
    return path.resolve(extensionPath, extensionfile);
}

export function getPackageJsonPath(): string {
    return getExtensionFilePath("package.json");
}

<<<<<<< HEAD
=======
export function getLaunchJsonPath(): string | undefined {
    return getJsonPath("launch.json");
}

export function getTasksJsonPath(): string | undefined {
    return getJsonPath("tasks.json");
}

function getJsonPath(jsonFilaName: string): string | undefined {
    const editor: vscode.TextEditor | undefined = vscode.window.activeTextEditor;
    if (!editor) {
        return undefined;
    }
    const folder: vscode.WorkspaceFolder | undefined = vscode.workspace.getWorkspaceFolder(editor.document.uri);
    if (!folder) {
        return undefined;
    }
    return path.join(folder.uri.fsPath, ".vscode", jsonFilaName);
}

>>>>>>> 825ecc35
export function getVcpkgPathDescriptorFile(): string {
    if (process.platform === 'win32') {
        const pathPrefix: string | undefined = process.env.LOCALAPPDATA;
        if (!pathPrefix) {
            throw new Error("Unable to read process.env.LOCALAPPDATA");
        }
        return path.join(pathPrefix, "vcpkg/vcpkg.path.txt");
    } else {
        const pathPrefix: string | undefined = process.env.HOME;
        if (!pathPrefix) {
            throw new Error("Unable to read process.env.HOME");
        }
        return path.join(pathPrefix, ".vcpkg/vcpkg.path.txt");
    }
}

let vcpkgRoot: string | undefined;
export function getVcpkgRoot(): string {
    if (!vcpkgRoot && vcpkgRoot !== "") {
        vcpkgRoot = "";
        // Check for vcpkg instance.
        if (fs.existsSync(getVcpkgPathDescriptorFile())) {
            let vcpkgRootTemp: string = fs.readFileSync(getVcpkgPathDescriptorFile()).toString();
            vcpkgRootTemp = vcpkgRootTemp.trim();
            if (fs.existsSync(vcpkgRootTemp)) {
                vcpkgRoot = path.join(vcpkgRootTemp, "/installed").replace(/\\/g, "/");
            }
        }
    }
    return vcpkgRoot;
}

/**
 * This is a fuzzy determination of whether a uri represents a header file.
 * For the purposes of this function, a header file has no extension, or an extension that begins with the letter 'h'.
 * @param document The document to check.
 */
export function isHeader(uri: vscode.Uri): boolean {
    const ext: string = path.extname(uri.fsPath);
    return !ext || ext.startsWith(".h") || ext.startsWith(".H");
}

// Extension is ready if install.lock exists and debugAdapters folder exist.
export async function isExtensionReady(): Promise<boolean> {
    const doesInstallLockFileExist: boolean = await checkInstallLockFile();

    return doesInstallLockFileExist;
}

let isExtensionNotReadyPromptDisplayed: boolean = false;
export const extensionNotReadyString: string = localize("extension.not.ready", 'The C/C++ extension is still installing. See the output window for more information.');

export function displayExtensionNotReadyPrompt(): void {

    if (!isExtensionNotReadyPromptDisplayed) {
        isExtensionNotReadyPromptDisplayed = true;
        showOutputChannel();

        getOutputChannelLogger().showInformationMessage(extensionNotReadyString).then(
            () => { isExtensionNotReadyPromptDisplayed = false; },
            () => { isExtensionNotReadyPromptDisplayed = false; }
        );
    }
}

// This Progress global state tracks how far users are able to get before getting blocked.
// Users start with a progress of 0 and it increases as they get further along in using the tool.
// This eliminates noise/problems due to re-installs, terminated installs that don't send errors,
// errors followed by workarounds that lead to success, etc.
const progressInstallSuccess: number = 100;
const progressExecutableStarted: number = 150;
const progressExecutableSuccess: number = 200;
const progressParseRootSuccess: number = 300;
const progressIntelliSenseNoSquiggles: number = 1000;
// Might add more IntelliSense progress measurements later.
// IntelliSense progress is separate from the install progress, because parse root can occur afterwards.

const installProgressStr: string = "CPP." + packageJson.version + ".Progress";
const intelliSenseProgressStr: string = "CPP." + packageJson.version + ".IntelliSenseProgress";

export function getProgress(): number {
    return extensionContext ? extensionContext.globalState.get<number>(installProgressStr, -1) : -1;
}

export function getIntelliSenseProgress(): number {
    return extensionContext ? extensionContext.globalState.get<number>(intelliSenseProgressStr, -1) : -1;
}

export function setProgress(progress: number): void {
    if (extensionContext && getProgress() < progress) {
        extensionContext.globalState.update(installProgressStr, progress);
        const telemetryProperties: { [key: string]: string } = {};
        let progressName: string | undefined;
        switch (progress) {
            case 0: progressName = "install started"; break;
            case progressInstallSuccess: progressName = "install succeeded"; break;
            case progressExecutableStarted: progressName = "executable started"; break;
            case progressExecutableSuccess: progressName = "executable succeeded"; break;
            case progressParseRootSuccess: progressName = "parse root succeeded"; break;
        }
        if (progressName) {
            telemetryProperties['progress'] = progressName;
        }
        Telemetry.logDebuggerEvent("progress", telemetryProperties);
    }
}

export function setIntelliSenseProgress(progress: number): void {
    if (extensionContext && getIntelliSenseProgress() < progress) {
        extensionContext.globalState.update(intelliSenseProgressStr, progress);
        const telemetryProperties: { [key: string]: string } = {};
        let progressName: string | undefined;
        switch (progress) {
            case progressIntelliSenseNoSquiggles: progressName = "IntelliSense no squiggles"; break;
        }
        if (progressName) {
            telemetryProperties['progress'] = progressName;
        }
        Telemetry.logDebuggerEvent("progress", telemetryProperties);
    }
}

export function getProgressInstallSuccess(): number { return progressInstallSuccess; } // Download/install was successful (i.e. not blocked by component acquisition).
export function getProgressExecutableStarted(): number { return progressExecutableStarted; } // The extension was activated and starting the executable was attempted.
export function getProgressExecutableSuccess(): number { return progressExecutableSuccess; } // Starting the exe was successful (i.e. not blocked by 32-bit or glibc < 2.18 on Linux)
export function getProgressParseRootSuccess(): number { return progressParseRootSuccess; } // Parse root was successful (i.e. not blocked by processing taking too long).
export function getProgressIntelliSenseNoSquiggles(): number { return progressIntelliSenseNoSquiggles; } // IntelliSense was successful and the user got no squiggles.

export function isUri(input: any): input is vscode.Uri {
    return input && input instanceof vscode.Uri;
}

export function isString(input: any): input is string {
    return typeof(input) === "string";
}

export function isNumber(input: any): input is number {
    return typeof(input) === "number";
}

export function isBoolean(input: any): input is boolean {
    return typeof(input) === "boolean";
}

export function isArray(input: any): input is any[] {
    return input instanceof Array;
}

export function isOptionalString(input: any): input is string | undefined {
    return input === undefined || isString(input);
}

export function isArrayOfString(input: any): input is string[] {
    return isArray(input) && input.every(isString);
}

export function isOptionalArrayOfString(input: any): input is string[] | undefined {
    return input === undefined || isArrayOfString(input);
}

export function resolveCachePath(input: string | undefined, additionalEnvironment: {[key: string]: string | string[]}): string {
    let resolvedPath: string = "";
    if (!input) {
        // If no path is set, return empty string to language service process, where it will set the default path as
        // Windows: %LocalAppData%/Microsoft/vscode-cpptools/
        // Linux and Mac: ~/.vscode-cpptools/
        return resolvedPath;
    }

    resolvedPath = resolveVariables(input, additionalEnvironment);
    return resolvedPath;
}

export function resolveVariables(input: string | undefined, additionalEnvironment?: {[key: string]: string | string[]}): string {
    if (!input) {
        return "";
    }

    // Replace environment and configuration variables.
    let regexp: () => RegExp = () => /\$\{((env|config|workspaceFolder|file|fileDirname|fileBasenameNoExtension)(\.|:))?(.*?)\}/g;
    let ret: string = input;
    const cycleCache: Set<string> = new Set();
    while (!cycleCache.has(ret)) {
        cycleCache.add(ret);
        ret = ret.replace(regexp(), (match: string, ignored1: string, varType: string, ignored2: string, name: string) => {
            // Historically, if the variable didn't have anything before the "." or ":"
            // it was assumed to be an environment variable
            if (!varType) {
                varType = "env";
            }
            let newValue: string | undefined;
            switch (varType) {
                case "env": {
                    if (additionalEnvironment) {
                        const v: string | string[] | undefined = additionalEnvironment[name];
                        if (isString(v)) {
                            newValue = v;
                        } else if (input === match && isArrayOfString(v)) {
                            newValue = v.join(envDelimiter);
                        }
                    }
                    if (newValue === undefined) {
                        newValue = process.env[name];
                    }
                    break;
                }
                case "config": {
                    const config: vscode.WorkspaceConfiguration = vscode.workspace.getConfiguration();
                    if (config) {
                        newValue = config.get<string>(name);
                    }
                    break;
                }
                case "workspaceFolder": {
                    // Only replace ${workspaceFolder:name} variables for now.
                    // We may consider doing replacement of ${workspaceFolder} here later, but we would have to update the language server and also
                    // intercept messages with paths in them and add the ${workspaceFolder} variable back in (e.g. for light bulb suggestions)
                    if (name && vscode.workspace && vscode.workspace.workspaceFolders) {
                        const folder: vscode.WorkspaceFolder | undefined = vscode.workspace.workspaceFolders.find(folder => folder.name.toLocaleLowerCase() === name.toLocaleLowerCase());
                        if (folder) {
                            newValue = folder.uri.fsPath;
                        }
                    }
                    break;
                }
                default: { assert.fail("unknown varType matched"); }
            }
            return newValue !== undefined ? newValue : match;
        });
    }

    // Resolve '~' at the start of the path.
    regexp = () => /^\~/g;
    ret = ret.replace(regexp(), (match: string, name: string) => {
        const newValue: string | undefined = (process.platform === 'win32') ? process.env.USERPROFILE : process.env.HOME;
        return newValue ? newValue : match;
    });

    return ret;
}

export function asFolder(uri: vscode.Uri): string {
    let result: string = uri.toString();
    if (result.charAt(result.length - 1) !== '/') {
        result += '/';
    }
    return result;
}

/**
 * get the default open command for the current platform
 */
export function getOpenCommand(): string {
    if (os.platform() === 'win32') {
        return 'explorer';
    } else if (os.platform() === 'darwin') {
        return '/usr/bin/open';
    } else {
        return '/usr/bin/xdg-open';
    }
}

export function getDebugAdaptersPath(file: string): string {
    return path.resolve(getExtensionFilePath("debugAdapters"), file);
}

export function getHttpsProxyAgent(): HttpsProxyAgent | undefined {
    let proxy: string | undefined = vscode.workspace.getConfiguration().get<string>('http.proxy');
    if (!proxy) {
        proxy = process.env.HTTPS_PROXY || process.env.https_proxy || process.env.HTTP_PROXY || process.env.http_proxy;
        if (!proxy) {
            return undefined; // No proxy
        }
    }

    // Basic sanity checking on proxy url
    const proxyUrl: any = url.parse(proxy);
    if (proxyUrl.protocol !== "https:" && proxyUrl.protocol !== "http:") {
        return undefined;
    }

    const strictProxy: any = vscode.workspace.getConfiguration().get("http.proxyStrictSSL", true);
    const proxyOptions: any = {
        host: proxyUrl.hostname,
        port: parseInt(proxyUrl.port, 10),
        auth: proxyUrl.auth,
        rejectUnauthorized: strictProxy
    };

    return new HttpsProxyAgent(proxyOptions);
}

/** Creates a file if it doesn't exist */
function touchFile(file: string): Promise<void> {
    return new Promise<void>((resolve, reject) => {
        fs.writeFile(file, "", (err) => {
            if (err) {
                reject(err);
            }

            resolve();
        });
    });
}

export function touchInstallLockFile(): Promise<void> {
    return touchFile(getInstallLockPath());
}

export function touchExtensionFolder(): Promise<void> {
    return new Promise<void>((resolve, reject) => {
        fs.utimes(path.resolve(extensionPath, ".."), new Date(Date.now()), new Date(Date.now()), (err) => {
            if (err) {
                reject(err);
            }

            resolve();
        });
    });
}

/** Test whether a file exists */
export function checkFileExists(filePath: string): Promise<boolean> {
    return new Promise((resolve, reject) => {
        fs.stat(filePath, (err, stats) => {
            if (stats && stats.isFile()) {
                resolve(true);
            } else {
                resolve(false);
            }
        });
    });
}

/** Test whether a directory exists */
export function checkDirectoryExists(dirPath: string): Promise<boolean> {
    return new Promise((resolve, reject) => {
        fs.stat(dirPath, (err, stats) => {
            if (stats && stats.isDirectory()) {
                resolve(true);
            } else {
                resolve(false);
            }
        });
    });
}

export function checkFileExistsSync(filePath: string): boolean {
    try {
        return fs.statSync(filePath).isFile();
    } catch (e) {
    }
    return false;
}

/** Test whether a directory exists */
export function checkDirectoryExistsSync(dirPath: string): boolean {
    try {
        return fs.statSync(dirPath).isDirectory();
    } catch (e) {
    }
    return false;
}

/** Read the files in a directory */
export function readDir(dirPath: string): Promise<string[]> {
    return new Promise((resolve) => {
        fs.readdir(dirPath, (err, list) => {
            resolve(list);
        });
    });
}

/** Test whether the lock file exists.*/
export function checkInstallLockFile(): Promise<boolean> {
    return checkFileExists(getInstallLockPath());
}

/** Get the platform that the installed binaries belong to.*/
export function getInstalledBinaryPlatform(): string | undefined {
    // the LLVM/bin folder is utilized to identify the platform
    let installedPlatform: string | undefined;
    if (checkFileExistsSync(path.join(extensionPath, "LLVM/bin/clang-format.exe"))) {
        installedPlatform = "win32";
    } else if (checkFileExistsSync(path.join(extensionPath, "LLVM/bin/clang-format.darwin"))) {
        installedPlatform = "darwin";
    } else if (checkFileExistsSync(path.join(extensionPath, "LLVM/bin/clang-format"))) {
        installedPlatform = "linux";
    }
    if (!installedPlatform) {
        Telemetry.logLanguageServerEvent("missingBinary", { "source": "clang-format" });
    }
    return installedPlatform;
}

/* Check if the core binaries exists in extension's installation folder */
export async function checkInstallBinariesExist(): Promise<boolean> {
    if (!checkInstallLockFile()) {
        return false;
    }
    let installBinariesExist: boolean = true;
    const info: PlatformInformation = await PlatformInformation.GetPlatformInformation();
    const packageManager: PackageManager = new PackageManager(info);
    const packages: Promise<IPackage[]> = packageManager.GetPackages();
    for (const pkg of await packages) {
        if (pkg.binaries) {
            await Promise.all(pkg.binaries.map(async (file: string) => {
                if (!await checkFileExists(file)) {
                    installBinariesExist = false;
                    const fileBase: string = path.basename(file);
                    console.log(`Extension file ${fileBase} is missing.`);
                    Telemetry.logLanguageServerEvent("missingBinary", { "source": `${fileBase}` });
                }
            }));
        }
    }
    return installBinariesExist;
}

/* Check if the core Json files exists in extension's installation folder */
export async function checkInstallJsonsExist(): Promise<boolean> {
    let installJsonsExist: boolean = true;
    const jsonFiles: string[] = [
        "bin/msvc.arm32.clang.json",
        "bin/msvc.arm32.gcc.json",
        "bin/msvc.arm32.msvc.json",
        "bin/msvc.arm64.clang.json",
        "bin/msvc.arm64.gcc.json",
        "bin/msvc.arm64.msvc.json",
        "bin/msvc.json",
        "bin/msvc.x64.clang.json",
        "bin/msvc.x64.gcc.json",
        "bin/msvc.x64.msvc.json",
        "bin/msvc.x86.clang.json",
        "bin/msvc.x86.gcc.json",
        "bin/msvc.x86.msvc.json",
        "debugAdapters/bin/cppdbg.ad7Engine.json"
    ];
    await Promise.all(jsonFiles.map(async (file) => {
        if (!await checkFileExists(path.join(extensionPath, file))) {
            installJsonsExist = false;
            console.log(`Extension file ${file} is missing.`);
            Telemetry.logLanguageServerEvent("missingJson", { "source": `${file}` });
        }
    }));
    return installJsonsExist;
}

export async function removeInstallLockFile(): Promise<void> {
    await unlinkAsync(path.join(extensionPath, "install.lock"));
}

/** Reads the content of a text file */
export function readFileText(filePath: string, encoding: string = "utf8"): Promise<string> {
    return new Promise<string>((resolve, reject) => {
        fs.readFile(filePath, encoding, (err, data) => {
            if (err) {
                reject(err);
            } else {
                resolve(data);
            }
        });
    });
}

/** Writes content to a text file */
export function writeFileText(filePath: string, content: string, encoding: string = "utf8"): Promise<void> {
    const folders: string[] = filePath.split(path.sep).slice(0, -1);
    if (folders.length) {
        // create folder path if it doesn't exist
        folders.reduce((last, folder) => {
            const folderPath: string = last ? last + path.sep + folder : folder;
            if (!fs.existsSync(folderPath)) {
                fs.mkdirSync(folderPath);
            }
            return folderPath;
        });
    }

    return new Promise<void>((resolve, reject) => {
        fs.writeFile(filePath, content, { encoding }, (err) => {
            if (err) {
                reject(err);
            } else {
                resolve();
            }
        });
    });
}

export function deleteFile(filePath: string): Promise<void> {
    return new Promise<void>((resolve, reject) => {
        if (fs.existsSync(filePath)) {
            fs.unlink(filePath, (err) => {
                if (err) {
                    reject(err);
                } else {
                    resolve();
                }
            });
        } else {
            resolve();
        }
    });
}

// Get the path of the lock file. This is used to indicate that the platform-specific dependencies have been downloaded.
export function getInstallLockPath(): string {
    return getExtensionFilePath("install.lock");
}

export function getReadmeMessage(): string {
    const readmePath: string = getExtensionFilePath("README.md");
    const readmeMessage: string = localize("refer.read.me", "Please refer to {0} for troubleshooting information. Issues can be created at {1}", readmePath, "https://github.com/Microsoft/vscode-cpptools/issues");
    return readmeMessage;
}

/** Used for diagnostics only */
export function logToFile(message: string): void {
    const logFolder: string = getExtensionFilePath("extension.log");
    fs.writeFileSync(logFolder, `${message}${os.EOL}`, { flag: 'a' });
}

export function execChildProcess(process: string, workingDirectory?: string, channel?: vscode.OutputChannel): Promise<string> {
    return new Promise<string>((resolve, reject) => {
        child_process.exec(process, { cwd: workingDirectory, maxBuffer: 500 * 1024 }, (error: Error | null, stdout: string, stderr: string) => {
            if (channel) {
                let message: string = "";
                let err: Boolean = false;
                if (stdout && stdout.length > 0) {
                    message += stdout;
                }

                if (stderr && stderr.length > 0) {
                    message += stderr;
                    err = true;
                }

                if (error) {
                    message += error.message;
                    err = true;
                }

                if (err) {
                    channel.append(message);
                    channel.show();
                }
            }

            if (error) {
                reject(error);
                return;
            }

            if (stderr && stderr.length > 0) {
                reject(new Error(stderr));
                return;
            }

            resolve(stdout);
        });
    });
}

export function spawnChildProcess(process: string, args: string[], workingDirectory: string,
    dataCallback: (stdout: string) => void, errorCallback: (stderr: string) => void): Promise<void> {

    return new Promise<void>(function (resolve, reject): void {
        const child: child_process.ChildProcess = child_process.spawn(process, args, { cwd: workingDirectory });

        const stdout: Readable | null = child.stdout;
        if (stdout) {
            stdout.on('data', (data) => {
                dataCallback(`${data}`);
            });
        }

        const stderr: Readable | null = child.stderr;
        if (stderr) {
            stderr.on('data', (data) => {
                errorCallback(`${data}`);
            });
        }

        child.on('exit', (code: number) => {
            if (code !== 0) {
                reject(new Error(localize("process.exited.with.code", "{0} exited with error code {1}", process, code)));
            } else {
                resolve();
            }
        });
    });
}

export function isExecutable(file: string): Promise<boolean> {
    return new Promise((resolve) => {
        fs.access(file, fs.constants.X_OK, (err) => {
            if (err) {
                resolve(false);
            } else {
                resolve(true);
            }
        });
    });
}

export function allowExecution(file: string): Promise<void> {
    return new Promise<void>((resolve, reject) => {
        if (process.platform !== 'win32') {
            checkFileExists(file).then((exists: boolean) => {
                if (exists) {
                    isExecutable(file).then((isExec: boolean) => {
                        if (isExec) {
                            resolve();
                        } else {
                            fs.chmod(file, '755', (err: NodeJS.ErrnoException | null) => {
                                if (err) {
                                    reject(err);
                                    return;
                                }
                                resolve();
                            });
                        }
                    });
                } else {
                    getOutputChannelLogger().appendLine("");
                    getOutputChannelLogger().appendLine(localize("warning.file.missing", "Warning: Expected file {0} is missing.", file));
                    resolve();
                }
            });
        } else {
            resolve();
        }
    });
}

export function removePotentialPII(str: string): string {
    const words: string[] = str.split(" ");
    let result: string = "";
    for (const word of words) {
        if (word.indexOf(".") === -1 && word.indexOf("/") === -1 && word.indexOf("\\") === -1 && word.indexOf(":") === -1) {
            result += word + " ";
        } else {
            result += "? ";
        }
    }
    return result;
}

export function checkDistro(platformInfo: PlatformInformation): void {
    if (platformInfo.platform !== 'win32' && platformInfo.platform !== 'linux' && platformInfo.platform !== 'darwin') {
        // this should never happen because VSCode doesn't run on FreeBSD
        // or SunOS (the other platforms supported by node)
        getOutputChannelLogger().appendLine(localize("warning.debugging.not.tested", "Warning: Debugging has not been tested for this platform.") + " " + getReadmeMessage());
    }
}

export async function unlinkAsync(fileName: string): Promise<void> {
    return new Promise<void>((resolve, reject) => {
        fs.unlink(fileName, err => {
            if (err) {
                return reject(err);
            }
            return resolve();
        });
    });
}

export async function renameAsync(oldName: string, newName: string): Promise<void> {
    return new Promise<void>((resolve, reject) => {
        fs.rename(oldName, newName, err => {
            if (err) {
                return reject(err);
            }
            return resolve();
        });
    });
}

export function promptForReloadWindowDueToSettingsChange(): void {
    promptReloadWindow(localize("reload.workspace.for.changes", "Reload the workspace for the settings change to take effect."));
}

export function promptReloadWindow(message: string): void {
    const reload: string = localize("reload.string", "Reload");
    vscode.window.showInformationMessage(message, reload).then((value?: string) => {
        if (value === reload) {
            vscode.commands.executeCommand("workbench.action.reloadWindow");
        }
    });
}

export function createTempFileWithPostfix(postfix: string): Promise<tmp.FileResult> {
    return new Promise<tmp.FileResult>((resolve, reject) => {
        tmp.file({ postfix: postfix }, (err, path, fd, cleanupCallback) => {
            if (err) {
                return reject(err);
            }
            return resolve(<tmp.FileResult>{ name: path, fd: fd, removeCallback: cleanupCallback });
        });
    });
}

export function downloadFileToDestination(urlStr: string, destinationPath: string, headers?: OutgoingHttpHeaders): Promise<void> {
    return new Promise<void>((resolve, reject) => {
        const parsedUrl: url.Url = url.parse(urlStr);
        const request: ClientRequest = https.request({
            host: parsedUrl.host,
            path: parsedUrl.path,
            agent: getHttpsProxyAgent(),
            rejectUnauthorized: vscode.workspace.getConfiguration().get('http.proxyStrictSSL', true),
            headers: headers
        }, (response) => {
            if (response.statusCode === 301 || response.statusCode === 302) { // If redirected
                // Download from new location
                let redirectUrl: string;
                if (typeof response.headers.location === 'string') {
                    redirectUrl = response.headers.location;
                } else {
                    if (!response.headers.location) {
                        return reject(new Error(localize("invalid.download.location.received", 'Invalid download location received')));
                    }
                    redirectUrl = response.headers.location[0];
                }
                return resolve(downloadFileToDestination(redirectUrl, destinationPath, headers));
            }
            if (response.statusCode !== 200) { // If request is not successful
                return reject();
            }
            // Write file using downloaded data
            const createdFile: fs.WriteStream = fs.createWriteStream(destinationPath);
            createdFile.on('finish', () => { resolve(); });
            response.on('error', (error) => { reject(error); });
            response.pipe(createdFile);
        });
        request.on('error', (error) => { reject(error); });
        request.end();
    });
}

export function downloadFileToStr(urlStr: string, headers?: OutgoingHttpHeaders): Promise<any> {
    return new Promise<string>((resolve, reject) => {
        const parsedUrl: url.Url = url.parse(urlStr);
        const request: ClientRequest = https.request({
            host: parsedUrl.host,
            path: parsedUrl.path,
            agent: getHttpsProxyAgent(),
            rejectUnauthorized: vscode.workspace.getConfiguration().get('http.proxyStrictSSL', true),
            headers: headers
        }, (response) => {
            if (response.statusCode === 301 || response.statusCode === 302) { // If redirected
                // Download from new location
                let redirectUrl: string;
                if (typeof response.headers.location === 'string') {
                    redirectUrl = response.headers.location;
                } else {
                    if (!response.headers.location) {
                        return reject(new Error(localize("invalid.download.location.received", 'Invalid download location received')));
                    }
                    redirectUrl = response.headers.location[0];
                }
                return resolve(downloadFileToStr(redirectUrl, headers));
            }
            if (response.statusCode !== 200) { // If request is not successful
                return reject();
            }
            let downloadedData: string = '';
            response.on('data', (data) => { downloadedData += data; });
            response.on('error', (error) => { reject(error); });
            response.on('end', () => { resolve(downloadedData); });
        });
        request.on('error', (error) => { reject(error); });
        request.end();
    });
}

export interface CompilerPathAndArgs {
    compilerPath?: string;
    compilerName: string;
    additionalArgs: string[];
}

function extractArgs(argsString: string): string[] {
    const isWindows: boolean = os.platform() === 'win32';
    const result: string[] = [];
    let currentArg: string = "";
    let isWithinDoubleQuote: boolean = false;
    let isWithinSingleQuote: boolean = false;
    for (let i: number = 0; i < argsString.length; i++) {
        const c: string = argsString[i];
        if (c === '\\') {
            currentArg += c;
            if (++i === argsString.length) {
                if (currentArg !== "") {
                    result.push(currentArg);
                }
                return result;
            }
            currentArg += argsString[i];
            continue;
        }
        if (c === '"') {
            if (!isWithinSingleQuote) {
                isWithinDoubleQuote = !isWithinDoubleQuote;
            }
        } else if (c === '\'') {
            // On Windows, a single quote string is not allowed to join multiple args into a single arg
            if (!isWindows) {
                if (!isWithinDoubleQuote) {
                    isWithinSingleQuote = !isWithinSingleQuote;
                }
            }
        } else if (c === ' ') {
            if (!isWithinDoubleQuote && !isWithinSingleQuote) {
                if (currentArg !== "") {
                    result.push(currentArg);
                    currentArg = "";
                }
                continue;
            }
        }
        currentArg += c;
    }
    if (currentArg !== "") {
        result.push(currentArg);
    }
    return result;
}

export function extractCompilerPathAndArgs(inputCompilerPath?: string, inputCompilerArgs?: string[]): CompilerPathAndArgs {
    let compilerPath: string | undefined = inputCompilerPath;
    let compilerName: string = "";
    let additionalArgs: string[] = [];
    const isWindows: boolean = os.platform() === 'win32';
    if (compilerPath) {
        if (compilerPath.endsWith("\\cl.exe") || compilerPath.endsWith("/cl.exe") || compilerPath === "cl.exe") {
            // Input is only compiler name, this is only for cl.exe
            compilerName = path.basename(compilerPath);

        } else if (compilerPath.startsWith("\"")) {
            // Input has quotes around compiler path
            const endQuote: number = compilerPath.substr(1).search("\"") + 1;
            if (endQuote !== -1) {
                additionalArgs = extractArgs(compilerPath.substr(endQuote + 1));
                compilerPath = compilerPath.substr(1, endQuote - 1);
                compilerName = path.basename(compilerPath);
            }
        } else {
            // Input has no quotes but can have a compiler path with spaces and args.
            // Go from right to left checking if a valid path is to the left of a space.
            let spaceStart: number = compilerPath.lastIndexOf(" ");
            if (spaceStart !== -1 && (!isWindows || !compilerPath.endsWith("cl.exe")) && !checkFileExistsSync(compilerPath)) {
                let potentialCompilerPath: string = compilerPath.substr(0, spaceStart);
                while ((!isWindows || !potentialCompilerPath.endsWith("cl.exe")) && !checkFileExistsSync(potentialCompilerPath)) {
                    spaceStart = potentialCompilerPath.lastIndexOf(" ");
                    if (spaceStart === -1) {
                        // Reached the start without finding a valid path. Use the original value.
                        potentialCompilerPath = compilerPath;
                        break;
                    }
                    potentialCompilerPath = potentialCompilerPath.substr(0, spaceStart);
                }
                if (compilerPath !== potentialCompilerPath) {
                    // Found a valid compilerPath and args.
                    additionalArgs = extractArgs(compilerPath.substr(spaceStart + 1));
                    compilerPath = potentialCompilerPath;
                }
                compilerName = path.basename(compilerPath);
            }
            // Get compiler name if there are no args but path is valid or a valid path was found with args.
            if (compilerPath === "cl.exe" || checkFileExistsSync(compilerPath)) {
                compilerName = path.basename(compilerPath);
            }
        }
    }
    // Combine args from inputCompilerPath and inputCompilerArgs and remove duplicates
    if (inputCompilerArgs && inputCompilerArgs.length) {
        additionalArgs = inputCompilerArgs.concat(additionalArgs.filter(
            function (item: string): boolean {
                return inputCompilerArgs.indexOf(item) < 0;
            }));
    }
    return { compilerPath, compilerName, additionalArgs };
}

export function escapeForSquiggles(s: string): string {
    // Replace all \<escape character> with \\<character>, except for \"
    // Otherwise, the JSON.parse result will have the \<escape character> missing.
    let newResults: string = "";
    let lastWasBackslash: Boolean = false;
    let lastBackslashWasEscaped: Boolean = false;
    for (let i: number = 0; i < s.length; i++) {
        if (s[i] === '\\') {
            if (lastWasBackslash) {
                newResults += "\\";
                lastBackslashWasEscaped = !lastBackslashWasEscaped;
            } else {
                lastBackslashWasEscaped = false;
            }
            newResults += "\\";
            lastWasBackslash = true;
        } else {
            if (lastWasBackslash && (lastBackslashWasEscaped || (s[i] !== '"'))) {
                newResults += "\\";
            }
            lastWasBackslash = false;
            lastBackslashWasEscaped  = false;
            newResults += s[i];
        }
    }
    if (lastWasBackslash) {
        newResults += "\\";
    }
    return newResults;
}

export class BlockingTask<T> {
    private done: boolean = false;
    private promise: Thenable<T>;

    constructor(task: () => Thenable<T>, dependency?: BlockingTask<any>) {
        if (!dependency) {
            this.promise = task();
        } else {
            this.promise = new Promise<T>((resolve, reject) => {
                const f1: () => void = () => {
                    task().then(resolve, reject);
                };
                const f2: (err: any) => void = (err) => {
                    console.log(err);
                    task().then(resolve, reject);
                };
                dependency.promise.then(f1, f2);
            });
        }
        this.promise.then(() => this.done = true, () => this.done = true);
    }

    public get Done(): boolean {
        return this.done;
    }

    public getPromise(): Thenable<T> {
        return this.promise;
    }
}

interface VSCodeNlsConfig {
    locale: string;
    availableLanguages: {
        [pack: string]: string;
    };
}

export function getLocaleId(): string {
    // This replicates the language detection used by initializeSettings() in vscode-nls
    if (isString(process.env.VSCODE_NLS_CONFIG)) {
        const vscodeOptions: VSCodeNlsConfig = JSON.parse(process.env.VSCODE_NLS_CONFIG) as VSCodeNlsConfig;
        if (vscodeOptions.availableLanguages) {
            const value: any = vscodeOptions.availableLanguages['*'];
            if (isString(value)) {
                return value;
            }
        }
        if (isString(vscodeOptions.locale)) {
            return vscodeOptions.locale.toLowerCase();
        }
    }
    return "en";
}

export function getLocalizedHtmlPath(originalPath: string): string {
    const locale: string = getLocaleId();
    const localizedFilePath: string = getExtensionFilePath(path.join("dist/html/", locale, originalPath));
    if (!fs.existsSync(localizedFilePath)) {
        return getExtensionFilePath(originalPath);
    }
    return localizedFilePath;
}

export interface LocalizeStringParams {
    text: string;
    stringId: number;
    stringArgs: string[];
    indentSpaces: number;
}

export function getLocalizedString(params: LocalizeStringParams): string {
    let indent: string = "";
    if (params.indentSpaces) {
        indent = " ".repeat(params.indentSpaces);
    }
    let text: string = params.text;
    if (params.stringId !== 0) {
        text = lookupString(params.stringId, params.stringArgs);
    }
    return indent + text;
}

function decodeUCS16(input: string): number[] {
    const output: number[] = [];
    let counter: number = 0;
    const length: number = input.length;
    let value: number;
    let extra: number;
    while (counter < length) {
        value = input.charCodeAt(counter++);
        // eslint-disable-next-line no-bitwise
        if ((value & 0xF800) === 0xD800 && counter < length) {
            // high surrogate, and there is a next character
            extra = input.charCodeAt(counter++);
            // eslint-disable-next-line no-bitwise
            if ((extra & 0xFC00) === 0xDC00) { // low surrogate
                // eslint-disable-next-line no-bitwise
                output.push(((value & 0x3FF) << 10) + (extra & 0x3FF) + 0x10000);
            } else {
                output.push(value, extra);
            }
        } else {
            output.push(value);
        }
    }
    return output;
}

const allowedIdentifierUnicodeRanges: number[][] = [
    [0x0030, 0x0039], // digits
    [0x0041, 0x005A], // upper case letters
    [0x005F, 0x005F], // underscore
    [0x0061, 0x007A], // lower case letters
    [0x00A8, 0x00A8], // DIARESIS
    [0x00AA, 0x00AA], // FEMININE ORDINAL INDICATOR
    [0x00AD, 0x00AD], // SOFT HYPHEN
    [0x00AF, 0x00AF], // MACRON
    [0x00B2, 0x00B5], // SUPERSCRIPT TWO - MICRO SIGN
    [0x00B7, 0x00BA], // MIDDLE DOT - MASCULINE ORDINAL INDICATOR
    [0x00BC, 0x00BE], // VULGAR FRACTION ONE QUARTER - VULGAR FRACTION THREE QUARTERS
    [0x00C0, 0x00D6], // LATIN CAPITAL LETTER A WITH GRAVE - LATIN CAPITAL LETTER O WITH DIAERESIS
    [0x00D8, 0x00F6], // LATIN CAPITAL LETTER O WITH STROKE - LATIN SMALL LETTER O WITH DIAERESIS
    [0x00F8, 0x167F], // LATIN SMALL LETTER O WITH STROKE - CANADIAN SYLLABICS BLACKFOOT W
    [0x1681, 0x180D], // OGHAM LETTER BEITH - MONGOLIAN FREE VARIATION SELECTOR THREE
    [0x180F, 0x1FFF], // SYRIAC LETTER BETH - GREEK DASIA
    [0x200B, 0x200D], // ZERO WIDTH SPACE - ZERO WIDTH JOINER
    [0x202A, 0x202E], // LEFT-TO-RIGHT EMBEDDING - RIGHT-TO-LEFT OVERRIDE
    [0x203F, 0x2040], // UNDERTIE - CHARACTER TIE
    [0x2054, 0x2054], // INVERTED UNDERTIE
    [0x2060, 0x218F], // WORD JOINER - TURNED DIGIT THREE
    [0x2460, 0x24FF], // CIRCLED DIGIT ONE - NEGATIVE CIRCLED DIGIT ZERO
    [0x2776, 0x2793], // DINGBAT NEGATIVE CIRCLED DIGIT ONE - DINGBAT NEGATIVE CIRCLED SANS-SERIF NUMBER TEN
    [0x2C00, 0x2DFF], // GLAGOLITIC CAPITAL LETTER AZU - COMBINING CYRILLIC LETTER IOTIFIED BIG YUS
    [0x2E80, 0x2FFF], // CJK RADICAL REPEAT - IDEOGRAPHIC DESCRIPTION CHARACTER OVERLAID
    [0x3004, 0x3007], // JAPANESE INDUSTRIAL STANDARD SYMBOL - IDEOGRAPHIC NUMBER ZERO
    [0x3021, 0x302F], // HANGZHOU NUMERAL ONE - HANGUL DOUBLE DOT TONE MARK
    [0x3031, 0xD7FF], // VERTICAL KANA REPEAT MARK - HANGUL JONGSEONG PHIEUPH-THIEUTH
    [0xF900, 0xFD3D], // CJK COMPATIBILITY IDEOGRAPH-F900 - ARABIC LIGATURE ALEF WITH FATHATAN ISOLATED FORM
    [0xFD40, 0xFDCF], // ARABIC LIGATURE TEH WITH JEEM WITH MEEM INITIAL FORM - ARABIC LIGATURE NOON WITH JEEM WITH YEH FINAL FORM
    [0xFDF0, 0xFE44], // ARABIC LIGATURE SALLA USED AS KORANIC STOP SIGN ISOLATED FORM - PRESENTATION FORM FOR VERTICAL RIGHT WHITE CORNER BRACKET
    [0xFE47, 0xFFFD], // PRESENTATION FORM FOR VERTICAL LEFT SQUARE BRACKET - REPLACEMENT CHARACTER
    [0x10000, 0x1FFFD], // LINEAR B SYLLABLE B008 A - CHEESE WEDGE (U+1F9C0)
    [0x20000, 0x2FFFD], //
    [0x30000, 0x3FFFD], //
    [0x40000, 0x4FFFD], //
    [0x50000, 0x5FFFD], //
    [0x60000, 0x6FFFD], //
    [0x70000, 0x7FFFD], //
    [0x80000, 0x8FFFD], //
    [0x90000, 0x9FFFD], //
    [0xA0000, 0xAFFFD], //
    [0xB0000, 0xBFFFD], //
    [0xC0000, 0xCFFFD], //
    [0xD0000, 0xDFFFD], //
    [0xE0000, 0xEFFFD]  // LANGUAGE TAG (U+E0001) - VARIATION SELECTOR-256 (U+E01EF)
];

const disallowedFirstCharacterIdentifierUnicodeRanges: number[][] = [
    [0x0030, 0x0039], // digits
    [0x0300, 0x036F], // COMBINING GRAVE ACCENT - COMBINING LATIN SMALL LETTER X
    [0x1DC0, 0x1DFF], // COMBINING DOTTED GRAVE ACCENT - COMBINING RIGHT ARROWHEAD AND DOWN ARROWHEAD BELOW
    [0x20D0, 0x20FF], // COMBINING LEFT HARPOON ABOVE - COMBINING ASTERISK ABOVE
    [0xFE20, 0xFE2F]  // COMBINING LIGATURE LEFT HALF - COMBINING CYRILLIC TITLO RIGHT HALF
];

export function isValidIdentifier(candidate: string): boolean {
    if (!candidate) {
        return false;
    }
    const decoded: number[] = decodeUCS16(candidate);
    if (!decoded || !decoded.length) {
        return false;
    }

    // Reject if first character is disallowed
    for (let i: number = 0; i < disallowedFirstCharacterIdentifierUnicodeRanges.length; i++) {
        const disallowedCharacters: number[] = disallowedFirstCharacterIdentifierUnicodeRanges[i];
        if (decoded[0] >= disallowedCharacters[0] && decoded[0] <= disallowedCharacters[1]) {
            return false;
        }
    }

    for (let position: number = 0; position < decoded.length; position++) {
        let found: boolean = false;
        for (let i: number = 0; i < allowedIdentifierUnicodeRanges.length; i++) {
            const allowedCharacters: number[] = allowedIdentifierUnicodeRanges[i];
            if (decoded[position] >= allowedCharacters[0] && decoded[position] <= allowedCharacters[1]) {
                found = true;
                break;
            }
        }
        if (!found) {
            return false;
        }
    }
    return true;
}

function getUniqueWorkspaceNameHelper(workspaceFolder: vscode.WorkspaceFolder, addSubfolder: boolean): string {
    const workspaceFolderName: string = workspaceFolder ? workspaceFolder.name : "untitled";
    if (!workspaceFolder || workspaceFolder.index < 1) {
        return workspaceFolderName; // No duplicate names to search for.
    }
    for (let i: number = 0; i < workspaceFolder.index; ++i) {
        if (vscode.workspace.workspaceFolders && vscode.workspace.workspaceFolders[i].name === workspaceFolderName) {
            return addSubfolder ? path.join(workspaceFolderName, String(workspaceFolder.index)) : // Use the index as a subfolder.
                workspaceFolderName + String(workspaceFolder.index);
        }
    }
    return workspaceFolderName; // No duplicate names found.
}

export function getUniqueWorkspaceName(workspaceFolder: vscode.WorkspaceFolder): string {
    return getUniqueWorkspaceNameHelper(workspaceFolder, false);
}

export function getUniqueWorkspaceStorageName(workspaceFolder: vscode.WorkspaceFolder): string {
    return getUniqueWorkspaceNameHelper(workspaceFolder, true);
}<|MERGE_RESOLUTION|>--- conflicted
+++ resolved
@@ -59,8 +59,6 @@
     return rawPackageJson;
 }
 
-<<<<<<< HEAD
-=======
 export async function getRawLaunchJson(): Promise<any> {
     const path: string | undefined = getLaunchJsonPath();
     return getRawJson(path);
@@ -157,7 +155,6 @@
     await writeFileText(tasksJsonPath, jsonc.stringify(rawTasksJson, null, settings.editorTabSize));
 }
 
->>>>>>> 825ecc35
 export function fileIsCOrCppSource(file: string): boolean {
     const fileExtLower: string = path.extname(file).toLowerCase();
     return [".C", ".c", ".cpp", ".cc", ".cxx", ".mm", ".ino", ".inl"].some(ext => fileExtLower === ext);
@@ -186,8 +183,6 @@
     return getExtensionFilePath("package.json");
 }
 
-<<<<<<< HEAD
-=======
 export function getLaunchJsonPath(): string | undefined {
     return getJsonPath("launch.json");
 }
@@ -208,7 +203,6 @@
     return path.join(folder.uri.fsPath, ".vscode", jsonFilaName);
 }
 
->>>>>>> 825ecc35
 export function getVcpkgPathDescriptorFile(): string {
     if (process.platform === 'win32') {
         const pathPrefix: string | undefined = process.env.LOCALAPPDATA;
