--- conflicted
+++ resolved
@@ -34,10 +34,6 @@
                 }
 
                 me.onDidOpenTextDocument(document);
-<<<<<<< HEAD
-                me.provideCustomConfiguration(document);
-                me.notifyWhenReady(() => sendMessage(document));
-=======
 
                 // 'document' is a reference to the live TextDocument. Because the document can change while we wait for
                 // custom configurations, we must clone the current state of the object before yielding the thread.
@@ -46,7 +42,6 @@
                 const documentCopy: TextDocument = {...document};
                 me.provideCustomConfiguration(document.uri, null);
                 me.notifyWhenReady(() => sendMessage(documentCopy));
->>>>>>> d7520eac
             }
         },
         didChange: (textDocumentChangeEvent, sendMessage) => {
