<<<<<<< HEAD
/* --------------------------------------------------------------------------------------------
 * Copyright (c) Microsoft Corporation. All Rights Reserved.
 * See 'LICENSE' in the project root for license information.
 * ------------------------------------------------------------------------------------------ */
'use strict';

import * as fs from 'fs';
// Node.js 18 fetch isn't available until VS 1.82.
import fetch from 'node-fetch';
import * as StreamZip from 'node-stream-zip';
import * as os from 'os';
import * as path from 'path';
import * as vscode from 'vscode';
import { Range } from 'vscode-languageclient';
import * as nls from 'vscode-nls';
import { TargetPopulation } from 'vscode-tas-client';
import * as which from 'which';
import { logAndReturn } from '../Utility/Async/returns';
import * as util from '../common';
import { getCrashCallStacksChannel } from '../logger';
import { PlatformInformation } from '../platform';
import * as telemetry from '../telemetry';
import { Client, DefaultClient, DoxygenCodeActionCommandArguments, openFileVersions } from './client';
import { ClientCollection } from './clientCollection';
import { CodeActionDiagnosticInfo, CodeAnalysisDiagnosticIdentifiersAndUri, codeAnalysisAllFixes, codeAnalysisCodeToFixes, codeAnalysisFileToCodeActions } from './codeAnalysis';
import { registerRelatedFilesProvider } from './copilotProviders';
import { CppBuildTaskProvider } from './cppBuildTaskProvider';
import { getCustomConfigProviders } from './customProviders';
import { getLanguageConfig } from './languageConfig';
import { CppConfigurationLanguageModelTool } from './lmTool';
import { PersistentState } from './persistentState';
import { NodeType, TreeNode } from './referencesModel';
import { CppSettings } from './settings';
import { LanguageStatusUI, getUI } from './ui';
import { makeLspRange, rangeEquals, showInstallCompilerWalkthrough } from './utils';

nls.config({ messageFormat: nls.MessageFormat.bundle, bundleFormat: nls.BundleFormat.standalone })();
const localize: nls.LocalizeFunc = nls.loadMessageBundle();
export const CppSourceStr: string = "C/C++";
export const configPrefix: string = "C/C++: ";

let prevMacCrashFile: string;
let prevCppCrashFile: string;
let prevCppCrashCallStackData: string = "";
export let clients: ClientCollection;
let activeDocument: vscode.TextDocument | undefined;
let ui: LanguageStatusUI;
const disposables: vscode.Disposable[] = [];
const commandDisposables: vscode.Disposable[] = [];
let languageConfigurations: vscode.Disposable[] = [];
let intervalTimer: NodeJS.Timeout;
let codeActionProvider: vscode.Disposable;
export const intelliSenseDisabledError: string = "Do not activate the extension when IntelliSense is disabled.";

type VcpkgDatabase = Record<string, string[]>; // Stored as <header file entry> -> [<port name>]
let vcpkgDbPromise: Promise<VcpkgDatabase>;
async function initVcpkgDatabase(): Promise<VcpkgDatabase> {
    const database: VcpkgDatabase = {};
    try {
        const zip = new StreamZip.async({ file: util.getExtensionFilePath('VCPkgHeadersDatabase.zip') });
        try {
            const data = await zip.entryData('VCPkgHeadersDatabase.txt');
            const lines = data.toString().split('\n');
            lines.forEach(line => {
                const portFilePair: string[] = line.split(':');
                if (portFilePair.length !== 2) {
                    return;
                }

                const portName: string = portFilePair[0];
                const relativeHeader: string = portFilePair[1].trimEnd();

                if (!database[relativeHeader]) {
                    database[relativeHeader] = [];
                }

                database[relativeHeader].push(portName);
            });
        } catch {
            console.log("Unable to parse vcpkg database file.");
        }
        await zip.close();
    } catch {
        console.log("Unable to open vcpkg database file.");
    }
    return database;
}

function getVcpkgHelpAction(): vscode.CodeAction {
    const dummy: any[] = [{}]; // To distinguish between entry from CodeActions and the command palette
    return {
        command: { title: 'vcpkgOnlineHelpSuggested', command: 'C_Cpp.VcpkgOnlineHelpSuggested', arguments: dummy },
        title: localize("learn.how.to.install.a.library", "Learn how to install a library for this header with vcpkg"),
        kind: vscode.CodeActionKind.QuickFix
    };
}

function getVcpkgClipboardInstallAction(port: string): vscode.CodeAction {
    return {
        command: { title: 'vcpkgClipboardInstallSuggested', command: 'C_Cpp.VcpkgClipboardInstallSuggested', arguments: [[port]] },
        title: localize("copy.vcpkg.command", "Copy vcpkg command to install '{0}' to the clipboard", port),
        kind: vscode.CodeActionKind.QuickFix
    };
}

async function lookupIncludeInVcpkg(document: vscode.TextDocument, line: number): Promise<string[]> {
    const matches: RegExpMatchArray | null = document.lineAt(line).text.match(/#include\s*[<"](?<includeFile>[^>"]*)[>"]/);
    if (!matches || !matches.length || !matches.groups) {
        return [];
    }
    const missingHeader: string = matches.groups.includeFile.replace(/\//g, '\\');

    let portsWithHeader: string[] | undefined;
    const vcpkgDb: VcpkgDatabase = await vcpkgDbPromise;
    if (vcpkgDb) {
        portsWithHeader = vcpkgDb[missingHeader];
    }
    return portsWithHeader ? portsWithHeader : [];
}

function isMissingIncludeDiagnostic(diagnostic: vscode.Diagnostic): boolean {
    const missingIncludeCode: number = 1696;
    if (diagnostic.code === null || diagnostic.code === undefined || !diagnostic.source) {
        return false;
    }
    return diagnostic.code === missingIncludeCode && diagnostic.source === 'C/C++';
}

function sendActivationTelemetry(): void {
    const activateEvent: Record<string, string> = {};
    // Don't log telemetry for machineId if it's a special value used by the dev host: someValue.machineid
    if (vscode.env.machineId !== "someValue.machineId") {
        const machineIdPersistentState: PersistentState<string | undefined> = new PersistentState<string | undefined>("CPP.machineId", undefined);
        if (!machineIdPersistentState.Value) {
            activateEvent.newMachineId = vscode.env.machineId;
        } else if (machineIdPersistentState.Value !== vscode.env.machineId) {
            activateEvent.newMachineId = vscode.env.machineId;
            activateEvent.oldMachineId = machineIdPersistentState.Value;
        }
        machineIdPersistentState.Value = vscode.env.machineId;
    }
    if (vscode.env.uiKind === vscode.UIKind.Web) {
        activateEvent.WebUI = "1";
    }
    telemetry.logLanguageServerEvent("Activate", activateEvent);
}

/**
 * activate: set up the extension for language services
 */
export async function activate(): Promise<void> {
    sendActivationTelemetry();
    const checkForConflictingExtensions: PersistentState<boolean> = new PersistentState<boolean>("CPP." + util.packageJson.version + ".checkForConflictingExtensions", true);
    if (checkForConflictingExtensions.Value) {
        checkForConflictingExtensions.Value = false;
        const clangCommandAdapterActive: boolean = vscode.extensions.all.some((extension: vscode.Extension<any>): boolean =>
            extension.isActive && extension.id === "mitaki28.vscode-clang");
        if (clangCommandAdapterActive) {
            telemetry.logLanguageServerEvent("conflictingExtension");
        }
    }

    clients = new ClientCollection();
    ui = getUI();

    // There may have already been registered CustomConfigurationProviders.
    // Request for configurations from those providers.
    clients.forEach(client => {
        getCustomConfigProviders().forEach(provider => void client.onRegisterCustomConfigurationProvider(provider));
    });

    disposables.push(vscode.workspace.onDidChangeConfiguration(onDidChangeSettings));
    disposables.push(vscode.workspace.onDidChangeTextDocument(onDidChangeTextDocument));
    disposables.push(vscode.window.onDidChangeTextEditorVisibleRanges((e) => clients.ActiveClient.enqueue(async () => onDidChangeTextEditorVisibleRanges(e))));
    disposables.push(vscode.window.onDidChangeActiveTextEditor((e) => clients.ActiveClient.enqueue(async () => onDidChangeActiveTextEditor(e))));
    ui.didChangeActiveEditor(); // Handle already active documents (for non-cpp files that we don't register didOpen).
    disposables.push(vscode.window.onDidChangeTextEditorSelection((e) => clients.ActiveClient.enqueue(async () => onDidChangeTextEditorSelection(e))));
    disposables.push(vscode.window.onDidChangeVisibleTextEditors((e) => clients.ActiveClient.enqueue(async () => onDidChangeVisibleTextEditors(e))));

    updateLanguageConfigurations();

    reportMacCrashes();

    vcpkgDbPromise = initVcpkgDatabase();

    void clients.ActiveClient.ready.then(() => intervalTimer = global.setInterval(onInterval, 2500));

    await registerCommands(true);

    vscode.tasks.onDidStartTask(() => getActiveClient().PauseCodeAnalysis());

    vscode.tasks.onDidEndTask(event => {
        getActiveClient().ResumeCodeAnalysis();
        if (event.execution.task.definition.type === CppBuildTaskProvider.CppBuildScriptType
            || event.execution.task.name.startsWith(configPrefix)) {
            if (event.execution.task.scope !== vscode.TaskScope.Global && event.execution.task.scope !== vscode.TaskScope.Workspace) {
                const folder: vscode.WorkspaceFolder | undefined = event.execution.task.scope;
                if (folder) {
                    const settings: CppSettings = new CppSettings(folder.uri);
                    if (settings.codeAnalysisRunOnBuild && settings.clangTidyEnabled) {
                        void clients.getClientFor(folder.uri).handleRunCodeAnalysisOnAllFiles().catch(logAndReturn.undefined);
                    }
                    return;
                }
            }
            const settings: CppSettings = new CppSettings();
            if (settings.codeAnalysisRunOnBuild && settings.clangTidyEnabled) {
                void clients.ActiveClient.handleRunCodeAnalysisOnAllFiles().catch(logAndReturn.undefined);
            }
        }
    });

    const selector: vscode.DocumentSelector = [
        { scheme: 'file', language: 'c' },
        { scheme: 'file', language: 'cpp' },
        { scheme: 'file', language: 'cuda-cpp' }
    ];
    codeActionProvider = vscode.languages.registerCodeActionsProvider(selector, {
        provideCodeActions: async (document: vscode.TextDocument, range: vscode.Range, context: vscode.CodeActionContext): Promise<vscode.CodeAction[]> => {

            if (!await clients.ActiveClient.getVcpkgEnabled()) {
                return [];
            }

            // Generate vcpkg install/help commands if the incoming doc/range is a missing include error
            if (!context.diagnostics.some(isMissingIncludeDiagnostic)) {
                return [];
            }

            const ports: string[] = await lookupIncludeInVcpkg(document, range.start.line);
            if (ports.length <= 0) {
                return [];
            }

            telemetry.logLanguageServerEvent('codeActionsProvided', { "source": "vcpkg" });

            if (!await clients.ActiveClient.getVcpkgInstalled()) {
                return [getVcpkgHelpAction()];
            }

            const actions: vscode.CodeAction[] = ports.map<vscode.CodeAction>(getVcpkgClipboardInstallAction);
            return actions;
        }
    });

    await vscode.commands.executeCommand('setContext', 'cpptools.msvcEnvironmentFound', util.hasMsvcEnvironment());

    // Log cold start.
    const activeEditor: vscode.TextEditor | undefined = vscode.window.activeTextEditor;
    if (activeEditor) {
        clients.timeTelemetryCollector.setFirstFile(activeEditor.document.uri);
        activeDocument = activeEditor.document;
    }

    if (util.extensionContext) {
        // lmTools wasn't stabilized until 1.95, but (as of October 2024)
        // cpptools can be installed on older versions of VS Code. See
        // https://github.com/microsoft/vscode-cpptools/blob/main/Extension/package.json#L14
        const version = util.getVsCodeVersion();
        if (version[0] > 1 || (version[0] === 1 && version[1] >= 95)) {
            const tool = vscode.lm.registerTool('cpptools-lmtool-configuration', new CppConfigurationLanguageModelTool());
            disposables.push(tool);
        }
    }

    await registerRelatedFilesProvider();
}

export function updateLanguageConfigurations(): void {
    languageConfigurations.forEach(d => d.dispose());
    languageConfigurations = [];

    languageConfigurations.push(vscode.languages.setLanguageConfiguration('c', getLanguageConfig('c')));
    languageConfigurations.push(vscode.languages.setLanguageConfiguration('cpp', getLanguageConfig('cpp')));
    languageConfigurations.push(vscode.languages.setLanguageConfiguration('cuda-cpp', getLanguageConfig('cuda-cpp')));
}

/**
 * workspace events
 */
async function onDidChangeSettings(event: vscode.ConfigurationChangeEvent): Promise<void> {
    const client: Client = clients.getDefaultClient();
    if (client instanceof DefaultClient) {
        const defaultClient: DefaultClient = client as DefaultClient;
        const changedDefaultClientSettings: Record<string, string> = await defaultClient.onDidChangeSettings(event);
        clients.forEach(client => {
            if (client !== defaultClient) {
                void client.onDidChangeSettings(event).catch(logAndReturn.undefined);
            }
        });
        const newUpdateChannel: string = changedDefaultClientSettings.updateChannel;
        if (newUpdateChannel || event.affectsConfiguration("extensions.autoUpdate")) {
            UpdateInsidersAccess();
        }
    }
}

async function onDidChangeTextDocument(event: vscode.TextDocumentChangeEvent): Promise<void> {
    const me: Client = clients.getClientFor(event.document.uri);
    me.onDidChangeTextDocument(event);
}

let noActiveEditorTimeout: NodeJS.Timeout | undefined;

async function onDidChangeTextEditorVisibleRanges(event: vscode.TextEditorVisibleRangesChangeEvent): Promise<void> {
    if (util.isCpp(event.textEditor.document)) {
        await clients.getDefaultClient().onDidChangeTextEditorVisibleRanges(event.textEditor.document.uri);
    }
}

function onDidChangeActiveTextEditor(editor?: vscode.TextEditor): void {
    /* need to notify the affected client(s) */
    console.assert(clients !== undefined, "client should be available before active editor is changed");
    if (clients === undefined) {
        return;
    }

    if (noActiveEditorTimeout) {
        clearTimeout(noActiveEditorTimeout);
        noActiveEditorTimeout = undefined;
    }
    if (!editor) {
        // When switching between documents, VS Code is setting the active editor to undefined
        // temporarily, so this prevents the C++-related status bar items from flickering off/on.
        noActiveEditorTimeout = setTimeout(() => {
            activeDocument = undefined;
            ui.didChangeActiveEditor();
            noActiveEditorTimeout = undefined;
        }, 100);
        void clients.didChangeActiveEditor(undefined).catch(logAndReturn.undefined);
    } else {
        ui.didChangeActiveEditor();
        if (util.isCppOrRelated(editor.document)) {
            if (util.isCpp(editor.document)) {
                activeDocument = editor.document;
                void clients.didChangeActiveEditor(editor).catch(logAndReturn.undefined);
            } else {
                activeDocument = undefined;
                void clients.didChangeActiveEditor(undefined).catch(logAndReturn.undefined);
            }
            //clients.ActiveClient.selectionChanged(makeLspRange(editor.selection));
        } else {
            activeDocument = undefined;
        }
    }
}

function onDidChangeTextEditorSelection(event: vscode.TextEditorSelectionChangeEvent): void {
    if (!util.isCpp(event.textEditor.document)) {
        return;
    }
    clients.ActiveClient.selectionChanged(makeLspRange(event.selections[0]));
}

async function onDidChangeVisibleTextEditors(editors: readonly vscode.TextEditor[]): Promise<void> {
    const cppEditors: vscode.TextEditor[] = editors.filter(e => util.isCpp(e.document));
    await clients.getDefaultClient().onDidChangeVisibleTextEditors(cppEditors);
}

function onInterval(): void {
    // TODO: do we need to pump messages to all clients? depends on what we do with the icons, I suppose.
    clients.ActiveClient.onInterval();
}

/**
 * registered commands
 */
export async function registerCommands(enabled: boolean): Promise<void> {
    commandDisposables.forEach(d => d.dispose());
    commandDisposables.length = 0;
    commandDisposables.push(vscode.commands.registerCommand('C_Cpp.SwitchHeaderSource', enabled ? onSwitchHeaderSource : onDisabledCommand));
    commandDisposables.push(vscode.commands.registerCommand('C_Cpp.ResetDatabase', enabled ? onResetDatabase : onDisabledCommand));
    commandDisposables.push(vscode.commands.registerCommand('C_Cpp.SelectIntelliSenseConfiguration', enabled ? selectIntelliSenseConfiguration : onDisabledCommand));
    commandDisposables.push(vscode.commands.registerCommand('C_Cpp.InstallCompiler', enabled ? installCompiler : onDisabledCommand));
    commandDisposables.push(vscode.commands.registerCommand('C_Cpp.ConfigurationSelect', enabled ? onSelectConfiguration : onDisabledCommand));
    commandDisposables.push(vscode.commands.registerCommand('C_Cpp.ConfigurationProviderSelect', enabled ? onSelectConfigurationProvider : onDisabledCommand));
    commandDisposables.push(vscode.commands.registerCommand('C_Cpp.ConfigurationEditJSON', enabled ? onEditConfigurationJSON : onDisabledCommand));
    commandDisposables.push(vscode.commands.registerCommand('C_Cpp.ConfigurationEditUI', enabled ? onEditConfigurationUI : onDisabledCommand));
    commandDisposables.push(vscode.commands.registerCommand('C_Cpp.ConfigurationEdit', enabled ? onEditConfiguration : onDisabledCommand));
    commandDisposables.push(vscode.commands.registerCommand('C_Cpp.AddToIncludePath', enabled ? onAddToIncludePath : onDisabledCommand));
    commandDisposables.push(vscode.commands.registerCommand('C_Cpp.EnableErrorSquiggles', enabled ? onEnableSquiggles : onDisabledCommand));
    commandDisposables.push(vscode.commands.registerCommand('C_Cpp.DisableErrorSquiggles', enabled ? onDisableSquiggles : onDisabledCommand));
    commandDisposables.push(vscode.commands.registerCommand('C_Cpp.ToggleDimInactiveRegions', enabled ? onToggleDimInactiveRegions : onDisabledCommand));
    commandDisposables.push(vscode.commands.registerCommand('C_Cpp.PauseParsing', enabled ? onPauseParsing : onDisabledCommand));
    commandDisposables.push(vscode.commands.registerCommand('C_Cpp.ResumeParsing', enabled ? onResumeParsing : onDisabledCommand));
    commandDisposables.push(vscode.commands.registerCommand('C_Cpp.PauseCodeAnalysis', enabled ? onPauseCodeAnalysis : onDisabledCommand));
    commandDisposables.push(vscode.commands.registerCommand('C_Cpp.ResumeCodeAnalysis', enabled ? onResumeCodeAnalysis : onDisabledCommand));
    commandDisposables.push(vscode.commands.registerCommand('C_Cpp.CancelCodeAnalysis', enabled ? onCancelCodeAnalysis : onDisabledCommand));
    commandDisposables.push(vscode.commands.registerCommand('C_Cpp.ShowActiveCodeAnalysisCommands', enabled ? onShowActiveCodeAnalysisCommands : onDisabledCommand));
    commandDisposables.push(vscode.commands.registerCommand('C_Cpp.ShowIdleCodeAnalysisCommands', enabled ? onShowIdleCodeAnalysisCommands : onDisabledCommand));
    commandDisposables.push(vscode.commands.registerCommand('C_Cpp.ShowReferencesProgress', enabled ? onShowReferencesProgress : onDisabledCommand));
    commandDisposables.push(vscode.commands.registerCommand('C_Cpp.TakeSurvey', enabled ? onTakeSurvey : onDisabledCommand));
    commandDisposables.push(vscode.commands.registerCommand('C_Cpp.LogDiagnostics', enabled ? onLogDiagnostics : onDisabledCommand));
    commandDisposables.push(vscode.commands.registerCommand('C_Cpp.RescanWorkspace', enabled ? onRescanWorkspace : onDisabledCommand));
    commandDisposables.push(vscode.commands.registerCommand('C_Cpp.ShowReferenceItem', enabled ? onShowRefCommand : onDisabledCommand));
    commandDisposables.push(vscode.commands.registerCommand('C_Cpp.referencesViewGroupByType', enabled ? onToggleRefGroupView : onDisabledCommand));
    commandDisposables.push(vscode.commands.registerCommand('C_Cpp.referencesViewUngroupByType', enabled ? onToggleRefGroupView : onDisabledCommand));
    commandDisposables.push(vscode.commands.registerCommand('C_Cpp.VcpkgClipboardInstallSuggested', enabled ? onVcpkgClipboardInstallSuggested : onDisabledCommand));
    commandDisposables.push(vscode.commands.registerCommand('C_Cpp.VcpkgOnlineHelpSuggested', enabled ? onVcpkgOnlineHelpSuggested : onDisabledCommand));
    commandDisposables.push(vscode.commands.registerCommand('C_Cpp.GenerateEditorConfig', enabled ? onGenerateEditorConfig : onDisabledCommand));
    commandDisposables.push(vscode.commands.registerCommand('C_Cpp.GoToNextDirectiveInGroup', enabled ? onGoToNextDirectiveInGroup : onDisabledCommand));
    commandDisposables.push(vscode.commands.registerCommand('C_Cpp.GoToPrevDirectiveInGroup', enabled ? onGoToPrevDirectiveInGroup : onDisabledCommand));
    commandDisposables.push(vscode.commands.registerCommand('C_Cpp.RunCodeAnalysisOnActiveFile', enabled ? onRunCodeAnalysisOnActiveFile : onDisabledCommand));
    commandDisposables.push(vscode.commands.registerCommand('C_Cpp.RunCodeAnalysisOnOpenFiles', enabled ? onRunCodeAnalysisOnOpenFiles : onDisabledCommand));
    commandDisposables.push(vscode.commands.registerCommand('C_Cpp.RunCodeAnalysisOnAllFiles', enabled ? onRunCodeAnalysisOnAllFiles : onDisabledCommand));
    commandDisposables.push(vscode.commands.registerCommand('C_Cpp.RemoveCodeAnalysisProblems', enabled ? onRemoveCodeAnalysisProblems : onDisabledCommand));
    commandDisposables.push(vscode.commands.registerCommand('C_Cpp.RemoveAllCodeAnalysisProblems', enabled ? onRemoveAllCodeAnalysisProblems : onDisabledCommand));
    commandDisposables.push(vscode.commands.registerCommand('C_Cpp.FixThisCodeAnalysisProblem', enabled ? onFixThisCodeAnalysisProblem : onDisabledCommand));
    commandDisposables.push(vscode.commands.registerCommand('C_Cpp.FixAllTypeCodeAnalysisProblems', enabled ? onFixAllTypeCodeAnalysisProblems : onDisabledCommand));
    commandDisposables.push(vscode.commands.registerCommand('C_Cpp.FixAllCodeAnalysisProblems', enabled ? onFixAllCodeAnalysisProblems : onDisabledCommand));
    commandDisposables.push(vscode.commands.registerCommand('C_Cpp.DisableAllTypeCodeAnalysisProblems', enabled ? onDisableAllTypeCodeAnalysisProblems : onDisabledCommand));
    commandDisposables.push(vscode.commands.registerCommand('C_Cpp.ShowCodeAnalysisDocumentation', enabled ? (uri) => vscode.env.openExternal(uri) : onDisabledCommand));
    commandDisposables.push(vscode.commands.registerCommand('cpptools.activeConfigName', enabled ? onGetActiveConfigName : onDisabledCommand));
    commandDisposables.push(vscode.commands.registerCommand('cpptools.activeConfigCustomVariable', enabled ? onGetActiveConfigCustomVariable : onDisabledCommand));
    commandDisposables.push(vscode.commands.registerCommand('cpptools.setActiveConfigName', enabled ? onSetActiveConfigName : onDisabledCommand));
    commandDisposables.push(vscode.commands.registerCommand('C_Cpp.RestartIntelliSenseForFile', enabled ? onRestartIntelliSenseForFile : onDisabledCommand));
    commandDisposables.push(vscode.commands.registerCommand('C_Cpp.GenerateDoxygenComment', enabled ? onGenerateDoxygenComment : onDisabledCommand));
    commandDisposables.push(vscode.commands.registerCommand('C_Cpp.CreateDeclarationOrDefinition', enabled ? onCreateDeclarationOrDefinition : onDisabledCommand));
    commandDisposables.push(vscode.commands.registerCommand('C_Cpp.CopyDeclarationOrDefinition', enabled ? onCopyDeclarationOrDefinition : onDisabledCommand));
    commandDisposables.push(vscode.commands.registerCommand('C_Cpp.RescanCompilers', enabled ? onRescanCompilers : onDisabledCommand));
    commandDisposables.push(vscode.commands.registerCommand('C_Cpp.AddMissingInclude', enabled ? onAddMissingInclude : onDisabledCommand));
    commandDisposables.push(vscode.commands.registerCommand('C_Cpp.ExtractToFunction', enabled ? () => onExtractToFunction(false, false) : onDisabledCommand));
    commandDisposables.push(vscode.commands.registerCommand('C_Cpp.ExtractToFreeFunction', enabled ? () => onExtractToFunction(true, false) : onDisabledCommand));
    commandDisposables.push(vscode.commands.registerCommand('C_Cpp.ExtractToMemberFunction', enabled ? () => onExtractToFunction(false, true) : onDisabledCommand));
    commandDisposables.push(vscode.commands.registerCommand('C_Cpp.ExpandSelection', enabled ? (r: Range) => onExpandSelection(r) : onDisabledCommand));
}

function onDisabledCommand() {
    const message: string = localize(
        {
            key: "on.disabled.command",
            comment: [
                "Markdown text between `` should not be translated or localized (they represent literal text) and the capitalization, spacing, and punctuation (including the ``) should not be altered."
            ]
        },
        "IntelliSense-related commands cannot be executed when `C_Cpp.intelliSenseEngine` is set to `disabled`.");
    return vscode.window.showWarningMessage(message);
}

async function onRestartIntelliSenseForFile() {
    const activeEditor: vscode.TextEditor | undefined = vscode.window.activeTextEditor;
    if (!activeEditor || !util.isCpp(activeEditor.document)) {
        return;
    }
    return clients.ActiveClient.restartIntelliSenseForFile(activeEditor.document);
}

async function onSwitchHeaderSource(): Promise<void> {
    const activeEditor: vscode.TextEditor | undefined = vscode.window.activeTextEditor;
    if (!activeEditor || !util.isCpp(activeEditor.document)) {
        return;
    }

    let rootUri: vscode.Uri | undefined = clients.ActiveClient.RootUri;
    const fileName: string = activeEditor.document.fileName;

    if (!rootUri) {
        rootUri = vscode.Uri.file(path.dirname(fileName)); // When switching without a folder open.
    }

    let targetFileName: string = await clients.ActiveClient.requestSwitchHeaderSource(rootUri, fileName);
    // If the targetFileName has a path that is a symlink target of a workspace folder,
    // then replace the RootRealPath with the RootPath (the symlink path).
    let targetFileNameReplaced: boolean = false;
    clients.forEach(client => {
        if (!targetFileNameReplaced && client.RootRealPath && client.RootPath !== client.RootRealPath
            && targetFileName.startsWith(client.RootRealPath)) {
            targetFileName = client.RootPath + targetFileName.substring(client.RootRealPath.length);
            targetFileNameReplaced = true;
        }
    });
    const document: vscode.TextDocument = await vscode.workspace.openTextDocument(targetFileName);
    const workbenchConfig: vscode.WorkspaceConfiguration = vscode.workspace.getConfiguration("workbench");
    let foundEditor: boolean = false;
    if (workbenchConfig.get("editor.revealIfOpen")) {
        // If the document is already visible in another column, open it there.
        vscode.window.visibleTextEditors.forEach(editor => {
            if (editor.document === document && !foundEditor) {
                foundEditor = true;
                void vscode.window.showTextDocument(document, editor.viewColumn).then(undefined, logAndReturn.undefined);
            }
        });
    }

    if (!foundEditor) {
        void vscode.window.showTextDocument(document).then(undefined, logAndReturn.undefined);
    }
}

/**
 * Allow the user to select a workspace when multiple workspaces exist and get the corresponding Client back.
 * The resulting client is used to handle some command that was previously invoked.
 */
async function selectClient(): Promise<Client> {
    if (clients.Count === 1) {
        return clients.ActiveClient;
    } else {
        const key: string | undefined = await ui.showWorkspaces(clients.Names);
        if (key !== undefined && key !== "") {
            const client: Client | undefined = clients.get(key);
            if (client) {
                return client;
            } else {
                console.assert("client not found");
            }
        }
        throw new Error(localize("client.not.found", "client not found"));
    }
}

async function onResetDatabase(): Promise<void> {
    await clients.ActiveClient.ready;
    clients.ActiveClient.resetDatabase();
}

async function onRescanCompilers(sender?: any): Promise<void> {
    await clients.ActiveClient.ready;
    return clients.ActiveClient.rescanCompilers(sender);
}

async function onAddMissingInclude(): Promise<void> {
    telemetry.logLanguageServerEvent('AddMissingInclude');
}

async function selectIntelliSenseConfiguration(sender?: any): Promise<void> {
    await clients.ActiveClient.ready;
    return clients.ActiveClient.promptSelectIntelliSenseConfiguration(sender);
}

async function installCompiler(sender?: any): Promise<void> {
    const telemetryProperties = { sender: util.getSenderType(sender), platform: os.platform(), ranCommand: 'false' };
    const ok = localize('ok', 'OK');
    switch (os.platform()) {
        case "win32":
            showInstallCompilerWalkthrough();
            break;
        case "darwin": {
            const title = localize('install.compiler.mac.title', 'The clang compiler will now be installed');
            const detail = localize('install.compiler.mac.detail', 'You may be prompted to type your password in the VS Code terminal window to authorize the installation.');
            const response = await vscode.window.showInformationMessage(title, { modal: true, detail }, ok);
            if (response === ok) {
                const terminal = vscode.window.createTerminal('Install C++ Compiler');
                terminal.sendText('sudo xcode-select --install');
                terminal.show();
                telemetryProperties.ranCommand = 'true';
            }
            break;
        }
        default: {
            const info = await PlatformInformation.GetPlatformInformation();
            const installCommand = (() => {
                switch (info.distribution?.name) {
                    case 'ubuntu':
                    case 'linuxmint':
                    case 'debian': {
                        return 'sudo sh -c \'apt update ; apt install -y build-essential\'';
                    }
                    case 'centos':
                    case 'fedora':
                    case 'rhel': {
                        return 'sudo sh -c \'yum install -y gcc-c++ gdb\'';
                    }
                    case 'opensuse':
                    case 'opensuse-leap':
                    case 'opensuse-tumbleweed': {
                        return 'sudo sh -c \'zypper refresh ; zypper install gcc-c++ gdb\'';
                    }
                }
                return undefined;
            })();
            if (installCommand) {
                const title = localize('install.compiler.linux.title', 'The gcc compiler will now be installed');
                const detail = localize('install.compiler.linux.detail', 'You may be prompted to type your password in the VS Code terminal window to authorize the installation.');
                const response = await vscode.window.showInformationMessage(title, { modal: true, detail }, ok);
                if (response === ok) {
                    const terminal = vscode.window.createTerminal('Install C++ Compiler');
                    terminal.sendText(installCommand);
                    terminal.show(true);
                    telemetryProperties.ranCommand = 'true';
                }
            }
        }
    }
    telemetry.logLanguageServerEvent('installCompiler', telemetryProperties);
}

async function onSelectConfiguration(): Promise<void> {
    if (!isFolderOpen()) {
        void vscode.window.showInformationMessage(localize("configuration.select.first", 'Open a folder first to select a configuration.'));
    } else {
        // This only applies to the active client. You cannot change the configuration for
        // a client that is not active since that client's UI will not be visible.
        return clients.ActiveClient.handleConfigurationSelectCommand();
    }
}

function onSelectConfigurationProvider(): void {
    if (!isFolderOpen()) {
        void vscode.window.showInformationMessage(localize("configuration.provider.select.first", 'Open a folder first to select a configuration provider.'));
    } else {
        void selectClient().then(client => client.handleConfigurationProviderSelectCommand(), logAndReturn.undefined);
    }
}

function onEditConfigurationJSON(viewColumn: vscode.ViewColumn = vscode.ViewColumn.Active): void {
    telemetry.logLanguageServerEvent("SettingsCommand", { "palette": "json" }, undefined);
    if (!isFolderOpen()) {
        void vscode.window.showInformationMessage(localize('edit.configurations.open.first', 'Open a folder first to edit configurations'));
    } else {
        void selectClient().then(client => client.handleConfigurationEditJSONCommand(viewColumn), logAndReturn.undefined);
    }
}

function onEditConfigurationUI(viewColumn: vscode.ViewColumn = vscode.ViewColumn.Active): void {
    telemetry.logLanguageServerEvent("SettingsCommand", { "palette": "ui" }, undefined);
    if (!isFolderOpen()) {
        void vscode.window.showInformationMessage(localize('edit.configurations.open.first', 'Open a folder first to edit configurations'));
    } else {
        void selectClient().then(client => client.handleConfigurationEditUICommand(viewColumn), logAndReturn.undefined);
    }
}

function onEditConfiguration(viewColumn: vscode.ViewColumn = vscode.ViewColumn.Active): void {
    if (!isFolderOpen()) {
        void vscode.window.showInformationMessage(localize('edit.configurations.open.first', 'Open a folder first to edit configurations'));
    } else {
        void selectClient().then(client => client.handleConfigurationEditCommand(viewColumn), logAndReturn.undefined);
    }
}

function onGenerateEditorConfig(): void {
    if (!isFolderOpen()) {
        const settings: CppSettings = new CppSettings();
        void settings.generateEditorConfig();
    } else {
        void selectClient().then(client => {
            const settings: CppSettings = new CppSettings(client.RootUri);
            void settings.generateEditorConfig();
        }).catch(logAndReturn.undefined);
    }
}

async function onGoToNextDirectiveInGroup(): Promise<void> {
    return getActiveClient().handleGoToDirectiveInGroup(true);
}

async function onGoToPrevDirectiveInGroup(): Promise<void> {
    return getActiveClient().handleGoToDirectiveInGroup(false);
}

async function onRunCodeAnalysisOnActiveFile(): Promise<void> {
    if (activeDocument) {
        await vscode.commands.executeCommand("workbench.action.files.saveAll");
        return getActiveClient().handleRunCodeAnalysisOnActiveFile();
    }
}

async function onRunCodeAnalysisOnOpenFiles(): Promise<void> {
    if (openFileVersions.size > 0) {
        await vscode.commands.executeCommand("workbench.action.files.saveAll");
        return getActiveClient().handleRunCodeAnalysisOnOpenFiles();
    }
}

async function onRunCodeAnalysisOnAllFiles(): Promise<void> {
    await vscode.commands.executeCommand("workbench.action.files.saveAll");
    return getActiveClient().handleRunCodeAnalysisOnAllFiles();
}

async function onRemoveAllCodeAnalysisProblems(): Promise<void> {
    return getActiveClient().handleRemoveAllCodeAnalysisProblems();
}

async function onRemoveCodeAnalysisProblems(refreshSquigglesOnSave: boolean, identifiersAndUris: CodeAnalysisDiagnosticIdentifiersAndUri[]): Promise<void> {
    return getActiveClient().handleRemoveCodeAnalysisProblems(refreshSquigglesOnSave, identifiersAndUris);
}

// Needed due to https://github.com/microsoft/vscode/issues/148723 .
const codeActionAbortedString: string = localize('code.action.aborted', "The code analysis fix could not be applied because the document has changed.");

async function onFixThisCodeAnalysisProblem(version: number, workspaceEdit: vscode.WorkspaceEdit, refreshSquigglesOnSave: boolean, identifiersAndUris: CodeAnalysisDiagnosticIdentifiersAndUri[]): Promise<void> {
    if (identifiersAndUris.length < 1) {
        return;
    }
    const codeActions: CodeActionDiagnosticInfo[] | undefined = codeAnalysisFileToCodeActions.get(identifiersAndUris[0].uri);
    if (codeActions === undefined) {
        return;
    }
    for (const codeAction of codeActions) {
        if (codeAction.code === identifiersAndUris[0].identifiers[0].code && rangeEquals(codeAction.range, identifiersAndUris[0].identifiers[0].range)) {
            if (version !== codeAction.version) {
                void vscode.window.showErrorMessage(codeActionAbortedString);
                return;
            }
            break;
        }
    }
    return getActiveClient().handleFixCodeAnalysisProblems(workspaceEdit, refreshSquigglesOnSave, identifiersAndUris);
}

async function onFixAllTypeCodeAnalysisProblems(type: string, version: number, workspaceEdit: vscode.WorkspaceEdit, refreshSquigglesOnSave: boolean, identifiersAndUris: CodeAnalysisDiagnosticIdentifiersAndUri[]): Promise<void> {
    if (version === codeAnalysisCodeToFixes.get(type)?.version) {
        return getActiveClient().handleFixCodeAnalysisProblems(workspaceEdit, refreshSquigglesOnSave, identifiersAndUris);
    }
    void vscode.window.showErrorMessage(codeActionAbortedString);
}

async function onFixAllCodeAnalysisProblems(version: number, workspaceEdit: vscode.WorkspaceEdit, refreshSquigglesOnSave: boolean, identifiersAndUris: CodeAnalysisDiagnosticIdentifiersAndUri[]): Promise<void> {
    if (version === codeAnalysisAllFixes.version) {
        return getActiveClient().handleFixCodeAnalysisProblems(workspaceEdit, refreshSquigglesOnSave, identifiersAndUris);
    }
    void vscode.window.showErrorMessage(codeActionAbortedString);
}

async function onDisableAllTypeCodeAnalysisProblems(code: string, identifiersAndUris: CodeAnalysisDiagnosticIdentifiersAndUri[]): Promise<void> {
    return getActiveClient().handleDisableAllTypeCodeAnalysisProblems(code, identifiersAndUris);
}

async function onCopyDeclarationOrDefinition(args?: any): Promise<void> {
    const sender: any | undefined = util.isString(args?.sender) ? args.sender : args;
    const properties: Record<string, string> = {
        sender: util.getSenderType(sender)
    };
    telemetry.logLanguageServerEvent('CopyDeclDefn', properties);
    return getActiveClient().handleCreateDeclarationOrDefinition(true, args?.range);
}

async function onCreateDeclarationOrDefinition(args?: any): Promise<void> {
    const sender: any | undefined = util.isString(args?.sender) ? args.sender : args;
    const properties: Record<string, string> = {
        sender: util.getSenderType(sender)
    };
    telemetry.logLanguageServerEvent('CreateDeclDefn', properties);
    return getActiveClient().handleCreateDeclarationOrDefinition(false, args?.range);
}

async function onExtractToFunction(extractAsGlobal: boolean, extractAsMemberFunction: boolean): Promise<void> {
    if (extractAsGlobal) {
        telemetry.logLanguageServerEvent('ExtractToFreeFunction');
    } else if (extractAsMemberFunction) {
        telemetry.logLanguageServerEvent('ExtractToMemberFunction');
    } else {
        telemetry.logLanguageServerEvent('ExtractToFunction');
    }
    return getActiveClient().handleExtractToFunction(extractAsGlobal);
}

function onExpandSelection(r: Range) {
    const activeTextEditor: vscode.TextEditor | undefined = vscode.window.activeTextEditor;
    if (activeTextEditor) {
        activeTextEditor.selection = new vscode.Selection(new vscode.Position(r.start.line, r.start.character), new vscode.Position(r.end.line, r.end.character));
        telemetry.logLanguageServerEvent('ExpandSelection');
    }
}

function onAddToIncludePath(path: string): void {
    if (isFolderOpen()) {
        // This only applies to the active client. It would not make sense to add the include path
        // suggestion to a different workspace.
        return clients.ActiveClient.handleAddToIncludePathCommand(path);
    }
}

function onEnableSquiggles(): void {
    // This only applies to the active client.
    const settings: CppSettings = new CppSettings(clients.ActiveClient.RootUri);
    settings.update<string>("errorSquiggles", "enabled");
}

function onDisableSquiggles(): void {
    // This only applies to the active client.
    const settings: CppSettings = new CppSettings(clients.ActiveClient.RootUri);
    settings.update<string>("errorSquiggles", "disabled");
}

function onToggleDimInactiveRegions(): void {
    // This only applies to the active client.
    const settings: CppSettings = new CppSettings(clients.ActiveClient.RootUri);
    settings.update<boolean>("dimInactiveRegions", !settings.dimInactiveRegions);
}

function onPauseParsing(): void {
    clients.ActiveClient.pauseParsing();
}

function onResumeParsing(): void {
    clients.ActiveClient.resumeParsing();
}

function onPauseCodeAnalysis(): void {
    clients.ActiveClient.PauseCodeAnalysis();
}

function onResumeCodeAnalysis(): void {
    clients.ActiveClient.ResumeCodeAnalysis();
}

function onCancelCodeAnalysis(): void {
    clients.ActiveClient.CancelCodeAnalysis();
}

function onShowActiveCodeAnalysisCommands(): Promise<void> {
    return clients.ActiveClient.handleShowActiveCodeAnalysisCommands();
}

function onShowIdleCodeAnalysisCommands(): Promise<void> {
    return clients.ActiveClient.handleShowIdleCodeAnalysisCommands();
}

function onShowReferencesProgress(): void {
    clients.ActiveClient.handleReferencesIcon();
}

function onToggleRefGroupView(): void {
    // Set context to switch icons
    const client: Client = getActiveClient();
    client.toggleReferenceResultsView();
}

function onTakeSurvey(): void {
    telemetry.logLanguageServerEvent("onTakeSurvey");
    const uri: vscode.Uri = vscode.Uri.parse(`https://www.research.net/r/VBVV6C6?o=${os.platform()}&m=${vscode.env.machineId}`);
    void vscode.commands.executeCommand('vscode.open', uri);
}

function onVcpkgOnlineHelpSuggested(dummy?: any): void {
    telemetry.logLanguageServerEvent('vcpkgAction', { 'source': dummy ? 'CodeAction' : 'CommandPalette', 'action': 'vcpkgOnlineHelpSuggested' });
    const uri: vscode.Uri = vscode.Uri.parse(`https://aka.ms/vcpkg`);
    void vscode.commands.executeCommand('vscode.open', uri);
}

async function onVcpkgClipboardInstallSuggested(ports?: string[]): Promise<void> {
    let source: string;
    if (ports && ports.length) {
        source = 'CodeAction';
    } else {
        source = 'CommandPalette';
        // Glob up all existing diagnostics for missing includes and look them up in the vcpkg database
        const missingIncludeLocations: [vscode.TextDocument, number[]][] = [];
        vscode.languages.getDiagnostics().forEach(uriAndDiagnostics => {
            // Extract textDocument
            const textDocument: vscode.TextDocument | undefined = vscode.workspace.textDocuments.find(doc => doc.uri.fsPath === uriAndDiagnostics[0].fsPath);
            if (!textDocument) {
                return;
            }

            // Extract lines numbers for missing include diagnostics
            let lines: number[] = uriAndDiagnostics[1].filter(isMissingIncludeDiagnostic).map<number>(d => d.range.start.line);
            if (!lines.length) {
                return;
            }

            // Filter duplicate lines
            lines = lines.filter((line: number, index: number) => {
                const foundIndex: number = lines.indexOf(line);
                return foundIndex === index;
            });

            missingIncludeLocations.push([textDocument, lines]);
        });
        if (!missingIncludeLocations.length) {
            return;
        }

        // Queue look ups in the vcpkg database for missing ports; filter out duplicate results
        const portsPromises: Promise<string[]>[] = [];
        missingIncludeLocations.forEach(docAndLineNumbers => {
            docAndLineNumbers[1].forEach(line => {
                portsPromises.push(lookupIncludeInVcpkg(docAndLineNumbers[0], line));
            });
        });
        ports = ([] as string[]).concat(...await Promise.all(portsPromises));
        if (!ports.length) {
            return;
        }
        const ports2: string[] = ports;
        ports = ports2.filter((port: string, index: number) => ports2.indexOf(port) === index);
    }

    let installCommand: string = 'vcpkg install';
    ports.forEach(port => installCommand += ` ${port}`);
    telemetry.logLanguageServerEvent('vcpkgAction', { 'source': source, 'action': 'vcpkgClipboardInstallSuggested', 'ports': ports.toString() });

    await vscode.env.clipboard.writeText(installCommand);
}

function onGenerateDoxygenComment(arg: DoxygenCodeActionCommandArguments): Promise<void> {
    return getActiveClient().handleGenerateDoxygenComment(arg);
}

function onSetActiveConfigName(configurationName: string): Thenable<void> {
    return clients.ActiveClient.setCurrentConfigName(configurationName);
}

function onGetActiveConfigName(): Thenable<string | undefined> {
    return clients.ActiveClient.getCurrentConfigName();
}

function onGetActiveConfigCustomVariable(variableName: string): Thenable<string> {
    return clients.ActiveClient.getCurrentConfigCustomVariable(variableName);
}

function onLogDiagnostics(): Promise<void> {
    return clients.ActiveClient.logDiagnostics();
}

function onRescanWorkspace(): Promise<void> {
    return clients.ActiveClient.rescanFolder();
}

function onShowRefCommand(arg?: TreeNode): void {
    if (!arg) {
        return;
    }
    const { node } = arg;
    if (node === NodeType.reference) {
        const { referenceLocation } = arg;
        if (referenceLocation) {
            void vscode.window.showTextDocument(referenceLocation.uri, {
                selection: referenceLocation.range.with({ start: referenceLocation.range.start, end: referenceLocation.range.end })
            }).then(undefined, logAndReturn.undefined);
        }
    } else if (node === NodeType.fileWithPendingRef) {
        const { fileUri } = arg;
        if (fileUri) {
            void vscode.window.showTextDocument(fileUri).then(undefined, logAndReturn.undefined);
        }
    }
}

function reportMacCrashes(): void {
    if (process.platform === "darwin") {
        prevMacCrashFile = "";
        const home: string = os.homedir();
        const crashFolder: string = path.resolve(home, "Library/Logs/DiagnosticReports");
        fs.stat(crashFolder, (err) => {
            const crashObject: Record<string, string> = {};
            if (err?.code) {
                // If the directory isn't there, we have a problem...
                crashObject["errCode"] = err.code;
                telemetry.logLanguageServerEvent("MacCrash", crashObject);
                return;
            }

            // vscode.workspace.createFileSystemWatcher only works in workspace folders.
            try {
                fs.watch(crashFolder, (event, filename) => {
                    if (event !== "rename") {
                        return;
                    }
                    if (!filename || filename === prevMacCrashFile) {
                        return;
                    }
                    prevMacCrashFile = filename;
                    if (!filename.startsWith("cpptools")) {
                        return;
                    }
                    // Wait 5 seconds to allow time for the crash log to finish being written.
                    setTimeout(() => {
                        fs.readFile(path.resolve(crashFolder, filename), 'utf8', (err, data) => {
                            if (err) {
                                // Try again?
                                fs.readFile(path.resolve(crashFolder, filename), 'utf8', handleMacCrashFileRead);
                                return;
                            }
                            handleMacCrashFileRead(err, data);
                        });
                    }, 5000);
                });
            } catch (e) {
                // The file watcher limit is hit (may not be possible on Mac, but just in case).
            }
        });
    }
}

export function usesCrashHandler(): boolean {
    if (os.platform() === "darwin") {
        if (os.arch() === "arm64") {
            return true;
        } else {
            const releaseParts: string[] = os.release().split(".");
            if (releaseParts.length >= 1) {
                // Avoid potentially intereferring with the older macOS crash handler.
                return parseInt(releaseParts[0]) >= 19;
            }
            return true;
        }
    }
    return os.platform() !== "win32" && os.arch() === "x64";
}

export function watchForCrashes(crashDirectory: string): void {
    if (crashDirectory !== "") {
        prevCppCrashFile = "";
        fs.stat(crashDirectory, (err) => {
            const crashObject: Record<string, string> = {};
            if (err?.code) {
                // If the directory isn't there, we have a problem...
                crashObject["errCode"] = err.code;
                telemetry.logLanguageServerEvent("CppCrash", crashObject);
                return;
            }

            // vscode.workspace.createFileSystemWatcher only works in workspace folders.
            try {
                fs.watch(crashDirectory, (event, filename) => {
                    if (event !== "rename") {
                        return;
                    }
                    if (!filename || filename === prevCppCrashFile) {
                        return;
                    }
                    prevCppCrashFile = filename;
                    if (!filename.startsWith("cpptools")) {
                        return;
                    }
                    const crashDate: Date = new Date();

                    // Wait 5 seconds to allow time for the crash log to finish being written.
                    setTimeout(() => {
                        fs.readFile(path.resolve(crashDirectory, filename), 'utf8', (err, data) => {
                            void handleCrashFileRead(crashDirectory, filename, crashDate, err, data);
                        });
                    }, 5000);
                });
            } catch (e) {
                // The file watcher limit is hit (may not be possible on Mac, but just in case).
            }
        });
    }
}

let previousCrashData: string;
let previousCrashCount: number = 0;

function logCrashTelemetry(data: string, type: string, offsetData?: string): void {
    const crashObject: Record<string, string> = {};
    const crashCountObject: Record<string, number> = {};
    crashObject.CrashingThreadCallStack = data;
    if (offsetData !== undefined) {
        crashObject.CrashingThreadCallStackOffsets = offsetData;
    }
    previousCrashCount = data === previousCrashData ? previousCrashCount + 1 : 0;
    previousCrashData = data;
    crashCountObject.CrashCount = previousCrashCount + 1;
    telemetry.logLanguageServerEvent(type, crashObject, crashCountObject);
}

function logMacCrashTelemetry(data: string): void {
    logCrashTelemetry(data, "MacCrash");
}

function logCppCrashTelemetry(data: string, offsetData?: string): void {
    logCrashTelemetry(data, "CppCrash", offsetData);
}

function handleMacCrashFileRead(err: NodeJS.ErrnoException | undefined | null, data: string): void {
    if (err) {
        return logMacCrashTelemetry("readFile: " + err.code);
    }

    // Extract the crashing process version, because the version might not match
    // if multiple VS Codes are running with different extension versions.
    let binaryVersion: string = "";
    const startVersion: number = data.indexOf("Version:");
    if (startVersion >= 0) {
        data = data.substring(startVersion);
        const binaryVersionMatches: string[] | null = data.match(/^Version:\s*(\d*\.\d*\.\d*\.\d*|\d)/);
        binaryVersion = binaryVersionMatches && binaryVersionMatches.length > 1 ? binaryVersionMatches[1] : "";
    }

    // Extract any message indicating missing dynamically loaded symbols.
    let dynamicLoadError: string = "";
    const dynamicLoadErrorStart: string = "Dyld Error Message:";
    const startDynamicLoadError: number = data.indexOf(dynamicLoadErrorStart);
    if (startDynamicLoadError >= 0) {
        // Scan until the next blank line.
        const dynamicLoadErrorEnd: string = "\n\n";
        const endDynamicLoadError: number = data.indexOf(dynamicLoadErrorEnd, startDynamicLoadError);
        if (endDynamicLoadError >= 0) {
            dynamicLoadError = data.substring(startDynamicLoadError, endDynamicLoadError);
            if (dynamicLoadError.includes("/")) {
                dynamicLoadError = "<dyld error>";
            }
            dynamicLoadError += "\n\n";
        }
    }

    // Extract the crashing thread's call stack.
    const crashStart: string = " Crashed:";
    let startCrash: number = data.indexOf(crashStart);
    if (startCrash < 0) {
        return logMacCrashTelemetry(dynamicLoadError + "No crash start");
    }
    startCrash += crashStart.length + 1; // Skip past crashStart.
    let endCrash: number = data.indexOf("Thread ", startCrash);
    if (endCrash < 0) {
        endCrash = data.length - 1; // Not expected, but just in case.
    }
    if (endCrash <= startCrash) {
        return logMacCrashTelemetry(dynamicLoadError + "No crash end");
    }
    data = data.substring(startCrash, endCrash);

    // Get rid of the memory addresses (which breaks being able get a hit count for each crash call stack).
    data = data.replace(/0x................ /g, "");
    data = data.replace(/0x1........ \+ 0/g, "");

    // Get rid of the process names on each line and just add it to the start.
    const processNames: string[] = ["cpptools-srv", "cpptools-wordexp", "cpptools",
        // Since only crash logs that start with "cpptools" are reported, the cases below would only occur
        // if the crash were to happen before the new process had fully started and renamed itself.
        "clang-tidy", "clang-format", "clang", "gcc"];
    let processNameFound: boolean = false;
    for (const processName of processNames) {
        if (data.includes(processName)) {
            data = data.replace(new RegExp(processName + "\\s+", "g"), "");
            data = `${processName}\t${binaryVersion}\n${data}`;
            processNameFound = true;
            break;
        }
    }
    if (!processNameFound) {
        // Not expected, but just in case a new binary gets added.
        // Warning: Don't use ??? because that is checked below.
        data = `cpptools??\t${binaryVersion}\n${data}`;
    }

    // Remove runtime lines because they can be different on different machines.
    const lines: string[] = data.split("\n");
    data = "";
    lines.forEach((line: string) => {
        if (!line.includes(".dylib") && !line.includes("???")) {
            line = line.replace(/^\d+\s+/, ""); // Remove <numbers><spaces> from the start of the line.
            line = line.replace(/std::__1::/g, "std::"); // __1:: is not helpful.
            if (line.includes("/")) {
                data += "<path>\n";
            } else {
                data += line + "\n";
            }
        }
    });
    data = data.trimRight();

    // Prepend the dynamic load error.
    data = dynamicLoadError + data;

    if (data.length > 8192) { // The API has an 8k limit.
        data = data.substring(0, 8189) + "...";
    }

    logMacCrashTelemetry(data);
}

async function handleCrashFileRead(crashDirectory: string, crashFile: string, crashDate: Date, err: NodeJS.ErrnoException | undefined | null, data: string): Promise<void> {
    if (err) {
        if (err.code === "ENOENT") {
            return; // ignore known issue
        }
        return logCppCrashTelemetry("readFile: " + err.code);
    }

    const lines: string[] = data.split("\n");
    let addressData: string = ".\n.";
    const isCppToolsSrv: boolean = crashFile.startsWith("cpptools-srv");
    const telemetryHeader: string = (isCppToolsSrv ? "cpptools-srv.txt" : crashFile) + "\n";
    const filtPath: string | null = which.sync("c++filt", { nothrow: true });
    const isMac: boolean = process.platform === "darwin";
    const startStr: string = isMac ? " _" : "<";
    const offsetStr: string = isMac ? " + " : "+";
    const endOffsetStr: string = isMac ? " " : " <";
    const dotStr: string = "\n…";
    let signalType: string;
    if (lines[0].startsWith("SIG")) {
        signalType = lines[0];
    } else {
        // The signal type may fail to be written.
        signalType = "SIG-??\n"; // Intentionally different from SIG-? from cpptools.
    }
    let crashCallStack: string = "";
    let validFrameFound: boolean = false;
    for (let lineNum: number = 0; lineNum < lines.length - 3; ++lineNum) { // skip last lines
        const line: string = lines[lineNum];
        const startPos: number = line.indexOf(startStr);
        if (startPos === -1 || line[startPos + (isMac ? 1 : 4)] === "+") {
            if (!validFrameFound) {
                continue; // Skip extra … at the start.
            }
            crashCallStack += dotStr;
            const startAddressPos: number = line.indexOf("0x");
            const endAddressPos: number = line.indexOf(endOffsetStr, startAddressPos + 2);
            addressData += "\n";
            if (startAddressPos === -1 || endAddressPos === -1 || startAddressPos >= endAddressPos) {
                addressData += "Unexpected offset";
            } else {
                addressData += line.substring(startAddressPos, endAddressPos);
            }
            continue;
        }
        const offsetPos: number = line.indexOf(offsetStr, startPos + startStr.length);
        if (offsetPos === -1) {
            crashCallStack += "\nMissing offsetStr";
            addressData += "\n";
            continue; // unexpected
        }
        const startPos2: number = startPos + 1;
        let funcStr: string = line.substring(startPos2, offsetPos);
        if (filtPath && filtPath.length !== 0) {
            let ret: util.ProcessReturnType | undefined = await util.spawnChildProcess(filtPath, ["--no-strip-underscore", funcStr], undefined, true).catch(logAndReturn.undefined);
            if (ret?.output === funcStr) {
                ret = await util.spawnChildProcess(filtPath, [funcStr], undefined, true).catch(logAndReturn.undefined);
            }
            if (ret !== undefined && ret.succeeded) {
                funcStr = ret.output;
                funcStr = funcStr.replace(/std::(?:__1|__cxx11)/g, "std"); // simplify std namespaces.
                funcStr = funcStr.replace(/std::basic_/g, "std::");
                funcStr = funcStr.replace(/ >/g, ">");
                funcStr = funcStr.replace(/, std::(?:allocator|char_traits)<char>/g, "");
                funcStr = funcStr.replace(/<char>/g, "");
                funcStr = funcStr.replace(/, std::allocator<std::string>/g, "");
            }
        }
        if (funcStr.includes("/")) {
            funcStr = "<func>";
        } else if (!validFrameFound && (funcStr.startsWith("crash_handler(") || funcStr.startsWith("_sigtramp"))) {
            continue; // Skip these on early frames.
        }
        validFrameFound = true;
        crashCallStack += "\n";
        addressData += "\n";
        crashCallStack += funcStr + offsetStr;
        const offsetPos2: number = offsetPos + offsetStr.length;
        if (isMac) {
            const pendingOffset: string = line.substring(offsetPos2);
            if (!pendingOffset.includes("/")) {
                crashCallStack += pendingOffset;
            }
            const startAddressPos: number = line.indexOf("0x");
            if (startAddressPos === -1 || startAddressPos >= startPos) {
                // unexpected
                crashCallStack += "<Missing 0x>";
                continue;
            }
            addressData += `${line.substring(startAddressPos, startPos)}`;
        } else {
            const endPos: number = line.indexOf(">", offsetPos2);
            if (endPos === -1) {
                crashCallStack += "<Missing > >";
                continue; // unexpected
            }
            const pendingOffset: string = line.substring(offsetPos2, endPos);
            if (!pendingOffset.includes("/")) {
                crashCallStack += pendingOffset;
            }
        }
    }

    if (crashCallStack !== prevCppCrashCallStackData) {
        prevCppCrashCallStackData = crashCallStack;

        if (lines.length >= 6 && util.getLoggingLevel() >= 1) {
            getCrashCallStacksChannel().appendLine(`\n${isCppToolsSrv ? "cpptools-srv" : "cpptools"}\n${crashDate.toLocaleString()}\n${signalType}${crashCallStack}`);
        }
    }

    data = telemetryHeader + signalType + crashCallStack;

    if (data.length > 8192) { // The API has an 8k limit.
        data = data.substring(0, 8191) + "…";
    }

    logCppCrashTelemetry(data, addressData);

    await util.deleteFile(path.resolve(crashDirectory, crashFile)).catch(logAndReturn.undefined);
    if (crashFile === "cpptools.txt") {
        void util.deleteDirectory(crashDirectory).catch(logAndReturn.undefined);
    }
}

export function deactivate(): Thenable<void> {
    clients.timeTelemetryCollector.clear();
    telemetry.logLanguageServerEvent("LanguageServerShutdown");
    clearInterval(intervalTimer);
    commandDisposables.forEach(d => d.dispose());
    disposables.forEach(d => d.dispose());
    languageConfigurations.forEach(d => d.dispose());
    ui.dispose();
    if (codeActionProvider) {
        codeActionProvider.dispose();
    }
    return clients.dispose();
}

export function isFolderOpen(): boolean {
    return vscode.workspace.workspaceFolders !== undefined && vscode.workspace.workspaceFolders.length > 0;
}

export function getClients(): ClientCollection {
    return clients;
}

export function getActiveClient(): Client {
    return clients.ActiveClient;
}

export function UpdateInsidersAccess(): void {
    let installPrerelease: boolean = false;

    // Only move them to the new prerelease mechanism if using updateChannel of Insiders.
    const settings: CppSettings = new CppSettings();
    const migratedInsiders: PersistentState<boolean> = new PersistentState<boolean>("CPP.migratedInsiders", false);
    if (settings.updateChannel === "Insiders") {
        // Don't do anything while the user has autoUpdate disabled, so we do not cause the extension to be updated.
        if (!migratedInsiders.Value && vscode.workspace.getConfiguration("extensions", null).get<boolean>("autoUpdate")) {
            installPrerelease = true;
            migratedInsiders.Value = true;
        }
    } else {
        // Reset persistent value, so we register again if they switch to "Insiders" again.
        if (migratedInsiders.Value) {
            migratedInsiders.Value = false;
        }
    }

    // Mitigate an issue with VS Code not recognizing a programmatically installed VSIX as Prerelease.
    // If using VS Code Insiders, and updateChannel is not explicitly set, default to Prerelease.
    // Only do this once. If the user manually switches to Release, we don't want to switch them back to Prerelease again.
    if (util.isVsCodeInsiders()) {
        const insidersMitigationDone: PersistentState<boolean> = new PersistentState<boolean>("CPP.insidersMitigationDone", false);
        if (!insidersMitigationDone.Value) {
            if (vscode.workspace.getConfiguration("extensions", null).get<boolean>("autoUpdate")) {
                if (settings.getStringWithUndefinedDefault("updateChannel") === undefined) {
                    installPrerelease = true;
                }
            }
            insidersMitigationDone.Value = true;
        }
    }

    if (installPrerelease) {
        void vscode.commands.executeCommand("workbench.extensions.installExtension", "ms-vscode.cpptools", { installPreReleaseVersion: true }).then(undefined, logAndReturn.undefined);
    }
}

export async function preReleaseCheck(): Promise<void> {
    const displayedPreReleasePrompt: PersistentState<boolean> = new PersistentState<boolean>("CPP.displayedPreReleasePrompt", false);
    const isOnPreRelease: PersistentState<boolean> = new PersistentState<boolean>("CPP.isOnPreRelease", false);

    if (util.getCppToolsTargetPopulation() === TargetPopulation.Insiders) {
        isOnPreRelease.Value = true;
        return;
    }

    // First we need to make sure the user isn't already on a pre-release version and hasn't dismissed this prompt before.
    if (!isOnPreRelease.Value && !displayedPreReleasePrompt.Value && util.getCppToolsTargetPopulation() === TargetPopulation.Public) {
        // Get the info on the latest version from the marketplace to check if there is a pre-release version available.
        const response = await fetch('https://marketplace.visualstudio.com/_apis/public/gallery/extensionquery', {
            method: 'POST',
            headers: {
                Accept: 'application/json; api-version=3.0-preview',
                'Content-Type': 'application/json',
                'User-Agent': 'vscode-cpptools'
            },
            body: '{"filters": [{"criteria": [{"filterType": 7, "value": "ms-vscode.cpptools"}]}], "flags": 529}'
        }).catch(logAndReturn.undefined);

        telemetry.logLanguageServerEvent("marketplaceFetch", undefined, { status: response?.status ?? 0 });

        const data: any = await response?.json().catch(logAndReturn.undefined);

        const preReleaseAvailable = data?.results[0].extensions[0].versions[0].properties.some((e: object) => Object.values(e).includes("Microsoft.VisualStudio.Code.PreRelease"));

        // If the user isn't on the pre-release version, but one is available, prompt them to install it.
        if (preReleaseAvailable) {
            displayedPreReleasePrompt.Value = true;
            const message: string = localize("prerelease.message", "A pre-release version of the C/C++ extension is available. Would you like to switch to it?");
            const yes: string = localize("yes.button", "Yes");
            const no: string = localize("no.button", "No");
            void vscode.window.showInformationMessage(message, yes, no).then((selection) => {
                if (selection === yes) {
                    void vscode.commands.executeCommand("workbench.extensions.installExtension", "ms-vscode.cpptools", { installPreReleaseVersion: true }).then(undefined, logAndReturn.undefined);
                }
            });
        }
    }
}
=======
/* --------------------------------------------------------------------------------------------
 * Copyright (c) Microsoft Corporation. All Rights Reserved.
 * See 'LICENSE' in the project root for license information.
 * ------------------------------------------------------------------------------------------ */
'use strict';

import * as fs from 'fs';
// Node.js 18 fetch isn't available until VS 1.82.
import fetch from 'node-fetch';
import * as StreamZip from 'node-stream-zip';
import * as os from 'os';
import * as path from 'path';
import * as vscode from 'vscode';
import { Range } from 'vscode-languageclient';
import * as nls from 'vscode-nls';
import { TargetPopulation } from 'vscode-tas-client';
import * as which from 'which';
import { logAndReturn } from '../Utility/Async/returns';
import * as util from '../common';
import { getCrashCallStacksChannel } from '../logger';
import { PlatformInformation } from '../platform';
import * as telemetry from '../telemetry';
import { Client, DefaultClient, DoxygenCodeActionCommandArguments, openFileVersions } from './client';
import { ClientCollection } from './clientCollection';
import { CodeActionDiagnosticInfo, CodeAnalysisDiagnosticIdentifiersAndUri, codeAnalysisAllFixes, codeAnalysisCodeToFixes, codeAnalysisFileToCodeActions } from './codeAnalysis';
import { registerRelatedFilesProvider } from './copilotProviders';
import { CppBuildTaskProvider } from './cppBuildTaskProvider';
import { getCustomConfigProviders } from './customProviders';
import { getLanguageConfig } from './languageConfig';
import { CppConfigurationLanguageModelTool } from './lmTool';
import { PersistentState } from './persistentState';
import { NodeType, TreeNode } from './referencesModel';
import { CppSettings } from './settings';
import { LanguageStatusUI, getUI } from './ui';
import { makeLspRange, rangeEquals, showInstallCompilerWalkthrough } from './utils';

nls.config({ messageFormat: nls.MessageFormat.bundle, bundleFormat: nls.BundleFormat.standalone })();
const localize: nls.LocalizeFunc = nls.loadMessageBundle();
export const CppSourceStr: string = "C/C++";
export const configPrefix: string = "C/C++: ";

let prevMacCrashFile: string;
let prevCppCrashFile: string;
let prevCppCrashCallStackData: string = "";
export let clients: ClientCollection;
let activeDocument: vscode.TextDocument | undefined;
let ui: LanguageStatusUI;
const disposables: vscode.Disposable[] = [];
const commandDisposables: vscode.Disposable[] = [];
let languageConfigurations: vscode.Disposable[] = [];
let intervalTimer: NodeJS.Timeout;
let codeActionProvider: vscode.Disposable;
export const intelliSenseDisabledError: string = "Do not activate the extension when IntelliSense is disabled.";

type VcpkgDatabase = Record<string, string[]>; // Stored as <header file entry> -> [<port name>]
let vcpkgDbPromise: Promise<VcpkgDatabase>;
async function initVcpkgDatabase(): Promise<VcpkgDatabase> {
    const database: VcpkgDatabase = {};
    try {
        const zip = new StreamZip.async({ file: util.getExtensionFilePath('VCPkgHeadersDatabase.zip') });
        try {
            const data = await zip.entryData('VCPkgHeadersDatabase.txt');
            const lines = data.toString().split('\n');
            lines.forEach(line => {
                const portFilePair: string[] = line.split(':');
                if (portFilePair.length !== 2) {
                    return;
                }

                const portName: string = portFilePair[0];
                const relativeHeader: string = portFilePair[1].trimEnd();

                if (!database[relativeHeader]) {
                    database[relativeHeader] = [];
                }

                database[relativeHeader].push(portName);
            });
        } catch {
            console.log("Unable to parse vcpkg database file.");
        }
        await zip.close();
    } catch {
        console.log("Unable to open vcpkg database file.");
    }
    return database;
}

function getVcpkgHelpAction(): vscode.CodeAction {
    const dummy: any[] = [{}]; // To distinguish between entry from CodeActions and the command palette
    return {
        command: { title: 'vcpkgOnlineHelpSuggested', command: 'C_Cpp.VcpkgOnlineHelpSuggested', arguments: dummy },
        title: localize("learn.how.to.install.a.library", "Learn how to install a library for this header with vcpkg"),
        kind: vscode.CodeActionKind.QuickFix
    };
}

function getVcpkgClipboardInstallAction(port: string): vscode.CodeAction {
    return {
        command: { title: 'vcpkgClipboardInstallSuggested', command: 'C_Cpp.VcpkgClipboardInstallSuggested', arguments: [[port]] },
        title: localize("copy.vcpkg.command", "Copy vcpkg command to install '{0}' to the clipboard", port),
        kind: vscode.CodeActionKind.QuickFix
    };
}

async function lookupIncludeInVcpkg(document: vscode.TextDocument, line: number): Promise<string[]> {
    const matches: RegExpMatchArray | null = document.lineAt(line).text.match(/#include\s*[<"](?<includeFile>[^>"]*)[>"]/);
    if (!matches || !matches.length || !matches.groups) {
        return [];
    }
    const missingHeader: string = matches.groups.includeFile.replace(/\//g, '\\');

    let portsWithHeader: string[] | undefined;
    const vcpkgDb: VcpkgDatabase = await vcpkgDbPromise;
    if (vcpkgDb) {
        portsWithHeader = vcpkgDb[missingHeader];
    }
    return portsWithHeader ? portsWithHeader : [];
}

function isMissingIncludeDiagnostic(diagnostic: vscode.Diagnostic): boolean {
    const missingIncludeCode: number = 1696;
    if (diagnostic.code === null || diagnostic.code === undefined || !diagnostic.source) {
        return false;
    }
    return diagnostic.code === missingIncludeCode && diagnostic.source === 'C/C++';
}

function sendActivationTelemetry(): void {
    const activateEvent: Record<string, string> = {};
    // Don't log telemetry for machineId if it's a special value used by the dev host: someValue.machineid
    if (vscode.env.machineId !== "someValue.machineId") {
        const machineIdPersistentState: PersistentState<string | undefined> = new PersistentState<string | undefined>("CPP.machineId", undefined);
        if (!machineIdPersistentState.Value) {
            activateEvent.newMachineId = vscode.env.machineId;
        } else if (machineIdPersistentState.Value !== vscode.env.machineId) {
            activateEvent.newMachineId = vscode.env.machineId;
            activateEvent.oldMachineId = machineIdPersistentState.Value;
        }
        machineIdPersistentState.Value = vscode.env.machineId;
    }
    if (vscode.env.uiKind === vscode.UIKind.Web) {
        activateEvent.WebUI = "1";
    }
    telemetry.logLanguageServerEvent("Activate", activateEvent);
}

/**
 * activate: set up the extension for language services
 */
export async function activate(): Promise<void> {
    sendActivationTelemetry();
    const checkForConflictingExtensions: PersistentState<boolean> = new PersistentState<boolean>("CPP." + util.packageJson.version + ".checkForConflictingExtensions", true);
    if (checkForConflictingExtensions.Value) {
        checkForConflictingExtensions.Value = false;
        const clangCommandAdapterActive: boolean = vscode.extensions.all.some((extension: vscode.Extension<any>): boolean =>
            extension.isActive && extension.id === "mitaki28.vscode-clang");
        if (clangCommandAdapterActive) {
            telemetry.logLanguageServerEvent("conflictingExtension");
        }
    }

    clients = new ClientCollection();
    ui = getUI();

    // There may have already been registered CustomConfigurationProviders.
    // Request for configurations from those providers.
    clients.forEach(client => {
        getCustomConfigProviders().forEach(provider => void client.onRegisterCustomConfigurationProvider(provider));
    });

    disposables.push(vscode.workspace.onDidChangeConfiguration(onDidChangeSettings));
    disposables.push(vscode.workspace.onDidChangeTextDocument(onDidChangeTextDocument));
    disposables.push(vscode.window.onDidChangeTextEditorVisibleRanges((e) => clients.ActiveClient.enqueue(async () => onDidChangeTextEditorVisibleRanges(e))));
    disposables.push(vscode.window.onDidChangeActiveTextEditor((e) => clients.ActiveClient.enqueue(async () => onDidChangeActiveTextEditor(e))));
    ui.didChangeActiveEditor(); // Handle already active documents (for non-cpp files that we don't register didOpen).
    disposables.push(vscode.window.onDidChangeTextEditorSelection((e) => clients.ActiveClient.enqueue(async () => onDidChangeTextEditorSelection(e))));
    disposables.push(vscode.window.onDidChangeVisibleTextEditors((e) => clients.ActiveClient.enqueue(async () => onDidChangeVisibleTextEditors(e))));

    updateLanguageConfigurations();

    reportMacCrashes();

    vcpkgDbPromise = initVcpkgDatabase();

    void clients.ActiveClient.ready.then(() => intervalTimer = global.setInterval(onInterval, 2500));

    await registerCommands(true);

    vscode.tasks.onDidStartTask(() => getActiveClient().PauseCodeAnalysis());

    vscode.tasks.onDidEndTask(event => {
        getActiveClient().ResumeCodeAnalysis();
        if (event.execution.task.definition.type === CppBuildTaskProvider.CppBuildScriptType
            || event.execution.task.name.startsWith(configPrefix)) {
            if (event.execution.task.scope !== vscode.TaskScope.Global && event.execution.task.scope !== vscode.TaskScope.Workspace) {
                const folder: vscode.WorkspaceFolder | undefined = event.execution.task.scope;
                if (folder) {
                    const settings: CppSettings = new CppSettings(folder.uri);
                    if (settings.codeAnalysisRunOnBuild && settings.clangTidyEnabled) {
                        void clients.getClientFor(folder.uri).handleRunCodeAnalysisOnAllFiles().catch(logAndReturn.undefined);
                    }
                    return;
                }
            }
            const settings: CppSettings = new CppSettings();
            if (settings.codeAnalysisRunOnBuild && settings.clangTidyEnabled) {
                void clients.ActiveClient.handleRunCodeAnalysisOnAllFiles().catch(logAndReturn.undefined);
            }
        }
    });

    const selector: vscode.DocumentSelector = [
        { scheme: 'file', language: 'c' },
        { scheme: 'file', language: 'cpp' },
        { scheme: 'file', language: 'cuda-cpp' }
    ];
    codeActionProvider = vscode.languages.registerCodeActionsProvider(selector, {
        provideCodeActions: async (document: vscode.TextDocument, range: vscode.Range, context: vscode.CodeActionContext): Promise<vscode.CodeAction[]> => {

            if (!await clients.ActiveClient.getVcpkgEnabled()) {
                return [];
            }

            // Generate vcpkg install/help commands if the incoming doc/range is a missing include error
            if (!context.diagnostics.some(isMissingIncludeDiagnostic)) {
                return [];
            }

            const ports: string[] = await lookupIncludeInVcpkg(document, range.start.line);
            if (ports.length <= 0) {
                return [];
            }

            telemetry.logLanguageServerEvent('codeActionsProvided', { "source": "vcpkg" });

            if (!await clients.ActiveClient.getVcpkgInstalled()) {
                return [getVcpkgHelpAction()];
            }

            const actions: vscode.CodeAction[] = ports.map<vscode.CodeAction>(getVcpkgClipboardInstallAction);
            return actions;
        }
    });

    await vscode.commands.executeCommand('setContext', 'cpptools.msvcEnvironmentFound', util.hasMsvcEnvironment());

    // Log cold start.
    const activeEditor: vscode.TextEditor | undefined = vscode.window.activeTextEditor;
    if (activeEditor) {
        clients.timeTelemetryCollector.setFirstFile(activeEditor.document.uri);
        activeDocument = activeEditor.document;
    }

    if (util.extensionContext) {
        // lmTools wasn't stabilized until 1.95, but (as of October 2024)
        // cpptools can be installed on older versions of VS Code. See
        // https://github.com/microsoft/vscode-cpptools/blob/main/Extension/package.json#L14
        const version = util.getVsCodeVersion();
        if (version[0] > 1 || (version[0] === 1 && version[1] >= 95)) {
            const tool = vscode.lm.registerTool('cpptools-lmtool-configuration', new CppConfigurationLanguageModelTool());
            disposables.push(tool);
        }
    }

    await registerRelatedFilesProvider();
}

export function updateLanguageConfigurations(): void {
    languageConfigurations.forEach(d => d.dispose());
    languageConfigurations = [];

    languageConfigurations.push(vscode.languages.setLanguageConfiguration('c', getLanguageConfig('c')));
    languageConfigurations.push(vscode.languages.setLanguageConfiguration('cpp', getLanguageConfig('cpp')));
    languageConfigurations.push(vscode.languages.setLanguageConfiguration('cuda-cpp', getLanguageConfig('cuda-cpp')));
}

/**
 * workspace events
 */
async function onDidChangeSettings(event: vscode.ConfigurationChangeEvent): Promise<void> {
    const client: Client = clients.getDefaultClient();
    if (client instanceof DefaultClient) {
        const defaultClient: DefaultClient = client as DefaultClient;
        const changedDefaultClientSettings: Record<string, string> = await defaultClient.onDidChangeSettings(event);
        clients.forEach(client => {
            if (client !== defaultClient) {
                void client.onDidChangeSettings(event).catch(logAndReturn.undefined);
            }
        });
        const newUpdateChannel: string = changedDefaultClientSettings.updateChannel;
        if (newUpdateChannel || event.affectsConfiguration("extensions.autoUpdate")) {
            UpdateInsidersAccess();
        }
    }
}

async function onDidChangeTextDocument(event: vscode.TextDocumentChangeEvent): Promise<void> {
    const me: Client = clients.getClientFor(event.document.uri);
    me.onDidChangeTextDocument(event);
}

let noActiveEditorTimeout: NodeJS.Timeout | undefined;

async function onDidChangeTextEditorVisibleRanges(event: vscode.TextEditorVisibleRangesChangeEvent): Promise<void> {
    if (util.isCpp(event.textEditor.document)) {
        await clients.getDefaultClient().onDidChangeTextEditorVisibleRanges(event.textEditor.document.uri);
    }
}

function onDidChangeActiveTextEditor(editor?: vscode.TextEditor): void {
    /* need to notify the affected client(s) */
    console.assert(clients !== undefined, "client should be available before active editor is changed");
    if (clients === undefined) {
        return;
    }

    if (noActiveEditorTimeout) {
        clearTimeout(noActiveEditorTimeout);
        noActiveEditorTimeout = undefined;
    }
    if (!editor) {
        // When switching between documents, VS Code is setting the active editor to undefined
        // temporarily, so this prevents the C++-related status bar items from flickering off/on.
        noActiveEditorTimeout = setTimeout(() => {
            activeDocument = undefined;
            ui.didChangeActiveEditor();
            noActiveEditorTimeout = undefined;
        }, 100);
        void clients.didChangeActiveEditor(undefined).catch(logAndReturn.undefined);
    } else {
        ui.didChangeActiveEditor();
        if (util.isCppOrRelated(editor.document)) {
            if (util.isCpp(editor.document)) {
                activeDocument = editor.document;
                void clients.didChangeActiveEditor(editor).catch(logAndReturn.undefined);
            } else {
                activeDocument = undefined;
                void clients.didChangeActiveEditor(undefined).catch(logAndReturn.undefined);
            }
            //clients.ActiveClient.selectionChanged(makeLspRange(editor.selection));
        } else {
            activeDocument = undefined;
        }
    }
}

function onDidChangeTextEditorSelection(event: vscode.TextEditorSelectionChangeEvent): void {
    if (!util.isCpp(event.textEditor.document)) {
        return;
    }
    clients.ActiveClient.selectionChanged(makeLspRange(event.selections[0]));
}

async function onDidChangeVisibleTextEditors(editors: readonly vscode.TextEditor[]): Promise<void> {
    const cppEditors: vscode.TextEditor[] = editors.filter(e => util.isCpp(e.document));
    await clients.getDefaultClient().onDidChangeVisibleTextEditors(cppEditors);
}

function onInterval(): void {
    // TODO: do we need to pump messages to all clients? depends on what we do with the icons, I suppose.
    clients.ActiveClient.onInterval();
}

/**
 * registered commands
 */
export async function registerCommands(enabled: boolean): Promise<void> {
    commandDisposables.forEach(d => d.dispose());
    commandDisposables.length = 0;
    commandDisposables.push(vscode.commands.registerCommand('C_Cpp.SwitchHeaderSource', enabled ? onSwitchHeaderSource : onDisabledCommand));
    commandDisposables.push(vscode.commands.registerCommand('C_Cpp.ResetDatabase', enabled ? onResetDatabase : onDisabledCommand));
    commandDisposables.push(vscode.commands.registerCommand('C_Cpp.SelectIntelliSenseConfiguration', enabled ? selectIntelliSenseConfiguration : onDisabledCommand));
    commandDisposables.push(vscode.commands.registerCommand('C_Cpp.InstallCompiler', enabled ? installCompiler : onDisabledCommand));
    commandDisposables.push(vscode.commands.registerCommand('C_Cpp.ConfigurationSelect', enabled ? onSelectConfiguration : onDisabledCommand));
    commandDisposables.push(vscode.commands.registerCommand('C_Cpp.ConfigurationProviderSelect', enabled ? onSelectConfigurationProvider : onDisabledCommand));
    commandDisposables.push(vscode.commands.registerCommand('C_Cpp.ConfigurationEditJSON', enabled ? onEditConfigurationJSON : onDisabledCommand));
    commandDisposables.push(vscode.commands.registerCommand('C_Cpp.ConfigurationEditUI', enabled ? onEditConfigurationUI : onDisabledCommand));
    commandDisposables.push(vscode.commands.registerCommand('C_Cpp.ConfigurationEdit', enabled ? onEditConfiguration : onDisabledCommand));
    commandDisposables.push(vscode.commands.registerCommand('C_Cpp.AddToIncludePath', enabled ? onAddToIncludePath : onDisabledCommand));
    commandDisposables.push(vscode.commands.registerCommand('C_Cpp.EnableErrorSquiggles', enabled ? onEnableSquiggles : onDisabledCommand));
    commandDisposables.push(vscode.commands.registerCommand('C_Cpp.DisableErrorSquiggles', enabled ? onDisableSquiggles : onDisabledCommand));
    commandDisposables.push(vscode.commands.registerCommand('C_Cpp.ToggleDimInactiveRegions', enabled ? onToggleDimInactiveRegions : onDisabledCommand));
    commandDisposables.push(vscode.commands.registerCommand('C_Cpp.PauseParsing', enabled ? onPauseParsing : onDisabledCommand));
    commandDisposables.push(vscode.commands.registerCommand('C_Cpp.ResumeParsing', enabled ? onResumeParsing : onDisabledCommand));
    commandDisposables.push(vscode.commands.registerCommand('C_Cpp.PauseCodeAnalysis', enabled ? onPauseCodeAnalysis : onDisabledCommand));
    commandDisposables.push(vscode.commands.registerCommand('C_Cpp.ResumeCodeAnalysis', enabled ? onResumeCodeAnalysis : onDisabledCommand));
    commandDisposables.push(vscode.commands.registerCommand('C_Cpp.CancelCodeAnalysis', enabled ? onCancelCodeAnalysis : onDisabledCommand));
    commandDisposables.push(vscode.commands.registerCommand('C_Cpp.ShowActiveCodeAnalysisCommands', enabled ? onShowActiveCodeAnalysisCommands : onDisabledCommand));
    commandDisposables.push(vscode.commands.registerCommand('C_Cpp.ShowIdleCodeAnalysisCommands', enabled ? onShowIdleCodeAnalysisCommands : onDisabledCommand));
    commandDisposables.push(vscode.commands.registerCommand('C_Cpp.ShowReferencesProgress', enabled ? onShowReferencesProgress : onDisabledCommand));
    commandDisposables.push(vscode.commands.registerCommand('C_Cpp.TakeSurvey', enabled ? onTakeSurvey : onDisabledCommand));
    commandDisposables.push(vscode.commands.registerCommand('C_Cpp.LogDiagnostics', enabled ? onLogDiagnostics : onDisabledCommand));
    commandDisposables.push(vscode.commands.registerCommand('C_Cpp.RescanWorkspace', enabled ? onRescanWorkspace : onDisabledCommand));
    commandDisposables.push(vscode.commands.registerCommand('C_Cpp.ShowReferenceItem', enabled ? onShowRefCommand : onDisabledCommand));
    commandDisposables.push(vscode.commands.registerCommand('C_Cpp.referencesViewGroupByType', enabled ? onToggleRefGroupView : onDisabledCommand));
    commandDisposables.push(vscode.commands.registerCommand('C_Cpp.referencesViewUngroupByType', enabled ? onToggleRefGroupView : onDisabledCommand));
    commandDisposables.push(vscode.commands.registerCommand('C_Cpp.VcpkgClipboardInstallSuggested', enabled ? onVcpkgClipboardInstallSuggested : onDisabledCommand));
    commandDisposables.push(vscode.commands.registerCommand('C_Cpp.VcpkgOnlineHelpSuggested', enabled ? onVcpkgOnlineHelpSuggested : onDisabledCommand));
    commandDisposables.push(vscode.commands.registerCommand('C_Cpp.GenerateEditorConfig', enabled ? onGenerateEditorConfig : onDisabledCommand));
    commandDisposables.push(vscode.commands.registerCommand('C_Cpp.GoToNextDirectiveInGroup', enabled ? onGoToNextDirectiveInGroup : onDisabledCommand));
    commandDisposables.push(vscode.commands.registerCommand('C_Cpp.GoToPrevDirectiveInGroup', enabled ? onGoToPrevDirectiveInGroup : onDisabledCommand));
    commandDisposables.push(vscode.commands.registerCommand('C_Cpp.RunCodeAnalysisOnActiveFile', enabled ? onRunCodeAnalysisOnActiveFile : onDisabledCommand));
    commandDisposables.push(vscode.commands.registerCommand('C_Cpp.RunCodeAnalysisOnOpenFiles', enabled ? onRunCodeAnalysisOnOpenFiles : onDisabledCommand));
    commandDisposables.push(vscode.commands.registerCommand('C_Cpp.RunCodeAnalysisOnAllFiles', enabled ? onRunCodeAnalysisOnAllFiles : onDisabledCommand));
    commandDisposables.push(vscode.commands.registerCommand('C_Cpp.RemoveCodeAnalysisProblems', enabled ? onRemoveCodeAnalysisProblems : onDisabledCommand));
    commandDisposables.push(vscode.commands.registerCommand('C_Cpp.RemoveAllCodeAnalysisProblems', enabled ? onRemoveAllCodeAnalysisProblems : onDisabledCommand));
    commandDisposables.push(vscode.commands.registerCommand('C_Cpp.FixThisCodeAnalysisProblem', enabled ? onFixThisCodeAnalysisProblem : onDisabledCommand));
    commandDisposables.push(vscode.commands.registerCommand('C_Cpp.FixAllTypeCodeAnalysisProblems', enabled ? onFixAllTypeCodeAnalysisProblems : onDisabledCommand));
    commandDisposables.push(vscode.commands.registerCommand('C_Cpp.FixAllCodeAnalysisProblems', enabled ? onFixAllCodeAnalysisProblems : onDisabledCommand));
    commandDisposables.push(vscode.commands.registerCommand('C_Cpp.DisableAllTypeCodeAnalysisProblems', enabled ? onDisableAllTypeCodeAnalysisProblems : onDisabledCommand));
    commandDisposables.push(vscode.commands.registerCommand('C_Cpp.ShowCodeAnalysisDocumentation', enabled ? (uri) => vscode.env.openExternal(uri) : onDisabledCommand));
    commandDisposables.push(vscode.commands.registerCommand('cpptools.activeConfigName', enabled ? onGetActiveConfigName : onDisabledCommand));
    commandDisposables.push(vscode.commands.registerCommand('cpptools.activeConfigCustomVariable', enabled ? onGetActiveConfigCustomVariable : onDisabledCommand));
    commandDisposables.push(vscode.commands.registerCommand('cpptools.setActiveConfigName', enabled ? onSetActiveConfigName : onDisabledCommand));
    commandDisposables.push(vscode.commands.registerCommand('C_Cpp.RestartIntelliSenseForFile', enabled ? onRestartIntelliSenseForFile : onDisabledCommand));
    commandDisposables.push(vscode.commands.registerCommand('C_Cpp.GenerateDoxygenComment', enabled ? onGenerateDoxygenComment : onDisabledCommand));
    commandDisposables.push(vscode.commands.registerCommand('C_Cpp.CreateDeclarationOrDefinition', enabled ? onCreateDeclarationOrDefinition : onDisabledCommand));
    commandDisposables.push(vscode.commands.registerCommand('C_Cpp.CopyDeclarationOrDefinition', enabled ? onCopyDeclarationOrDefinition : onDisabledCommand));
    commandDisposables.push(vscode.commands.registerCommand('C_Cpp.RescanCompilers', enabled ? onRescanCompilers : onDisabledCommand));
    commandDisposables.push(vscode.commands.registerCommand('C_Cpp.AddMissingInclude', enabled ? onAddMissingInclude : onDisabledCommand));
    commandDisposables.push(vscode.commands.registerCommand('C_Cpp.ExtractToFunction', enabled ? () => onExtractToFunction(false, false) : onDisabledCommand));
    commandDisposables.push(vscode.commands.registerCommand('C_Cpp.ExtractToFreeFunction', enabled ? () => onExtractToFunction(true, false) : onDisabledCommand));
    commandDisposables.push(vscode.commands.registerCommand('C_Cpp.ExtractToMemberFunction', enabled ? () => onExtractToFunction(false, true) : onDisabledCommand));
    commandDisposables.push(vscode.commands.registerCommand('C_Cpp.ExpandSelection', enabled ? (r: Range) => onExpandSelection(r) : onDisabledCommand));
}

function onDisabledCommand() {
    const message: string = localize(
        {
            key: "on.disabled.command",
            comment: [
                "Markdown text between `` should not be translated or localized (they represent literal text) and the capitalization, spacing, and punctuation (including the ``) should not be altered."
            ]
        },
        "IntelliSense-related commands cannot be executed when `C_Cpp.intelliSenseEngine` is set to `disabled`.");
    return vscode.window.showWarningMessage(message);
}

async function onRestartIntelliSenseForFile() {
    const activeEditor: vscode.TextEditor | undefined = vscode.window.activeTextEditor;
    if (!activeEditor || !util.isCpp(activeEditor.document)) {
        return;
    }
    return clients.ActiveClient.restartIntelliSenseForFile(activeEditor.document);
}

async function onSwitchHeaderSource(): Promise<void> {
    const activeEditor: vscode.TextEditor | undefined = vscode.window.activeTextEditor;
    if (!activeEditor || !util.isCpp(activeEditor.document)) {
        return;
    }

    let rootUri: vscode.Uri | undefined = clients.ActiveClient.RootUri;
    const fileName: string = activeEditor.document.fileName;

    if (!rootUri) {
        rootUri = vscode.Uri.file(path.dirname(fileName)); // When switching without a folder open.
    }

    let targetFileName: string = await clients.ActiveClient.requestSwitchHeaderSource(rootUri, fileName);
    // If the targetFileName has a path that is a symlink target of a workspace folder,
    // then replace the RootRealPath with the RootPath (the symlink path).
    let targetFileNameReplaced: boolean = false;
    clients.forEach(client => {
        if (!targetFileNameReplaced && client.RootRealPath && client.RootPath !== client.RootRealPath
            && targetFileName.startsWith(client.RootRealPath)) {
            targetFileName = client.RootPath + targetFileName.substring(client.RootRealPath.length);
            targetFileNameReplaced = true;
        }
    });
    const document: vscode.TextDocument = await vscode.workspace.openTextDocument(targetFileName);
    const workbenchConfig: vscode.WorkspaceConfiguration = vscode.workspace.getConfiguration("workbench");
    let foundEditor: boolean = false;
    if (workbenchConfig.get("editor.revealIfOpen")) {
        // If the document is already visible in another column, open it there.
        vscode.window.visibleTextEditors.forEach(editor => {
            if (editor.document === document && !foundEditor) {
                foundEditor = true;
                void vscode.window.showTextDocument(document, editor.viewColumn).then(undefined, logAndReturn.undefined);
            }
        });
    }

    if (!foundEditor) {
        void vscode.window.showTextDocument(document).then(undefined, logAndReturn.undefined);
    }
}

/**
 * Allow the user to select a workspace when multiple workspaces exist and get the corresponding Client back.
 * The resulting client is used to handle some command that was previously invoked.
 */
async function selectClient(): Promise<Client> {
    if (clients.Count === 1) {
        return clients.ActiveClient;
    } else {
        const key: string | undefined = await ui.showWorkspaces(clients.Names);
        if (key !== undefined && key !== "") {
            const client: Client | undefined = clients.get(key);
            if (client) {
                return client;
            } else {
                console.assert("client not found");
            }
        }
        throw new Error(localize("client.not.found", "client not found"));
    }
}

async function onResetDatabase(): Promise<void> {
    await clients.ActiveClient.ready;
    clients.ActiveClient.resetDatabase();
}

async function onRescanCompilers(sender?: any): Promise<void> {
    await clients.ActiveClient.ready;
    return clients.ActiveClient.rescanCompilers(sender);
}

async function onAddMissingInclude(): Promise<void> {
    telemetry.logLanguageServerEvent('AddMissingInclude');
}

async function selectIntelliSenseConfiguration(sender?: any): Promise<void> {
    await clients.ActiveClient.ready;
    return clients.ActiveClient.promptSelectIntelliSenseConfiguration(sender);
}

async function installCompiler(sender?: any): Promise<void> {
    const telemetryProperties = { sender: util.getSenderType(sender), platform: os.platform(), ranCommand: 'false' };
    const ok = localize('ok', 'OK');
    switch (os.platform()) {
        case "win32":
            showInstallCompilerWalkthrough();
            break;
        case "darwin": {
            const title = localize('install.compiler.mac.title', 'The clang compiler will now be installed');
            const detail = localize('install.compiler.mac.detail', 'You may be prompted to type your password in the VS Code terminal window to authorize the installation.');
            const response = await vscode.window.showInformationMessage(title, { modal: true, detail }, ok);
            if (response === ok) {
                const terminal = vscode.window.createTerminal('Install C++ Compiler');
                terminal.sendText('sudo xcode-select --install');
                terminal.show();
                telemetryProperties.ranCommand = 'true';
            }
            break;
        }
        default: {
            const info = await PlatformInformation.GetPlatformInformation();
            const installCommand = (() => {
                switch (info.distribution?.name) {
                    case 'ubuntu':
                    case 'linuxmint':
                    case 'debian': {
                        return 'sudo sh -c \'apt update ; apt install -y build-essential\'';
                    }
                    case 'centos':
                    case 'fedora':
                    case 'rhel': {
                        return 'sudo sh -c \'yum install -y gcc-c++ gdb\'';
                    }
                    case 'opensuse':
                    case 'opensuse-leap':
                    case 'opensuse-tumbleweed': {
                        return 'sudo sh -c \'zypper refresh ; zypper install gcc-c++ gdb\'';
                    }
                }
                return undefined;
            })();
            if (installCommand) {
                const title = localize('install.compiler.linux.title', 'The gcc compiler will now be installed');
                const detail = localize('install.compiler.linux.detail', 'You may be prompted to type your password in the VS Code terminal window to authorize the installation.');
                const response = await vscode.window.showInformationMessage(title, { modal: true, detail }, ok);
                if (response === ok) {
                    const terminal = vscode.window.createTerminal('Install C++ Compiler');
                    terminal.sendText(installCommand);
                    terminal.show(true);
                    telemetryProperties.ranCommand = 'true';
                }
            }
        }
    }
    telemetry.logLanguageServerEvent('installCompiler', telemetryProperties);
}

async function onSelectConfiguration(config?: string): Promise<void> {
    if (!isFolderOpen()) {
        void vscode.window.showInformationMessage(localize("configuration.select.first", 'Open a folder first to select a configuration.'));
    } else {
        // This only applies to the active client. You cannot change the configuration for
        // a client that is not active since that client's UI will not be visible.
        return clients.ActiveClient.handleConfigurationSelectCommand(config);
    }
}

function onSelectConfigurationProvider(): void {
    if (!isFolderOpen()) {
        void vscode.window.showInformationMessage(localize("configuration.provider.select.first", 'Open a folder first to select a configuration provider.'));
    } else {
        void selectClient().then(client => client.handleConfigurationProviderSelectCommand(), logAndReturn.undefined);
    }
}

function onEditConfigurationJSON(viewColumn: vscode.ViewColumn = vscode.ViewColumn.Active): void {
    telemetry.logLanguageServerEvent("SettingsCommand", { "palette": "json" }, undefined);
    if (!isFolderOpen()) {
        void vscode.window.showInformationMessage(localize('edit.configurations.open.first', 'Open a folder first to edit configurations'));
    } else {
        void selectClient().then(client => client.handleConfigurationEditJSONCommand(viewColumn), logAndReturn.undefined);
    }
}

function onEditConfigurationUI(viewColumn: vscode.ViewColumn = vscode.ViewColumn.Active): void {
    telemetry.logLanguageServerEvent("SettingsCommand", { "palette": "ui" }, undefined);
    if (!isFolderOpen()) {
        void vscode.window.showInformationMessage(localize('edit.configurations.open.first', 'Open a folder first to edit configurations'));
    } else {
        void selectClient().then(client => client.handleConfigurationEditUICommand(viewColumn), logAndReturn.undefined);
    }
}

function onEditConfiguration(viewColumn: vscode.ViewColumn = vscode.ViewColumn.Active): void {
    if (!isFolderOpen()) {
        void vscode.window.showInformationMessage(localize('edit.configurations.open.first', 'Open a folder first to edit configurations'));
    } else {
        void selectClient().then(client => client.handleConfigurationEditCommand(viewColumn), logAndReturn.undefined);
    }
}

function onGenerateEditorConfig(): void {
    if (!isFolderOpen()) {
        const settings: CppSettings = new CppSettings();
        void settings.generateEditorConfig();
    } else {
        void selectClient().then(client => {
            const settings: CppSettings = new CppSettings(client.RootUri);
            void settings.generateEditorConfig();
        }).catch(logAndReturn.undefined);
    }
}

async function onGoToNextDirectiveInGroup(): Promise<void> {
    return getActiveClient().handleGoToDirectiveInGroup(true);
}

async function onGoToPrevDirectiveInGroup(): Promise<void> {
    return getActiveClient().handleGoToDirectiveInGroup(false);
}

async function onRunCodeAnalysisOnActiveFile(): Promise<void> {
    if (activeDocument) {
        await vscode.commands.executeCommand("workbench.action.files.saveAll");
        return getActiveClient().handleRunCodeAnalysisOnActiveFile();
    }
}

async function onRunCodeAnalysisOnOpenFiles(): Promise<void> {
    if (openFileVersions.size > 0) {
        await vscode.commands.executeCommand("workbench.action.files.saveAll");
        return getActiveClient().handleRunCodeAnalysisOnOpenFiles();
    }
}

async function onRunCodeAnalysisOnAllFiles(): Promise<void> {
    await vscode.commands.executeCommand("workbench.action.files.saveAll");
    return getActiveClient().handleRunCodeAnalysisOnAllFiles();
}

async function onRemoveAllCodeAnalysisProblems(): Promise<void> {
    return getActiveClient().handleRemoveAllCodeAnalysisProblems();
}

async function onRemoveCodeAnalysisProblems(refreshSquigglesOnSave: boolean, identifiersAndUris: CodeAnalysisDiagnosticIdentifiersAndUri[]): Promise<void> {
    return getActiveClient().handleRemoveCodeAnalysisProblems(refreshSquigglesOnSave, identifiersAndUris);
}

// Needed due to https://github.com/microsoft/vscode/issues/148723 .
const codeActionAbortedString: string = localize('code.action.aborted', "The code analysis fix could not be applied because the document has changed.");

async function onFixThisCodeAnalysisProblem(version: number, workspaceEdit: vscode.WorkspaceEdit, refreshSquigglesOnSave: boolean, identifiersAndUris: CodeAnalysisDiagnosticIdentifiersAndUri[]): Promise<void> {
    if (identifiersAndUris.length < 1) {
        return;
    }
    const codeActions: CodeActionDiagnosticInfo[] | undefined = codeAnalysisFileToCodeActions.get(identifiersAndUris[0].uri);
    if (codeActions === undefined) {
        return;
    }
    for (const codeAction of codeActions) {
        if (codeAction.code === identifiersAndUris[0].identifiers[0].code && rangeEquals(codeAction.range, identifiersAndUris[0].identifiers[0].range)) {
            if (version !== codeAction.version) {
                void vscode.window.showErrorMessage(codeActionAbortedString);
                return;
            }
            break;
        }
    }
    return getActiveClient().handleFixCodeAnalysisProblems(workspaceEdit, refreshSquigglesOnSave, identifiersAndUris);
}

async function onFixAllTypeCodeAnalysisProblems(type: string, version: number, workspaceEdit: vscode.WorkspaceEdit, refreshSquigglesOnSave: boolean, identifiersAndUris: CodeAnalysisDiagnosticIdentifiersAndUri[]): Promise<void> {
    if (version === codeAnalysisCodeToFixes.get(type)?.version) {
        return getActiveClient().handleFixCodeAnalysisProblems(workspaceEdit, refreshSquigglesOnSave, identifiersAndUris);
    }
    void vscode.window.showErrorMessage(codeActionAbortedString);
}

async function onFixAllCodeAnalysisProblems(version: number, workspaceEdit: vscode.WorkspaceEdit, refreshSquigglesOnSave: boolean, identifiersAndUris: CodeAnalysisDiagnosticIdentifiersAndUri[]): Promise<void> {
    if (version === codeAnalysisAllFixes.version) {
        return getActiveClient().handleFixCodeAnalysisProblems(workspaceEdit, refreshSquigglesOnSave, identifiersAndUris);
    }
    void vscode.window.showErrorMessage(codeActionAbortedString);
}

async function onDisableAllTypeCodeAnalysisProblems(code: string, identifiersAndUris: CodeAnalysisDiagnosticIdentifiersAndUri[]): Promise<void> {
    return getActiveClient().handleDisableAllTypeCodeAnalysisProblems(code, identifiersAndUris);
}

async function onCopyDeclarationOrDefinition(args?: any): Promise<void> {
    const sender: any | undefined = util.isString(args?.sender) ? args.sender : args;
    const properties: Record<string, string> = {
        sender: util.getSenderType(sender)
    };
    telemetry.logLanguageServerEvent('CopyDeclDefn', properties);
    return getActiveClient().handleCreateDeclarationOrDefinition(true, args?.range);
}

async function onCreateDeclarationOrDefinition(args?: any): Promise<void> {
    const sender: any | undefined = util.isString(args?.sender) ? args.sender : args;
    const properties: Record<string, string> = {
        sender: util.getSenderType(sender)
    };
    telemetry.logLanguageServerEvent('CreateDeclDefn', properties);
    return getActiveClient().handleCreateDeclarationOrDefinition(false, args?.range);
}

async function onExtractToFunction(extractAsGlobal: boolean, extractAsMemberFunction: boolean): Promise<void> {
    if (extractAsGlobal) {
        telemetry.logLanguageServerEvent('ExtractToFreeFunction');
    } else if (extractAsMemberFunction) {
        telemetry.logLanguageServerEvent('ExtractToMemberFunction');
    } else {
        telemetry.logLanguageServerEvent('ExtractToFunction');
    }
    return getActiveClient().handleExtractToFunction(extractAsGlobal);
}

function onExpandSelection(r: Range) {
    const activeTextEditor: vscode.TextEditor | undefined = vscode.window.activeTextEditor;
    if (activeTextEditor) {
        activeTextEditor.selection = new vscode.Selection(new vscode.Position(r.start.line, r.start.character), new vscode.Position(r.end.line, r.end.character));
        telemetry.logLanguageServerEvent('ExpandSelection');
    }
}

function onAddToIncludePath(path: string): void {
    if (isFolderOpen()) {
        // This only applies to the active client. It would not make sense to add the include path
        // suggestion to a different workspace.
        return clients.ActiveClient.handleAddToIncludePathCommand(path);
    }
}

function onEnableSquiggles(): void {
    // This only applies to the active client.
    const settings: CppSettings = new CppSettings(clients.ActiveClient.RootUri);
    settings.update<string>("errorSquiggles", "enabled");
}

function onDisableSquiggles(): void {
    // This only applies to the active client.
    const settings: CppSettings = new CppSettings(clients.ActiveClient.RootUri);
    settings.update<string>("errorSquiggles", "disabled");
}

function onToggleDimInactiveRegions(): void {
    // This only applies to the active client.
    const settings: CppSettings = new CppSettings(clients.ActiveClient.RootUri);
    settings.update<boolean>("dimInactiveRegions", !settings.dimInactiveRegions);
}

function onPauseParsing(): void {
    clients.ActiveClient.pauseParsing();
}

function onResumeParsing(): void {
    clients.ActiveClient.resumeParsing();
}

function onPauseCodeAnalysis(): void {
    clients.ActiveClient.PauseCodeAnalysis();
}

function onResumeCodeAnalysis(): void {
    clients.ActiveClient.ResumeCodeAnalysis();
}

function onCancelCodeAnalysis(): void {
    clients.ActiveClient.CancelCodeAnalysis();
}

function onShowActiveCodeAnalysisCommands(): Promise<void> {
    return clients.ActiveClient.handleShowActiveCodeAnalysisCommands();
}

function onShowIdleCodeAnalysisCommands(): Promise<void> {
    return clients.ActiveClient.handleShowIdleCodeAnalysisCommands();
}

function onShowReferencesProgress(): void {
    clients.ActiveClient.handleReferencesIcon();
}

function onToggleRefGroupView(): void {
    // Set context to switch icons
    const client: Client = getActiveClient();
    client.toggleReferenceResultsView();
}

function onTakeSurvey(): void {
    telemetry.logLanguageServerEvent("onTakeSurvey");
    const uri: vscode.Uri = vscode.Uri.parse(`https://www.research.net/r/VBVV6C6?o=${os.platform()}&m=${vscode.env.machineId}`);
    void vscode.commands.executeCommand('vscode.open', uri);
}

function onVcpkgOnlineHelpSuggested(dummy?: any): void {
    telemetry.logLanguageServerEvent('vcpkgAction', { 'source': dummy ? 'CodeAction' : 'CommandPalette', 'action': 'vcpkgOnlineHelpSuggested' });
    const uri: vscode.Uri = vscode.Uri.parse(`https://aka.ms/vcpkg`);
    void vscode.commands.executeCommand('vscode.open', uri);
}

async function onVcpkgClipboardInstallSuggested(ports?: string[]): Promise<void> {
    let source: string;
    if (ports && ports.length) {
        source = 'CodeAction';
    } else {
        source = 'CommandPalette';
        // Glob up all existing diagnostics for missing includes and look them up in the vcpkg database
        const missingIncludeLocations: [vscode.TextDocument, number[]][] = [];
        vscode.languages.getDiagnostics().forEach(uriAndDiagnostics => {
            // Extract textDocument
            const textDocument: vscode.TextDocument | undefined = vscode.workspace.textDocuments.find(doc => doc.uri.fsPath === uriAndDiagnostics[0].fsPath);
            if (!textDocument) {
                return;
            }

            // Extract lines numbers for missing include diagnostics
            let lines: number[] = uriAndDiagnostics[1].filter(isMissingIncludeDiagnostic).map<number>(d => d.range.start.line);
            if (!lines.length) {
                return;
            }

            // Filter duplicate lines
            lines = lines.filter((line: number, index: number) => {
                const foundIndex: number = lines.indexOf(line);
                return foundIndex === index;
            });

            missingIncludeLocations.push([textDocument, lines]);
        });
        if (!missingIncludeLocations.length) {
            return;
        }

        // Queue look ups in the vcpkg database for missing ports; filter out duplicate results
        const portsPromises: Promise<string[]>[] = [];
        missingIncludeLocations.forEach(docAndLineNumbers => {
            docAndLineNumbers[1].forEach(line => {
                portsPromises.push(lookupIncludeInVcpkg(docAndLineNumbers[0], line));
            });
        });
        ports = ([] as string[]).concat(...await Promise.all(portsPromises));
        if (!ports.length) {
            return;
        }
        const ports2: string[] = ports;
        ports = ports2.filter((port: string, index: number) => ports2.indexOf(port) === index);
    }

    let installCommand: string = 'vcpkg install';
    ports.forEach(port => installCommand += ` ${port}`);
    telemetry.logLanguageServerEvent('vcpkgAction', { 'source': source, 'action': 'vcpkgClipboardInstallSuggested', 'ports': ports.toString() });

    await vscode.env.clipboard.writeText(installCommand);
}

function onGenerateDoxygenComment(arg: DoxygenCodeActionCommandArguments): Promise<void> {
    return getActiveClient().handleGenerateDoxygenComment(arg);
}

function onSetActiveConfigName(configurationName: string): Thenable<void> {
    return clients.ActiveClient.setCurrentConfigName(configurationName);
}

function onGetActiveConfigName(): Thenable<string | undefined> {
    return clients.ActiveClient.getCurrentConfigName();
}

function onGetActiveConfigCustomVariable(variableName: string): Thenable<string> {
    return clients.ActiveClient.getCurrentConfigCustomVariable(variableName);
}

function onLogDiagnostics(): Promise<void> {
    return clients.ActiveClient.logDiagnostics();
}

function onRescanWorkspace(): Promise<void> {
    return clients.ActiveClient.rescanFolder();
}

function onShowRefCommand(arg?: TreeNode): void {
    if (!arg) {
        return;
    }
    const { node } = arg;
    if (node === NodeType.reference) {
        const { referenceLocation } = arg;
        if (referenceLocation) {
            void vscode.window.showTextDocument(referenceLocation.uri, {
                selection: referenceLocation.range.with({ start: referenceLocation.range.start, end: referenceLocation.range.end })
            }).then(undefined, logAndReturn.undefined);
        }
    } else if (node === NodeType.fileWithPendingRef) {
        const { fileUri } = arg;
        if (fileUri) {
            void vscode.window.showTextDocument(fileUri).then(undefined, logAndReturn.undefined);
        }
    }
}

function reportMacCrashes(): void {
    if (process.platform === "darwin") {
        prevMacCrashFile = "";
        const home: string = os.homedir();
        const crashFolder: string = path.resolve(home, "Library/Logs/DiagnosticReports");
        fs.stat(crashFolder, (err) => {
            const crashObject: Record<string, string> = {};
            if (err?.code) {
                // If the directory isn't there, we have a problem...
                crashObject["errCode"] = err.code;
                telemetry.logLanguageServerEvent("MacCrash", crashObject);
                return;
            }

            // vscode.workspace.createFileSystemWatcher only works in workspace folders.
            try {
                fs.watch(crashFolder, (event, filename) => {
                    if (event !== "rename") {
                        return;
                    }
                    if (!filename || filename === prevMacCrashFile) {
                        return;
                    }
                    prevMacCrashFile = filename;
                    if (!filename.startsWith("cpptools")) {
                        return;
                    }
                    // Wait 5 seconds to allow time for the crash log to finish being written.
                    setTimeout(() => {
                        fs.readFile(path.resolve(crashFolder, filename), 'utf8', (err, data) => {
                            if (err) {
                                // Try again?
                                fs.readFile(path.resolve(crashFolder, filename), 'utf8', handleMacCrashFileRead);
                                return;
                            }
                            handleMacCrashFileRead(err, data);
                        });
                    }, 5000);
                });
            } catch (e) {
                // The file watcher limit is hit (may not be possible on Mac, but just in case).
            }
        });
    }
}

export function usesCrashHandler(): boolean {
    if (os.platform() === "darwin") {
        if (os.arch() === "arm64") {
            return true;
        } else {
            const releaseParts: string[] = os.release().split(".");
            if (releaseParts.length >= 1) {
                // Avoid potentially intereferring with the older macOS crash handler.
                return parseInt(releaseParts[0]) >= 19;
            }
            return true;
        }
    }
    return os.platform() !== "win32" && os.arch() === "x64";
}

export function watchForCrashes(crashDirectory: string): void {
    if (crashDirectory !== "") {
        prevCppCrashFile = "";
        fs.stat(crashDirectory, (err) => {
            const crashObject: Record<string, string> = {};
            if (err?.code) {
                // If the directory isn't there, we have a problem...
                crashObject["errCode"] = err.code;
                telemetry.logLanguageServerEvent("CppCrash", crashObject);
                return;
            }

            // vscode.workspace.createFileSystemWatcher only works in workspace folders.
            try {
                fs.watch(crashDirectory, (event, filename) => {
                    if (event !== "rename") {
                        return;
                    }
                    if (!filename || filename === prevCppCrashFile) {
                        return;
                    }
                    prevCppCrashFile = filename;
                    if (!filename.startsWith("cpptools")) {
                        return;
                    }
                    const crashDate: Date = new Date();

                    // Wait 5 seconds to allow time for the crash log to finish being written.
                    setTimeout(() => {
                        fs.readFile(path.resolve(crashDirectory, filename), 'utf8', (err, data) => {
                            void handleCrashFileRead(crashDirectory, filename, crashDate, err, data);
                        });
                    }, 5000);
                });
            } catch (e) {
                // The file watcher limit is hit (may not be possible on Mac, but just in case).
            }
        });
    }
}

let previousCrashData: string;
let previousCrashCount: number = 0;

function logCrashTelemetry(data: string, type: string, offsetData?: string): void {
    const crashObject: Record<string, string> = {};
    const crashCountObject: Record<string, number> = {};
    crashObject.CrashingThreadCallStack = data;
    if (offsetData !== undefined) {
        crashObject.CrashingThreadCallStackOffsets = offsetData;
    }
    previousCrashCount = data === previousCrashData ? previousCrashCount + 1 : 0;
    previousCrashData = data;
    crashCountObject.CrashCount = previousCrashCount + 1;
    telemetry.logLanguageServerEvent(type, crashObject, crashCountObject);
}

function logMacCrashTelemetry(data: string): void {
    logCrashTelemetry(data, "MacCrash");
}

function logCppCrashTelemetry(data: string, offsetData?: string): void {
    logCrashTelemetry(data, "CppCrash", offsetData);
}

function handleMacCrashFileRead(err: NodeJS.ErrnoException | undefined | null, data: string): void {
    if (err) {
        return logMacCrashTelemetry("readFile: " + err.code);
    }

    // Extract the crashing process version, because the version might not match
    // if multiple VS Codes are running with different extension versions.
    let binaryVersion: string = "";
    const startVersion: number = data.indexOf("Version:");
    if (startVersion >= 0) {
        data = data.substring(startVersion);
        const binaryVersionMatches: string[] | null = data.match(/^Version:\s*(\d*\.\d*\.\d*\.\d*|\d)/);
        binaryVersion = binaryVersionMatches && binaryVersionMatches.length > 1 ? binaryVersionMatches[1] : "";
    }

    // Extract any message indicating missing dynamically loaded symbols.
    let dynamicLoadError: string = "";
    const dynamicLoadErrorStart: string = "Dyld Error Message:";
    const startDynamicLoadError: number = data.indexOf(dynamicLoadErrorStart);
    if (startDynamicLoadError >= 0) {
        // Scan until the next blank line.
        const dynamicLoadErrorEnd: string = "\n\n";
        const endDynamicLoadError: number = data.indexOf(dynamicLoadErrorEnd, startDynamicLoadError);
        if (endDynamicLoadError >= 0) {
            dynamicLoadError = data.substring(startDynamicLoadError, endDynamicLoadError);
            if (dynamicLoadError.includes("/")) {
                dynamicLoadError = "<dyld error>";
            }
            dynamicLoadError += "\n\n";
        }
    }

    // Extract the crashing thread's call stack.
    const crashStart: string = " Crashed:";
    let startCrash: number = data.indexOf(crashStart);
    if (startCrash < 0) {
        return logMacCrashTelemetry(dynamicLoadError + "No crash start");
    }
    startCrash += crashStart.length + 1; // Skip past crashStart.
    let endCrash: number = data.indexOf("Thread ", startCrash);
    if (endCrash < 0) {
        endCrash = data.length - 1; // Not expected, but just in case.
    }
    if (endCrash <= startCrash) {
        return logMacCrashTelemetry(dynamicLoadError + "No crash end");
    }
    data = data.substring(startCrash, endCrash);

    // Get rid of the memory addresses (which breaks being able get a hit count for each crash call stack).
    data = data.replace(/0x................ /g, "");
    data = data.replace(/0x1........ \+ 0/g, "");

    // Get rid of the process names on each line and just add it to the start.
    const processNames: string[] = ["cpptools-srv", "cpptools-wordexp", "cpptools",
        // Since only crash logs that start with "cpptools" are reported, the cases below would only occur
        // if the crash were to happen before the new process had fully started and renamed itself.
        "clang-tidy", "clang-format", "clang", "gcc"];
    let processNameFound: boolean = false;
    for (const processName of processNames) {
        if (data.includes(processName)) {
            data = data.replace(new RegExp(processName + "\\s+", "g"), "");
            data = `${processName}\t${binaryVersion}\n${data}`;
            processNameFound = true;
            break;
        }
    }
    if (!processNameFound) {
        // Not expected, but just in case a new binary gets added.
        // Warning: Don't use ??? because that is checked below.
        data = `cpptools??\t${binaryVersion}\n${data}`;
    }

    // Remove runtime lines because they can be different on different machines.
    const lines: string[] = data.split("\n");
    data = "";
    lines.forEach((line: string) => {
        if (!line.includes(".dylib") && !line.includes("???")) {
            line = line.replace(/^\d+\s+/, ""); // Remove <numbers><spaces> from the start of the line.
            line = line.replace(/std::__1::/g, "std::"); // __1:: is not helpful.
            if (line.includes("/")) {
                data += "<path>\n";
            } else {
                data += line + "\n";
            }
        }
    });
    data = data.trimRight();

    // Prepend the dynamic load error.
    data = dynamicLoadError + data;

    if (data.length > 8192) { // The API has an 8k limit.
        data = data.substring(0, 8189) + "...";
    }

    logMacCrashTelemetry(data);
}

async function handleCrashFileRead(crashDirectory: string, crashFile: string, crashDate: Date, err: NodeJS.ErrnoException | undefined | null, data: string): Promise<void> {
    if (err) {
        if (err.code === "ENOENT") {
            return; // ignore known issue
        }
        return logCppCrashTelemetry("readFile: " + err.code);
    }

    const lines: string[] = data.split("\n");
    let addressData: string = ".\n.";
    const isCppToolsSrv: boolean = crashFile.startsWith("cpptools-srv");
    const telemetryHeader: string = (isCppToolsSrv ? "cpptools-srv.txt" : crashFile) + "\n";
    const filtPath: string | null = which.sync("c++filt", { nothrow: true });
    const isMac: boolean = process.platform === "darwin";
    const startStr: string = isMac ? " _" : "<";
    const offsetStr: string = isMac ? " + " : "+";
    const endOffsetStr: string = isMac ? " " : " <";
    const dotStr: string = "\n…";
    let signalType: string;
    if (lines[0].startsWith("SIG")) {
        signalType = lines[0];
    } else {
        // The signal type may fail to be written.
        signalType = "SIG-??\n"; // Intentionally different from SIG-? from cpptools.
    }
    let crashCallStack: string = "";
    let validFrameFound: boolean = false;
    for (let lineNum: number = 0; lineNum < lines.length - 3; ++lineNum) { // skip last lines
        const line: string = lines[lineNum];
        const startPos: number = line.indexOf(startStr);
        if (startPos === -1 || line[startPos + (isMac ? 1 : 4)] === "+") {
            if (!validFrameFound) {
                continue; // Skip extra … at the start.
            }
            crashCallStack += dotStr;
            const startAddressPos: number = line.indexOf("0x");
            const endAddressPos: number = line.indexOf(endOffsetStr, startAddressPos + 2);
            addressData += "\n";
            if (startAddressPos === -1 || endAddressPos === -1 || startAddressPos >= endAddressPos) {
                addressData += "Unexpected offset";
            } else {
                addressData += line.substring(startAddressPos, endAddressPos);
            }
            continue;
        }
        const offsetPos: number = line.indexOf(offsetStr, startPos + startStr.length);
        if (offsetPos === -1) {
            crashCallStack += "\nMissing offsetStr";
            addressData += "\n";
            continue; // unexpected
        }
        const startPos2: number = startPos + 1;
        let funcStr: string = line.substring(startPos2, offsetPos);
        if (filtPath && filtPath.length !== 0) {
            let ret: util.ProcessReturnType | undefined = await util.spawnChildProcess(filtPath, ["--no-strip-underscore", funcStr], undefined, true).catch(logAndReturn.undefined);
            if (ret?.output === funcStr) {
                ret = await util.spawnChildProcess(filtPath, [funcStr], undefined, true).catch(logAndReturn.undefined);
            }
            if (ret !== undefined && ret.succeeded) {
                funcStr = ret.output;
                funcStr = funcStr.replace(/std::(?:__1|__cxx11)/g, "std"); // simplify std namespaces.
                funcStr = funcStr.replace(/std::basic_/g, "std::");
                funcStr = funcStr.replace(/ >/g, ">");
                funcStr = funcStr.replace(/, std::(?:allocator|char_traits)<char>/g, "");
                funcStr = funcStr.replace(/<char>/g, "");
                funcStr = funcStr.replace(/, std::allocator<std::string>/g, "");
            }
        }
        if (funcStr.includes("/")) {
            funcStr = "<func>";
        } else if (!validFrameFound && (funcStr.startsWith("crash_handler(") || funcStr.startsWith("_sigtramp"))) {
            continue; // Skip these on early frames.
        }
        validFrameFound = true;
        crashCallStack += "\n";
        addressData += "\n";
        crashCallStack += funcStr + offsetStr;
        const offsetPos2: number = offsetPos + offsetStr.length;
        if (isMac) {
            const pendingOffset: string = line.substring(offsetPos2);
            if (!pendingOffset.includes("/")) {
                crashCallStack += pendingOffset;
            }
            const startAddressPos: number = line.indexOf("0x");
            if (startAddressPos === -1 || startAddressPos >= startPos) {
                // unexpected
                crashCallStack += "<Missing 0x>";
                continue;
            }
            addressData += `${line.substring(startAddressPos, startPos)}`;
        } else {
            const endPos: number = line.indexOf(">", offsetPos2);
            if (endPos === -1) {
                crashCallStack += "<Missing > >";
                continue; // unexpected
            }
            const pendingOffset: string = line.substring(offsetPos2, endPos);
            if (!pendingOffset.includes("/")) {
                crashCallStack += pendingOffset;
            }
        }
    }

    if (crashCallStack !== prevCppCrashCallStackData) {
        prevCppCrashCallStackData = crashCallStack;

        const settings: vscode.WorkspaceConfiguration = vscode.workspace.getConfiguration("C_Cpp", null);
        if (lines.length >= 6 && util.getNumericLoggingLevel(settings.get<string>("loggingLevel")) >= 1) {
            const out: vscode.OutputChannel = getCrashCallStacksChannel();
            out.appendLine(`\n${isCppToolsSrv ? "cpptools-srv" : "cpptools"}\n${crashDate.toLocaleString()}\n${signalType}${crashCallStack}`);
        }
    }

    data = telemetryHeader + signalType + crashCallStack;

    if (data.length > 8192) { // The API has an 8k limit.
        data = data.substring(0, 8191) + "…";
    }

    logCppCrashTelemetry(data, addressData);

    await util.deleteFile(path.resolve(crashDirectory, crashFile)).catch(logAndReturn.undefined);
    if (crashFile === "cpptools.txt") {
        void util.deleteDirectory(crashDirectory).catch(logAndReturn.undefined);
    }
}

export function deactivate(): Thenable<void> {
    clients.timeTelemetryCollector.clear();
    telemetry.logLanguageServerEvent("LanguageServerShutdown");
    clearInterval(intervalTimer);
    commandDisposables.forEach(d => d.dispose());
    disposables.forEach(d => d.dispose());
    languageConfigurations.forEach(d => d.dispose());
    ui.dispose();
    if (codeActionProvider) {
        codeActionProvider.dispose();
    }
    return clients.dispose();
}

export function isFolderOpen(): boolean {
    return vscode.workspace.workspaceFolders !== undefined && vscode.workspace.workspaceFolders.length > 0;
}

export function getClients(): ClientCollection {
    return clients;
}

export function getActiveClient(): Client {
    return clients.ActiveClient;
}

export function UpdateInsidersAccess(): void {
    let installPrerelease: boolean = false;

    // Only move them to the new prerelease mechanism if using updateChannel of Insiders.
    const settings: CppSettings = new CppSettings();
    const migratedInsiders: PersistentState<boolean> = new PersistentState<boolean>("CPP.migratedInsiders", false);
    if (settings.updateChannel === "Insiders") {
        // Don't do anything while the user has autoUpdate disabled, so we do not cause the extension to be updated.
        if (!migratedInsiders.Value && vscode.workspace.getConfiguration("extensions", null).get<boolean>("autoUpdate")) {
            installPrerelease = true;
            migratedInsiders.Value = true;
        }
    } else {
        // Reset persistent value, so we register again if they switch to "Insiders" again.
        if (migratedInsiders.Value) {
            migratedInsiders.Value = false;
        }
    }

    // Mitigate an issue with VS Code not recognizing a programmatically installed VSIX as Prerelease.
    // If using VS Code Insiders, and updateChannel is not explicitly set, default to Prerelease.
    // Only do this once. If the user manually switches to Release, we don't want to switch them back to Prerelease again.
    if (util.isVsCodeInsiders()) {
        const insidersMitigationDone: PersistentState<boolean> = new PersistentState<boolean>("CPP.insidersMitigationDone", false);
        if (!insidersMitigationDone.Value) {
            if (vscode.workspace.getConfiguration("extensions", null).get<boolean>("autoUpdate")) {
                if (settings.getStringWithUndefinedDefault("updateChannel") === undefined) {
                    installPrerelease = true;
                }
            }
            insidersMitigationDone.Value = true;
        }
    }

    if (installPrerelease) {
        void vscode.commands.executeCommand("workbench.extensions.installExtension", "ms-vscode.cpptools", { installPreReleaseVersion: true }).then(undefined, logAndReturn.undefined);
    }
}

export async function preReleaseCheck(): Promise<void> {
    const displayedPreReleasePrompt: PersistentState<boolean> = new PersistentState<boolean>("CPP.displayedPreReleasePrompt", false);
    const isOnPreRelease: PersistentState<boolean> = new PersistentState<boolean>("CPP.isOnPreRelease", false);

    if (util.getCppToolsTargetPopulation() === TargetPopulation.Insiders) {
        isOnPreRelease.Value = true;
        return;
    }

    // First we need to make sure the user isn't already on a pre-release version and hasn't dismissed this prompt before.
    if (!isOnPreRelease.Value && !displayedPreReleasePrompt.Value && util.getCppToolsTargetPopulation() === TargetPopulation.Public) {
        // Get the info on the latest version from the marketplace to check if there is a pre-release version available.
        const response = await fetch('https://marketplace.visualstudio.com/_apis/public/gallery/extensionquery', {
            method: 'POST',
            headers: {
                Accept: 'application/json; api-version=3.0-preview',
                'Content-Type': 'application/json',
                'User-Agent': 'vscode-cpptools'
            },
            body: '{"filters": [{"criteria": [{"filterType": 7, "value": "ms-vscode.cpptools"}]}], "flags": 529}'
        }).catch(logAndReturn.undefined);

        telemetry.logLanguageServerEvent("marketplaceFetch", undefined, { status: response?.status ?? 0 });

        const data: any = await response?.json().catch(logAndReturn.undefined);

        const preReleaseAvailable = data?.results[0].extensions[0].versions[0].properties.some((e: object) => Object.values(e).includes("Microsoft.VisualStudio.Code.PreRelease"));

        // If the user isn't on the pre-release version, but one is available, prompt them to install it.
        if (preReleaseAvailable) {
            displayedPreReleasePrompt.Value = true;
            const message: string = localize("prerelease.message", "A pre-release version of the C/C++ extension is available. Would you like to switch to it?");
            const yes: string = localize("yes.button", "Yes");
            const no: string = localize("no.button", "No");
            void vscode.window.showInformationMessage(message, yes, no).then((selection) => {
                if (selection === yes) {
                    void vscode.commands.executeCommand("workbench.extensions.installExtension", "ms-vscode.cpptools", { installPreReleaseVersion: true }).then(undefined, logAndReturn.undefined);
                }
            });
        }
    }
}
>>>>>>> 9efde543
<|MERGE_RESOLUTION|>--- conflicted
+++ resolved
@@ -1,4 +1,3 @@
-<<<<<<< HEAD
 /* --------------------------------------------------------------------------------------------
  * Copyright (c) Microsoft Corporation. All Rights Reserved.
  * See 'LICENSE' in the project root for license information.
@@ -585,13 +584,13 @@
     telemetry.logLanguageServerEvent('installCompiler', telemetryProperties);
 }
 
-async function onSelectConfiguration(): Promise<void> {
+async function onSelectConfiguration(config?: string): Promise<void> {
     if (!isFolderOpen()) {
         void vscode.window.showInformationMessage(localize("configuration.select.first", 'Open a folder first to select a configuration.'));
     } else {
         // This only applies to the active client. You cannot change the configuration for
         // a client that is not active since that client's UI will not be visible.
-        return clients.ActiveClient.handleConfigurationSelectCommand();
+        return clients.ActiveClient.handleConfigurationSelectCommand(config);
     }
 }
 
@@ -1385,1395 +1384,4 @@
             });
         }
     }
-}
-=======
-/* --------------------------------------------------------------------------------------------
- * Copyright (c) Microsoft Corporation. All Rights Reserved.
- * See 'LICENSE' in the project root for license information.
- * ------------------------------------------------------------------------------------------ */
-'use strict';
-
-import * as fs from 'fs';
-// Node.js 18 fetch isn't available until VS 1.82.
-import fetch from 'node-fetch';
-import * as StreamZip from 'node-stream-zip';
-import * as os from 'os';
-import * as path from 'path';
-import * as vscode from 'vscode';
-import { Range } from 'vscode-languageclient';
-import * as nls from 'vscode-nls';
-import { TargetPopulation } from 'vscode-tas-client';
-import * as which from 'which';
-import { logAndReturn } from '../Utility/Async/returns';
-import * as util from '../common';
-import { getCrashCallStacksChannel } from '../logger';
-import { PlatformInformation } from '../platform';
-import * as telemetry from '../telemetry';
-import { Client, DefaultClient, DoxygenCodeActionCommandArguments, openFileVersions } from './client';
-import { ClientCollection } from './clientCollection';
-import { CodeActionDiagnosticInfo, CodeAnalysisDiagnosticIdentifiersAndUri, codeAnalysisAllFixes, codeAnalysisCodeToFixes, codeAnalysisFileToCodeActions } from './codeAnalysis';
-import { registerRelatedFilesProvider } from './copilotProviders';
-import { CppBuildTaskProvider } from './cppBuildTaskProvider';
-import { getCustomConfigProviders } from './customProviders';
-import { getLanguageConfig } from './languageConfig';
-import { CppConfigurationLanguageModelTool } from './lmTool';
-import { PersistentState } from './persistentState';
-import { NodeType, TreeNode } from './referencesModel';
-import { CppSettings } from './settings';
-import { LanguageStatusUI, getUI } from './ui';
-import { makeLspRange, rangeEquals, showInstallCompilerWalkthrough } from './utils';
-
-nls.config({ messageFormat: nls.MessageFormat.bundle, bundleFormat: nls.BundleFormat.standalone })();
-const localize: nls.LocalizeFunc = nls.loadMessageBundle();
-export const CppSourceStr: string = "C/C++";
-export const configPrefix: string = "C/C++: ";
-
-let prevMacCrashFile: string;
-let prevCppCrashFile: string;
-let prevCppCrashCallStackData: string = "";
-export let clients: ClientCollection;
-let activeDocument: vscode.TextDocument | undefined;
-let ui: LanguageStatusUI;
-const disposables: vscode.Disposable[] = [];
-const commandDisposables: vscode.Disposable[] = [];
-let languageConfigurations: vscode.Disposable[] = [];
-let intervalTimer: NodeJS.Timeout;
-let codeActionProvider: vscode.Disposable;
-export const intelliSenseDisabledError: string = "Do not activate the extension when IntelliSense is disabled.";
-
-type VcpkgDatabase = Record<string, string[]>; // Stored as <header file entry> -> [<port name>]
-let vcpkgDbPromise: Promise<VcpkgDatabase>;
-async function initVcpkgDatabase(): Promise<VcpkgDatabase> {
-    const database: VcpkgDatabase = {};
-    try {
-        const zip = new StreamZip.async({ file: util.getExtensionFilePath('VCPkgHeadersDatabase.zip') });
-        try {
-            const data = await zip.entryData('VCPkgHeadersDatabase.txt');
-            const lines = data.toString().split('\n');
-            lines.forEach(line => {
-                const portFilePair: string[] = line.split(':');
-                if (portFilePair.length !== 2) {
-                    return;
-                }
-
-                const portName: string = portFilePair[0];
-                const relativeHeader: string = portFilePair[1].trimEnd();
-
-                if (!database[relativeHeader]) {
-                    database[relativeHeader] = [];
-                }
-
-                database[relativeHeader].push(portName);
-            });
-        } catch {
-            console.log("Unable to parse vcpkg database file.");
-        }
-        await zip.close();
-    } catch {
-        console.log("Unable to open vcpkg database file.");
-    }
-    return database;
-}
-
-function getVcpkgHelpAction(): vscode.CodeAction {
-    const dummy: any[] = [{}]; // To distinguish between entry from CodeActions and the command palette
-    return {
-        command: { title: 'vcpkgOnlineHelpSuggested', command: 'C_Cpp.VcpkgOnlineHelpSuggested', arguments: dummy },
-        title: localize("learn.how.to.install.a.library", "Learn how to install a library for this header with vcpkg"),
-        kind: vscode.CodeActionKind.QuickFix
-    };
-}
-
-function getVcpkgClipboardInstallAction(port: string): vscode.CodeAction {
-    return {
-        command: { title: 'vcpkgClipboardInstallSuggested', command: 'C_Cpp.VcpkgClipboardInstallSuggested', arguments: [[port]] },
-        title: localize("copy.vcpkg.command", "Copy vcpkg command to install '{0}' to the clipboard", port),
-        kind: vscode.CodeActionKind.QuickFix
-    };
-}
-
-async function lookupIncludeInVcpkg(document: vscode.TextDocument, line: number): Promise<string[]> {
-    const matches: RegExpMatchArray | null = document.lineAt(line).text.match(/#include\s*[<"](?<includeFile>[^>"]*)[>"]/);
-    if (!matches || !matches.length || !matches.groups) {
-        return [];
-    }
-    const missingHeader: string = matches.groups.includeFile.replace(/\//g, '\\');
-
-    let portsWithHeader: string[] | undefined;
-    const vcpkgDb: VcpkgDatabase = await vcpkgDbPromise;
-    if (vcpkgDb) {
-        portsWithHeader = vcpkgDb[missingHeader];
-    }
-    return portsWithHeader ? portsWithHeader : [];
-}
-
-function isMissingIncludeDiagnostic(diagnostic: vscode.Diagnostic): boolean {
-    const missingIncludeCode: number = 1696;
-    if (diagnostic.code === null || diagnostic.code === undefined || !diagnostic.source) {
-        return false;
-    }
-    return diagnostic.code === missingIncludeCode && diagnostic.source === 'C/C++';
-}
-
-function sendActivationTelemetry(): void {
-    const activateEvent: Record<string, string> = {};
-    // Don't log telemetry for machineId if it's a special value used by the dev host: someValue.machineid
-    if (vscode.env.machineId !== "someValue.machineId") {
-        const machineIdPersistentState: PersistentState<string | undefined> = new PersistentState<string | undefined>("CPP.machineId", undefined);
-        if (!machineIdPersistentState.Value) {
-            activateEvent.newMachineId = vscode.env.machineId;
-        } else if (machineIdPersistentState.Value !== vscode.env.machineId) {
-            activateEvent.newMachineId = vscode.env.machineId;
-            activateEvent.oldMachineId = machineIdPersistentState.Value;
-        }
-        machineIdPersistentState.Value = vscode.env.machineId;
-    }
-    if (vscode.env.uiKind === vscode.UIKind.Web) {
-        activateEvent.WebUI = "1";
-    }
-    telemetry.logLanguageServerEvent("Activate", activateEvent);
-}
-
-/**
- * activate: set up the extension for language services
- */
-export async function activate(): Promise<void> {
-    sendActivationTelemetry();
-    const checkForConflictingExtensions: PersistentState<boolean> = new PersistentState<boolean>("CPP." + util.packageJson.version + ".checkForConflictingExtensions", true);
-    if (checkForConflictingExtensions.Value) {
-        checkForConflictingExtensions.Value = false;
-        const clangCommandAdapterActive: boolean = vscode.extensions.all.some((extension: vscode.Extension<any>): boolean =>
-            extension.isActive && extension.id === "mitaki28.vscode-clang");
-        if (clangCommandAdapterActive) {
-            telemetry.logLanguageServerEvent("conflictingExtension");
-        }
-    }
-
-    clients = new ClientCollection();
-    ui = getUI();
-
-    // There may have already been registered CustomConfigurationProviders.
-    // Request for configurations from those providers.
-    clients.forEach(client => {
-        getCustomConfigProviders().forEach(provider => void client.onRegisterCustomConfigurationProvider(provider));
-    });
-
-    disposables.push(vscode.workspace.onDidChangeConfiguration(onDidChangeSettings));
-    disposables.push(vscode.workspace.onDidChangeTextDocument(onDidChangeTextDocument));
-    disposables.push(vscode.window.onDidChangeTextEditorVisibleRanges((e) => clients.ActiveClient.enqueue(async () => onDidChangeTextEditorVisibleRanges(e))));
-    disposables.push(vscode.window.onDidChangeActiveTextEditor((e) => clients.ActiveClient.enqueue(async () => onDidChangeActiveTextEditor(e))));
-    ui.didChangeActiveEditor(); // Handle already active documents (for non-cpp files that we don't register didOpen).
-    disposables.push(vscode.window.onDidChangeTextEditorSelection((e) => clients.ActiveClient.enqueue(async () => onDidChangeTextEditorSelection(e))));
-    disposables.push(vscode.window.onDidChangeVisibleTextEditors((e) => clients.ActiveClient.enqueue(async () => onDidChangeVisibleTextEditors(e))));
-
-    updateLanguageConfigurations();
-
-    reportMacCrashes();
-
-    vcpkgDbPromise = initVcpkgDatabase();
-
-    void clients.ActiveClient.ready.then(() => intervalTimer = global.setInterval(onInterval, 2500));
-
-    await registerCommands(true);
-
-    vscode.tasks.onDidStartTask(() => getActiveClient().PauseCodeAnalysis());
-
-    vscode.tasks.onDidEndTask(event => {
-        getActiveClient().ResumeCodeAnalysis();
-        if (event.execution.task.definition.type === CppBuildTaskProvider.CppBuildScriptType
-            || event.execution.task.name.startsWith(configPrefix)) {
-            if (event.execution.task.scope !== vscode.TaskScope.Global && event.execution.task.scope !== vscode.TaskScope.Workspace) {
-                const folder: vscode.WorkspaceFolder | undefined = event.execution.task.scope;
-                if (folder) {
-                    const settings: CppSettings = new CppSettings(folder.uri);
-                    if (settings.codeAnalysisRunOnBuild && settings.clangTidyEnabled) {
-                        void clients.getClientFor(folder.uri).handleRunCodeAnalysisOnAllFiles().catch(logAndReturn.undefined);
-                    }
-                    return;
-                }
-            }
-            const settings: CppSettings = new CppSettings();
-            if (settings.codeAnalysisRunOnBuild && settings.clangTidyEnabled) {
-                void clients.ActiveClient.handleRunCodeAnalysisOnAllFiles().catch(logAndReturn.undefined);
-            }
-        }
-    });
-
-    const selector: vscode.DocumentSelector = [
-        { scheme: 'file', language: 'c' },
-        { scheme: 'file', language: 'cpp' },
-        { scheme: 'file', language: 'cuda-cpp' }
-    ];
-    codeActionProvider = vscode.languages.registerCodeActionsProvider(selector, {
-        provideCodeActions: async (document: vscode.TextDocument, range: vscode.Range, context: vscode.CodeActionContext): Promise<vscode.CodeAction[]> => {
-
-            if (!await clients.ActiveClient.getVcpkgEnabled()) {
-                return [];
-            }
-
-            // Generate vcpkg install/help commands if the incoming doc/range is a missing include error
-            if (!context.diagnostics.some(isMissingIncludeDiagnostic)) {
-                return [];
-            }
-
-            const ports: string[] = await lookupIncludeInVcpkg(document, range.start.line);
-            if (ports.length <= 0) {
-                return [];
-            }
-
-            telemetry.logLanguageServerEvent('codeActionsProvided', { "source": "vcpkg" });
-
-            if (!await clients.ActiveClient.getVcpkgInstalled()) {
-                return [getVcpkgHelpAction()];
-            }
-
-            const actions: vscode.CodeAction[] = ports.map<vscode.CodeAction>(getVcpkgClipboardInstallAction);
-            return actions;
-        }
-    });
-
-    await vscode.commands.executeCommand('setContext', 'cpptools.msvcEnvironmentFound', util.hasMsvcEnvironment());
-
-    // Log cold start.
-    const activeEditor: vscode.TextEditor | undefined = vscode.window.activeTextEditor;
-    if (activeEditor) {
-        clients.timeTelemetryCollector.setFirstFile(activeEditor.document.uri);
-        activeDocument = activeEditor.document;
-    }
-
-    if (util.extensionContext) {
-        // lmTools wasn't stabilized until 1.95, but (as of October 2024)
-        // cpptools can be installed on older versions of VS Code. See
-        // https://github.com/microsoft/vscode-cpptools/blob/main/Extension/package.json#L14
-        const version = util.getVsCodeVersion();
-        if (version[0] > 1 || (version[0] === 1 && version[1] >= 95)) {
-            const tool = vscode.lm.registerTool('cpptools-lmtool-configuration', new CppConfigurationLanguageModelTool());
-            disposables.push(tool);
-        }
-    }
-
-    await registerRelatedFilesProvider();
-}
-
-export function updateLanguageConfigurations(): void {
-    languageConfigurations.forEach(d => d.dispose());
-    languageConfigurations = [];
-
-    languageConfigurations.push(vscode.languages.setLanguageConfiguration('c', getLanguageConfig('c')));
-    languageConfigurations.push(vscode.languages.setLanguageConfiguration('cpp', getLanguageConfig('cpp')));
-    languageConfigurations.push(vscode.languages.setLanguageConfiguration('cuda-cpp', getLanguageConfig('cuda-cpp')));
-}
-
-/**
- * workspace events
- */
-async function onDidChangeSettings(event: vscode.ConfigurationChangeEvent): Promise<void> {
-    const client: Client = clients.getDefaultClient();
-    if (client instanceof DefaultClient) {
-        const defaultClient: DefaultClient = client as DefaultClient;
-        const changedDefaultClientSettings: Record<string, string> = await defaultClient.onDidChangeSettings(event);
-        clients.forEach(client => {
-            if (client !== defaultClient) {
-                void client.onDidChangeSettings(event).catch(logAndReturn.undefined);
-            }
-        });
-        const newUpdateChannel: string = changedDefaultClientSettings.updateChannel;
-        if (newUpdateChannel || event.affectsConfiguration("extensions.autoUpdate")) {
-            UpdateInsidersAccess();
-        }
-    }
-}
-
-async function onDidChangeTextDocument(event: vscode.TextDocumentChangeEvent): Promise<void> {
-    const me: Client = clients.getClientFor(event.document.uri);
-    me.onDidChangeTextDocument(event);
-}
-
-let noActiveEditorTimeout: NodeJS.Timeout | undefined;
-
-async function onDidChangeTextEditorVisibleRanges(event: vscode.TextEditorVisibleRangesChangeEvent): Promise<void> {
-    if (util.isCpp(event.textEditor.document)) {
-        await clients.getDefaultClient().onDidChangeTextEditorVisibleRanges(event.textEditor.document.uri);
-    }
-}
-
-function onDidChangeActiveTextEditor(editor?: vscode.TextEditor): void {
-    /* need to notify the affected client(s) */
-    console.assert(clients !== undefined, "client should be available before active editor is changed");
-    if (clients === undefined) {
-        return;
-    }
-
-    if (noActiveEditorTimeout) {
-        clearTimeout(noActiveEditorTimeout);
-        noActiveEditorTimeout = undefined;
-    }
-    if (!editor) {
-        // When switching between documents, VS Code is setting the active editor to undefined
-        // temporarily, so this prevents the C++-related status bar items from flickering off/on.
-        noActiveEditorTimeout = setTimeout(() => {
-            activeDocument = undefined;
-            ui.didChangeActiveEditor();
-            noActiveEditorTimeout = undefined;
-        }, 100);
-        void clients.didChangeActiveEditor(undefined).catch(logAndReturn.undefined);
-    } else {
-        ui.didChangeActiveEditor();
-        if (util.isCppOrRelated(editor.document)) {
-            if (util.isCpp(editor.document)) {
-                activeDocument = editor.document;
-                void clients.didChangeActiveEditor(editor).catch(logAndReturn.undefined);
-            } else {
-                activeDocument = undefined;
-                void clients.didChangeActiveEditor(undefined).catch(logAndReturn.undefined);
-            }
-            //clients.ActiveClient.selectionChanged(makeLspRange(editor.selection));
-        } else {
-            activeDocument = undefined;
-        }
-    }
-}
-
-function onDidChangeTextEditorSelection(event: vscode.TextEditorSelectionChangeEvent): void {
-    if (!util.isCpp(event.textEditor.document)) {
-        return;
-    }
-    clients.ActiveClient.selectionChanged(makeLspRange(event.selections[0]));
-}
-
-async function onDidChangeVisibleTextEditors(editors: readonly vscode.TextEditor[]): Promise<void> {
-    const cppEditors: vscode.TextEditor[] = editors.filter(e => util.isCpp(e.document));
-    await clients.getDefaultClient().onDidChangeVisibleTextEditors(cppEditors);
-}
-
-function onInterval(): void {
-    // TODO: do we need to pump messages to all clients? depends on what we do with the icons, I suppose.
-    clients.ActiveClient.onInterval();
-}
-
-/**
- * registered commands
- */
-export async function registerCommands(enabled: boolean): Promise<void> {
-    commandDisposables.forEach(d => d.dispose());
-    commandDisposables.length = 0;
-    commandDisposables.push(vscode.commands.registerCommand('C_Cpp.SwitchHeaderSource', enabled ? onSwitchHeaderSource : onDisabledCommand));
-    commandDisposables.push(vscode.commands.registerCommand('C_Cpp.ResetDatabase', enabled ? onResetDatabase : onDisabledCommand));
-    commandDisposables.push(vscode.commands.registerCommand('C_Cpp.SelectIntelliSenseConfiguration', enabled ? selectIntelliSenseConfiguration : onDisabledCommand));
-    commandDisposables.push(vscode.commands.registerCommand('C_Cpp.InstallCompiler', enabled ? installCompiler : onDisabledCommand));
-    commandDisposables.push(vscode.commands.registerCommand('C_Cpp.ConfigurationSelect', enabled ? onSelectConfiguration : onDisabledCommand));
-    commandDisposables.push(vscode.commands.registerCommand('C_Cpp.ConfigurationProviderSelect', enabled ? onSelectConfigurationProvider : onDisabledCommand));
-    commandDisposables.push(vscode.commands.registerCommand('C_Cpp.ConfigurationEditJSON', enabled ? onEditConfigurationJSON : onDisabledCommand));
-    commandDisposables.push(vscode.commands.registerCommand('C_Cpp.ConfigurationEditUI', enabled ? onEditConfigurationUI : onDisabledCommand));
-    commandDisposables.push(vscode.commands.registerCommand('C_Cpp.ConfigurationEdit', enabled ? onEditConfiguration : onDisabledCommand));
-    commandDisposables.push(vscode.commands.registerCommand('C_Cpp.AddToIncludePath', enabled ? onAddToIncludePath : onDisabledCommand));
-    commandDisposables.push(vscode.commands.registerCommand('C_Cpp.EnableErrorSquiggles', enabled ? onEnableSquiggles : onDisabledCommand));
-    commandDisposables.push(vscode.commands.registerCommand('C_Cpp.DisableErrorSquiggles', enabled ? onDisableSquiggles : onDisabledCommand));
-    commandDisposables.push(vscode.commands.registerCommand('C_Cpp.ToggleDimInactiveRegions', enabled ? onToggleDimInactiveRegions : onDisabledCommand));
-    commandDisposables.push(vscode.commands.registerCommand('C_Cpp.PauseParsing', enabled ? onPauseParsing : onDisabledCommand));
-    commandDisposables.push(vscode.commands.registerCommand('C_Cpp.ResumeParsing', enabled ? onResumeParsing : onDisabledCommand));
-    commandDisposables.push(vscode.commands.registerCommand('C_Cpp.PauseCodeAnalysis', enabled ? onPauseCodeAnalysis : onDisabledCommand));
-    commandDisposables.push(vscode.commands.registerCommand('C_Cpp.ResumeCodeAnalysis', enabled ? onResumeCodeAnalysis : onDisabledCommand));
-    commandDisposables.push(vscode.commands.registerCommand('C_Cpp.CancelCodeAnalysis', enabled ? onCancelCodeAnalysis : onDisabledCommand));
-    commandDisposables.push(vscode.commands.registerCommand('C_Cpp.ShowActiveCodeAnalysisCommands', enabled ? onShowActiveCodeAnalysisCommands : onDisabledCommand));
-    commandDisposables.push(vscode.commands.registerCommand('C_Cpp.ShowIdleCodeAnalysisCommands', enabled ? onShowIdleCodeAnalysisCommands : onDisabledCommand));
-    commandDisposables.push(vscode.commands.registerCommand('C_Cpp.ShowReferencesProgress', enabled ? onShowReferencesProgress : onDisabledCommand));
-    commandDisposables.push(vscode.commands.registerCommand('C_Cpp.TakeSurvey', enabled ? onTakeSurvey : onDisabledCommand));
-    commandDisposables.push(vscode.commands.registerCommand('C_Cpp.LogDiagnostics', enabled ? onLogDiagnostics : onDisabledCommand));
-    commandDisposables.push(vscode.commands.registerCommand('C_Cpp.RescanWorkspace', enabled ? onRescanWorkspace : onDisabledCommand));
-    commandDisposables.push(vscode.commands.registerCommand('C_Cpp.ShowReferenceItem', enabled ? onShowRefCommand : onDisabledCommand));
-    commandDisposables.push(vscode.commands.registerCommand('C_Cpp.referencesViewGroupByType', enabled ? onToggleRefGroupView : onDisabledCommand));
-    commandDisposables.push(vscode.commands.registerCommand('C_Cpp.referencesViewUngroupByType', enabled ? onToggleRefGroupView : onDisabledCommand));
-    commandDisposables.push(vscode.commands.registerCommand('C_Cpp.VcpkgClipboardInstallSuggested', enabled ? onVcpkgClipboardInstallSuggested : onDisabledCommand));
-    commandDisposables.push(vscode.commands.registerCommand('C_Cpp.VcpkgOnlineHelpSuggested', enabled ? onVcpkgOnlineHelpSuggested : onDisabledCommand));
-    commandDisposables.push(vscode.commands.registerCommand('C_Cpp.GenerateEditorConfig', enabled ? onGenerateEditorConfig : onDisabledCommand));
-    commandDisposables.push(vscode.commands.registerCommand('C_Cpp.GoToNextDirectiveInGroup', enabled ? onGoToNextDirectiveInGroup : onDisabledCommand));
-    commandDisposables.push(vscode.commands.registerCommand('C_Cpp.GoToPrevDirectiveInGroup', enabled ? onGoToPrevDirectiveInGroup : onDisabledCommand));
-    commandDisposables.push(vscode.commands.registerCommand('C_Cpp.RunCodeAnalysisOnActiveFile', enabled ? onRunCodeAnalysisOnActiveFile : onDisabledCommand));
-    commandDisposables.push(vscode.commands.registerCommand('C_Cpp.RunCodeAnalysisOnOpenFiles', enabled ? onRunCodeAnalysisOnOpenFiles : onDisabledCommand));
-    commandDisposables.push(vscode.commands.registerCommand('C_Cpp.RunCodeAnalysisOnAllFiles', enabled ? onRunCodeAnalysisOnAllFiles : onDisabledCommand));
-    commandDisposables.push(vscode.commands.registerCommand('C_Cpp.RemoveCodeAnalysisProblems', enabled ? onRemoveCodeAnalysisProblems : onDisabledCommand));
-    commandDisposables.push(vscode.commands.registerCommand('C_Cpp.RemoveAllCodeAnalysisProblems', enabled ? onRemoveAllCodeAnalysisProblems : onDisabledCommand));
-    commandDisposables.push(vscode.commands.registerCommand('C_Cpp.FixThisCodeAnalysisProblem', enabled ? onFixThisCodeAnalysisProblem : onDisabledCommand));
-    commandDisposables.push(vscode.commands.registerCommand('C_Cpp.FixAllTypeCodeAnalysisProblems', enabled ? onFixAllTypeCodeAnalysisProblems : onDisabledCommand));
-    commandDisposables.push(vscode.commands.registerCommand('C_Cpp.FixAllCodeAnalysisProblems', enabled ? onFixAllCodeAnalysisProblems : onDisabledCommand));
-    commandDisposables.push(vscode.commands.registerCommand('C_Cpp.DisableAllTypeCodeAnalysisProblems', enabled ? onDisableAllTypeCodeAnalysisProblems : onDisabledCommand));
-    commandDisposables.push(vscode.commands.registerCommand('C_Cpp.ShowCodeAnalysisDocumentation', enabled ? (uri) => vscode.env.openExternal(uri) : onDisabledCommand));
-    commandDisposables.push(vscode.commands.registerCommand('cpptools.activeConfigName', enabled ? onGetActiveConfigName : onDisabledCommand));
-    commandDisposables.push(vscode.commands.registerCommand('cpptools.activeConfigCustomVariable', enabled ? onGetActiveConfigCustomVariable : onDisabledCommand));
-    commandDisposables.push(vscode.commands.registerCommand('cpptools.setActiveConfigName', enabled ? onSetActiveConfigName : onDisabledCommand));
-    commandDisposables.push(vscode.commands.registerCommand('C_Cpp.RestartIntelliSenseForFile', enabled ? onRestartIntelliSenseForFile : onDisabledCommand));
-    commandDisposables.push(vscode.commands.registerCommand('C_Cpp.GenerateDoxygenComment', enabled ? onGenerateDoxygenComment : onDisabledCommand));
-    commandDisposables.push(vscode.commands.registerCommand('C_Cpp.CreateDeclarationOrDefinition', enabled ? onCreateDeclarationOrDefinition : onDisabledCommand));
-    commandDisposables.push(vscode.commands.registerCommand('C_Cpp.CopyDeclarationOrDefinition', enabled ? onCopyDeclarationOrDefinition : onDisabledCommand));
-    commandDisposables.push(vscode.commands.registerCommand('C_Cpp.RescanCompilers', enabled ? onRescanCompilers : onDisabledCommand));
-    commandDisposables.push(vscode.commands.registerCommand('C_Cpp.AddMissingInclude', enabled ? onAddMissingInclude : onDisabledCommand));
-    commandDisposables.push(vscode.commands.registerCommand('C_Cpp.ExtractToFunction', enabled ? () => onExtractToFunction(false, false) : onDisabledCommand));
-    commandDisposables.push(vscode.commands.registerCommand('C_Cpp.ExtractToFreeFunction', enabled ? () => onExtractToFunction(true, false) : onDisabledCommand));
-    commandDisposables.push(vscode.commands.registerCommand('C_Cpp.ExtractToMemberFunction', enabled ? () => onExtractToFunction(false, true) : onDisabledCommand));
-    commandDisposables.push(vscode.commands.registerCommand('C_Cpp.ExpandSelection', enabled ? (r: Range) => onExpandSelection(r) : onDisabledCommand));
-}
-
-function onDisabledCommand() {
-    const message: string = localize(
-        {
-            key: "on.disabled.command",
-            comment: [
-                "Markdown text between `` should not be translated or localized (they represent literal text) and the capitalization, spacing, and punctuation (including the ``) should not be altered."
-            ]
-        },
-        "IntelliSense-related commands cannot be executed when `C_Cpp.intelliSenseEngine` is set to `disabled`.");
-    return vscode.window.showWarningMessage(message);
-}
-
-async function onRestartIntelliSenseForFile() {
-    const activeEditor: vscode.TextEditor | undefined = vscode.window.activeTextEditor;
-    if (!activeEditor || !util.isCpp(activeEditor.document)) {
-        return;
-    }
-    return clients.ActiveClient.restartIntelliSenseForFile(activeEditor.document);
-}
-
-async function onSwitchHeaderSource(): Promise<void> {
-    const activeEditor: vscode.TextEditor | undefined = vscode.window.activeTextEditor;
-    if (!activeEditor || !util.isCpp(activeEditor.document)) {
-        return;
-    }
-
-    let rootUri: vscode.Uri | undefined = clients.ActiveClient.RootUri;
-    const fileName: string = activeEditor.document.fileName;
-
-    if (!rootUri) {
-        rootUri = vscode.Uri.file(path.dirname(fileName)); // When switching without a folder open.
-    }
-
-    let targetFileName: string = await clients.ActiveClient.requestSwitchHeaderSource(rootUri, fileName);
-    // If the targetFileName has a path that is a symlink target of a workspace folder,
-    // then replace the RootRealPath with the RootPath (the symlink path).
-    let targetFileNameReplaced: boolean = false;
-    clients.forEach(client => {
-        if (!targetFileNameReplaced && client.RootRealPath && client.RootPath !== client.RootRealPath
-            && targetFileName.startsWith(client.RootRealPath)) {
-            targetFileName = client.RootPath + targetFileName.substring(client.RootRealPath.length);
-            targetFileNameReplaced = true;
-        }
-    });
-    const document: vscode.TextDocument = await vscode.workspace.openTextDocument(targetFileName);
-    const workbenchConfig: vscode.WorkspaceConfiguration = vscode.workspace.getConfiguration("workbench");
-    let foundEditor: boolean = false;
-    if (workbenchConfig.get("editor.revealIfOpen")) {
-        // If the document is already visible in another column, open it there.
-        vscode.window.visibleTextEditors.forEach(editor => {
-            if (editor.document === document && !foundEditor) {
-                foundEditor = true;
-                void vscode.window.showTextDocument(document, editor.viewColumn).then(undefined, logAndReturn.undefined);
-            }
-        });
-    }
-
-    if (!foundEditor) {
-        void vscode.window.showTextDocument(document).then(undefined, logAndReturn.undefined);
-    }
-}
-
-/**
- * Allow the user to select a workspace when multiple workspaces exist and get the corresponding Client back.
- * The resulting client is used to handle some command that was previously invoked.
- */
-async function selectClient(): Promise<Client> {
-    if (clients.Count === 1) {
-        return clients.ActiveClient;
-    } else {
-        const key: string | undefined = await ui.showWorkspaces(clients.Names);
-        if (key !== undefined && key !== "") {
-            const client: Client | undefined = clients.get(key);
-            if (client) {
-                return client;
-            } else {
-                console.assert("client not found");
-            }
-        }
-        throw new Error(localize("client.not.found", "client not found"));
-    }
-}
-
-async function onResetDatabase(): Promise<void> {
-    await clients.ActiveClient.ready;
-    clients.ActiveClient.resetDatabase();
-}
-
-async function onRescanCompilers(sender?: any): Promise<void> {
-    await clients.ActiveClient.ready;
-    return clients.ActiveClient.rescanCompilers(sender);
-}
-
-async function onAddMissingInclude(): Promise<void> {
-    telemetry.logLanguageServerEvent('AddMissingInclude');
-}
-
-async function selectIntelliSenseConfiguration(sender?: any): Promise<void> {
-    await clients.ActiveClient.ready;
-    return clients.ActiveClient.promptSelectIntelliSenseConfiguration(sender);
-}
-
-async function installCompiler(sender?: any): Promise<void> {
-    const telemetryProperties = { sender: util.getSenderType(sender), platform: os.platform(), ranCommand: 'false' };
-    const ok = localize('ok', 'OK');
-    switch (os.platform()) {
-        case "win32":
-            showInstallCompilerWalkthrough();
-            break;
-        case "darwin": {
-            const title = localize('install.compiler.mac.title', 'The clang compiler will now be installed');
-            const detail = localize('install.compiler.mac.detail', 'You may be prompted to type your password in the VS Code terminal window to authorize the installation.');
-            const response = await vscode.window.showInformationMessage(title, { modal: true, detail }, ok);
-            if (response === ok) {
-                const terminal = vscode.window.createTerminal('Install C++ Compiler');
-                terminal.sendText('sudo xcode-select --install');
-                terminal.show();
-                telemetryProperties.ranCommand = 'true';
-            }
-            break;
-        }
-        default: {
-            const info = await PlatformInformation.GetPlatformInformation();
-            const installCommand = (() => {
-                switch (info.distribution?.name) {
-                    case 'ubuntu':
-                    case 'linuxmint':
-                    case 'debian': {
-                        return 'sudo sh -c \'apt update ; apt install -y build-essential\'';
-                    }
-                    case 'centos':
-                    case 'fedora':
-                    case 'rhel': {
-                        return 'sudo sh -c \'yum install -y gcc-c++ gdb\'';
-                    }
-                    case 'opensuse':
-                    case 'opensuse-leap':
-                    case 'opensuse-tumbleweed': {
-                        return 'sudo sh -c \'zypper refresh ; zypper install gcc-c++ gdb\'';
-                    }
-                }
-                return undefined;
-            })();
-            if (installCommand) {
-                const title = localize('install.compiler.linux.title', 'The gcc compiler will now be installed');
-                const detail = localize('install.compiler.linux.detail', 'You may be prompted to type your password in the VS Code terminal window to authorize the installation.');
-                const response = await vscode.window.showInformationMessage(title, { modal: true, detail }, ok);
-                if (response === ok) {
-                    const terminal = vscode.window.createTerminal('Install C++ Compiler');
-                    terminal.sendText(installCommand);
-                    terminal.show(true);
-                    telemetryProperties.ranCommand = 'true';
-                }
-            }
-        }
-    }
-    telemetry.logLanguageServerEvent('installCompiler', telemetryProperties);
-}
-
-async function onSelectConfiguration(config?: string): Promise<void> {
-    if (!isFolderOpen()) {
-        void vscode.window.showInformationMessage(localize("configuration.select.first", 'Open a folder first to select a configuration.'));
-    } else {
-        // This only applies to the active client. You cannot change the configuration for
-        // a client that is not active since that client's UI will not be visible.
-        return clients.ActiveClient.handleConfigurationSelectCommand(config);
-    }
-}
-
-function onSelectConfigurationProvider(): void {
-    if (!isFolderOpen()) {
-        void vscode.window.showInformationMessage(localize("configuration.provider.select.first", 'Open a folder first to select a configuration provider.'));
-    } else {
-        void selectClient().then(client => client.handleConfigurationProviderSelectCommand(), logAndReturn.undefined);
-    }
-}
-
-function onEditConfigurationJSON(viewColumn: vscode.ViewColumn = vscode.ViewColumn.Active): void {
-    telemetry.logLanguageServerEvent("SettingsCommand", { "palette": "json" }, undefined);
-    if (!isFolderOpen()) {
-        void vscode.window.showInformationMessage(localize('edit.configurations.open.first', 'Open a folder first to edit configurations'));
-    } else {
-        void selectClient().then(client => client.handleConfigurationEditJSONCommand(viewColumn), logAndReturn.undefined);
-    }
-}
-
-function onEditConfigurationUI(viewColumn: vscode.ViewColumn = vscode.ViewColumn.Active): void {
-    telemetry.logLanguageServerEvent("SettingsCommand", { "palette": "ui" }, undefined);
-    if (!isFolderOpen()) {
-        void vscode.window.showInformationMessage(localize('edit.configurations.open.first', 'Open a folder first to edit configurations'));
-    } else {
-        void selectClient().then(client => client.handleConfigurationEditUICommand(viewColumn), logAndReturn.undefined);
-    }
-}
-
-function onEditConfiguration(viewColumn: vscode.ViewColumn = vscode.ViewColumn.Active): void {
-    if (!isFolderOpen()) {
-        void vscode.window.showInformationMessage(localize('edit.configurations.open.first', 'Open a folder first to edit configurations'));
-    } else {
-        void selectClient().then(client => client.handleConfigurationEditCommand(viewColumn), logAndReturn.undefined);
-    }
-}
-
-function onGenerateEditorConfig(): void {
-    if (!isFolderOpen()) {
-        const settings: CppSettings = new CppSettings();
-        void settings.generateEditorConfig();
-    } else {
-        void selectClient().then(client => {
-            const settings: CppSettings = new CppSettings(client.RootUri);
-            void settings.generateEditorConfig();
-        }).catch(logAndReturn.undefined);
-    }
-}
-
-async function onGoToNextDirectiveInGroup(): Promise<void> {
-    return getActiveClient().handleGoToDirectiveInGroup(true);
-}
-
-async function onGoToPrevDirectiveInGroup(): Promise<void> {
-    return getActiveClient().handleGoToDirectiveInGroup(false);
-}
-
-async function onRunCodeAnalysisOnActiveFile(): Promise<void> {
-    if (activeDocument) {
-        await vscode.commands.executeCommand("workbench.action.files.saveAll");
-        return getActiveClient().handleRunCodeAnalysisOnActiveFile();
-    }
-}
-
-async function onRunCodeAnalysisOnOpenFiles(): Promise<void> {
-    if (openFileVersions.size > 0) {
-        await vscode.commands.executeCommand("workbench.action.files.saveAll");
-        return getActiveClient().handleRunCodeAnalysisOnOpenFiles();
-    }
-}
-
-async function onRunCodeAnalysisOnAllFiles(): Promise<void> {
-    await vscode.commands.executeCommand("workbench.action.files.saveAll");
-    return getActiveClient().handleRunCodeAnalysisOnAllFiles();
-}
-
-async function onRemoveAllCodeAnalysisProblems(): Promise<void> {
-    return getActiveClient().handleRemoveAllCodeAnalysisProblems();
-}
-
-async function onRemoveCodeAnalysisProblems(refreshSquigglesOnSave: boolean, identifiersAndUris: CodeAnalysisDiagnosticIdentifiersAndUri[]): Promise<void> {
-    return getActiveClient().handleRemoveCodeAnalysisProblems(refreshSquigglesOnSave, identifiersAndUris);
-}
-
-// Needed due to https://github.com/microsoft/vscode/issues/148723 .
-const codeActionAbortedString: string = localize('code.action.aborted', "The code analysis fix could not be applied because the document has changed.");
-
-async function onFixThisCodeAnalysisProblem(version: number, workspaceEdit: vscode.WorkspaceEdit, refreshSquigglesOnSave: boolean, identifiersAndUris: CodeAnalysisDiagnosticIdentifiersAndUri[]): Promise<void> {
-    if (identifiersAndUris.length < 1) {
-        return;
-    }
-    const codeActions: CodeActionDiagnosticInfo[] | undefined = codeAnalysisFileToCodeActions.get(identifiersAndUris[0].uri);
-    if (codeActions === undefined) {
-        return;
-    }
-    for (const codeAction of codeActions) {
-        if (codeAction.code === identifiersAndUris[0].identifiers[0].code && rangeEquals(codeAction.range, identifiersAndUris[0].identifiers[0].range)) {
-            if (version !== codeAction.version) {
-                void vscode.window.showErrorMessage(codeActionAbortedString);
-                return;
-            }
-            break;
-        }
-    }
-    return getActiveClient().handleFixCodeAnalysisProblems(workspaceEdit, refreshSquigglesOnSave, identifiersAndUris);
-}
-
-async function onFixAllTypeCodeAnalysisProblems(type: string, version: number, workspaceEdit: vscode.WorkspaceEdit, refreshSquigglesOnSave: boolean, identifiersAndUris: CodeAnalysisDiagnosticIdentifiersAndUri[]): Promise<void> {
-    if (version === codeAnalysisCodeToFixes.get(type)?.version) {
-        return getActiveClient().handleFixCodeAnalysisProblems(workspaceEdit, refreshSquigglesOnSave, identifiersAndUris);
-    }
-    void vscode.window.showErrorMessage(codeActionAbortedString);
-}
-
-async function onFixAllCodeAnalysisProblems(version: number, workspaceEdit: vscode.WorkspaceEdit, refreshSquigglesOnSave: boolean, identifiersAndUris: CodeAnalysisDiagnosticIdentifiersAndUri[]): Promise<void> {
-    if (version === codeAnalysisAllFixes.version) {
-        return getActiveClient().handleFixCodeAnalysisProblems(workspaceEdit, refreshSquigglesOnSave, identifiersAndUris);
-    }
-    void vscode.window.showErrorMessage(codeActionAbortedString);
-}
-
-async function onDisableAllTypeCodeAnalysisProblems(code: string, identifiersAndUris: CodeAnalysisDiagnosticIdentifiersAndUri[]): Promise<void> {
-    return getActiveClient().handleDisableAllTypeCodeAnalysisProblems(code, identifiersAndUris);
-}
-
-async function onCopyDeclarationOrDefinition(args?: any): Promise<void> {
-    const sender: any | undefined = util.isString(args?.sender) ? args.sender : args;
-    const properties: Record<string, string> = {
-        sender: util.getSenderType(sender)
-    };
-    telemetry.logLanguageServerEvent('CopyDeclDefn', properties);
-    return getActiveClient().handleCreateDeclarationOrDefinition(true, args?.range);
-}
-
-async function onCreateDeclarationOrDefinition(args?: any): Promise<void> {
-    const sender: any | undefined = util.isString(args?.sender) ? args.sender : args;
-    const properties: Record<string, string> = {
-        sender: util.getSenderType(sender)
-    };
-    telemetry.logLanguageServerEvent('CreateDeclDefn', properties);
-    return getActiveClient().handleCreateDeclarationOrDefinition(false, args?.range);
-}
-
-async function onExtractToFunction(extractAsGlobal: boolean, extractAsMemberFunction: boolean): Promise<void> {
-    if (extractAsGlobal) {
-        telemetry.logLanguageServerEvent('ExtractToFreeFunction');
-    } else if (extractAsMemberFunction) {
-        telemetry.logLanguageServerEvent('ExtractToMemberFunction');
-    } else {
-        telemetry.logLanguageServerEvent('ExtractToFunction');
-    }
-    return getActiveClient().handleExtractToFunction(extractAsGlobal);
-}
-
-function onExpandSelection(r: Range) {
-    const activeTextEditor: vscode.TextEditor | undefined = vscode.window.activeTextEditor;
-    if (activeTextEditor) {
-        activeTextEditor.selection = new vscode.Selection(new vscode.Position(r.start.line, r.start.character), new vscode.Position(r.end.line, r.end.character));
-        telemetry.logLanguageServerEvent('ExpandSelection');
-    }
-}
-
-function onAddToIncludePath(path: string): void {
-    if (isFolderOpen()) {
-        // This only applies to the active client. It would not make sense to add the include path
-        // suggestion to a different workspace.
-        return clients.ActiveClient.handleAddToIncludePathCommand(path);
-    }
-}
-
-function onEnableSquiggles(): void {
-    // This only applies to the active client.
-    const settings: CppSettings = new CppSettings(clients.ActiveClient.RootUri);
-    settings.update<string>("errorSquiggles", "enabled");
-}
-
-function onDisableSquiggles(): void {
-    // This only applies to the active client.
-    const settings: CppSettings = new CppSettings(clients.ActiveClient.RootUri);
-    settings.update<string>("errorSquiggles", "disabled");
-}
-
-function onToggleDimInactiveRegions(): void {
-    // This only applies to the active client.
-    const settings: CppSettings = new CppSettings(clients.ActiveClient.RootUri);
-    settings.update<boolean>("dimInactiveRegions", !settings.dimInactiveRegions);
-}
-
-function onPauseParsing(): void {
-    clients.ActiveClient.pauseParsing();
-}
-
-function onResumeParsing(): void {
-    clients.ActiveClient.resumeParsing();
-}
-
-function onPauseCodeAnalysis(): void {
-    clients.ActiveClient.PauseCodeAnalysis();
-}
-
-function onResumeCodeAnalysis(): void {
-    clients.ActiveClient.ResumeCodeAnalysis();
-}
-
-function onCancelCodeAnalysis(): void {
-    clients.ActiveClient.CancelCodeAnalysis();
-}
-
-function onShowActiveCodeAnalysisCommands(): Promise<void> {
-    return clients.ActiveClient.handleShowActiveCodeAnalysisCommands();
-}
-
-function onShowIdleCodeAnalysisCommands(): Promise<void> {
-    return clients.ActiveClient.handleShowIdleCodeAnalysisCommands();
-}
-
-function onShowReferencesProgress(): void {
-    clients.ActiveClient.handleReferencesIcon();
-}
-
-function onToggleRefGroupView(): void {
-    // Set context to switch icons
-    const client: Client = getActiveClient();
-    client.toggleReferenceResultsView();
-}
-
-function onTakeSurvey(): void {
-    telemetry.logLanguageServerEvent("onTakeSurvey");
-    const uri: vscode.Uri = vscode.Uri.parse(`https://www.research.net/r/VBVV6C6?o=${os.platform()}&m=${vscode.env.machineId}`);
-    void vscode.commands.executeCommand('vscode.open', uri);
-}
-
-function onVcpkgOnlineHelpSuggested(dummy?: any): void {
-    telemetry.logLanguageServerEvent('vcpkgAction', { 'source': dummy ? 'CodeAction' : 'CommandPalette', 'action': 'vcpkgOnlineHelpSuggested' });
-    const uri: vscode.Uri = vscode.Uri.parse(`https://aka.ms/vcpkg`);
-    void vscode.commands.executeCommand('vscode.open', uri);
-}
-
-async function onVcpkgClipboardInstallSuggested(ports?: string[]): Promise<void> {
-    let source: string;
-    if (ports && ports.length) {
-        source = 'CodeAction';
-    } else {
-        source = 'CommandPalette';
-        // Glob up all existing diagnostics for missing includes and look them up in the vcpkg database
-        const missingIncludeLocations: [vscode.TextDocument, number[]][] = [];
-        vscode.languages.getDiagnostics().forEach(uriAndDiagnostics => {
-            // Extract textDocument
-            const textDocument: vscode.TextDocument | undefined = vscode.workspace.textDocuments.find(doc => doc.uri.fsPath === uriAndDiagnostics[0].fsPath);
-            if (!textDocument) {
-                return;
-            }
-
-            // Extract lines numbers for missing include diagnostics
-            let lines: number[] = uriAndDiagnostics[1].filter(isMissingIncludeDiagnostic).map<number>(d => d.range.start.line);
-            if (!lines.length) {
-                return;
-            }
-
-            // Filter duplicate lines
-            lines = lines.filter((line: number, index: number) => {
-                const foundIndex: number = lines.indexOf(line);
-                return foundIndex === index;
-            });
-
-            missingIncludeLocations.push([textDocument, lines]);
-        });
-        if (!missingIncludeLocations.length) {
-            return;
-        }
-
-        // Queue look ups in the vcpkg database for missing ports; filter out duplicate results
-        const portsPromises: Promise<string[]>[] = [];
-        missingIncludeLocations.forEach(docAndLineNumbers => {
-            docAndLineNumbers[1].forEach(line => {
-                portsPromises.push(lookupIncludeInVcpkg(docAndLineNumbers[0], line));
-            });
-        });
-        ports = ([] as string[]).concat(...await Promise.all(portsPromises));
-        if (!ports.length) {
-            return;
-        }
-        const ports2: string[] = ports;
-        ports = ports2.filter((port: string, index: number) => ports2.indexOf(port) === index);
-    }
-
-    let installCommand: string = 'vcpkg install';
-    ports.forEach(port => installCommand += ` ${port}`);
-    telemetry.logLanguageServerEvent('vcpkgAction', { 'source': source, 'action': 'vcpkgClipboardInstallSuggested', 'ports': ports.toString() });
-
-    await vscode.env.clipboard.writeText(installCommand);
-}
-
-function onGenerateDoxygenComment(arg: DoxygenCodeActionCommandArguments): Promise<void> {
-    return getActiveClient().handleGenerateDoxygenComment(arg);
-}
-
-function onSetActiveConfigName(configurationName: string): Thenable<void> {
-    return clients.ActiveClient.setCurrentConfigName(configurationName);
-}
-
-function onGetActiveConfigName(): Thenable<string | undefined> {
-    return clients.ActiveClient.getCurrentConfigName();
-}
-
-function onGetActiveConfigCustomVariable(variableName: string): Thenable<string> {
-    return clients.ActiveClient.getCurrentConfigCustomVariable(variableName);
-}
-
-function onLogDiagnostics(): Promise<void> {
-    return clients.ActiveClient.logDiagnostics();
-}
-
-function onRescanWorkspace(): Promise<void> {
-    return clients.ActiveClient.rescanFolder();
-}
-
-function onShowRefCommand(arg?: TreeNode): void {
-    if (!arg) {
-        return;
-    }
-    const { node } = arg;
-    if (node === NodeType.reference) {
-        const { referenceLocation } = arg;
-        if (referenceLocation) {
-            void vscode.window.showTextDocument(referenceLocation.uri, {
-                selection: referenceLocation.range.with({ start: referenceLocation.range.start, end: referenceLocation.range.end })
-            }).then(undefined, logAndReturn.undefined);
-        }
-    } else if (node === NodeType.fileWithPendingRef) {
-        const { fileUri } = arg;
-        if (fileUri) {
-            void vscode.window.showTextDocument(fileUri).then(undefined, logAndReturn.undefined);
-        }
-    }
-}
-
-function reportMacCrashes(): void {
-    if (process.platform === "darwin") {
-        prevMacCrashFile = "";
-        const home: string = os.homedir();
-        const crashFolder: string = path.resolve(home, "Library/Logs/DiagnosticReports");
-        fs.stat(crashFolder, (err) => {
-            const crashObject: Record<string, string> = {};
-            if (err?.code) {
-                // If the directory isn't there, we have a problem...
-                crashObject["errCode"] = err.code;
-                telemetry.logLanguageServerEvent("MacCrash", crashObject);
-                return;
-            }
-
-            // vscode.workspace.createFileSystemWatcher only works in workspace folders.
-            try {
-                fs.watch(crashFolder, (event, filename) => {
-                    if (event !== "rename") {
-                        return;
-                    }
-                    if (!filename || filename === prevMacCrashFile) {
-                        return;
-                    }
-                    prevMacCrashFile = filename;
-                    if (!filename.startsWith("cpptools")) {
-                        return;
-                    }
-                    // Wait 5 seconds to allow time for the crash log to finish being written.
-                    setTimeout(() => {
-                        fs.readFile(path.resolve(crashFolder, filename), 'utf8', (err, data) => {
-                            if (err) {
-                                // Try again?
-                                fs.readFile(path.resolve(crashFolder, filename), 'utf8', handleMacCrashFileRead);
-                                return;
-                            }
-                            handleMacCrashFileRead(err, data);
-                        });
-                    }, 5000);
-                });
-            } catch (e) {
-                // The file watcher limit is hit (may not be possible on Mac, but just in case).
-            }
-        });
-    }
-}
-
-export function usesCrashHandler(): boolean {
-    if (os.platform() === "darwin") {
-        if (os.arch() === "arm64") {
-            return true;
-        } else {
-            const releaseParts: string[] = os.release().split(".");
-            if (releaseParts.length >= 1) {
-                // Avoid potentially intereferring with the older macOS crash handler.
-                return parseInt(releaseParts[0]) >= 19;
-            }
-            return true;
-        }
-    }
-    return os.platform() !== "win32" && os.arch() === "x64";
-}
-
-export function watchForCrashes(crashDirectory: string): void {
-    if (crashDirectory !== "") {
-        prevCppCrashFile = "";
-        fs.stat(crashDirectory, (err) => {
-            const crashObject: Record<string, string> = {};
-            if (err?.code) {
-                // If the directory isn't there, we have a problem...
-                crashObject["errCode"] = err.code;
-                telemetry.logLanguageServerEvent("CppCrash", crashObject);
-                return;
-            }
-
-            // vscode.workspace.createFileSystemWatcher only works in workspace folders.
-            try {
-                fs.watch(crashDirectory, (event, filename) => {
-                    if (event !== "rename") {
-                        return;
-                    }
-                    if (!filename || filename === prevCppCrashFile) {
-                        return;
-                    }
-                    prevCppCrashFile = filename;
-                    if (!filename.startsWith("cpptools")) {
-                        return;
-                    }
-                    const crashDate: Date = new Date();
-
-                    // Wait 5 seconds to allow time for the crash log to finish being written.
-                    setTimeout(() => {
-                        fs.readFile(path.resolve(crashDirectory, filename), 'utf8', (err, data) => {
-                            void handleCrashFileRead(crashDirectory, filename, crashDate, err, data);
-                        });
-                    }, 5000);
-                });
-            } catch (e) {
-                // The file watcher limit is hit (may not be possible on Mac, but just in case).
-            }
-        });
-    }
-}
-
-let previousCrashData: string;
-let previousCrashCount: number = 0;
-
-function logCrashTelemetry(data: string, type: string, offsetData?: string): void {
-    const crashObject: Record<string, string> = {};
-    const crashCountObject: Record<string, number> = {};
-    crashObject.CrashingThreadCallStack = data;
-    if (offsetData !== undefined) {
-        crashObject.CrashingThreadCallStackOffsets = offsetData;
-    }
-    previousCrashCount = data === previousCrashData ? previousCrashCount + 1 : 0;
-    previousCrashData = data;
-    crashCountObject.CrashCount = previousCrashCount + 1;
-    telemetry.logLanguageServerEvent(type, crashObject, crashCountObject);
-}
-
-function logMacCrashTelemetry(data: string): void {
-    logCrashTelemetry(data, "MacCrash");
-}
-
-function logCppCrashTelemetry(data: string, offsetData?: string): void {
-    logCrashTelemetry(data, "CppCrash", offsetData);
-}
-
-function handleMacCrashFileRead(err: NodeJS.ErrnoException | undefined | null, data: string): void {
-    if (err) {
-        return logMacCrashTelemetry("readFile: " + err.code);
-    }
-
-    // Extract the crashing process version, because the version might not match
-    // if multiple VS Codes are running with different extension versions.
-    let binaryVersion: string = "";
-    const startVersion: number = data.indexOf("Version:");
-    if (startVersion >= 0) {
-        data = data.substring(startVersion);
-        const binaryVersionMatches: string[] | null = data.match(/^Version:\s*(\d*\.\d*\.\d*\.\d*|\d)/);
-        binaryVersion = binaryVersionMatches && binaryVersionMatches.length > 1 ? binaryVersionMatches[1] : "";
-    }
-
-    // Extract any message indicating missing dynamically loaded symbols.
-    let dynamicLoadError: string = "";
-    const dynamicLoadErrorStart: string = "Dyld Error Message:";
-    const startDynamicLoadError: number = data.indexOf(dynamicLoadErrorStart);
-    if (startDynamicLoadError >= 0) {
-        // Scan until the next blank line.
-        const dynamicLoadErrorEnd: string = "\n\n";
-        const endDynamicLoadError: number = data.indexOf(dynamicLoadErrorEnd, startDynamicLoadError);
-        if (endDynamicLoadError >= 0) {
-            dynamicLoadError = data.substring(startDynamicLoadError, endDynamicLoadError);
-            if (dynamicLoadError.includes("/")) {
-                dynamicLoadError = "<dyld error>";
-            }
-            dynamicLoadError += "\n\n";
-        }
-    }
-
-    // Extract the crashing thread's call stack.
-    const crashStart: string = " Crashed:";
-    let startCrash: number = data.indexOf(crashStart);
-    if (startCrash < 0) {
-        return logMacCrashTelemetry(dynamicLoadError + "No crash start");
-    }
-    startCrash += crashStart.length + 1; // Skip past crashStart.
-    let endCrash: number = data.indexOf("Thread ", startCrash);
-    if (endCrash < 0) {
-        endCrash = data.length - 1; // Not expected, but just in case.
-    }
-    if (endCrash <= startCrash) {
-        return logMacCrashTelemetry(dynamicLoadError + "No crash end");
-    }
-    data = data.substring(startCrash, endCrash);
-
-    // Get rid of the memory addresses (which breaks being able get a hit count for each crash call stack).
-    data = data.replace(/0x................ /g, "");
-    data = data.replace(/0x1........ \+ 0/g, "");
-
-    // Get rid of the process names on each line and just add it to the start.
-    const processNames: string[] = ["cpptools-srv", "cpptools-wordexp", "cpptools",
-        // Since only crash logs that start with "cpptools" are reported, the cases below would only occur
-        // if the crash were to happen before the new process had fully started and renamed itself.
-        "clang-tidy", "clang-format", "clang", "gcc"];
-    let processNameFound: boolean = false;
-    for (const processName of processNames) {
-        if (data.includes(processName)) {
-            data = data.replace(new RegExp(processName + "\\s+", "g"), "");
-            data = `${processName}\t${binaryVersion}\n${data}`;
-            processNameFound = true;
-            break;
-        }
-    }
-    if (!processNameFound) {
-        // Not expected, but just in case a new binary gets added.
-        // Warning: Don't use ??? because that is checked below.
-        data = `cpptools??\t${binaryVersion}\n${data}`;
-    }
-
-    // Remove runtime lines because they can be different on different machines.
-    const lines: string[] = data.split("\n");
-    data = "";
-    lines.forEach((line: string) => {
-        if (!line.includes(".dylib") && !line.includes("???")) {
-            line = line.replace(/^\d+\s+/, ""); // Remove <numbers><spaces> from the start of the line.
-            line = line.replace(/std::__1::/g, "std::"); // __1:: is not helpful.
-            if (line.includes("/")) {
-                data += "<path>\n";
-            } else {
-                data += line + "\n";
-            }
-        }
-    });
-    data = data.trimRight();
-
-    // Prepend the dynamic load error.
-    data = dynamicLoadError + data;
-
-    if (data.length > 8192) { // The API has an 8k limit.
-        data = data.substring(0, 8189) + "...";
-    }
-
-    logMacCrashTelemetry(data);
-}
-
-async function handleCrashFileRead(crashDirectory: string, crashFile: string, crashDate: Date, err: NodeJS.ErrnoException | undefined | null, data: string): Promise<void> {
-    if (err) {
-        if (err.code === "ENOENT") {
-            return; // ignore known issue
-        }
-        return logCppCrashTelemetry("readFile: " + err.code);
-    }
-
-    const lines: string[] = data.split("\n");
-    let addressData: string = ".\n.";
-    const isCppToolsSrv: boolean = crashFile.startsWith("cpptools-srv");
-    const telemetryHeader: string = (isCppToolsSrv ? "cpptools-srv.txt" : crashFile) + "\n";
-    const filtPath: string | null = which.sync("c++filt", { nothrow: true });
-    const isMac: boolean = process.platform === "darwin";
-    const startStr: string = isMac ? " _" : "<";
-    const offsetStr: string = isMac ? " + " : "+";
-    const endOffsetStr: string = isMac ? " " : " <";
-    const dotStr: string = "\n…";
-    let signalType: string;
-    if (lines[0].startsWith("SIG")) {
-        signalType = lines[0];
-    } else {
-        // The signal type may fail to be written.
-        signalType = "SIG-??\n"; // Intentionally different from SIG-? from cpptools.
-    }
-    let crashCallStack: string = "";
-    let validFrameFound: boolean = false;
-    for (let lineNum: number = 0; lineNum < lines.length - 3; ++lineNum) { // skip last lines
-        const line: string = lines[lineNum];
-        const startPos: number = line.indexOf(startStr);
-        if (startPos === -1 || line[startPos + (isMac ? 1 : 4)] === "+") {
-            if (!validFrameFound) {
-                continue; // Skip extra … at the start.
-            }
-            crashCallStack += dotStr;
-            const startAddressPos: number = line.indexOf("0x");
-            const endAddressPos: number = line.indexOf(endOffsetStr, startAddressPos + 2);
-            addressData += "\n";
-            if (startAddressPos === -1 || endAddressPos === -1 || startAddressPos >= endAddressPos) {
-                addressData += "Unexpected offset";
-            } else {
-                addressData += line.substring(startAddressPos, endAddressPos);
-            }
-            continue;
-        }
-        const offsetPos: number = line.indexOf(offsetStr, startPos + startStr.length);
-        if (offsetPos === -1) {
-            crashCallStack += "\nMissing offsetStr";
-            addressData += "\n";
-            continue; // unexpected
-        }
-        const startPos2: number = startPos + 1;
-        let funcStr: string = line.substring(startPos2, offsetPos);
-        if (filtPath && filtPath.length !== 0) {
-            let ret: util.ProcessReturnType | undefined = await util.spawnChildProcess(filtPath, ["--no-strip-underscore", funcStr], undefined, true).catch(logAndReturn.undefined);
-            if (ret?.output === funcStr) {
-                ret = await util.spawnChildProcess(filtPath, [funcStr], undefined, true).catch(logAndReturn.undefined);
-            }
-            if (ret !== undefined && ret.succeeded) {
-                funcStr = ret.output;
-                funcStr = funcStr.replace(/std::(?:__1|__cxx11)/g, "std"); // simplify std namespaces.
-                funcStr = funcStr.replace(/std::basic_/g, "std::");
-                funcStr = funcStr.replace(/ >/g, ">");
-                funcStr = funcStr.replace(/, std::(?:allocator|char_traits)<char>/g, "");
-                funcStr = funcStr.replace(/<char>/g, "");
-                funcStr = funcStr.replace(/, std::allocator<std::string>/g, "");
-            }
-        }
-        if (funcStr.includes("/")) {
-            funcStr = "<func>";
-        } else if (!validFrameFound && (funcStr.startsWith("crash_handler(") || funcStr.startsWith("_sigtramp"))) {
-            continue; // Skip these on early frames.
-        }
-        validFrameFound = true;
-        crashCallStack += "\n";
-        addressData += "\n";
-        crashCallStack += funcStr + offsetStr;
-        const offsetPos2: number = offsetPos + offsetStr.length;
-        if (isMac) {
-            const pendingOffset: string = line.substring(offsetPos2);
-            if (!pendingOffset.includes("/")) {
-                crashCallStack += pendingOffset;
-            }
-            const startAddressPos: number = line.indexOf("0x");
-            if (startAddressPos === -1 || startAddressPos >= startPos) {
-                // unexpected
-                crashCallStack += "<Missing 0x>";
-                continue;
-            }
-            addressData += `${line.substring(startAddressPos, startPos)}`;
-        } else {
-            const endPos: number = line.indexOf(">", offsetPos2);
-            if (endPos === -1) {
-                crashCallStack += "<Missing > >";
-                continue; // unexpected
-            }
-            const pendingOffset: string = line.substring(offsetPos2, endPos);
-            if (!pendingOffset.includes("/")) {
-                crashCallStack += pendingOffset;
-            }
-        }
-    }
-
-    if (crashCallStack !== prevCppCrashCallStackData) {
-        prevCppCrashCallStackData = crashCallStack;
-
-        const settings: vscode.WorkspaceConfiguration = vscode.workspace.getConfiguration("C_Cpp", null);
-        if (lines.length >= 6 && util.getNumericLoggingLevel(settings.get<string>("loggingLevel")) >= 1) {
-            const out: vscode.OutputChannel = getCrashCallStacksChannel();
-            out.appendLine(`\n${isCppToolsSrv ? "cpptools-srv" : "cpptools"}\n${crashDate.toLocaleString()}\n${signalType}${crashCallStack}`);
-        }
-    }
-
-    data = telemetryHeader + signalType + crashCallStack;
-
-    if (data.length > 8192) { // The API has an 8k limit.
-        data = data.substring(0, 8191) + "…";
-    }
-
-    logCppCrashTelemetry(data, addressData);
-
-    await util.deleteFile(path.resolve(crashDirectory, crashFile)).catch(logAndReturn.undefined);
-    if (crashFile === "cpptools.txt") {
-        void util.deleteDirectory(crashDirectory).catch(logAndReturn.undefined);
-    }
-}
-
-export function deactivate(): Thenable<void> {
-    clients.timeTelemetryCollector.clear();
-    telemetry.logLanguageServerEvent("LanguageServerShutdown");
-    clearInterval(intervalTimer);
-    commandDisposables.forEach(d => d.dispose());
-    disposables.forEach(d => d.dispose());
-    languageConfigurations.forEach(d => d.dispose());
-    ui.dispose();
-    if (codeActionProvider) {
-        codeActionProvider.dispose();
-    }
-    return clients.dispose();
-}
-
-export function isFolderOpen(): boolean {
-    return vscode.workspace.workspaceFolders !== undefined && vscode.workspace.workspaceFolders.length > 0;
-}
-
-export function getClients(): ClientCollection {
-    return clients;
-}
-
-export function getActiveClient(): Client {
-    return clients.ActiveClient;
-}
-
-export function UpdateInsidersAccess(): void {
-    let installPrerelease: boolean = false;
-
-    // Only move them to the new prerelease mechanism if using updateChannel of Insiders.
-    const settings: CppSettings = new CppSettings();
-    const migratedInsiders: PersistentState<boolean> = new PersistentState<boolean>("CPP.migratedInsiders", false);
-    if (settings.updateChannel === "Insiders") {
-        // Don't do anything while the user has autoUpdate disabled, so we do not cause the extension to be updated.
-        if (!migratedInsiders.Value && vscode.workspace.getConfiguration("extensions", null).get<boolean>("autoUpdate")) {
-            installPrerelease = true;
-            migratedInsiders.Value = true;
-        }
-    } else {
-        // Reset persistent value, so we register again if they switch to "Insiders" again.
-        if (migratedInsiders.Value) {
-            migratedInsiders.Value = false;
-        }
-    }
-
-    // Mitigate an issue with VS Code not recognizing a programmatically installed VSIX as Prerelease.
-    // If using VS Code Insiders, and updateChannel is not explicitly set, default to Prerelease.
-    // Only do this once. If the user manually switches to Release, we don't want to switch them back to Prerelease again.
-    if (util.isVsCodeInsiders()) {
-        const insidersMitigationDone: PersistentState<boolean> = new PersistentState<boolean>("CPP.insidersMitigationDone", false);
-        if (!insidersMitigationDone.Value) {
-            if (vscode.workspace.getConfiguration("extensions", null).get<boolean>("autoUpdate")) {
-                if (settings.getStringWithUndefinedDefault("updateChannel") === undefined) {
-                    installPrerelease = true;
-                }
-            }
-            insidersMitigationDone.Value = true;
-        }
-    }
-
-    if (installPrerelease) {
-        void vscode.commands.executeCommand("workbench.extensions.installExtension", "ms-vscode.cpptools", { installPreReleaseVersion: true }).then(undefined, logAndReturn.undefined);
-    }
-}
-
-export async function preReleaseCheck(): Promise<void> {
-    const displayedPreReleasePrompt: PersistentState<boolean> = new PersistentState<boolean>("CPP.displayedPreReleasePrompt", false);
-    const isOnPreRelease: PersistentState<boolean> = new PersistentState<boolean>("CPP.isOnPreRelease", false);
-
-    if (util.getCppToolsTargetPopulation() === TargetPopulation.Insiders) {
-        isOnPreRelease.Value = true;
-        return;
-    }
-
-    // First we need to make sure the user isn't already on a pre-release version and hasn't dismissed this prompt before.
-    if (!isOnPreRelease.Value && !displayedPreReleasePrompt.Value && util.getCppToolsTargetPopulation() === TargetPopulation.Public) {
-        // Get the info on the latest version from the marketplace to check if there is a pre-release version available.
-        const response = await fetch('https://marketplace.visualstudio.com/_apis/public/gallery/extensionquery', {
-            method: 'POST',
-            headers: {
-                Accept: 'application/json; api-version=3.0-preview',
-                'Content-Type': 'application/json',
-                'User-Agent': 'vscode-cpptools'
-            },
-            body: '{"filters": [{"criteria": [{"filterType": 7, "value": "ms-vscode.cpptools"}]}], "flags": 529}'
-        }).catch(logAndReturn.undefined);
-
-        telemetry.logLanguageServerEvent("marketplaceFetch", undefined, { status: response?.status ?? 0 });
-
-        const data: any = await response?.json().catch(logAndReturn.undefined);
-
-        const preReleaseAvailable = data?.results[0].extensions[0].versions[0].properties.some((e: object) => Object.values(e).includes("Microsoft.VisualStudio.Code.PreRelease"));
-
-        // If the user isn't on the pre-release version, but one is available, prompt them to install it.
-        if (preReleaseAvailable) {
-            displayedPreReleasePrompt.Value = true;
-            const message: string = localize("prerelease.message", "A pre-release version of the C/C++ extension is available. Would you like to switch to it?");
-            const yes: string = localize("yes.button", "Yes");
-            const no: string = localize("no.button", "No");
-            void vscode.window.showInformationMessage(message, yes, no).then((selection) => {
-                if (selection === yes) {
-                    void vscode.commands.executeCommand("workbench.extensions.installExtension", "ms-vscode.cpptools", { installPreReleaseVersion: true }).then(undefined, logAndReturn.undefined);
-                }
-            });
-        }
-    }
-}
->>>>>>> 9efde543
+}