/* --------------------------------------------------------------------------------------------
 * Copyright (c) Microsoft Corporation. All Rights Reserved.
 * See 'LICENSE' in the project root for license information.
 * ------------------------------------------------------------------------------------------ */
'use strict';

import * as path from 'path';
import * as vscode from 'vscode';
import * as os from 'os';
import * as fs from 'fs';
import * as util from '../common';
import * as telemetry from '../telemetry';
import { UI, getUI } from './ui';
import { Client } from './client';
import { ClientCollection } from './clientCollection';
import { CppSettings } from './settings';
import { PersistentWorkspaceState, PersistentState } from './persistentState';
import { getLanguageConfig } from './languageConfig';
import { getCustomConfigProviders } from './customProviders';
import { PlatformInformation } from '../platform';
import { Range } from 'vscode-languageclient';
import { ChildProcess, spawn, execSync } from 'child_process';
import * as tmp from 'tmp';
import { getTargetBuildInfo, BuildInfo } from '../githubAPI';
import * as configs from './configurations';
import { PackageVersion } from '../packageVersion';
import { getTemporaryCommandRegistrarInstance } from '../commands';
<<<<<<< HEAD
import * as nls from 'vscode-nls';

nls.config({ messageFormat: nls.MessageFormat.bundle, bundleFormat: nls.BundleFormat.standalone })();
const localize: nls.LocalizeFunc = nls.loadMessageBundle();
=======
import * as rd from 'readline';
import * as yauzl from 'yauzl';
import { Readable } from 'stream';
>>>>>>> 41893b04

let prevCrashFile: string;
let clients: ClientCollection;
let activeDocument: string;
let ui: UI;
let disposables: vscode.Disposable[] = [];
let languageConfigurations: vscode.Disposable[] = [];
let intervalTimer: NodeJS.Timer;
let insiderUpdateTimer: NodeJS.Timer;
let realActivationOccurred: boolean = false;
let tempCommands: vscode.Disposable[] = [];
let activatedPreviously: PersistentWorkspaceState<boolean>;
const insiderUpdateTimerInterval: number = 1000 * 60 * 60;
let buildInfoCache: BuildInfo | null = null;
const taskSourceStr: string = "C/C++";
const cppInstallVsixStr: string = 'C/C++: Install vsix -- ';
let taskProvider: vscode.Disposable;
let codeActionProvider: vscode.Disposable;
const intelliSenseDisabledError: string = "Do not activate the extension when IntelliSense is disabled.";

type vcpkgDatabase = { [key: string]: string[] }; // Stored as <header file entry> -> [<port name>]
let vcpkgDbPromise: Promise<vcpkgDatabase>;
function initVcpkgDatabase(): Promise<vcpkgDatabase> {
    return new Promise((resolve, reject) => {
        yauzl.open(util.getExtensionFilePath('VCPkgHeadersDatabase.zip'), { lazyEntries: true }, (err? : Error, zipfile?: yauzl.ZipFile) => {
            if (err) {
                resolve({});
                return;
            }
            zipfile.readEntry();
            let dbFound: boolean = false;
            zipfile.on('entry', entry => {
                if (entry.fileName !== 'VCPkgHeadersDatabase.txt') {
                    return;
                }
                dbFound = true;
                zipfile.openReadStream(entry, (err?: Error, stream?: Readable) => {
                    if (err) {
                        resolve({});
                        return;
                    }
                    let database: vcpkgDatabase = {};
                    let reader: rd.ReadLine = rd.createInterface(stream);
                    reader.on('line', (lineText: string) => {
                        let portFilePair: string[] = lineText.split(':');
                        if (portFilePair.length !== 2) {
                            return;
                        }

                        const portName: string = portFilePair[0];
                        const relativeHeader: string = portFilePair[1];

                        if (!database[relativeHeader]) {
                            database[relativeHeader] = [];
                        }

                        database[relativeHeader].push(portName);
                    });
                    reader.on('close', () => {
                        resolve(database);
                    });
                });
            });
            zipfile.on('end', () => {
                if (!dbFound) {
                    resolve({});
                }
            });
        });
    });
}

function getVcpkgHelpAction(): vscode.CodeAction {
    const dummy: any[] = [{}]; // To distinguish between entry from CodeActions and the command palette
    return {
        command: { title: 'vcpkgOnlineHelpSuggested', command: 'C_Cpp.VcpkgOnlineHelpSuggested', arguments: dummy },
        title: "Learn how to install a library for this header with vcpkg",
        kind: vscode.CodeActionKind.QuickFix
    };
}

function getVcpkgClipboardInstallAction(port: string): vscode.CodeAction {
    return {
        command: { title: 'vcpkgClipboardInstallSuggested', command: 'C_Cpp.VcpkgClipboardInstallSuggested', arguments: [[port]] },
        title: `Copy vcpkg command to install '${port}' to the clipboard`,
        kind: vscode.CodeActionKind.QuickFix
    };
}

async function lookupIncludeInVcpkg(document: vscode.TextDocument, line: number): Promise<string[]> {
    const matches : RegExpMatchArray = document.lineAt(line).text.match(/#include\s*[<"](?<includeFile>[^>"]*)[>"]/);
    if (!matches.length) {
        return [];
    }
    const missingHeader: string = matches.groups['includeFile'].replace('/', '\\');

    let portsWithHeader: string[];
    const vcpkgDb: vcpkgDatabase = await vcpkgDbPromise;
    if (vcpkgDb) {
        portsWithHeader = vcpkgDb[missingHeader];
    }
    return portsWithHeader ? portsWithHeader : [];
}

function isMissingIncludeDiagnostic(diagnostic: vscode.Diagnostic): boolean {
    const missingIncludeCode: number = 1696;
    return diagnostic.code && diagnostic.code === missingIncludeCode && diagnostic.source && diagnostic.source === 'cpptools';
}

/**
 * activate: set up the extension for language services
 */
export function activate(activationEventOccurred: boolean): void {
    if (realActivationOccurred) {
        return; // Occurs if multiple delayed commands occur before the real commands are registered.
    }

    // Activate immediately if an activation event occurred in the previous workspace session.
    // If onActivationEvent doesn't occur, it won't auto-activate next time.
    activatedPreviously = new PersistentWorkspaceState("activatedPreviously", false);
    if (activatedPreviously.Value) {
        activatedPreviously.Value = false;
        realActivation();
    }

    if (tempCommands.length === 0) { // Only needs to be added once.
        tempCommands.push(vscode.workspace.onDidOpenTextDocument(onDidOpenTextDocument));
    }

    // Check if an activation event has already occurred.
    if (activationEventOccurred) {
        onActivationEvent();
        return;
    }

    taskProvider = vscode.tasks.registerTaskProvider(taskSourceStr, {
        provideTasks: () => {
            return getBuildTasks(false);
        },
        resolveTask(task: vscode.Task): vscode.Task {
            // Currently cannot implement because VS Code does not call this. Can implement custom output file directory when enabled.
            return undefined;
        }
    });
    vscode.tasks.onDidStartTask(event => {
        if (event.execution.task.source === taskSourceStr) {
            telemetry.logLanguageServerEvent('buildTaskStarted');
        }
    });

    const selector: vscode.DocumentSelector = [
        { scheme: 'file', language: 'cpp' },
        { scheme: 'file', language: 'c' }
    ];
    codeActionProvider = vscode.languages.registerCodeActionsProvider(selector, {
        provideCodeActions: async (document: vscode.TextDocument, range: vscode.Range, context: vscode.CodeActionContext, token: vscode.CancellationToken): Promise<vscode.CodeAction[]> => {
            if (!await clients.ActiveClient.getVcpkgEnabled()) {
                return [];
            }

            // Generate vcpkg install/help commands if the incoming doc/range is a missing include error
            if (!context.diagnostics.some(isMissingIncludeDiagnostic)) {
                return [];
            }

            telemetry.logLanguageServerEvent('codeActionsProvided', { "source": "vcpkg" });

            if (!await clients.ActiveClient.getVcpkgInstalled()) {
                return [getVcpkgHelpAction()];
            }

            const ports: string[] = await lookupIncludeInVcpkg(document, range.start.line);
            const actions: vscode.CodeAction[] = ports.map<vscode.CodeAction>(getVcpkgClipboardInstallAction);
            return actions;
        }
    });

    // handle "workspaceContains:/.vscode/c_cpp_properties.json" activation event.
    if (vscode.workspace.workspaceFolders && vscode.workspace.workspaceFolders.length > 0) {
        for (let i: number = 0; i < vscode.workspace.workspaceFolders.length; ++i) {
            let config: string = path.join(vscode.workspace.workspaceFolders[i].uri.fsPath, ".vscode/c_cpp_properties.json");
            if (fs.existsSync(config)) {
                onActivationEvent();
                return;
            }
        }
    }

    // handle "onLanguage:cpp" and "onLanguage:c" activation events.
    if (vscode.workspace.textDocuments !== undefined && vscode.workspace.textDocuments.length > 0) {
        for (let i: number = 0; i < vscode.workspace.textDocuments.length; ++i) {
            let document: vscode.TextDocument = vscode.workspace.textDocuments[i];
            if (document.languageId === "cpp" || document.languageId === "c") {
                onActivationEvent();
                return;
            }
        }
    }
}

export interface BuildTaskDefinition extends vscode.TaskDefinition {
    compilerPath: string;
}

/**
 * Generate tasks to build the current file based on the user's detected compilers, the user's compilerPath setting, and the current file's extension.
 */
export async function getBuildTasks(returnCompilerPath: boolean): Promise<vscode.Task[]> {
    const editor: vscode.TextEditor = vscode.window.activeTextEditor;
    if (!editor) {
        return [];
    }

    const fileExt: string = path.extname(editor.document.fileName);
    if (!fileExt) {
        return [];
    }

    // Don't offer tasks for header files.
    const fileExtLower: string = fileExt.toLowerCase();
    const isHeader: boolean = !fileExt || [".hpp", ".hh", ".hxx", ".h", ".inl", ""].some(ext => fileExtLower === ext);
    if (isHeader) {
        return [];
    }

    // Don't offer tasks if the active file's extension is not a recognized C/C++ extension.
    let fileIsCpp: boolean;
    let fileIsC: boolean;
    if (fileExt === ".C") { // ".C" file extensions are both C and C++.
        fileIsCpp = true;
        fileIsC = true;
    } else {
        fileIsCpp = [".cpp", ".cc", ".cxx", ".mm", ".ino"].some(ext => fileExtLower === ext);
        fileIsC = fileExtLower === ".c";
    }
    if (!(fileIsCpp || fileIsC)) {
        return [];
    }

    // Get compiler paths.
    const isWindows: boolean = os.platform() === 'win32';
    let activeClient: Client;
    try {
        activeClient = getActiveClient();
    } catch (e) {
        if (!e || e.message !== intelliSenseDisabledError) {
            console.error("Unknown error calling getActiveClient().");
        }
        return []; // Language service features may be disabled.
    }

    // Get user compiler path.
    const userCompilerPathAndArgs: util.CompilerPathAndArgs = await activeClient.getCurrentCompilerPathAndArgs();
    let userCompilerPath: string = userCompilerPathAndArgs.compilerPath;
    if (userCompilerPath && userCompilerPathAndArgs.compilerName) {
        userCompilerPath = userCompilerPath.trim();
        if (isWindows && userCompilerPath.startsWith("/")) { // TODO: Add WSL compiler support.
            userCompilerPath = null;
        } else {
            userCompilerPath = userCompilerPath.replace(/\\\\/g, "\\");
        }
    }

    // Get known compiler paths. Do not include the known compiler path that is the same as user compiler path.
    // Filter them based on the file type to get a reduced list appropriate for the active file.
    let knownCompilerPaths: string[];
    let knownCompilers: configs.KnownCompiler[] = await activeClient.getKnownCompilers();
    if (knownCompilers) {
        knownCompilers = knownCompilers.filter(info => {
            return ((fileIsCpp && !info.isC) || (fileIsC && info.isC)) &&
                (path.basename(info.path) !== userCompilerPathAndArgs.compilerName) &&
                (!isWindows || !info.path.startsWith("/")); // TODO: Add WSL compiler support.
        });
        knownCompilerPaths = knownCompilers.map<string>(info => info.path);
    }

    if (!knownCompilerPaths || !userCompilerPath) {
        // Don't prompt a message yet until we can make a data-based decision.
        telemetry.logLanguageServerEvent('noCompilerFound');
        // Display a message prompting the user to install compilers if none were found.
        // const dontShowAgain: string = "Don't Show Again";
        // const learnMore: string = "Learn More";
        // const message: string = "No C/C++ compiler found on the system. Please install a C/C++ compiler to use the C/C++: build active file tasks.";

        // let showNoCompilerFoundMessage: PersistentState<boolean> = new PersistentState<boolean>("CPP.showNoCompilerFoundMessage", true);
        // if (showNoCompilerFoundMessage) {
        //     vscode.window.showInformationMessage(message, learnMore, dontShowAgain).then(selection => {
        //         switch (selection) {
        //             case learnMore:
        //                 const uri: vscode.Uri = vscode.Uri.parse(`https://go.microsoft.com/fwlink/?linkid=864631`);
        //                 vscode.commands.executeCommand('vscode.open', uri);
        //                 break;
        //             case dontShowAgain:
        //                 showNoCompilerFoundMessage.Value = false;
        //                 break;
        //             default:
        //                 break;
        //         }
        //     });
        // }
        return [];
    }

    let createTask: (compilerPath: string, compilerArgs?: string []) => vscode.Task = (compilerPath: string, compilerArgs?: string []) => {
        const filePath: string = path.join('${fileDirname}', '${fileBasenameNoExtension}');
        const compilerPathBase: string = path.basename(compilerPath);
        const taskName: string = compilerPathBase + " build active file";
        const isCl: boolean = compilerPathBase === "cl.exe";
        const cwd: string = isCl ? "" : path.dirname(compilerPath);
        let args: string[] = isCl ? ['/Zi', '/EHsc', '/Fe:', filePath + '.exe', '${file}'] : ['-g', '${file}', '-o', filePath + (isWindows ? '.exe' : '')];
        if (compilerArgs && compilerArgs.length > 0) {
            args = args.concat(compilerArgs);
        }

        let kind: vscode.TaskDefinition = {
            type: 'shell',
            label: taskName,
            command: isCl ? compilerPathBase : compilerPath,
            args: args,
            options: isCl ? undefined : {"cwd": cwd},
        };

        if (returnCompilerPath) {
            kind = kind as BuildTaskDefinition;
            kind.compilerPath = isCl ? compilerPathBase : compilerPath;
        }

        const command: vscode.ShellExecution = new vscode.ShellExecution(compilerPath, [...args], { cwd: cwd });
        const target: vscode.WorkspaceFolder = vscode.workspace.getWorkspaceFolder(clients.ActiveClient.RootUri);
        let task: vscode.Task = new vscode.Task(kind, target, taskName, taskSourceStr, command, '$gcc');
        task.definition = kind; // The constructor for vscode.Task will consume the definition. Reset it by reassigning.
        task.group = vscode.TaskGroup.Build;

        return task;
    };

    // Create a build task per compiler path
    let buildTasks: vscode.Task[] = [];

    // Tasks for known compiler paths
    if (knownCompilerPaths) {
        buildTasks = knownCompilerPaths.map<vscode.Task>(compilerPath => {
            return createTask(compilerPath);
        });
    }

    // Task for user compiler path setting
    if (userCompilerPath) {
        let task: vscode.Task = createTask(userCompilerPath, userCompilerPathAndArgs.additionalArgs);
        buildTasks.push(task);
    }

    return buildTasks;
}

function onDidOpenTextDocument(document: vscode.TextDocument): void {
    if (document.languageId === "c" || document.languageId === "cpp") {
        onActivationEvent();
    }
}

function onActivationEvent(): void {
    if (tempCommands.length === 0) {
        return;
    }

    // Cancel all the temp commands that just look for activations.
    tempCommands.forEach((command) => {
        command.dispose();
    });
    tempCommands = [];
    if (!realActivationOccurred) {
        realActivation();
    }
    activatedPreviously.Value = true;
}

function realActivation(): void {
    if (new CppSettings().intelliSenseEngine === "Disabled") {
        throw new Error(intelliSenseDisabledError);
    } else {
        console.log("activating extension");
        let checkForConflictingExtensions: PersistentState<boolean> = new PersistentState<boolean>("CPP." + util.packageJson.version + ".checkForConflictingExtensions", true);
        if (checkForConflictingExtensions.Value) {
            checkForConflictingExtensions.Value = false;
            let clangCommandAdapterActive: boolean = vscode.extensions.all.some((extension: vscode.Extension<any>, index: number, array: vscode.Extension<any>[]): boolean => {
                return extension.isActive && extension.id === "mitaki28.vscode-clang";
            });
            if (clangCommandAdapterActive) {
                telemetry.logLanguageServerEvent("conflictingExtension");
            }
        }
    }

    realActivationOccurred = true;
    console.log("starting language server");
    clients = new ClientCollection();
    ui = getUI();

    // Check for files left open from the previous session. We won't get events for these until they gain focus,
    // so we manually activate the visible file.
    if (vscode.workspace.textDocuments !== undefined && vscode.workspace.textDocuments.length > 0) {
        onDidChangeActiveTextEditor(vscode.window.activeTextEditor);
    }

    // There may have already been registered CustomConfigurationProviders.
    // Request for configurations from those providers.
    clients.forEach(client => {
        getCustomConfigProviders().forEach(provider => client.onRegisterCustomConfigurationProvider(provider));
    });

    disposables.push(vscode.workspace.onDidChangeConfiguration(onDidChangeSettings));
    disposables.push(vscode.workspace.onDidSaveTextDocument(onDidSaveTextDocument));
    disposables.push(vscode.window.onDidChangeActiveTextEditor(onDidChangeActiveTextEditor));
    disposables.push(vscode.window.onDidChangeTextEditorSelection(onDidChangeTextEditorSelection));
    disposables.push(vscode.window.onDidChangeVisibleTextEditors(onDidChangeVisibleTextEditors));
    disposables.push(vscode.window.onDidChangeTextEditorVisibleRanges(onDidChangeTextEditorVisibleRanges));

    updateLanguageConfigurations();

    reportMacCrashes();

    const settings: CppSettings = new CppSettings(clients.ActiveClient.RootUri);

    vcpkgDbPromise = initVcpkgDatabase();

    if (settings.updateChannel === 'Default') {
        suggestInsidersChannel();
    } else if (settings.updateChannel === 'Insiders') {
        insiderUpdateTimer = global.setInterval(checkAndApplyUpdate, insiderUpdateTimerInterval, settings.updateChannel);
        checkAndApplyUpdate(settings.updateChannel);
    }

    intervalTimer = global.setInterval(onInterval, 2500);
}

export function updateLanguageConfigurations(): void {
    languageConfigurations.forEach(d => d.dispose());
    languageConfigurations = [];

    languageConfigurations.push(vscode.languages.setLanguageConfiguration('c', getLanguageConfig('c', clients.ActiveClient.RootUri)));
    languageConfigurations.push(vscode.languages.setLanguageConfiguration('cpp', getLanguageConfig('cpp', clients.ActiveClient.RootUri)));
}

/*********************************************
 * workspace events
 *********************************************/

function onDidChangeSettings(event: vscode.ConfigurationChangeEvent): void {
    let activeClient: Client = clients.ActiveClient;
    const changedActiveClientSettings: { [key: string] : string } = activeClient.onDidChangeSettings(event);
    clients.forEach(client => {
        if (client !== activeClient) {
            client.onDidChangeSettings(event);
        }
    });

    const newUpdateChannel: string = changedActiveClientSettings['updateChannel'];
    if (newUpdateChannel) {
        if (newUpdateChannel === 'Default') {
            clearInterval(insiderUpdateTimer);
        } else if (newUpdateChannel === 'Insiders') {
            insiderUpdateTimer = global.setInterval(checkAndApplyUpdate, insiderUpdateTimerInterval);
        }

        checkAndApplyUpdate(newUpdateChannel);
    }
}

let saveMessageShown: boolean = false;
function onDidSaveTextDocument(doc: vscode.TextDocument): void {
    if (!vscode.window.activeTextEditor || doc !== vscode.window.activeTextEditor.document || (doc.languageId !== "cpp" && doc.languageId !== "c")) {
        return;
    }

    if (!saveMessageShown && new CppSettings(doc.uri).clangFormatOnSave) {
        saveMessageShown = true;
        vscode.window.showInformationMessage(localize("removed.use.instead", '"{0}" has been removed. Please use "{1}" instead.', "C_Cpp.clang_format_formatOnSave", "editor.formatOnSave"));
    }
}

function onDidChangeActiveTextEditor(editor: vscode.TextEditor): void {
    /* need to notify the affected client(s) */
    console.assert(clients !== undefined, "client should be available before active editor is changed");
    if (clients === undefined) {
        return;
    }

    let activeEditor: vscode.TextEditor = vscode.window.activeTextEditor;
    if (!activeEditor || (activeEditor.document.languageId !== "cpp" && activeEditor.document.languageId !== "c")) {
        activeDocument = "";
    } else {
        activeDocument = editor.document.uri.toString();
        clients.activeDocumentChanged(editor.document);
        clients.ActiveClient.selectionChanged(Range.create(editor.selection.start, editor.selection.end));
    }
    ui.activeDocumentChanged();
}

function onDidChangeTextEditorSelection(event: vscode.TextEditorSelectionChangeEvent): void {
    /* need to notify the affected client(s) */
    if (!event.textEditor || !vscode.window.activeTextEditor || event.textEditor.document.uri !== vscode.window.activeTextEditor.document.uri ||
        (event.textEditor.document.languageId !== "cpp" && event.textEditor.document.languageId !== "c")) {
        return;
    }

    if (activeDocument !== event.textEditor.document.uri.toString()) {
        // For some strange (buggy?) reason we don't reliably get onDidChangeActiveTextEditor callbacks.
        activeDocument = event.textEditor.document.uri.toString();
        clients.activeDocumentChanged(event.textEditor.document);
        ui.activeDocumentChanged();
    }
    clients.ActiveClient.selectionChanged(Range.create(event.selections[0].start, event.selections[0].end));
}

function onDidChangeVisibleTextEditors(editors: vscode.TextEditor[]): void {
    clients.forEach(client => {
        let editorsForThisClient: vscode.TextEditor[] = [];
        editors.forEach(editor => {
            if (editor.document.languageId === "c" || editor.document.languageId === "cpp") {
                if (clients.checkOwnership(client, editor.document)) {
                    editorsForThisClient.push(editor);
                }
            }
        });
        if (editorsForThisClient.length > 0) {
            client.onDidChangeVisibleTextEditors(editorsForThisClient);
        }
    });
}

function onDidChangeTextEditorVisibleRanges(textEditorVisibleRangesChangeEvent: vscode.TextEditorVisibleRangesChangeEvent): void {
    let languageId: String = textEditorVisibleRangesChangeEvent.textEditor.document.languageId;
    if (languageId === "c" || languageId === "cpp") {
        clients.forEach(client => {
            if (clients.checkOwnership(client, textEditorVisibleRangesChangeEvent.textEditor.document)) {
                client.onDidChangeTextEditorVisibleRanges(textEditorVisibleRangesChangeEvent);
            }
        });
    }
}

function onInterval(): void {
    // TODO: do we need to pump messages to all clients? depends on what we do with the icons, I suppose.
    clients.ActiveClient.onInterval();
}

/**
 * Install a VSIX package. This helper function will exist until VSCode offers a command to do so.
 * @param updateChannel The user's updateChannel setting.
 */
function installVsix(vsixLocation: string): Thenable<void> {
    let userVersion: PackageVersion = new PackageVersion(vscode.version);

    // 1.33.0 introduces workbench.extensions.installExtension.  1.32.3 was immediately prior.
    let lastVersionWithoutInstallExtensionCommand: PackageVersion = new PackageVersion('1.32.3');
    if (userVersion.isGreaterThan(lastVersionWithoutInstallExtensionCommand)) {
        return vscode.commands.executeCommand('workbench.extensions.installExtension', vscode.Uri.file(vsixLocation));
    }

    // Get the path to the VSCode command -- replace logic later when VSCode allows calling of
    // workbench.extensions.action.installVSIX from TypeScript w/o instead popping up a file dialog
    return PlatformInformation.GetPlatformInformation().then((platformInfo) => {
        const vsCodeScriptPath: string = function(platformInfo): string {
            if (platformInfo.platform === 'win32') {
                const vsCodeBinName: string = path.basename(process.execPath);
                let cmdFile: string; // Windows VS Code Insiders/Exploration breaks VS Code naming conventions
                if (vsCodeBinName === 'Code - Insiders.exe') {
                    cmdFile = 'code-insiders.cmd';
                } else if (vsCodeBinName === 'Code - Exploration.exe') {
                    cmdFile = 'code-exploration.cmd';
                } else {
                    cmdFile = 'code.cmd';
                }
                const vsCodeExeDir: string = path.dirname(process.execPath);
                return path.join(vsCodeExeDir, 'bin', cmdFile);
            } else if (platformInfo.platform === 'darwin') {
                return path.join(process.execPath, '..', '..', '..', '..', '..',
                    'Resources', 'app', 'bin', 'code');
            } else {
                const vsCodeBinName: string = path.basename(process.execPath);
                try {
                    const stdout: Buffer = execSync('which ' + vsCodeBinName);
                    return stdout.toString().trim();
                } catch (error) {
                    return undefined;
                }
            }
        }(platformInfo);
        if (!vsCodeScriptPath) {
            return Promise.reject(new Error('Failed to find VS Code script'));
        }

        // 1.28.0 changes the CLI for making installations.  1.27.2 was immediately prior.
        let oldVersion: PackageVersion = new PackageVersion('1.27.2');
        if (userVersion.isGreaterThan(oldVersion)) {
            return new Promise<void>((resolve, reject) => {
                let process: ChildProcess;
                try {
                    process = spawn(vsCodeScriptPath, ['--install-extension', vsixLocation, '--force']);

                    // Timeout the process if no response is sent back. Ensures this Promise resolves/rejects
                    const timer: NodeJS.Timer = global.setTimeout(() => {
                        process.kill();
                        reject(new Error('Failed to receive response from VS Code script process for installation within 30s.'));
                    }, 30000);

                    process.on('exit', (code: number) => {
                        clearInterval(timer);
                        if (code !== 0) {
                            reject(new Error(`VS Code script exited with error code ${code}`));
                        } else {
                            resolve();
                        }
                    });
                    if (process.pid === undefined) {
                        throw new Error();
                    }
                } catch (error) {
                    reject(new Error('Failed to launch VS Code script process for installation'));
                    return;
                }
            });
        }

        return new Promise<void>((resolve, reject) => {
            let process: ChildProcess;
            try {
                process = spawn(vsCodeScriptPath, ['--install-extension', vsixLocation]);
                if (process.pid === undefined) {
                    throw new Error();
                }
            } catch (error) {
                reject(new Error('Failed to launch VS Code script process for installation'));
                return;
            }

            // Timeout the process if no response is sent back. Ensures this Promise resolves/rejects
            const timer: NodeJS.Timer = global.setTimeout(() => {
                process.kill();
                reject(new Error('Failed to receive response from VS Code script process for installation within 30s.'));
            }, 30000);

            // If downgrading, the VS Code CLI will prompt whether the user is sure they would like to downgrade.
            // Respond to this by writing 0 to stdin (the option to override and install the VSIX package)
            let sentOverride: boolean = false;
            process.stdout.on('data', () => {
                if (sentOverride) {
                    return;
                }
                process.stdin.write('0\n');
                sentOverride = true;
                clearInterval(timer);
                resolve();
            });
        });
    });
}

async function suggestInsidersChannel(): Promise<void> {
    let suggestInsiders: PersistentState<boolean> = new PersistentState<boolean>("CPP.suggestInsiders", true);

    if (!suggestInsiders.Value) {
        return;
    }
    let buildInfo: BuildInfo;
    try {
        buildInfo = await getTargetBuildInfo("Insiders");
    } catch (error) {
        console.log(`${cppInstallVsixStr}${error.message}`);
        if (error.message.indexOf('/') !== -1 || error.message.indexOf('\\') !== -1) {
            error.message = "Potential PII hidden";
        }
        telemetry.logLanguageServerEvent('suggestInsiders', { 'error': error.message, 'success': 'false' });
    }
    if (!buildInfo) {
        return; // No need to update.
    }
    const message: string = localize('insiders.available', "Insiders version {0} is available. Would you like to switch to the Insiders channel and install this update?", buildInfo.name);
    const yes: string = localize("yes.button", "Yes");
    const askLater: string = localize("ask.me.later.button", "Ask Me Later");
    const dontShowAgain: string = localize("dont.show.again.button", "Don't Show Again");
    let selection: string = await vscode.window.showInformationMessage(message, yes, askLater, dontShowAgain);
    switch (selection) {
        case yes:
            // Cache buildInfo.
            buildInfoCache = buildInfo;
            // It will call onDidChangeSettings.
            vscode.workspace.getConfiguration("C_Cpp").update("updateChannel", "Insiders", vscode.ConfigurationTarget.Global);
            break;
        case dontShowAgain:
            suggestInsiders.Value = false;
            break;
        case askLater:
            break;
        default:
            break;
    }
}

function applyUpdate(buildInfo: BuildInfo): Promise<void> {
    return new Promise<void>((resolve, reject) => {
        tmp.file({postfix: '.vsix'}, async (err, vsixPath, fd, cleanupCallback) => {
            if (err) {
                reject(new Error('Failed to create vsix file'));
                return;
            }

            // Place in try/catch as the .catch call catches a rejection in downloadFileToDestination
            // then the .catch call will return a resolved promise
            // Thusly, the .catch call must also throw, as a return would simply return an unused promise
            // instead of returning early from this function scope
            let config: vscode.WorkspaceConfiguration = vscode.workspace.getConfiguration();
            let originalProxySupport: string = config.inspect<string>('http.proxySupport').globalValue;
            while (true) { // Might need to try again with a different http.proxySupport setting.
                try {
                    await util.downloadFileToDestination(buildInfo.downloadUrl, vsixPath);
                } catch {
                    // Try again with the proxySupport to "off".
                    if (originalProxySupport !== config.inspect<string>('http.proxySupport').globalValue) {
                        config.update('http.proxySupport', originalProxySupport, true); // Reset the http.proxySupport.
                        reject(new Error('Failed to download VSIX package with proxySupport off')); // Changing the proxySupport didn't help.
                        return;
                    }
                    if (config.get('http.proxySupport') !== "off" && originalProxySupport !== "off") {
                        config.update('http.proxySupport', "off", true);
                        continue;
                    }
                    reject(new Error('Failed to download VSIX package'));
                    return;
                }
                if (originalProxySupport !== config.inspect<string>('http.proxySupport').globalValue) {
                    config.update('http.proxySupport', originalProxySupport, true); // Reset the http.proxySupport.
                    telemetry.logLanguageServerEvent('installVsix', { 'error': "Success with proxySupport off", 'success': 'true' });
                }
                break;
            }
            try {
                await installVsix(vsixPath);
            } catch (error) {
                reject(error);
                return;
            }
            clearInterval(insiderUpdateTimer);
            const message: string = localize("extension.updated",
                "The C/C++ Extension has been updated to version {0}. Please reload the window for the changes to take effect.",
                buildInfo.name);
            util.promptReloadWindow(message);
            telemetry.logLanguageServerEvent('installVsix', { 'success': 'true' });
            resolve();
        });
    }).catch(error => {
        console.error(`${cppInstallVsixStr}${error.message}`);
        if (error.message.indexOf('/') !== -1 || error.message.indexOf('\\') !== -1) {
            error.message = "Potential PII hidden";
        }
        telemetry.logLanguageServerEvent('installVsix', { 'error': error.message, 'success': 'false' });
    });
}

/**
 * Query package.json and the GitHub API to determine whether the user should update, if so then install the update.
 * The update can be an upgrade or downgrade depending on the the updateChannel setting.
 * @param updateChannel The user's updateChannel setting.
 */
async function checkAndApplyUpdate(updateChannel: string): Promise<void> {
    // If we have buildInfo cache, we should use it.
    let buildInfo: BuildInfo | null = buildInfoCache;
    // clear buildInfo cache.
    buildInfoCache = null;

    if (!buildInfo) {
        try {
            buildInfo = await getTargetBuildInfo(updateChannel);
        } catch (error) {
            telemetry.logLanguageServerEvent('installVsix', { 'error': error.message, 'success': 'false' });
        }
    }
    if (!buildInfo) {
        return; // No need to update.
    }
    await applyUpdate(buildInfo);
}

/*********************************************
 * registered commands
 *********************************************/
let commandsRegistered: boolean = false;

export function registerCommands(): void {
    if (commandsRegistered) {
        return;
    }

    commandsRegistered = true;
    getTemporaryCommandRegistrarInstance().clearTempCommands();
    disposables.push(vscode.commands.registerCommand('C_Cpp.Navigate', onNavigate));
    disposables.push(vscode.commands.registerCommand('C_Cpp.GoToDeclaration', onGoToDeclaration));
    disposables.push(vscode.commands.registerCommand('C_Cpp.PeekDeclaration', onPeekDeclaration));
    disposables.push(vscode.commands.registerCommand('C_Cpp.SwitchHeaderSource', onSwitchHeaderSource));
    disposables.push(vscode.commands.registerCommand('C_Cpp.ResetDatabase', onResetDatabase));
    disposables.push(vscode.commands.registerCommand('C_Cpp.ConfigurationSelect', onSelectConfiguration));
    disposables.push(vscode.commands.registerCommand('C_Cpp.ConfigurationProviderSelect', onSelectConfigurationProvider));
    disposables.push(vscode.commands.registerCommand('C_Cpp.ConfigurationEditJSON', onEditConfigurationJSON));
    disposables.push(vscode.commands.registerCommand('C_Cpp.ConfigurationEditUI', onEditConfigurationUI));
    disposables.push(vscode.commands.registerCommand('C_Cpp.ConfigurationEdit', onEditConfiguration));
    disposables.push(vscode.commands.registerCommand('C_Cpp.AddToIncludePath', onAddToIncludePath));
    disposables.push(vscode.commands.registerCommand('C_Cpp.EnableErrorSquiggles', onEnableSquiggles));
    disposables.push(vscode.commands.registerCommand('C_Cpp.DisableErrorSquiggles', onDisableSquiggles));
    disposables.push(vscode.commands.registerCommand('C_Cpp.ToggleIncludeFallback', onToggleIncludeFallback));
    disposables.push(vscode.commands.registerCommand('C_Cpp.ToggleDimInactiveRegions', onToggleDimInactiveRegions));
    disposables.push(vscode.commands.registerCommand('C_Cpp.ShowReleaseNotes', onShowReleaseNotes));
    disposables.push(vscode.commands.registerCommand('C_Cpp.PauseParsing', onPauseParsing));
    disposables.push(vscode.commands.registerCommand('C_Cpp.ResumeParsing', onResumeParsing));
    disposables.push(vscode.commands.registerCommand('C_Cpp.ShowParsingCommands', onShowParsingCommands));
    disposables.push(vscode.commands.registerCommand('C_Cpp.TakeSurvey', onTakeSurvey));
    disposables.push(vscode.commands.registerCommand('C_Cpp.LogDiagnostics', onLogDiagnostics));
    disposables.push(vscode.commands.registerCommand('C_Cpp.RescanWorkspace', onRescanWorkspace));
    disposables.push(vscode.commands.registerCommand('C_Cpp.VcpkgClipboardInstallSuggested', onVcpkgClipboardInstallSuggested));
    disposables.push(vscode.commands.registerCommand('C_Cpp.VcpkgOnlineHelpSuggested', onVcpkgOnlineHelpSuggested));
    disposables.push(vscode.commands.registerCommand('cpptools.activeConfigName', onGetActiveConfigName));
    getTemporaryCommandRegistrarInstance().executeDelayedCommands();
}

function onNavigate(): void {
    onActivationEvent();
    let activeEditor: vscode.TextEditor = vscode.window.activeTextEditor;
    if (!activeEditor) {
        return;
    }

    clients.ActiveClient.requestNavigationList(activeEditor.document).then((navigationList: string) => {
        ui.showNavigationOptions(navigationList);
    });
}

function onGoToDeclaration(): void {
    onActivationEvent();
    clients.ActiveClient.requestGoToDeclaration().then(() => vscode.commands.executeCommand("editor.action.goToDeclaration"));
}

function onPeekDeclaration(): void {
    onActivationEvent();
    clients.ActiveClient.requestGoToDeclaration().then(() => vscode.commands.executeCommand("editor.action.previewDeclaration"));
}

function onSwitchHeaderSource(): void {
    onActivationEvent();
    let activeEditor: vscode.TextEditor = vscode.window.activeTextEditor;
    if (!activeEditor || !activeEditor.document) {
        return;
    }

    if (activeEditor.document.languageId !== "cpp" && activeEditor.document.languageId !== "c") {
        return;
    }

    let rootPath: string = clients.ActiveClient.RootPath;
    let fileName: string = activeEditor.document.fileName;

    if (!rootPath) {
        rootPath = path.dirname(fileName); // When switching without a folder open.
    }

    clients.ActiveClient.requestSwitchHeaderSource(rootPath, fileName).then((targetFileName: string) => {
        vscode.workspace.openTextDocument(targetFileName).then((document: vscode.TextDocument) => {
            let foundEditor: boolean = false;
            // If the document is already visible in another column, open it there.
            vscode.window.visibleTextEditors.forEach((editor, index, array) => {
                if (editor.document === document && !foundEditor) {
                    foundEditor = true;
                    vscode.window.showTextDocument(document, editor.viewColumn);
                }
            });
            // TODO: Handle non-visibleTextEditor...not sure how yet.
            if (!foundEditor) {
                if (vscode.window.activeTextEditor !== undefined) {
                    // TODO: Change to show it in a different column?
                    vscode.window.showTextDocument(document, vscode.window.activeTextEditor.viewColumn);
                } else {
                    vscode.window.showTextDocument(document);
                }
            }
        });
    });
}

/**
 * Allow the user to select a workspace when multiple workspaces exist and get the corresponding Client back.
 * The resulting client is used to handle some command that was previously invoked.
 */
function selectClient(): Thenable<Client> {
    if (clients.Count === 1) {
        return Promise.resolve(clients.ActiveClient);
    } else {
        return ui.showWorkspaces(clients.Names).then(key => {
            if (key !== "") {
                let client: Client = clients.get(key);
                if (client) {
                    return client;
                } else {
                    console.assert("client not found");
                }
            }
            return Promise.reject<Client>(localize("client.not.found", "client not found"));
        });
    }
}

function onResetDatabase(): void {
    onActivationEvent();
    /* need to notify the affected client(s) */
    selectClient().then(client => client.resetDatabase(), rejected => {});
}

function onSelectConfiguration(): void {
    onActivationEvent();
    if (!isFolderOpen()) {
        vscode.window.showInformationMessage(localize("configuration.select.first", 'Open a folder first to select a configuration'));
    } else {
        // This only applies to the active client. You cannot change the configuration for
        // a client that is not active since that client's UI will not be visible.
        clients.ActiveClient.handleConfigurationSelectCommand();
    }
}

function onSelectConfigurationProvider(): void {
    onActivationEvent();
    if (!isFolderOpen()) {
        vscode.window.showInformationMessage(localize("configuration.provider.select.first", 'Open a folder first to select a configuration provider'));
    } else {
        selectClient().then(client => client.handleConfigurationProviderSelectCommand(), rejected => {});
    }
}

function onEditConfigurationJSON(): void {
    onActivationEvent();
    telemetry.logLanguageServerEvent("SettingsCommand", { "palette": "json" }, null);
    if (!isFolderOpen()) {
        vscode.window.showInformationMessage(localize('edit.configurations.open.first', 'Open a folder first to edit configurations'));
    } else {
        selectClient().then(client => client.handleConfigurationEditJSONCommand(), rejected => {});
    }
}

function onEditConfigurationUI(): void {
    onActivationEvent();
    telemetry.logLanguageServerEvent("SettingsCommand", { "palette": "ui" }, null);
    if (!isFolderOpen()) {
        vscode.window.showInformationMessage(localize('edit.configurations.open.first', 'Open a folder first to edit configurations'));
    } else {
        selectClient().then(client => client.handleConfigurationEditUICommand(), rejected => {});
    }
}

function onEditConfiguration(): void {
    onActivationEvent();
    if (!isFolderOpen()) {
        vscode.window.showInformationMessage(localize('edit.configurations.open.first', 'Open a folder first to edit configurations'));
    } else {
        selectClient().then(client => client.handleConfigurationEditCommand(), rejected => {});
    }
}

function onAddToIncludePath(path: string): void {
    if (!isFolderOpen()) {
        vscode.window.showInformationMessage(localize('add.includepath.open.first', 'Open a folder first to add to {0}', "includePath"));
    } else {
        // This only applies to the active client. It would not make sense to add the include path
        // suggestion to a different workspace.
        clients.ActiveClient.handleAddToIncludePathCommand(path);
    }
}

function onEnableSquiggles(): void {
    onActivationEvent();
    // This only applies to the active client.
    let settings: CppSettings = new CppSettings(clients.ActiveClient.RootUri);
    settings.update<string>("errorSquiggles", "Enabled");
}

function onDisableSquiggles(): void {
    onActivationEvent();
    // This only applies to the active client.
    let settings: CppSettings = new CppSettings(clients.ActiveClient.RootUri);
    settings.update<string>("errorSquiggles", "Disabled");
}

function onToggleIncludeFallback(): void {
    onActivationEvent();
    // This only applies to the active client.
    let settings: CppSettings = new CppSettings(clients.ActiveClient.RootUri);
    settings.toggleSetting("intelliSenseEngineFallback", "Enabled", "Disabled");
}

function onToggleDimInactiveRegions(): void {
    onActivationEvent();
    // This only applies to the active client.
    let settings: CppSettings = new CppSettings(clients.ActiveClient.RootUri);
    settings.update<boolean>("dimInactiveRegions", !settings.dimInactiveRegions);
}

function onShowReleaseNotes(): void {
    onActivationEvent();
    util.showReleaseNotes();
}

function onPauseParsing(): void {
    onActivationEvent();
    selectClient().then(client => client.pauseParsing(), rejected => {});
}

function onResumeParsing(): void {
    onActivationEvent();
    selectClient().then(client => client.resumeParsing(), rejected => {});
}

function onShowParsingCommands(): void {
    onActivationEvent();
    selectClient().then(client => client.handleShowParsingCommands(), rejected => {});
}

function onTakeSurvey(): void {
    onActivationEvent();
    telemetry.logLanguageServerEvent("onTakeSurvey");
    let uri: vscode.Uri = vscode.Uri.parse(`https://www.research.net/r/VBVV6C6?o=${os.platform()}&m=${vscode.env.machineId}`);
    vscode.commands.executeCommand('vscode.open', uri);
}

function onVcpkgOnlineHelpSuggested(dummy?: any): void {
    telemetry.logLanguageServerEvent('vcpkgAction', { 'source': dummy ? 'CodeAction' : 'CommandPalette', 'action': 'vcpkgOnlineHelpSuggested' });
    const uri: vscode.Uri = vscode.Uri.parse(`https://aka.ms/vcpkg`);
    vscode.commands.executeCommand('vscode.open', uri);
}

async function onVcpkgClipboardInstallSuggested(ports?: string[]): Promise<void> {
    onActivationEvent();
    let source: string;
    if (ports && ports.length) {
        source = 'CodeAction';
    } else {
        source = 'CommandPalette';
        // Glob up all existing diagnostics for missing includes and look them up in the vcpkg database
        const missingIncludeLocations: [vscode.TextDocument, number[]][] = [];
        vscode.languages.getDiagnostics().forEach(uriAndDiagnostics => {
            // Extract textDocument
            const textDocument: vscode.TextDocument = vscode.workspace.textDocuments.find(doc => doc.uri.fsPath === uriAndDiagnostics[0].fsPath);
            if (!textDocument) {
                return;
            }

            // Extract lines numbers for missing include diagnostics
            let lines: number[] = uriAndDiagnostics[1].filter(isMissingIncludeDiagnostic).map<number>(d => d.range.start.line);
            if (!lines.length) {
                return;
            }

            // Filter duplicate lines
            lines = lines.filter((line: number, index: number) => {
                const foundIndex: number = lines.indexOf(line);
                return foundIndex === index;
            });

            missingIncludeLocations.push([textDocument, lines]);
        });
        if (!missingIncludeLocations.length) {
            return;
        }

        // Queue look ups in the vcpkg database for missing ports; filter out duplicate results
        let portsPromises: Promise<string[]>[] = [];
        missingIncludeLocations.forEach(docAndLineNumbers => {
            docAndLineNumbers[1].forEach(async line => {
                portsPromises.push(lookupIncludeInVcpkg(docAndLineNumbers[0], line));
            });
        });
        ports = [].concat(...(await Promise.all(portsPromises)));
        if (!ports.length) {
            return;
        }
        ports = ports.filter((port: string, index: number) => ports.indexOf(port) === index);
    }

    let installCommand: string = 'vcpkg install';
    ports.forEach(port => installCommand += ` ${port}`);
    telemetry.logLanguageServerEvent('vcpkgAction', { 'source': source, 'action': 'vcpkgClipboardInstallSuggested', 'ports': ports.toString() });

    await vscode.env.clipboard.writeText(installCommand);
}

function onGetActiveConfigName(): Thenable<string> {
    return clients.ActiveClient.getCurrentConfigName();
}

function onLogDiagnostics(): void {
    onActivationEvent();
    clients.ActiveClient.logDiagnostics();
}

function onRescanWorkspace(): void {
    onActivationEvent();
    clients.forEach(client => client.rescanFolder());
}

function reportMacCrashes(): void {
    if (process.platform === "darwin") {
        prevCrashFile = "";
        let crashFolder: string = path.resolve(process.env.HOME, "Library/Logs/DiagnosticReports");
        fs.stat(crashFolder, (err, stats) => {
            let crashObject: { [key: string]: string } = {};
            if (err) {
                // If the directory isn't there, we have a problem...
                crashObject["fs.stat: err.code"] = err.code;
                telemetry.logLanguageServerEvent("MacCrash", crashObject, null);
                return;
            }

            // vscode.workspace.createFileSystemWatcher only works in workspace folders.
            try {
                fs.watch(crashFolder, (event, filename) => {
                    if (event !== "rename") {
                        return;
                    }
                    if (filename === prevCrashFile) {
                        return;
                    }
                    prevCrashFile = filename;
                    if (!filename.startsWith("Microsoft.VSCode.CPP.")) {
                        return;
                    }
                    // Wait 5 seconds to allow time for the crash log to finish being written.
                    setTimeout(() => {
                        fs.readFile(path.resolve(crashFolder, filename), 'utf8', (err, data) => {
                            if (err) {
                                // Try again?
                                fs.readFile(path.resolve(crashFolder, filename), 'utf8', handleCrashFileRead);
                                return;
                            }
                            handleCrashFileRead(err, data);
                        });
                    }, 5000);
                });
            } catch (e) {
                // The file watcher limit is hit (may not be possible on Mac, but just in case).
            }
        });
    }
}

function logCrashTelemetry(data: string): void {
    let crashObject: { [key: string]: string } = {};
    crashObject["CrashingThreadCallStack"] = data;
    telemetry.logLanguageServerEvent("MacCrash", crashObject, null);
}

function handleCrashFileRead(err: NodeJS.ErrnoException, data: string): void {
    if (err) {
        return logCrashTelemetry("readFile: " + err.code);
    }

    // Extract the crashing process version, because the version might not match
    // if multiple VS Codes are running with different extension versions.
    let binaryVersion: string = "";
    let startVersion: number = data.indexOf("Version:");
    if (startVersion >= 0) {
        data = data.substr(startVersion);
        const binaryVersionMatches: string[] = data.match(/^Version:\s*(\d*\.\d*\.\d*\.\d*|\d)/);
        binaryVersion = binaryVersionMatches && binaryVersionMatches.length > 1 ? binaryVersionMatches[1] : "";
    }

    // Extract the crashing thread's call stack.
    const crashStart: string = " Crashed:";
    let startCrash: number = data.indexOf(crashStart);
    if (startCrash < 0) {
        return logCrashTelemetry("No crash start");
    }
    startCrash += crashStart.length + 1; // Skip past crashStart.
    let endCrash: number = data.indexOf("Thread ", startCrash);
    if (endCrash < 0) {
        endCrash = data.length - 1; // Not expected, but just in case.
    }
    if (endCrash <= startCrash) {
        return logCrashTelemetry("No crash end");
    }
    data = data.substr(startCrash, endCrash - startCrash);

    // Get rid of the memory addresses (which breaks being able get a hit count for each crash call stack).
    data = data.replace(/0x................ /g, "");
    data = data.replace(/0x1........ \+ 0/g, "");

    // Get rid of the process names on each line and just add it to the start.
    const process1: string = "Microsoft.VSCode.CPP.IntelliSense.Msvc.darwin\t";
    const process2: string = "Microsoft.VSCode.CPP.Extension.darwin\t";
    if (data.includes(process1)) {
        data = data.replace(new RegExp(process1, "g"), "");
        data = `${process1}${binaryVersion}\n${data}`;
    } else if (data.includes(process2)) {
        data = data.replace(new RegExp(process2, "g"), "");
        data = `${process2}${binaryVersion}\n${data}`;
    } else {
        return logCrashTelemetry("No process"); // Not expected, but just in case.
    }

    // Remove runtime lines because they can be different on different machines.
    let lines: string[] = data.split("\n");
    data = "";
    lines.forEach((line: string) => {
        if (!line.includes(".dylib") && !line.includes("???")) {
            line = line.replace(/^\d+\s+/, ""); // Remove <numbers><spaces> from the start of the line.
            line = line.replace(/std::__1::/g, "std::");  // __1:: is not helpful.
            data += (line + "\n");
        }
    });
    data = data.trimRight();

    if (data.length > 8192) { // The API has an 8k limit.
        data = data.substr(0, 8189) + "...";
    }

    logCrashTelemetry(data);
}

export function deactivate(): Thenable<void> {
    console.log("deactivating extension");
    telemetry.logLanguageServerEvent("LanguageServerShutdown");
    clearInterval(intervalTimer);
    clearInterval(insiderUpdateTimer);
    disposables.forEach(d => d.dispose());
    languageConfigurations.forEach(d => d.dispose());
    ui.dispose();
    if (taskProvider) {
        taskProvider.dispose();
    }
    if (codeActionProvider) {
        codeActionProvider.dispose();
    }
    return clients.dispose();
}

export function isFolderOpen(): boolean {
    return vscode.workspace.workspaceFolders !== undefined && vscode.workspace.workspaceFolders.length > 0;
}

export function getClients(): ClientCollection {
    if (!realActivationOccurred) {
        realActivation();
    }
    return clients;
}

export function getActiveClient(): Client {
    if (!realActivationOccurred) {
        realActivation();
    }
    return clients.ActiveClient;
}<|MERGE_RESOLUTION|>--- conflicted
+++ resolved
@@ -25,16 +25,13 @@
 import * as configs from './configurations';
 import { PackageVersion } from '../packageVersion';
 import { getTemporaryCommandRegistrarInstance } from '../commands';
-<<<<<<< HEAD
-import * as nls from 'vscode-nls';
-
-nls.config({ messageFormat: nls.MessageFormat.bundle, bundleFormat: nls.BundleFormat.standalone })();
-const localize: nls.LocalizeFunc = nls.loadMessageBundle();
-=======
 import * as rd from 'readline';
 import * as yauzl from 'yauzl';
 import { Readable } from 'stream';
->>>>>>> 41893b04
+import * as nls from 'vscode-nls';
+
+nls.config({ messageFormat: nls.MessageFormat.bundle, bundleFormat: nls.BundleFormat.standalone })();
+const localize: nls.LocalizeFunc = nls.loadMessageBundle();
 
 let prevCrashFile: string;
 let clients: ClientCollection;
