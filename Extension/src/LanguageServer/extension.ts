--- conflicted
+++ resolved
@@ -1306,15 +1306,8 @@
     if (crashCallStack !== prevCppCrashCallStackData) {
         prevCppCrashCallStackData = crashCallStack;
 
-<<<<<<< HEAD
-        const settings: vscode.WorkspaceConfiguration = vscode.workspace.getConfiguration("C_Cpp", null);
-        if (lines.length >= 6 && util.getNumericLoggingLevel(settings.get<string>("loggingLevel")) >= 1) {
-            const out: vscode.OutputChannel = getCrashCallStacksChannel();
-            out.appendLine(`\n${isCppToolsSrv ? "cpptools-srv" : "cpptools"}\n${crashDate.toLocaleString()}\n${signalType}${crashCallStack}\n\n${crashLog}`);
-=======
         if (lines.length >= 6 && util.getLoggingLevel() >= 1) {
-            getCrashCallStacksChannel().appendLine(`\n${isCppToolsSrv ? "cpptools-srv" : "cpptools"}\n${crashDate.toLocaleString()}\n${signalType}${crashCallStack}`);
->>>>>>> 60c44341
+            getCrashCallStacksChannel().appendLine(`\n${isCppToolsSrv ? "cpptools-srv" : "cpptools"}\n${crashDate.toLocaleString()}\n${signalType}${crashCallStack}\n\n${crashLog}`);
         }
     }
 
