/* --------------------------------------------------------------------------------------------
 * Copyright (c) Microsoft Corporation. All Rights Reserved.
 * See 'LICENSE' in the project root for license information.
 * ------------------------------------------------------------------------------------------ */
'use strict';

import * as path from 'path';
import * as vscode from 'vscode';
import * as os from 'os';
import * as fs from 'fs';
import * as util from '../common';
import * as telemetry from '../telemetry';
import { UI, getUI } from './ui';
import { Client } from './client';
import { ClientCollection } from './clientCollection';
import { CppSettings } from './settings';
import { PersistentWorkspaceState } from './persistentState';
import { getLanguageConfig } from './languageConfig';
import { getCustomConfigProviders } from './customProviders';
import { PlatformInformation } from '../platform';
import { Range } from 'vscode-languageclient';
import { execSync } from 'child_process';
import * as tmp from 'tmp';
import { getTargetBuildInfo } from '../githubAPI';

let prevCrashFile: string;
let clients: ClientCollection;
let activeDocument: string;
let ui: UI;
let disposables: vscode.Disposable[] = [];
let languageConfigurations: vscode.Disposable[] = [];
let intervalTimer: NodeJS.Timer;
let insiderUpdateTimer: NodeJS.Timer;
let realActivationOccurred: boolean = false;
let tempCommands: vscode.Disposable[] = [];
let activatedPreviously: PersistentWorkspaceState<boolean>;
const insiderUpdateTimerInterval: number = 1000 * 60 * 60;

/**
 * activate: set up the extension for language services
 */
export function activate(activationEventOccurred: boolean): void {
    console.log("activating extension");

    // Activate immediately if an activation event occurred in the previous workspace session.
    // If onActivationEvent doesn't occur, it won't auto-activate next time.
    activatedPreviously = new PersistentWorkspaceState("activatedPreviously", false);
    if (activatedPreviously.Value) {
        activatedPreviously.Value = false;
        realActivation();
    }

    registerCommands();
    tempCommands.push(vscode.workspace.onDidOpenTextDocument(d => onDidOpenTextDocument(d)));

    // Check if an activation event has already occurred.
    if (activationEventOccurred) {
        onActivationEvent();
        return;
    }

    // handle "workspaceContains:/.vscode/c_cpp_properties.json" activation event.
    if (vscode.workspace.workspaceFolders && vscode.workspace.workspaceFolders.length > 0) {
        for (let i: number = 0; i < vscode.workspace.workspaceFolders.length; ++i) {
            let config: string = path.join(vscode.workspace.workspaceFolders[i].uri.fsPath, ".vscode/c_cpp_properties.json");
            if (fs.existsSync(config)) {
                onActivationEvent();
                return;
            }
        }
    }

    // handle "onLanguage:cpp" and "onLanguage:c" activation events.
    if (vscode.workspace.textDocuments !== undefined && vscode.workspace.textDocuments.length > 0) {
        for (let i: number = 0; i < vscode.workspace.textDocuments.length; ++i) {
            let document: vscode.TextDocument = vscode.workspace.textDocuments[i];
            if (document.languageId === "cpp" || document.languageId === "c") {
                onActivationEvent();
                return;
            }
        }
    }
}

function onDidOpenTextDocument(document: vscode.TextDocument): void {
    if (document.languageId === "c" || document.languageId === "cpp") {
        onActivationEvent();
    }
}

function onActivationEvent(): void {
    if (tempCommands.length === 0) {
        return;
    }

    // Cancel all the temp commands that just look for activations.
    tempCommands.forEach((command) => {
        command.dispose();
    });
    tempCommands = [];
    if (!realActivationOccurred) {
        realActivation();
    }
    activatedPreviously.Value = true;
}

function realActivation(): void {
    realActivationOccurred = true;
    console.log("starting language server");
    clients = new ClientCollection();
    ui = getUI();

    // Check for files left open from the previous session. We won't get events for these until they gain focus,
    // so we manually activate the visible file.
    if (vscode.workspace.textDocuments !== undefined && vscode.workspace.textDocuments.length > 0) {
        onDidChangeActiveTextEditor(vscode.window.activeTextEditor);
    }

    // There may have already been registered CustomConfigurationProviders.
    // Request for configurations from those providers.
    clients.forEach(client => {
        getCustomConfigProviders().forEach(provider => client.onRegisterCustomConfigurationProvider(provider));
    });

    disposables.push(vscode.workspace.onDidChangeConfiguration(onDidChangeSettings));
    disposables.push(vscode.workspace.onDidSaveTextDocument(onDidSaveTextDocument));
    disposables.push(vscode.window.onDidChangeActiveTextEditor(onDidChangeActiveTextEditor));
    disposables.push(vscode.window.onDidChangeTextEditorSelection(onDidChangeTextEditorSelection));
    disposables.push(vscode.window.onDidChangeVisibleTextEditors(onDidChangeVisibleTextEditors));

    updateLanguageConfigurations();

    reportMacCrashes();

    const settings: CppSettings = new CppSettings(clients.ActiveClient.RootUri);
    if (settings.updateChannel === 'Insiders') {
        insiderUpdateTimer = setInterval(checkAndApplyUpdate, insiderUpdateTimerInterval, settings.updateChannel);
        checkAndApplyUpdate(settings.updateChannel);
    }

    intervalTimer = setInterval(onInterval, 2500);
}

export function updateLanguageConfigurations(): void {
    languageConfigurations.forEach(d => d.dispose());
    languageConfigurations = [];

    languageConfigurations.push(vscode.languages.setLanguageConfiguration('c', getLanguageConfig('c', clients.ActiveClient.RootUri)));
    languageConfigurations.push(vscode.languages.setLanguageConfiguration('cpp', getLanguageConfig('cpp', clients.ActiveClient.RootUri)));
}

/*********************************************
 * workspace events
 *********************************************/

function onDidChangeSettings(): void {
    const changedActiveClientSettings: { [key: string] : string } = clients.ActiveClient.onDidChangeSettings();
    clients.forEach(client => client.onDidChangeSettings());

    const newUpdateChannel: string = changedActiveClientSettings['updateChannel'];
    if (newUpdateChannel) {
        if (newUpdateChannel === 'Default') {
            clearInterval(insiderUpdateTimer);
        } else if (newUpdateChannel === 'Insiders') {
            insiderUpdateTimer = setInterval(checkAndApplyUpdate, insiderUpdateTimerInterval);
        }

        checkAndApplyUpdate(newUpdateChannel);
    }
}

let saveMessageShown: boolean = false;
function onDidSaveTextDocument(doc: vscode.TextDocument): void {
    if (!vscode.window.activeTextEditor || doc !== vscode.window.activeTextEditor.document || (doc.languageId !== "cpp" && doc.languageId !== "c")) {
        return;
    }

    if (!saveMessageShown && new CppSettings(doc.uri).clangFormatOnSave) {
        saveMessageShown = true;
        vscode.window.showInformationMessage("\"C_Cpp.clang_format_formatOnSave\" has been removed. Please use \"editor.formatOnSave\" instead.");
    }
}

function onDidChangeActiveTextEditor(editor: vscode.TextEditor): void {
    /* need to notify the affected client(s) */
    console.assert(clients !== undefined, "client should be available before active editor is changed");
    if (clients === undefined) {
        return;
    }

    let activeEditor: vscode.TextEditor = vscode.window.activeTextEditor;
    if (!activeEditor || (activeEditor.document.languageId !== "cpp" && activeEditor.document.languageId !== "c")) {
        activeDocument = "";
    } else {
        activeDocument = editor.document.uri.toString();
        clients.activeDocumentChanged(editor.document);
        clients.ActiveClient.selectionChanged(Range.create(editor.selection.start, editor.selection.end));
    }
    ui.activeDocumentChanged();
}

function onDidChangeTextEditorSelection(event: vscode.TextEditorSelectionChangeEvent): void {
    /* need to notify the affected client(s) */
    if (!event.textEditor || !vscode.window.activeTextEditor || event.textEditor.document.uri !== vscode.window.activeTextEditor.document.uri ||
        (event.textEditor.document.languageId !== "cpp" && event.textEditor.document.languageId !== "c")) {
        return;
    }

    if (activeDocument !== event.textEditor.document.uri.toString()) {
        // For some strange (buggy?) reason we don't reliably get onDidChangeActiveTextEditor callbacks.
        activeDocument = event.textEditor.document.uri.toString();
        clients.activeDocumentChanged(event.textEditor.document);
        ui.activeDocumentChanged();
    }
    clients.ActiveClient.selectionChanged(Range.create(event.selections[0].start, event.selections[0].end));
}

function onDidChangeVisibleTextEditors(editors: vscode.TextEditor[]): void {
    clients.forEach(client => client.onDidChangeVisibleTextEditors(editors));
}

function onInterval(): void {
    // TODO: do we need to pump messages to all clients? depends on what we do with the icons, I suppose.
    clients.ActiveClient.onInterval();
}

/**
 * Install a VSIX package. This helper function will exist until VSCode offers a command to do so.
 * @param updateChannel The user's updateChannel setting.
 */
async function installVsix(vsixLocation: string, updateChannel: string): Promise<void> {
    // Get the path to the VSCode command -- replace logic later when VSCode allows calling of
    // workbench.extensions.action.installVSIX from TypeScript w/o instead popping up a file dialog
    return PlatformInformation.GetPlatformInformation().then((platformInfo) => {
        const vsCodeScriptPath: string = function(platformInfo): string {
            if (platformInfo.platform === 'win32') {
                const vsCodeBinName: string = path.basename(process.execPath);
                // Windows VS Code Insiders breaks VS Code naming conventions
                let cmdFile: string;
                if (vsCodeBinName === 'Code - Insiders.exe') {
                    cmdFile = 'code-insiders.cmd';
                } else {
                    cmdFile = 'code.cmd';
                }
                const vsCodeExeDir: string = path.dirname(process.execPath);
                return '"' + path.join(vsCodeExeDir, 'bin', cmdFile) + '"';
            } else if (platformInfo.platform === 'darwin') {
                return '"' + path.join(process.execPath, '..', '..', '..', '..', '..',
                    'Resources', 'app', 'bin', 'code') + '"';
            } else {
                const vsCodeBinName: string = path.basename(process.execPath);
                const stdout: Buffer = execSync('which ' + vsCodeBinName);
                return stdout.toString().trim();
            }
        }(platformInfo);
        if (!vsCodeScriptPath) {
            return Promise.reject(new Error('Failed to find VS Code script'));
        }

        // Install the VSIX
        const installCommand: string = vsCodeScriptPath + ' --install-extension ' + vsixLocation;
        try {
            if (updateChannel === 'Default') {
                // Uninstall the current version, as the version to install is a previous version
                const uninstallCommand: string = vsCodeScriptPath + ' --uninstall-extension ms-vscode.cpptools';
                execSync(uninstallCommand);
            }
            execSync(installCommand);
            return Promise.resolve();
        } catch (error) {
            return Promise.reject(new Error('Failed to install VSIX'));
        }
    });
}

/**
 * Query package.json and the GitHub API to determine whether the user should update, if so then install the update.
 * The update can be an upgrade or downgrade depending on the the updateChannel setting.
 * @param updateChannel The user's updateChannel setting.
 */
async function checkAndApplyUpdate(updateChannel: string): Promise<void> {
    // Helper fn to avoid code duplication
    let logFailure: (error: Error) => void = (error: Error) => {
        telemetry.logLanguageServerEvent('installVsix', { 'error': error.message, 'success': 'false' });
    };
    // Wrap in new Promise to allow tmp.file callback to successfully resolve/reject
    // as tmp.file does not do anything with the callback functions return value
    const p: Promise<void> = new Promise<void>((resolve, reject) => {
        getTargetBuildInfo(updateChannel).then(buildInfo => {
            if (!buildInfo) {
                resolve();
                return;
            }

            // Create a temporary file, download the VSIX to it, then install the VSIX
            tmp.file({postfix: '.vsix'}, async (err, vsixPath, fd, cleanupCallback) => {
                if (err) {
                    reject(new Error('Failed to create vsix file'));
                    return;
                }

                // Place in try/catch as the .catch call catches a rejection in downloadFileToDestination
                // then the .catch call will return a resolved promise
                // Thusly, the .catch call must also throw, as a return would simply return an unused promise
                // instead of returning early from this function scope
                try {
                    await util.downloadFileToDestination(buildInfo.downloadUrl, vsixPath)
                        .catch(() => { throw new Error('Failed to download VSIX package'); });
                    await installVsix(vsixPath, updateChannel)
                        .catch((error: Error) => { throw error; });
                } catch (error) {
                    reject(error);
                    return;
                }
                clearInterval(insiderUpdateTimer);
                util.promptReloadWindow(`The C/C++ Extension has been updated to version ${buildInfo.name}. \
                    Please reload the window for the changes to take effect.`);
                telemetry.logLanguageServerEvent('installVsix', { 'success': 'true' });

                resolve();
            });
        }, (error: Error) => {
            // Handle getTargetBuildInfo rejection
            logFailure(error);
            reject(error);
        });
    });
<<<<<<< HEAD
    await p.catch((error: Error) => {
        telemetry.logLanguageServerEvent('installVsix', { 'error': error.message, 'success': 'false' });
=======
    return p.catch((error: Error) => {
        // Handle .then following getTargetBuildInfo rejection
        logFailure(error);
        return Promise.reject(error);
>>>>>>> 126cf7ce
    });
}

/*********************************************
 * registered commands
 *********************************************/

function registerCommands(): void {
    disposables.push(vscode.commands.registerCommand('C_Cpp.Navigate', onNavigate));
    disposables.push(vscode.commands.registerCommand('C_Cpp.GoToDeclaration', onGoToDeclaration));
    disposables.push(vscode.commands.registerCommand('C_Cpp.PeekDeclaration', onPeekDeclaration));
    disposables.push(vscode.commands.registerCommand('C_Cpp.SwitchHeaderSource', onSwitchHeaderSource));
    disposables.push(vscode.commands.registerCommand('C_Cpp.ResetDatabase', onResetDatabase));
    disposables.push(vscode.commands.registerCommand('C_Cpp.ConfigurationSelect', onSelectConfiguration));
    disposables.push(vscode.commands.registerCommand('C_Cpp.ConfigurationProviderSelect', onSelectConfigurationProvider));
    disposables.push(vscode.commands.registerCommand('C_Cpp.ConfigurationEdit', onEditConfiguration));
    disposables.push(vscode.commands.registerCommand('C_Cpp.AddToIncludePath', onAddToIncludePath));
    disposables.push(vscode.commands.registerCommand('C_Cpp.ToggleErrorSquiggles', onToggleSquiggles));
    disposables.push(vscode.commands.registerCommand('C_Cpp.ToggleSnippets', onToggleSnippets));
    disposables.push(vscode.commands.registerCommand('C_Cpp.ToggleIncludeFallback', onToggleIncludeFallback));
    disposables.push(vscode.commands.registerCommand('C_Cpp.ToggleDimInactiveRegions', onToggleDimInactiveRegions));
    disposables.push(vscode.commands.registerCommand('C_Cpp.ShowReleaseNotes', onShowReleaseNotes));
    disposables.push(vscode.commands.registerCommand('C_Cpp.PauseParsing', onPauseParsing));
    disposables.push(vscode.commands.registerCommand('C_Cpp.ResumeParsing', onResumeParsing));
    disposables.push(vscode.commands.registerCommand('C_Cpp.ShowParsingCommands', onShowParsingCommands));
    disposables.push(vscode.commands.registerCommand('C_Cpp.TakeSurvey', onTakeSurvey));
}

function onNavigate(): void {
    onActivationEvent();
    let activeEditor: vscode.TextEditor = vscode.window.activeTextEditor;
    if (!activeEditor) {
        return;
    }

    clients.ActiveClient.requestNavigationList(activeEditor.document).then((navigationList: string) => {
        ui.showNavigationOptions(navigationList);
    });
}

function onGoToDeclaration(): void {
    onActivationEvent();
    clients.ActiveClient.requestGoToDeclaration().then(() => vscode.commands.executeCommand("editor.action.goToDeclaration"));
}

function onPeekDeclaration(): void {
    onActivationEvent();
    clients.ActiveClient.requestGoToDeclaration().then(() => vscode.commands.executeCommand("editor.action.previewDeclaration"));
}

function onSwitchHeaderSource(): void {
    onActivationEvent();
    let activeEditor: vscode.TextEditor = vscode.window.activeTextEditor;
    if (!activeEditor || !activeEditor.document) {
        return;
    }

    if (activeEditor.document.languageId !== "cpp" && activeEditor.document.languageId !== "c") {
        return;
    }

    let rootPath: string = clients.ActiveClient.RootPath;
    let fileName: string = activeEditor.document.fileName;

    if (!rootPath) {
        rootPath = path.dirname(fileName); // When switching without a folder open.
    }

    clients.ActiveClient.requestSwitchHeaderSource(rootPath, fileName).then((targetFileName: string) => {
        vscode.workspace.openTextDocument(targetFileName).then((document: vscode.TextDocument) => {
            let foundEditor: boolean = false;
            // If the document is already visible in another column, open it there.
            vscode.window.visibleTextEditors.forEach((editor, index, array) => {
                if (editor.document === document && !foundEditor) {
                    foundEditor = true;
                    vscode.window.showTextDocument(document, editor.viewColumn);
                }
            });
            // TODO: Handle non-visibleTextEditor...not sure how yet.
            if (!foundEditor) {
                if (vscode.window.activeTextEditor !== undefined) {
                    // TODO: Change to show it in a different column?
                    vscode.window.showTextDocument(document, vscode.window.activeTextEditor.viewColumn);
                } else {
                    vscode.window.showTextDocument(document);
                }
            }
        });
    });
}

/**
 * Allow the user to select a workspace when multiple workspaces exist and get the corresponding Client back.
 * The resulting client is used to handle some command that was previously invoked.
 */
function selectClient(): Thenable<Client> {
    if (clients.Count === 1) {
        return Promise.resolve(clients.ActiveClient);
    } else {
        return ui.showWorkspaces(clients.Names).then(key => {
            if (key !== "") {
                let client: Client = clients.get(key);
                if (client) {
                    return client;
                } else {
                    console.assert("client not found");
                }
            }
            return Promise.reject<Client>("client not found");
        });
    }
}

function onResetDatabase(): void {
    onActivationEvent();
    /* need to notify the affected client(s) */
    selectClient().then(client => client.resetDatabase(), rejected => {});
}

function onSelectConfiguration(): void {
    onActivationEvent();
    if (!isFolderOpen()) {
        vscode.window.showInformationMessage('Open a folder first to select a configuration');
    } else {
        // This only applies to the active client. You cannot change the configuration for
        // a client that is not active since that client's UI will not be visible.
        clients.ActiveClient.handleConfigurationSelectCommand();
    }
}

function onSelectConfigurationProvider(): void {
    onActivationEvent();
    if (!isFolderOpen()) {
        vscode.window.showInformationMessage('Open a folder first to select a configuration provider');
    } else {
        selectClient().then(client => client.handleConfigurationProviderSelectCommand(), rejected => {});
    }
}

function onEditConfiguration(): void {
    onActivationEvent();
    if (!isFolderOpen()) {
        vscode.window.showInformationMessage('Open a folder first to edit configurations');
    } else {
        selectClient().then(client => client.handleConfigurationEditCommand(), rejected => {});
    }
}

function onAddToIncludePath(path: string): void {
    if (!isFolderOpen()) {
        vscode.window.showInformationMessage('Open a folder first to add to includePath');
    } else {
        // This only applies to the active client. It would not make sense to add the include path
        // suggestion to a different workspace.
        clients.ActiveClient.handleAddToIncludePathCommand(path);
    }
}

function onToggleSquiggles(): void {
    onActivationEvent();
    // This only applies to the active client.
    let settings: CppSettings = new CppSettings(clients.ActiveClient.RootUri);
    settings.toggleSetting("errorSquiggles", "Enabled", "Disabled");
}

function onToggleSnippets(): void {
    onActivationEvent();

    // This will apply to all clients as it's a global toggle. It will require a reload.
    const snippetsCatName: string  = "Snippets";
    let newPackageJson: any = util.getRawPackageJson();

    if (newPackageJson.categories.findIndex(cat => cat === snippetsCatName) === -1) {
        // Add the Snippet category and snippets node. 

        newPackageJson.categories.push(snippetsCatName);
        newPackageJson.contributes.snippets = [{"language": "cpp", "path": "./cpp_snippets.json"}, {"language": "c", "path": "./cpp_snippets.json"}];

        fs.writeFile(util.getPackageJsonPath(), util.stringifyPackageJson(newPackageJson), () => {
            showReloadPrompt("Reload Window to finish enabling C++ snippets");
        });
        
    } else {
        // Remove the category and snippets node.
        let ndxCat: number = newPackageJson.categories.indexOf(snippetsCatName);
        if (ndxCat !== -1) {
            newPackageJson.categories.splice(ndxCat, 1);
        }

        delete newPackageJson.contributes.snippets;

        fs.writeFile(util.getPackageJsonPath(), util.stringifyPackageJson(newPackageJson), () => {
            showReloadPrompt("Reload Window to finish disabling C++ snippets");
        });
    }
}

function showReloadPrompt(msg: string): void { 
    let reload: string = "Reload"; 
    vscode.window.showInformationMessage(msg, reload).then(value => { 
       if (value === reload) { 
          vscode.commands.executeCommand("workbench.action.reloadWindow"); 
       } 
    }); 
 } 

function onToggleIncludeFallback(): void {
    onActivationEvent();
    // This only applies to the active client.
    let settings: CppSettings = new CppSettings(clients.ActiveClient.RootUri);
    settings.toggleSetting("intelliSenseEngineFallback", "Enabled", "Disabled");
}

function onToggleDimInactiveRegions(): void {
    onActivationEvent();
    // This only applies to the active client.
    let settings: CppSettings = new CppSettings(clients.ActiveClient.RootUri);
    settings.update<boolean>("dimInactiveRegions", !settings.dimInactiveRegions);
}

function onShowReleaseNotes(): void {
    onActivationEvent();
    util.showReleaseNotes();
}

function onPauseParsing(): void {
    onActivationEvent();
    selectClient().then(client => client.pauseParsing(), rejected => {});
}

function onResumeParsing(): void {
    onActivationEvent();
    selectClient().then(client => client.resumeParsing(), rejected => {});
}

function onShowParsingCommands(): void {
    onActivationEvent();
    selectClient().then(client => client.handleShowParsingCommands(), rejected => {});
}

function onTakeSurvey(): void {
    onActivationEvent();
    telemetry.logLanguageServerEvent("onTakeSurvey");
    let uri: vscode.Uri = vscode.Uri.parse(`https://www.research.net/r/VBVV6C6?o=${os.platform()}&m=${vscode.env.machineId}`);
    vscode.commands.executeCommand('vscode.open', uri);
}

function reportMacCrashes(): void {
    if (process.platform === "darwin") {
        prevCrashFile = "";
        let crashFolder: string = path.resolve(process.env.HOME, "Library/Logs/DiagnosticReports");
        fs.stat(crashFolder, (err, stats) => {
            let crashObject: { [key: string]: string } = {};
            if (err) {
                // If the directory isn't there, we have a problem...
                crashObject["fs.stat: err.code"] = err.code;
                telemetry.logLanguageServerEvent("MacCrash", crashObject, null);
                return;
            }

            // vscode.workspace.createFileSystemWatcher only works in workspace folders.
            try {
                fs.watch(crashFolder, (event, filename) => {
                    if (event !== "rename") {
                        return;
                    }
                    if (filename === prevCrashFile) {
                        return;
                    }
                    prevCrashFile = filename;
                    if (!filename.startsWith("Microsoft.VSCode.CPP.")) {
                        return;
                    }
                    // Wait 5 seconds to allow time for the crash log to finish being written.
                    setTimeout(() => {
                        fs.readFile(path.resolve(crashFolder, filename), 'utf8', (err, data) => {
                            if (err) {
                                // Try again?
                                fs.readFile(path.resolve(crashFolder, filename), 'utf8', handleCrashFileRead);
                                return;
                            }
                            handleCrashFileRead(err, data);
                        });
                    }, 5000);
                });
            } catch (e) {
                // The file watcher limit is hit (may not be possible on Mac, but just in case).
            }
        });
    }
}

function handleCrashFileRead(err: NodeJS.ErrnoException, data: string): void {
    let crashObject: { [key: string]: string } = {};
    if (err) {
        crashObject["readFile: err.code"] = err.code;
        telemetry.logLanguageServerEvent("MacCrash", crashObject, null);
        return;
    }
    let startCrash: number = data.indexOf(" Crashed:");
    if (startCrash < 0) {
        startCrash = 0;
    }
    let endCrash: number = data.indexOf("Thread ", startCrash);
    if (endCrash < startCrash) {
        endCrash = data.length - 1;
    }
    data = data.substr(startCrash, endCrash - startCrash);
    if (data.length > 16384) {
        data = data.substr(0, 16384) + "...";
    }
    crashObject["CrashingThreadCallStack"] = data;
    telemetry.logLanguageServerEvent("MacCrash", crashObject, null);
}

export function deactivate(): Thenable<void> {
    console.log("deactivating extension");
    telemetry.logLanguageServerEvent("LanguageServerShutdown");
    clearInterval(intervalTimer);
    clearInterval(insiderUpdateTimer);
    disposables.forEach(d => d.dispose());
    languageConfigurations.forEach(d => d.dispose());
    ui.dispose();
    return clients.dispose();
}

export function isFolderOpen(): boolean {
    return vscode.workspace.workspaceFolders !== undefined && vscode.workspace.workspaceFolders.length > 0;
}

export function getClients(): ClientCollection {
    if (!realActivationOccurred) {
        realActivation();
    }
    return clients;
}

export function getActiveClient(): Client {
    if (!realActivationOccurred) {
        realActivation();
    }
    return clients.ActiveClient;
}<|MERGE_RESOLUTION|>--- conflicted
+++ resolved
@@ -325,15 +325,10 @@
             reject(error);
         });
     });
-<<<<<<< HEAD
     await p.catch((error: Error) => {
-        telemetry.logLanguageServerEvent('installVsix', { 'error': error.message, 'success': 'false' });
-=======
-    return p.catch((error: Error) => {
         // Handle .then following getTargetBuildInfo rejection
         logFailure(error);
-        return Promise.reject(error);
->>>>>>> 126cf7ce
+        throw error;
     });
 }
 
