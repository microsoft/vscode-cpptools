/* --------------------------------------------------------------------------------------------
 * Copyright (c) Microsoft Corporation. All Rights Reserved.
 * See 'LICENSE' in the project root for license information.
 * ------------------------------------------------------------------------------------------ */
'use strict';

import * as fs from 'fs';
// Node.js 18 fetch isn't available until VS 1.82.
import fetch from 'node-fetch';
import * as StreamZip from 'node-stream-zip';
import * as os from 'os';
import * as path from 'path';
import * as vscode from 'vscode';
import { Range } from 'vscode-languageclient';
import * as nls from 'vscode-nls';
import { TargetPopulation } from 'vscode-tas-client';
import * as which from 'which';
import { logAndReturn } from '../Utility/Async/returns';
import * as util from '../common';
import { modelSelector } from '../constants';
import { getCrashCallStacksChannel } from '../logger';
import { PlatformInformation } from '../platform';
import * as telemetry from '../telemetry';
<<<<<<< HEAD
import { CopilotHoverProvider } from './Providers/CopilotHoverProvider';
import { Client, DefaultClient, DoxygenCodeActionCommandArguments, GetIncludesResult, openFileVersions } from './client';
=======
import { Client, DefaultClient, DoxygenCodeActionCommandArguments, openFileVersions } from './client';
>>>>>>> 456af8c7
import { ClientCollection } from './clientCollection';
import { CodeActionDiagnosticInfo, CodeAnalysisDiagnosticIdentifiersAndUri, codeAnalysisAllFixes, codeAnalysisCodeToFixes, codeAnalysisFileToCodeActions } from './codeAnalysis';
import { registerRelatedFilesProvider } from './copilotProviders';
import { CppBuildTaskProvider } from './cppBuildTaskProvider';
import { getCustomConfigProviders } from './customProviders';
import { getLanguageConfig } from './languageConfig';
import { CppConfigurationLanguageModelTool } from './lmTool';
import { getLocaleId } from './localization';
import { PersistentState } from './persistentState';
import { NodeType, TreeNode } from './referencesModel';
import { CppSettings } from './settings';
import { LanguageStatusUI, getUI } from './ui';
import { makeLspRange, rangeEquals, showInstallCompilerWalkthrough } from './utils';

nls.config({ messageFormat: nls.MessageFormat.bundle, bundleFormat: nls.BundleFormat.standalone })();
const localize: nls.LocalizeFunc = nls.loadMessageBundle();
export const CppSourceStr: string = "C/C++";
export const configPrefix: string = "C/C++: ";

let prevMacCrashFile: string;
let prevCppCrashFile: string;
let prevCppCrashCallStackData: string = "";
export let clients: ClientCollection;
let activeDocument: vscode.TextDocument | undefined;
let ui: LanguageStatusUI;
const disposables: vscode.Disposable[] = [];
const commandDisposables: vscode.Disposable[] = [];
let languageConfigurations: vscode.Disposable[] = [];
let intervalTimer: NodeJS.Timeout;
let codeActionProvider: vscode.Disposable;
export const intelliSenseDisabledError: string = "Do not activate the extension when IntelliSense is disabled.";

type VcpkgDatabase = Record<string, string[]>; // Stored as <header file entry> -> [<port name>]
let vcpkgDbPromise: Promise<VcpkgDatabase>;
async function initVcpkgDatabase(): Promise<VcpkgDatabase> {
    const database: VcpkgDatabase = {};
    try {
        const zip = new StreamZip.async({ file: util.getExtensionFilePath('VCPkgHeadersDatabase.zip') });
        try {
            const data = await zip.entryData('VCPkgHeadersDatabase.txt');
            const lines = data.toString().split('\n');
            lines.forEach(line => {
                const portFilePair: string[] = line.split(':');
                if (portFilePair.length !== 2) {
                    return;
                }

                const portName: string = portFilePair[0];
                const relativeHeader: string = portFilePair[1].trimEnd();

                if (!database[relativeHeader]) {
                    database[relativeHeader] = [];
                }

                database[relativeHeader].push(portName);
            });
        } catch {
            console.log("Unable to parse vcpkg database file.");
        }
        await zip.close();
    } catch {
        console.log("Unable to open vcpkg database file.");
    }
    return database;
}

function getVcpkgHelpAction(): vscode.CodeAction {
    const dummy: any[] = [{}]; // To distinguish between entry from CodeActions and the command palette
    return {
        command: { title: 'vcpkgOnlineHelpSuggested', command: 'C_Cpp.VcpkgOnlineHelpSuggested', arguments: dummy },
        title: localize("learn.how.to.install.a.library", "Learn how to install a library for this header with vcpkg"),
        kind: vscode.CodeActionKind.QuickFix
    };
}

function getVcpkgClipboardInstallAction(port: string): vscode.CodeAction {
    return {
        command: { title: 'vcpkgClipboardInstallSuggested', command: 'C_Cpp.VcpkgClipboardInstallSuggested', arguments: [[port]] },
        title: localize("copy.vcpkg.command", "Copy vcpkg command to install '{0}' to the clipboard", port),
        kind: vscode.CodeActionKind.QuickFix
    };
}

async function lookupIncludeInVcpkg(document: vscode.TextDocument, line: number): Promise<string[]> {
    const matches: RegExpMatchArray | null = document.lineAt(line).text.match(/#include\s*[<"](?<includeFile>[^>"]*)[>"]/);
    if (!matches || !matches.length || !matches.groups) {
        return [];
    }
    const missingHeader: string = matches.groups.includeFile.replace(/\//g, '\\');

    let portsWithHeader: string[] | undefined;
    const vcpkgDb: VcpkgDatabase = await vcpkgDbPromise;
    if (vcpkgDb) {
        portsWithHeader = vcpkgDb[missingHeader];
    }
    return portsWithHeader ? portsWithHeader : [];
}

function isMissingIncludeDiagnostic(diagnostic: vscode.Diagnostic): boolean {
    const missingIncludeCode: number = 1696;
    if (diagnostic.code === null || diagnostic.code === undefined || !diagnostic.source) {
        return false;
    }
    return diagnostic.code === missingIncludeCode && diagnostic.source === 'C/C++';
}

function sendActivationTelemetry(): void {
    const activateEvent: Record<string, string> = {};
    // Don't log telemetry for machineId if it's a special value used by the dev host: someValue.machineid
    if (vscode.env.machineId !== "someValue.machineId") {
        const machineIdPersistentState: PersistentState<string | undefined> = new PersistentState<string | undefined>("CPP.machineId", undefined);
        if (!machineIdPersistentState.Value) {
            activateEvent.newMachineId = vscode.env.machineId;
        } else if (machineIdPersistentState.Value !== vscode.env.machineId) {
            activateEvent.newMachineId = vscode.env.machineId;
            activateEvent.oldMachineId = machineIdPersistentState.Value;
        }
        machineIdPersistentState.Value = vscode.env.machineId;
    }
    if (vscode.env.uiKind === vscode.UIKind.Web) {
        activateEvent.WebUI = "1";
    }
    telemetry.logLanguageServerEvent("Activate", activateEvent);
}

/**
 * activate: set up the extension for language services
 */
export async function activate(): Promise<void> {
    sendActivationTelemetry();
    const checkForConflictingExtensions: PersistentState<boolean> = new PersistentState<boolean>("CPP." + util.packageJson.version + ".checkForConflictingExtensions", true);
    if (checkForConflictingExtensions.Value) {
        checkForConflictingExtensions.Value = false;
        const clangCommandAdapterActive: boolean = vscode.extensions.all.some((extension: vscode.Extension<any>): boolean =>
            extension.isActive && extension.id === "mitaki28.vscode-clang");
        if (clangCommandAdapterActive) {
            telemetry.logLanguageServerEvent("conflictingExtension");
        }
    }

    clients = new ClientCollection();
    ui = getUI();

    // There may have already been registered CustomConfigurationProviders.
    // Request for configurations from those providers.
    clients.forEach(client => {
        getCustomConfigProviders().forEach(provider => void client.onRegisterCustomConfigurationProvider(provider));
    });

    disposables.push(vscode.workspace.onDidChangeConfiguration(onDidChangeSettings));
    disposables.push(vscode.workspace.onDidChangeTextDocument(onDidChangeTextDocument));
    disposables.push(vscode.window.onDidChangeTextEditorVisibleRanges((e) => clients.ActiveClient.enqueue(async () => onDidChangeTextEditorVisibleRanges(e))));
    disposables.push(vscode.window.onDidChangeActiveTextEditor((e) => clients.ActiveClient.enqueue(async () => onDidChangeActiveTextEditor(e))));
    ui.didChangeActiveEditor(); // Handle already active documents (for non-cpp files that we don't register didOpen).
    disposables.push(vscode.window.onDidChangeTextEditorSelection((e) => clients.ActiveClient.enqueue(async () => onDidChangeTextEditorSelection(e))));
    disposables.push(vscode.window.onDidChangeVisibleTextEditors((e) => clients.ActiveClient.enqueue(async () => onDidChangeVisibleTextEditors(e))));

    updateLanguageConfigurations();

    reportMacCrashes();

    vcpkgDbPromise = initVcpkgDatabase();

    void clients.ActiveClient.ready.then(() => intervalTimer = global.setInterval(onInterval, 2500));

    await registerCommands(true);

    vscode.tasks.onDidStartTask(() => getActiveClient().PauseCodeAnalysis());

    vscode.tasks.onDidEndTask(event => {
        getActiveClient().ResumeCodeAnalysis();
        if (event.execution.task.definition.type === CppBuildTaskProvider.CppBuildScriptType
            || event.execution.task.name.startsWith(configPrefix)) {
            if (event.execution.task.scope !== vscode.TaskScope.Global && event.execution.task.scope !== vscode.TaskScope.Workspace) {
                const folder: vscode.WorkspaceFolder | undefined = event.execution.task.scope;
                if (folder) {
                    const settings: CppSettings = new CppSettings(folder.uri);
                    if (settings.codeAnalysisRunOnBuild && settings.clangTidyEnabled) {
                        void clients.getClientFor(folder.uri).handleRunCodeAnalysisOnAllFiles().catch(logAndReturn.undefined);
                    }
                    return;
                }
            }
            const settings: CppSettings = new CppSettings();
            if (settings.codeAnalysisRunOnBuild && settings.clangTidyEnabled) {
                void clients.ActiveClient.handleRunCodeAnalysisOnAllFiles().catch(logAndReturn.undefined);
            }
        }
    });

    const selector: vscode.DocumentSelector = [
        { scheme: 'file', language: 'c' },
        { scheme: 'file', language: 'cpp' },
        { scheme: 'file', language: 'cuda-cpp' }
    ];
    codeActionProvider = vscode.languages.registerCodeActionsProvider(selector, {
        provideCodeActions: async (document: vscode.TextDocument, range: vscode.Range, context: vscode.CodeActionContext): Promise<vscode.CodeAction[]> => {

            if (!await clients.ActiveClient.getVcpkgEnabled()) {
                return [];
            }

            // Generate vcpkg install/help commands if the incoming doc/range is a missing include error
            if (!context.diagnostics.some(isMissingIncludeDiagnostic)) {
                return [];
            }

            const ports: string[] = await lookupIncludeInVcpkg(document, range.start.line);
            if (ports.length <= 0) {
                return [];
            }

            telemetry.logLanguageServerEvent('codeActionsProvided', { "source": "vcpkg" });

            if (!await clients.ActiveClient.getVcpkgInstalled()) {
                return [getVcpkgHelpAction()];
            }

            const actions: vscode.CodeAction[] = ports.map<vscode.CodeAction>(getVcpkgClipboardInstallAction);
            return actions;
        }
    });

    await vscode.commands.executeCommand('setContext', 'cpptools.msvcEnvironmentFound', util.hasMsvcEnvironment());

    // Log cold start.
    const activeEditor: vscode.TextEditor | undefined = vscode.window.activeTextEditor;
    if (activeEditor) {
        clients.timeTelemetryCollector.setFirstFile(activeEditor.document.uri);
        activeDocument = activeEditor.document;
    }

    if (util.extensionContext && new CppSettings().experimentalFeatures) {
        const tool = vscode.lm.registerTool('cpptools-lmtool-configuration', new CppConfigurationLanguageModelTool());
        disposables.push(tool);
    }

    await registerRelatedFilesProvider();
}

export function updateLanguageConfigurations(): void {
    languageConfigurations.forEach(d => d.dispose());
    languageConfigurations = [];

    languageConfigurations.push(vscode.languages.setLanguageConfiguration('c', getLanguageConfig('c')));
    languageConfigurations.push(vscode.languages.setLanguageConfiguration('cpp', getLanguageConfig('cpp')));
    languageConfigurations.push(vscode.languages.setLanguageConfiguration('cuda-cpp', getLanguageConfig('cuda-cpp')));
}

/**
 * workspace events
 */
async function onDidChangeSettings(event: vscode.ConfigurationChangeEvent): Promise<void> {
    const client: Client = clients.getDefaultClient();
    if (client instanceof DefaultClient) {
        const defaultClient: DefaultClient = client as DefaultClient;
        const changedDefaultClientSettings: Record<string, string> = await defaultClient.onDidChangeSettings(event);
        clients.forEach(client => {
            if (client !== defaultClient) {
                void client.onDidChangeSettings(event).catch(logAndReturn.undefined);
            }
        });
        const newUpdateChannel: string = changedDefaultClientSettings.updateChannel;
        if (newUpdateChannel || event.affectsConfiguration("extensions.autoUpdate")) {
            UpdateInsidersAccess();
        }
    }
}

async function onDidChangeTextDocument(event: vscode.TextDocumentChangeEvent): Promise<void> {
    const me: Client = clients.getClientFor(event.document.uri);
    me.onDidChangeTextDocument(event);
}

let noActiveEditorTimeout: NodeJS.Timeout | undefined;

async function onDidChangeTextEditorVisibleRanges(event: vscode.TextEditorVisibleRangesChangeEvent): Promise<void> {
    if (util.isCpp(event.textEditor.document)) {
        await clients.getDefaultClient().onDidChangeTextEditorVisibleRanges(event.textEditor.document.uri);
    }
}

function onDidChangeActiveTextEditor(editor?: vscode.TextEditor): void {
    /* need to notify the affected client(s) */
    console.assert(clients !== undefined, "client should be available before active editor is changed");
    if (clients === undefined) {
        return;
    }

    if (noActiveEditorTimeout) {
        clearTimeout(noActiveEditorTimeout);
        noActiveEditorTimeout = undefined;
    }
    if (!editor) {
        // When switching between documents, VS Code is setting the active editor to undefined
        // temporarily, so this prevents the C++-related status bar items from flickering off/on.
        noActiveEditorTimeout = setTimeout(() => {
            activeDocument = undefined;
            ui.didChangeActiveEditor();
            noActiveEditorTimeout = undefined;
        }, 100);
        void clients.didChangeActiveEditor(undefined).catch(logAndReturn.undefined);
    } else {
        ui.didChangeActiveEditor();
        if (util.isCppOrRelated(editor.document)) {
            if (util.isCpp(editor.document)) {
                activeDocument = editor.document;
                void clients.didChangeActiveEditor(editor).catch(logAndReturn.undefined);
            } else {
                activeDocument = undefined;
                void clients.didChangeActiveEditor(undefined).catch(logAndReturn.undefined);
            }
            //clients.ActiveClient.selectionChanged(makeLspRange(editor.selection));
        } else {
            activeDocument = undefined;
        }
    }
}

function onDidChangeTextEditorSelection(event: vscode.TextEditorSelectionChangeEvent): void {
    if (!util.isCpp(event.textEditor.document)) {
        return;
    }
    clients.ActiveClient.selectionChanged(makeLspRange(event.selections[0]));
}

async function onDidChangeVisibleTextEditors(editors: readonly vscode.TextEditor[]): Promise<void> {
    const cppEditors: vscode.TextEditor[] = editors.filter(e => util.isCpp(e.document));
    await clients.getDefaultClient().onDidChangeVisibleTextEditors(cppEditors);
}

function onInterval(): void {
    // TODO: do we need to pump messages to all clients? depends on what we do with the icons, I suppose.
    clients.ActiveClient.onInterval();
}

/**
 * registered commands
 */
export async function registerCommands(enabled: boolean): Promise<void> {
    commandDisposables.forEach(d => d.dispose());
    commandDisposables.length = 0;
    commandDisposables.push(vscode.commands.registerCommand('C_Cpp.SwitchHeaderSource', enabled ? onSwitchHeaderSource : onDisabledCommand));
    commandDisposables.push(vscode.commands.registerCommand('C_Cpp.ResetDatabase', enabled ? onResetDatabase : onDisabledCommand));
    commandDisposables.push(vscode.commands.registerCommand('C_Cpp.SelectIntelliSenseConfiguration', enabled ? selectIntelliSenseConfiguration : onDisabledCommand));
    commandDisposables.push(vscode.commands.registerCommand('C_Cpp.InstallCompiler', enabled ? installCompiler : onDisabledCommand));
    commandDisposables.push(vscode.commands.registerCommand('C_Cpp.ConfigurationSelect', enabled ? onSelectConfiguration : onDisabledCommand));
    commandDisposables.push(vscode.commands.registerCommand('C_Cpp.ConfigurationProviderSelect', enabled ? onSelectConfigurationProvider : onDisabledCommand));
    commandDisposables.push(vscode.commands.registerCommand('C_Cpp.ConfigurationEditJSON', enabled ? onEditConfigurationJSON : onDisabledCommand));
    commandDisposables.push(vscode.commands.registerCommand('C_Cpp.ConfigurationEditUI', enabled ? onEditConfigurationUI : onDisabledCommand));
    commandDisposables.push(vscode.commands.registerCommand('C_Cpp.ConfigurationEdit', enabled ? onEditConfiguration : onDisabledCommand));
    commandDisposables.push(vscode.commands.registerCommand('C_Cpp.AddToIncludePath', enabled ? onAddToIncludePath : onDisabledCommand));
    commandDisposables.push(vscode.commands.registerCommand('C_Cpp.EnableErrorSquiggles', enabled ? onEnableSquiggles : onDisabledCommand));
    commandDisposables.push(vscode.commands.registerCommand('C_Cpp.DisableErrorSquiggles', enabled ? onDisableSquiggles : onDisabledCommand));
    commandDisposables.push(vscode.commands.registerCommand('C_Cpp.ToggleDimInactiveRegions', enabled ? onToggleDimInactiveRegions : onDisabledCommand));
    commandDisposables.push(vscode.commands.registerCommand('C_Cpp.PauseParsing', enabled ? onPauseParsing : onDisabledCommand));
    commandDisposables.push(vscode.commands.registerCommand('C_Cpp.ResumeParsing', enabled ? onResumeParsing : onDisabledCommand));
    commandDisposables.push(vscode.commands.registerCommand('C_Cpp.PauseCodeAnalysis', enabled ? onPauseCodeAnalysis : onDisabledCommand));
    commandDisposables.push(vscode.commands.registerCommand('C_Cpp.ResumeCodeAnalysis', enabled ? onResumeCodeAnalysis : onDisabledCommand));
    commandDisposables.push(vscode.commands.registerCommand('C_Cpp.CancelCodeAnalysis', enabled ? onCancelCodeAnalysis : onDisabledCommand));
    commandDisposables.push(vscode.commands.registerCommand('C_Cpp.ShowActiveCodeAnalysisCommands', enabled ? onShowActiveCodeAnalysisCommands : onDisabledCommand));
    commandDisposables.push(vscode.commands.registerCommand('C_Cpp.ShowIdleCodeAnalysisCommands', enabled ? onShowIdleCodeAnalysisCommands : onDisabledCommand));
    commandDisposables.push(vscode.commands.registerCommand('C_Cpp.ShowReferencesProgress', enabled ? onShowReferencesProgress : onDisabledCommand));
    commandDisposables.push(vscode.commands.registerCommand('C_Cpp.TakeSurvey', enabled ? onTakeSurvey : onDisabledCommand));
    commandDisposables.push(vscode.commands.registerCommand('C_Cpp.LogDiagnostics', enabled ? onLogDiagnostics : onDisabledCommand));
    commandDisposables.push(vscode.commands.registerCommand('C_Cpp.RescanWorkspace', enabled ? onRescanWorkspace : onDisabledCommand));
    commandDisposables.push(vscode.commands.registerCommand('C_Cpp.ShowReferenceItem', enabled ? onShowRefCommand : onDisabledCommand));
    commandDisposables.push(vscode.commands.registerCommand('C_Cpp.referencesViewGroupByType', enabled ? onToggleRefGroupView : onDisabledCommand));
    commandDisposables.push(vscode.commands.registerCommand('C_Cpp.referencesViewUngroupByType', enabled ? onToggleRefGroupView : onDisabledCommand));
    commandDisposables.push(vscode.commands.registerCommand('C_Cpp.VcpkgClipboardInstallSuggested', enabled ? onVcpkgClipboardInstallSuggested : onDisabledCommand));
    commandDisposables.push(vscode.commands.registerCommand('C_Cpp.VcpkgOnlineHelpSuggested', enabled ? onVcpkgOnlineHelpSuggested : onDisabledCommand));
    commandDisposables.push(vscode.commands.registerCommand('C_Cpp.GenerateEditorConfig', enabled ? onGenerateEditorConfig : onDisabledCommand));
    commandDisposables.push(vscode.commands.registerCommand('C_Cpp.GoToNextDirectiveInGroup', enabled ? onGoToNextDirectiveInGroup : onDisabledCommand));
    commandDisposables.push(vscode.commands.registerCommand('C_Cpp.GoToPrevDirectiveInGroup', enabled ? onGoToPrevDirectiveInGroup : onDisabledCommand));
    commandDisposables.push(vscode.commands.registerCommand('C_Cpp.RunCodeAnalysisOnActiveFile', enabled ? onRunCodeAnalysisOnActiveFile : onDisabledCommand));
    commandDisposables.push(vscode.commands.registerCommand('C_Cpp.RunCodeAnalysisOnOpenFiles', enabled ? onRunCodeAnalysisOnOpenFiles : onDisabledCommand));
    commandDisposables.push(vscode.commands.registerCommand('C_Cpp.RunCodeAnalysisOnAllFiles', enabled ? onRunCodeAnalysisOnAllFiles : onDisabledCommand));
    commandDisposables.push(vscode.commands.registerCommand('C_Cpp.RemoveCodeAnalysisProblems', enabled ? onRemoveCodeAnalysisProblems : onDisabledCommand));
    commandDisposables.push(vscode.commands.registerCommand('C_Cpp.RemoveAllCodeAnalysisProblems', enabled ? onRemoveAllCodeAnalysisProblems : onDisabledCommand));
    commandDisposables.push(vscode.commands.registerCommand('C_Cpp.FixThisCodeAnalysisProblem', enabled ? onFixThisCodeAnalysisProblem : onDisabledCommand));
    commandDisposables.push(vscode.commands.registerCommand('C_Cpp.FixAllTypeCodeAnalysisProblems', enabled ? onFixAllTypeCodeAnalysisProblems : onDisabledCommand));
    commandDisposables.push(vscode.commands.registerCommand('C_Cpp.FixAllCodeAnalysisProblems', enabled ? onFixAllCodeAnalysisProblems : onDisabledCommand));
    commandDisposables.push(vscode.commands.registerCommand('C_Cpp.DisableAllTypeCodeAnalysisProblems', enabled ? onDisableAllTypeCodeAnalysisProblems : onDisabledCommand));
    commandDisposables.push(vscode.commands.registerCommand('C_Cpp.ShowCodeAnalysisDocumentation', enabled ? (uri) => vscode.env.openExternal(uri) : onDisabledCommand));
    commandDisposables.push(vscode.commands.registerCommand('cpptools.activeConfigName', enabled ? onGetActiveConfigName : onDisabledCommand));
    commandDisposables.push(vscode.commands.registerCommand('cpptools.activeConfigCustomVariable', enabled ? onGetActiveConfigCustomVariable : onDisabledCommand));
    commandDisposables.push(vscode.commands.registerCommand('cpptools.setActiveConfigName', enabled ? onSetActiveConfigName : onDisabledCommand));
    commandDisposables.push(vscode.commands.registerCommand('C_Cpp.RestartIntelliSenseForFile', enabled ? onRestartIntelliSenseForFile : onDisabledCommand));
    commandDisposables.push(vscode.commands.registerCommand('C_Cpp.GenerateDoxygenComment', enabled ? onGenerateDoxygenComment : onDisabledCommand));
    commandDisposables.push(vscode.commands.registerCommand('C_Cpp.CreateDeclarationOrDefinition', enabled ? onCreateDeclarationOrDefinition : onDisabledCommand));
    commandDisposables.push(vscode.commands.registerCommand('C_Cpp.CopyDeclarationOrDefinition', enabled ? onCopyDeclarationOrDefinition : onDisabledCommand));
    commandDisposables.push(vscode.commands.registerCommand('C_Cpp.RescanCompilers', enabled ? onRescanCompilers : onDisabledCommand));
    commandDisposables.push(vscode.commands.registerCommand('C_Cpp.AddMissingInclude', enabled ? onAddMissingInclude : onDisabledCommand));
    commandDisposables.push(vscode.commands.registerCommand('C_Cpp.ExtractToFunction', enabled ? () => onExtractToFunction(false, false) : onDisabledCommand));
    commandDisposables.push(vscode.commands.registerCommand('C_Cpp.ExtractToFreeFunction', enabled ? () => onExtractToFunction(true, false) : onDisabledCommand));
    commandDisposables.push(vscode.commands.registerCommand('C_Cpp.ExtractToMemberFunction', enabled ? () => onExtractToFunction(false, true) : onDisabledCommand));
    commandDisposables.push(vscode.commands.registerCommand('C_Cpp.ExpandSelection', enabled ? (r: Range) => onExpandSelection(r) : onDisabledCommand));
<<<<<<< HEAD
    commandDisposables.push(vscode.commands.registerCommand('C_Cpp.ShowCopilotHover', enabled ? () => onCopilotHover() : onDisabledCommand));

    if (!isRelatedFilesApiEnabled) {
        commandDisposables.push(vscode.commands.registerCommand('C_Cpp.getIncludes', enabled ? (maxDepth: number) => getIncludes(maxDepth) : () => Promise.resolve()));
    }
=======
>>>>>>> 456af8c7
}

function onDisabledCommand() {
    const message: string = localize(
        {
            key: "on.disabled.command",
            comment: [
                "Markdown text between `` should not be translated or localized (they represent literal text) and the capitalization, spacing, and punctuation (including the ``) should not be altered."
            ]
        },
        "IntelliSense-related commands cannot be executed when `C_Cpp.intelliSenseEngine` is set to `disabled`.");
    return vscode.window.showWarningMessage(message);
}

async function onRestartIntelliSenseForFile() {
    const activeEditor: vscode.TextEditor | undefined = vscode.window.activeTextEditor;
    if (!activeEditor || !util.isCpp(activeEditor.document)) {
        return;
    }
    return clients.ActiveClient.restartIntelliSenseForFile(activeEditor.document);
}

async function onSwitchHeaderSource(): Promise<void> {
    const activeEditor: vscode.TextEditor | undefined = vscode.window.activeTextEditor;
    if (!activeEditor || !util.isCpp(activeEditor.document)) {
        return;
    }

    let rootUri: vscode.Uri | undefined = clients.ActiveClient.RootUri;
    const fileName: string = activeEditor.document.fileName;

    if (!rootUri) {
        rootUri = vscode.Uri.file(path.dirname(fileName)); // When switching without a folder open.
    }

    let targetFileName: string = await clients.ActiveClient.requestSwitchHeaderSource(rootUri, fileName);
    // If the targetFileName has a path that is a symlink target of a workspace folder,
    // then replace the RootRealPath with the RootPath (the symlink path).
    let targetFileNameReplaced: boolean = false;
    clients.forEach(client => {
        if (!targetFileNameReplaced && client.RootRealPath && client.RootPath !== client.RootRealPath
            && targetFileName.startsWith(client.RootRealPath)) {
            targetFileName = client.RootPath + targetFileName.substring(client.RootRealPath.length);
            targetFileNameReplaced = true;
        }
    });
    const document: vscode.TextDocument = await vscode.workspace.openTextDocument(targetFileName);
    const workbenchConfig: vscode.WorkspaceConfiguration = vscode.workspace.getConfiguration("workbench");
    let foundEditor: boolean = false;
    if (workbenchConfig.get("editor.revealIfOpen")) {
        // If the document is already visible in another column, open it there.
        vscode.window.visibleTextEditors.forEach(editor => {
            if (editor.document === document && !foundEditor) {
                foundEditor = true;
                void vscode.window.showTextDocument(document, editor.viewColumn).then(undefined, logAndReturn.undefined);
            }
        });
    }

    if (!foundEditor) {
        void vscode.window.showTextDocument(document).then(undefined, logAndReturn.undefined);
    }
}

/**
 * Allow the user to select a workspace when multiple workspaces exist and get the corresponding Client back.
 * The resulting client is used to handle some command that was previously invoked.
 */
async function selectClient(): Promise<Client> {
    if (clients.Count === 1) {
        return clients.ActiveClient;
    } else {
        const key: string | undefined = await ui.showWorkspaces(clients.Names);
        if (key !== undefined && key !== "") {
            const client: Client | undefined = clients.get(key);
            if (client) {
                return client;
            } else {
                console.assert("client not found");
            }
        }
        throw new Error(localize("client.not.found", "client not found"));
    }
}

async function onResetDatabase(): Promise<void> {
    await clients.ActiveClient.ready;
    clients.ActiveClient.resetDatabase();
}

async function onRescanCompilers(sender?: any): Promise<void> {
    await clients.ActiveClient.ready;
    return clients.ActiveClient.rescanCompilers(sender);
}

async function onAddMissingInclude(): Promise<void> {
    telemetry.logLanguageServerEvent('AddMissingInclude');
}

async function selectIntelliSenseConfiguration(sender?: any): Promise<void> {
    await clients.ActiveClient.ready;
    return clients.ActiveClient.promptSelectIntelliSenseConfiguration(sender);
}

async function installCompiler(sender?: any): Promise<void> {
    const telemetryProperties = { sender: util.getSenderType(sender), platform: os.platform(), ranCommand: 'false' };
    const ok = localize('ok', 'OK');
    switch (os.platform()) {
        case "win32":
            showInstallCompilerWalkthrough();
            break;
        case "darwin": {
            const title = localize('install.compiler.mac.title', 'The clang compiler will now be installed');
            const detail = localize('install.compiler.mac.detail', 'You may be prompted to type your password in the VS Code terminal window to authorize the installation.');
            const response = await vscode.window.showInformationMessage(title, { modal: true, detail }, ok);
            if (response === ok) {
                const terminal = vscode.window.createTerminal('Install C++ Compiler');
                terminal.sendText('sudo xcode-select --install');
                terminal.show();
                telemetryProperties.ranCommand = 'true';
            }
            break;
        }
        default: {
            const info = await PlatformInformation.GetPlatformInformation();
            const installCommand = (() => {
                switch (info.distribution?.name) {
                    case 'ubuntu':
                    case 'linuxmint':
                    case 'debian': {
                        return 'sudo sh -c \'apt update ; apt install -y build-essential\'';
                    }
                    case 'centos':
                    case 'fedora':
                    case 'rhel': {
                        return 'sudo sh -c \'yum install -y gcc-c++ gdb\'';
                    }
                    case 'opensuse':
                    case 'opensuse-leap':
                    case 'opensuse-tumbleweed': {
                        return 'sudo sh -c \'zypper refresh ; zypper install gcc-c++ gdb\'';
                    }
                }
                return undefined;
            })();
            if (installCommand) {
                const title = localize('install.compiler.linux.title', 'The gcc compiler will now be installed');
                const detail = localize('install.compiler.linux.detail', 'You may be prompted to type your password in the VS Code terminal window to authorize the installation.');
                const response = await vscode.window.showInformationMessage(title, { modal: true, detail }, ok);
                if (response === ok) {
                    const terminal = vscode.window.createTerminal('Install C++ Compiler');
                    terminal.sendText(installCommand);
                    terminal.show(true);
                    telemetryProperties.ranCommand = 'true';
                }
            }
        }
    }
    telemetry.logLanguageServerEvent('installCompiler', telemetryProperties);
}

async function onSelectConfiguration(): Promise<void> {
    if (!isFolderOpen()) {
        void vscode.window.showInformationMessage(localize("configuration.select.first", 'Open a folder first to select a configuration.'));
    } else {
        // This only applies to the active client. You cannot change the configuration for
        // a client that is not active since that client's UI will not be visible.
        return clients.ActiveClient.handleConfigurationSelectCommand();
    }
}

function onSelectConfigurationProvider(): void {
    if (!isFolderOpen()) {
        void vscode.window.showInformationMessage(localize("configuration.provider.select.first", 'Open a folder first to select a configuration provider.'));
    } else {
        void selectClient().then(client => client.handleConfigurationProviderSelectCommand(), logAndReturn.undefined);
    }
}

function onEditConfigurationJSON(viewColumn: vscode.ViewColumn = vscode.ViewColumn.Active): void {
    telemetry.logLanguageServerEvent("SettingsCommand", { "palette": "json" }, undefined);
    if (!isFolderOpen()) {
        void vscode.window.showInformationMessage(localize('edit.configurations.open.first', 'Open a folder first to edit configurations'));
    } else {
        void selectClient().then(client => client.handleConfigurationEditJSONCommand(viewColumn), logAndReturn.undefined);
    }
}

function onEditConfigurationUI(viewColumn: vscode.ViewColumn = vscode.ViewColumn.Active): void {
    telemetry.logLanguageServerEvent("SettingsCommand", { "palette": "ui" }, undefined);
    if (!isFolderOpen()) {
        void vscode.window.showInformationMessage(localize('edit.configurations.open.first', 'Open a folder first to edit configurations'));
    } else {
        void selectClient().then(client => client.handleConfigurationEditUICommand(viewColumn), logAndReturn.undefined);
    }
}

function onEditConfiguration(viewColumn: vscode.ViewColumn = vscode.ViewColumn.Active): void {
    if (!isFolderOpen()) {
        void vscode.window.showInformationMessage(localize('edit.configurations.open.first', 'Open a folder first to edit configurations'));
    } else {
        void selectClient().then(client => client.handleConfigurationEditCommand(viewColumn), logAndReturn.undefined);
    }
}

function onGenerateEditorConfig(): void {
    if (!isFolderOpen()) {
        const settings: CppSettings = new CppSettings();
        void settings.generateEditorConfig();
    } else {
        void selectClient().then(client => {
            const settings: CppSettings = new CppSettings(client.RootUri);
            void settings.generateEditorConfig();
        }).catch(logAndReturn.undefined);
    }
}

async function onGoToNextDirectiveInGroup(): Promise<void> {
    return getActiveClient().handleGoToDirectiveInGroup(true);
}

async function onGoToPrevDirectiveInGroup(): Promise<void> {
    return getActiveClient().handleGoToDirectiveInGroup(false);
}

async function onRunCodeAnalysisOnActiveFile(): Promise<void> {
    if (activeDocument) {
        await vscode.commands.executeCommand("workbench.action.files.saveAll");
        return getActiveClient().handleRunCodeAnalysisOnActiveFile();
    }
}

async function onRunCodeAnalysisOnOpenFiles(): Promise<void> {
    if (openFileVersions.size > 0) {
        await vscode.commands.executeCommand("workbench.action.files.saveAll");
        return getActiveClient().handleRunCodeAnalysisOnOpenFiles();
    }
}

async function onRunCodeAnalysisOnAllFiles(): Promise<void> {
    await vscode.commands.executeCommand("workbench.action.files.saveAll");
    return getActiveClient().handleRunCodeAnalysisOnAllFiles();
}

async function onRemoveAllCodeAnalysisProblems(): Promise<void> {
    return getActiveClient().handleRemoveAllCodeAnalysisProblems();
}

async function onRemoveCodeAnalysisProblems(refreshSquigglesOnSave: boolean, identifiersAndUris: CodeAnalysisDiagnosticIdentifiersAndUri[]): Promise<void> {
    return getActiveClient().handleRemoveCodeAnalysisProblems(refreshSquigglesOnSave, identifiersAndUris);
}

// Needed due to https://github.com/microsoft/vscode/issues/148723 .
const codeActionAbortedString: string = localize('code.action.aborted', "The code analysis fix could not be applied because the document has changed.");

async function onFixThisCodeAnalysisProblem(version: number, workspaceEdit: vscode.WorkspaceEdit, refreshSquigglesOnSave: boolean, identifiersAndUris: CodeAnalysisDiagnosticIdentifiersAndUri[]): Promise<void> {
    if (identifiersAndUris.length < 1) {
        return;
    }
    const codeActions: CodeActionDiagnosticInfo[] | undefined = codeAnalysisFileToCodeActions.get(identifiersAndUris[0].uri);
    if (codeActions === undefined) {
        return;
    }
    for (const codeAction of codeActions) {
        if (codeAction.code === identifiersAndUris[0].identifiers[0].code && rangeEquals(codeAction.range, identifiersAndUris[0].identifiers[0].range)) {
            if (version !== codeAction.version) {
                void vscode.window.showErrorMessage(codeActionAbortedString);
                return;
            }
            break;
        }
    }
    return getActiveClient().handleFixCodeAnalysisProblems(workspaceEdit, refreshSquigglesOnSave, identifiersAndUris);
}

async function onFixAllTypeCodeAnalysisProblems(type: string, version: number, workspaceEdit: vscode.WorkspaceEdit, refreshSquigglesOnSave: boolean, identifiersAndUris: CodeAnalysisDiagnosticIdentifiersAndUri[]): Promise<void> {
    if (version === codeAnalysisCodeToFixes.get(type)?.version) {
        return getActiveClient().handleFixCodeAnalysisProblems(workspaceEdit, refreshSquigglesOnSave, identifiersAndUris);
    }
    void vscode.window.showErrorMessage(codeActionAbortedString);
}

async function onFixAllCodeAnalysisProblems(version: number, workspaceEdit: vscode.WorkspaceEdit, refreshSquigglesOnSave: boolean, identifiersAndUris: CodeAnalysisDiagnosticIdentifiersAndUri[]): Promise<void> {
    if (version === codeAnalysisAllFixes.version) {
        return getActiveClient().handleFixCodeAnalysisProblems(workspaceEdit, refreshSquigglesOnSave, identifiersAndUris);
    }
    void vscode.window.showErrorMessage(codeActionAbortedString);
}

async function onDisableAllTypeCodeAnalysisProblems(code: string, identifiersAndUris: CodeAnalysisDiagnosticIdentifiersAndUri[]): Promise<void> {
    return getActiveClient().handleDisableAllTypeCodeAnalysisProblems(code, identifiersAndUris);
}

async function onCopyDeclarationOrDefinition(args?: any): Promise<void> {
    const sender: any | undefined = util.isString(args?.sender) ? args.sender : args;
    const properties: Record<string, string> = {
        sender: util.getSenderType(sender)
    };
    telemetry.logLanguageServerEvent('CopyDeclDefn', properties);
    return getActiveClient().handleCreateDeclarationOrDefinition(true, args?.range);
}

async function onCreateDeclarationOrDefinition(args?: any): Promise<void> {
    const sender: any | undefined = util.isString(args?.sender) ? args.sender : args;
    const properties: Record<string, string> = {
        sender: util.getSenderType(sender)
    };
    telemetry.logLanguageServerEvent('CreateDeclDefn', properties);
    return getActiveClient().handleCreateDeclarationOrDefinition(false, args?.range);
}

async function onExtractToFunction(extractAsGlobal: boolean, extractAsMemberFunction: boolean): Promise<void> {
    if (extractAsGlobal) {
        telemetry.logLanguageServerEvent('ExtractToFreeFunction');
    } else if (extractAsMemberFunction) {
        telemetry.logLanguageServerEvent('ExtractToMemberFunction');
    } else {
        telemetry.logLanguageServerEvent('ExtractToFunction');
    }
    return getActiveClient().handleExtractToFunction(extractAsGlobal);
}

function onExpandSelection(r: Range) {
    const activeTextEditor: vscode.TextEditor | undefined = vscode.window.activeTextEditor;
    if (activeTextEditor) {
        activeTextEditor.selection = new vscode.Selection(new vscode.Position(r.start.line, r.start.character), new vscode.Position(r.end.line, r.end.character));
        telemetry.logLanguageServerEvent('ExpandSelection');
    }
}

function onAddToIncludePath(path: string): void {
    if (isFolderOpen()) {
        // This only applies to the active client. It would not make sense to add the include path
        // suggestion to a different workspace.
        return clients.ActiveClient.handleAddToIncludePathCommand(path);
    }
}

function onEnableSquiggles(): void {
    // This only applies to the active client.
    const settings: CppSettings = new CppSettings(clients.ActiveClient.RootUri);
    settings.update<string>("errorSquiggles", "enabled");
}

function onDisableSquiggles(): void {
    // This only applies to the active client.
    const settings: CppSettings = new CppSettings(clients.ActiveClient.RootUri);
    settings.update<string>("errorSquiggles", "disabled");
}

function onToggleDimInactiveRegions(): void {
    // This only applies to the active client.
    const settings: CppSettings = new CppSettings(clients.ActiveClient.RootUri);
    settings.update<boolean>("dimInactiveRegions", !settings.dimInactiveRegions);
}

function onPauseParsing(): void {
    clients.ActiveClient.pauseParsing();
}

function onResumeParsing(): void {
    clients.ActiveClient.resumeParsing();
}

function onPauseCodeAnalysis(): void {
    clients.ActiveClient.PauseCodeAnalysis();
}

function onResumeCodeAnalysis(): void {
    clients.ActiveClient.ResumeCodeAnalysis();
}

function onCancelCodeAnalysis(): void {
    clients.ActiveClient.CancelCodeAnalysis();
}

function onShowActiveCodeAnalysisCommands(): Promise<void> {
    return clients.ActiveClient.handleShowActiveCodeAnalysisCommands();
}

function onShowIdleCodeAnalysisCommands(): Promise<void> {
    return clients.ActiveClient.handleShowIdleCodeAnalysisCommands();
}

function onShowReferencesProgress(): void {
    clients.ActiveClient.handleReferencesIcon();
}

function onToggleRefGroupView(): void {
    // Set context to switch icons
    const client: Client = getActiveClient();
    client.toggleReferenceResultsView();
}

function onTakeSurvey(): void {
    telemetry.logLanguageServerEvent("onTakeSurvey");
    const uri: vscode.Uri = vscode.Uri.parse(`https://www.research.net/r/VBVV6C6?o=${os.platform()}&m=${vscode.env.machineId}`);
    void vscode.commands.executeCommand('vscode.open', uri);
}

function onVcpkgOnlineHelpSuggested(dummy?: any): void {
    telemetry.logLanguageServerEvent('vcpkgAction', { 'source': dummy ? 'CodeAction' : 'CommandPalette', 'action': 'vcpkgOnlineHelpSuggested' });
    const uri: vscode.Uri = vscode.Uri.parse(`https://aka.ms/vcpkg`);
    void vscode.commands.executeCommand('vscode.open', uri);
}

async function onVcpkgClipboardInstallSuggested(ports?: string[]): Promise<void> {
    let source: string;
    if (ports && ports.length) {
        source = 'CodeAction';
    } else {
        source = 'CommandPalette';
        // Glob up all existing diagnostics for missing includes and look them up in the vcpkg database
        const missingIncludeLocations: [vscode.TextDocument, number[]][] = [];
        vscode.languages.getDiagnostics().forEach(uriAndDiagnostics => {
            // Extract textDocument
            const textDocument: vscode.TextDocument | undefined = vscode.workspace.textDocuments.find(doc => doc.uri.fsPath === uriAndDiagnostics[0].fsPath);
            if (!textDocument) {
                return;
            }

            // Extract lines numbers for missing include diagnostics
            let lines: number[] = uriAndDiagnostics[1].filter(isMissingIncludeDiagnostic).map<number>(d => d.range.start.line);
            if (!lines.length) {
                return;
            }

            // Filter duplicate lines
            lines = lines.filter((line: number, index: number) => {
                const foundIndex: number = lines.indexOf(line);
                return foundIndex === index;
            });

            missingIncludeLocations.push([textDocument, lines]);
        });
        if (!missingIncludeLocations.length) {
            return;
        }

        // Queue look ups in the vcpkg database for missing ports; filter out duplicate results
        const portsPromises: Promise<string[]>[] = [];
        missingIncludeLocations.forEach(docAndLineNumbers => {
            docAndLineNumbers[1].forEach(line => {
                portsPromises.push(lookupIncludeInVcpkg(docAndLineNumbers[0], line));
            });
        });
        ports = ([] as string[]).concat(...await Promise.all(portsPromises));
        if (!ports.length) {
            return;
        }
        const ports2: string[] = ports;
        ports = ports2.filter((port: string, index: number) => ports2.indexOf(port) === index);
    }

    let installCommand: string = 'vcpkg install';
    ports.forEach(port => installCommand += ` ${port}`);
    telemetry.logLanguageServerEvent('vcpkgAction', { 'source': source, 'action': 'vcpkgClipboardInstallSuggested', 'ports': ports.toString() });

    await vscode.env.clipboard.writeText(installCommand);
}

function onGenerateDoxygenComment(arg: DoxygenCodeActionCommandArguments): Promise<void> {
    return getActiveClient().handleGenerateDoxygenComment(arg);
}

function onSetActiveConfigName(configurationName: string): Thenable<void> {
    return clients.ActiveClient.setCurrentConfigName(configurationName);
}

function onGetActiveConfigName(): Thenable<string | undefined> {
    return clients.ActiveClient.getCurrentConfigName();
}

function onGetActiveConfigCustomVariable(variableName: string): Thenable<string> {
    return clients.ActiveClient.getCurrentConfigCustomVariable(variableName);
}

function onLogDiagnostics(): Promise<void> {
    return clients.ActiveClient.logDiagnostics();
}

function onRescanWorkspace(): Promise<void> {
    return clients.ActiveClient.rescanFolder();
}

function onShowRefCommand(arg?: TreeNode): void {
    if (!arg) {
        return;
    }
    const { node } = arg;
    if (node === NodeType.reference) {
        const { referenceLocation } = arg;
        if (referenceLocation) {
            void vscode.window.showTextDocument(referenceLocation.uri, {
                selection: referenceLocation.range.with({ start: referenceLocation.range.start, end: referenceLocation.range.end })
            }).then(undefined, logAndReturn.undefined);
        }
    } else if (node === NodeType.fileWithPendingRef) {
        const { fileUri } = arg;
        if (fileUri) {
            void vscode.window.showTextDocument(fileUri).then(undefined, logAndReturn.undefined);
        }
    }
}

function reportMacCrashes(): void {
    if (process.platform === "darwin") {
        prevMacCrashFile = "";
        const home: string = os.homedir();
        const crashFolder: string = path.resolve(home, "Library/Logs/DiagnosticReports");
        fs.stat(crashFolder, (err) => {
            const crashObject: Record<string, string> = {};
            if (err?.code) {
                // If the directory isn't there, we have a problem...
                crashObject["errCode"] = err.code;
                telemetry.logLanguageServerEvent("MacCrash", crashObject);
                return;
            }

            // vscode.workspace.createFileSystemWatcher only works in workspace folders.
            try {
                fs.watch(crashFolder, (event, filename) => {
                    if (event !== "rename") {
                        return;
                    }
                    if (!filename || filename === prevMacCrashFile) {
                        return;
                    }
                    prevMacCrashFile = filename;
                    if (!filename.startsWith("cpptools")) {
                        return;
                    }
                    // Wait 5 seconds to allow time for the crash log to finish being written.
                    setTimeout(() => {
                        fs.readFile(path.resolve(crashFolder, filename), 'utf8', (err, data) => {
                            if (err) {
                                // Try again?
                                fs.readFile(path.resolve(crashFolder, filename), 'utf8', handleMacCrashFileRead);
                                return;
                            }
                            handleMacCrashFileRead(err, data);
                        });
                    }, 5000);
                });
            } catch (e) {
                // The file watcher limit is hit (may not be possible on Mac, but just in case).
            }
        });
    }
}

export function usesCrashHandler(): boolean {
    if (os.platform() === "darwin") {
        if (os.arch() === "arm64") {
            return true;
        } else {
            const releaseParts: string[] = os.release().split(".");
            if (releaseParts.length >= 1) {
                // Avoid potentially intereferring with the older macOS crash handler.
                return parseInt(releaseParts[0]) >= 19;
            }
            return true;
        }
    }
    return os.platform() !== "win32" && os.arch() === "x64";
}

export function watchForCrashes(crashDirectory: string): void {
    if (crashDirectory !== "") {
        prevCppCrashFile = "";
        fs.stat(crashDirectory, (err) => {
            const crashObject: Record<string, string> = {};
            if (err?.code) {
                // If the directory isn't there, we have a problem...
                crashObject["errCode"] = err.code;
                telemetry.logLanguageServerEvent("CppCrash", crashObject);
                return;
            }

            // vscode.workspace.createFileSystemWatcher only works in workspace folders.
            try {
                fs.watch(crashDirectory, (event, filename) => {
                    if (event !== "rename") {
                        return;
                    }
                    if (!filename || filename === prevCppCrashFile) {
                        return;
                    }
                    prevCppCrashFile = filename;
                    if (!filename.startsWith("cpptools")) {
                        return;
                    }
                    const crashDate: Date = new Date();

                    // Wait 5 seconds to allow time for the crash log to finish being written.
                    setTimeout(() => {
                        fs.readFile(path.resolve(crashDirectory, filename), 'utf8', (err, data) => {
                            void handleCrashFileRead(crashDirectory, filename, crashDate, err, data);
                        });
                    }, 5000);
                });
            } catch (e) {
                // The file watcher limit is hit (may not be possible on Mac, but just in case).
            }
        });
    }
}

let previousCrashData: string;
let previousCrashCount: number = 0;

function logCrashTelemetry(data: string, type: string, offsetData?: string): void {
    const crashObject: Record<string, string> = {};
    const crashCountObject: Record<string, number> = {};
    crashObject.CrashingThreadCallStack = data;
    if (offsetData !== undefined) {
        crashObject.CrashingThreadCallStackOffsets = offsetData;
    }
    previousCrashCount = data === previousCrashData ? previousCrashCount + 1 : 0;
    previousCrashData = data;
    crashCountObject.CrashCount = previousCrashCount + 1;
    telemetry.logLanguageServerEvent(type, crashObject, crashCountObject);
}

function logMacCrashTelemetry(data: string): void {
    logCrashTelemetry(data, "MacCrash");
}

function logCppCrashTelemetry(data: string, offsetData?: string): void {
    logCrashTelemetry(data, "CppCrash", offsetData);
}

function handleMacCrashFileRead(err: NodeJS.ErrnoException | undefined | null, data: string): void {
    if (err) {
        return logMacCrashTelemetry("readFile: " + err.code);
    }

    // Extract the crashing process version, because the version might not match
    // if multiple VS Codes are running with different extension versions.
    let binaryVersion: string = "";
    const startVersion: number = data.indexOf("Version:");
    if (startVersion >= 0) {
        data = data.substring(startVersion);
        const binaryVersionMatches: string[] | null = data.match(/^Version:\s*(\d*\.\d*\.\d*\.\d*|\d)/);
        binaryVersion = binaryVersionMatches && binaryVersionMatches.length > 1 ? binaryVersionMatches[1] : "";
    }

    // Extract any message indicating missing dynamically loaded symbols.
    let dynamicLoadError: string = "";
    const dynamicLoadErrorStart: string = "Dyld Error Message:";
    const startDynamicLoadError: number = data.indexOf(dynamicLoadErrorStart);
    if (startDynamicLoadError >= 0) {
        // Scan until the next blank line.
        const dynamicLoadErrorEnd: string = "\n\n";
        const endDynamicLoadError: number = data.indexOf(dynamicLoadErrorEnd, startDynamicLoadError);
        if (endDynamicLoadError >= 0) {
            dynamicLoadError = data.substring(startDynamicLoadError, endDynamicLoadError);
            if (dynamicLoadError.includes("/")) {
                dynamicLoadError = "<dyld error>";
            }
            dynamicLoadError += "\n\n";
        }
    }

    // Extract the crashing thread's call stack.
    const crashStart: string = " Crashed:";
    let startCrash: number = data.indexOf(crashStart);
    if (startCrash < 0) {
        return logMacCrashTelemetry(dynamicLoadError + "No crash start");
    }
    startCrash += crashStart.length + 1; // Skip past crashStart.
    let endCrash: number = data.indexOf("Thread ", startCrash);
    if (endCrash < 0) {
        endCrash = data.length - 1; // Not expected, but just in case.
    }
    if (endCrash <= startCrash) {
        return logMacCrashTelemetry(dynamicLoadError + "No crash end");
    }
    data = data.substring(startCrash, endCrash);

    // Get rid of the memory addresses (which breaks being able get a hit count for each crash call stack).
    data = data.replace(/0x................ /g, "");
    data = data.replace(/0x1........ \+ 0/g, "");

    // Get rid of the process names on each line and just add it to the start.
    const processNames: string[] = ["cpptools-srv", "cpptools-wordexp", "cpptools",
        // Since only crash logs that start with "cpptools" are reported, the cases below would only occur
        // if the crash were to happen before the new process had fully started and renamed itself.
        "clang-tidy", "clang-format", "clang", "gcc"];
    let processNameFound: boolean = false;
    for (const processName of processNames) {
        if (data.includes(processName)) {
            data = data.replace(new RegExp(processName + "\\s+", "g"), "");
            data = `${processName}\t${binaryVersion}\n${data}`;
            processNameFound = true;
            break;
        }
    }
    if (!processNameFound) {
        // Not expected, but just in case a new binary gets added.
        // Warning: Don't use ??? because that is checked below.
        data = `cpptools??\t${binaryVersion}\n${data}`;
    }

    // Remove runtime lines because they can be different on different machines.
    const lines: string[] = data.split("\n");
    data = "";
    lines.forEach((line: string) => {
        if (!line.includes(".dylib") && !line.includes("???")) {
            line = line.replace(/^\d+\s+/, ""); // Remove <numbers><spaces> from the start of the line.
            line = line.replace(/std::__1::/g, "std::"); // __1:: is not helpful.
            if (line.includes("/")) {
                data += "<path>\n";
            } else {
                data += line + "\n";
            }
        }
    });
    data = data.trimRight();

    // Prepend the dynamic load error.
    data = dynamicLoadError + data;

    if (data.length > 8192) { // The API has an 8k limit.
        data = data.substring(0, 8189) + "...";
    }

    logMacCrashTelemetry(data);
}

async function handleCrashFileRead(crashDirectory: string, crashFile: string, crashDate: Date, err: NodeJS.ErrnoException | undefined | null, data: string): Promise<void> {
    if (err) {
        if (err.code === "ENOENT") {
            return; // ignore known issue
        }
        return logCppCrashTelemetry("readFile: " + err.code);
    }

    const lines: string[] = data.split("\n");
    let addressData: string = ".\n.";
    const isCppToolsSrv: boolean = crashFile.startsWith("cpptools-srv");
    const telemetryHeader: string = (isCppToolsSrv ? "cpptools-srv.txt" : crashFile) + "\n";
    const filtPath: string | null = which.sync("c++filt", { nothrow: true });
    const isMac: boolean = process.platform === "darwin";
    const startStr: string = isMac ? " _" : "<";
    const offsetStr: string = isMac ? " + " : "+";
    const endOffsetStr: string = isMac ? " " : " <";
    const dotStr: string = "\n…";
    let signalType: string;
    if (lines[0].startsWith("SIG")) {
        signalType = lines[0];
    } else {
        // The signal type may fail to be written.
        signalType = "SIG-??\n"; // Intentionally different from SIG-? from cpptools.
    }
    let crashCallStack: string = "";
    let validFrameFound: boolean = false;
    for (let lineNum: number = 0; lineNum < lines.length - 3; ++lineNum) { // skip last lines
        const line: string = lines[lineNum];
        const startPos: number = line.indexOf(startStr);
        if (startPos === -1 || line[startPos + (isMac ? 1 : 4)] === "+") {
            if (!validFrameFound) {
                continue; // Skip extra … at the start.
            }
            crashCallStack += dotStr;
            const startAddressPos: number = line.indexOf("0x");
            const endAddressPos: number = line.indexOf(endOffsetStr, startAddressPos + 2);
            addressData += "\n";
            if (startAddressPos === -1 || endAddressPos === -1 || startAddressPos >= endAddressPos) {
                addressData += "Unexpected offset";
            } else {
                addressData += line.substring(startAddressPos, endAddressPos);
            }
            continue;
        }
        const offsetPos: number = line.indexOf(offsetStr, startPos + startStr.length);
        if (offsetPos === -1) {
            crashCallStack += "\nMissing offsetStr";
            addressData += "\n";
            continue; // unexpected
        }
        const startPos2: number = startPos + 1;
        let funcStr: string = line.substring(startPos2, offsetPos);
        if (filtPath && filtPath.length !== 0) {
            let ret: util.ProcessReturnType | undefined = await util.spawnChildProcess(filtPath, ["--no-strip-underscore", funcStr], undefined, true).catch(logAndReturn.undefined);
            if (ret?.output === funcStr) {
                ret = await util.spawnChildProcess(filtPath, [funcStr], undefined, true).catch(logAndReturn.undefined);
            }
            if (ret !== undefined && ret.succeeded) {
                funcStr = ret.output;
                funcStr = funcStr.replace(/std::(?:__1|__cxx11)/g, "std"); // simplify std namespaces.
                funcStr = funcStr.replace(/std::basic_/g, "std::");
                funcStr = funcStr.replace(/ >/g, ">");
                funcStr = funcStr.replace(/, std::(?:allocator|char_traits)<char>/g, "");
                funcStr = funcStr.replace(/<char>/g, "");
                funcStr = funcStr.replace(/, std::allocator<std::string>/g, "");
            }
        }
        if (funcStr.includes("/")) {
            funcStr = "<func>";
        } else if (!validFrameFound && (funcStr.startsWith("crash_handler(") || funcStr.startsWith("_sigtramp"))) {
            continue; // Skip these on early frames.
        }
        validFrameFound = true;
        crashCallStack += "\n";
        addressData += "\n";
        crashCallStack += funcStr + offsetStr;
        const offsetPos2: number = offsetPos + offsetStr.length;
        if (isMac) {
            const pendingOffset: string = line.substring(offsetPos2);
            if (!pendingOffset.includes("/")) {
                crashCallStack += pendingOffset;
            }
            const startAddressPos: number = line.indexOf("0x");
            if (startAddressPos === -1 || startAddressPos >= startPos) {
                // unexpected
                crashCallStack += "<Missing 0x>";
                continue;
            }
            addressData += `${line.substring(startAddressPos, startPos)}`;
        } else {
            const endPos: number = line.indexOf(">", offsetPos2);
            if (endPos === -1) {
                crashCallStack += "<Missing > >";
                continue; // unexpected
            }
            const pendingOffset: string = line.substring(offsetPos2, endPos);
            if (!pendingOffset.includes("/")) {
                crashCallStack += pendingOffset;
            }
        }
    }

    if (crashCallStack !== prevCppCrashCallStackData) {
        prevCppCrashCallStackData = crashCallStack;

        const settings: vscode.WorkspaceConfiguration = vscode.workspace.getConfiguration("C_Cpp", null);
        if (lines.length >= 6 && util.getNumericLoggingLevel(settings.get<string>("loggingLevel")) >= 1) {
            const out: vscode.OutputChannel = getCrashCallStacksChannel();
            out.appendLine(`\n${isCppToolsSrv ? "cpptools-srv" : "cpptools"}\n${crashDate.toLocaleString()}\n${signalType}${crashCallStack}`);
        }
    }

    data = telemetryHeader + signalType + crashCallStack;

    if (data.length > 8192) { // The API has an 8k limit.
        data = data.substring(0, 8191) + "…";
    }

    logCppCrashTelemetry(data, addressData);

    await util.deleteFile(path.resolve(crashDirectory, crashFile)).catch(logAndReturn.undefined);
    if (crashFile === "cpptools.txt") {
        void util.deleteDirectory(crashDirectory).catch(logAndReturn.undefined);
    }
}

export function deactivate(): Thenable<void> {
    clients.timeTelemetryCollector.clear();
    telemetry.logLanguageServerEvent("LanguageServerShutdown");
    clearInterval(intervalTimer);
    commandDisposables.forEach(d => d.dispose());
    disposables.forEach(d => d.dispose());
    languageConfigurations.forEach(d => d.dispose());
    ui.dispose();
    if (codeActionProvider) {
        codeActionProvider.dispose();
    }
    return clients.dispose();
}

export function isFolderOpen(): boolean {
    return vscode.workspace.workspaceFolders !== undefined && vscode.workspace.workspaceFolders.length > 0;
}

export function getClients(): ClientCollection {
    return clients;
}

export function getActiveClient(): Client {
    return clients.ActiveClient;
}

export function UpdateInsidersAccess(): void {
    let installPrerelease: boolean = false;

    // Only move them to the new prerelease mechanism if using updateChannel of Insiders.
    const settings: CppSettings = new CppSettings();
    const migratedInsiders: PersistentState<boolean> = new PersistentState<boolean>("CPP.migratedInsiders", false);
    if (settings.updateChannel === "Insiders") {
        // Don't do anything while the user has autoUpdate disabled, so we do not cause the extension to be updated.
        if (!migratedInsiders.Value && vscode.workspace.getConfiguration("extensions", null).get<boolean>("autoUpdate")) {
            installPrerelease = true;
            migratedInsiders.Value = true;
        }
    } else {
        // Reset persistent value, so we register again if they switch to "Insiders" again.
        if (migratedInsiders.Value) {
            migratedInsiders.Value = false;
        }
    }

    // Mitigate an issue with VS Code not recognizing a programmatically installed VSIX as Prerelease.
    // If using VS Code Insiders, and updateChannel is not explicitly set, default to Prerelease.
    // Only do this once. If the user manually switches to Release, we don't want to switch them back to Prerelease again.
    if (util.isVsCodeInsiders()) {
        const insidersMitigationDone: PersistentState<boolean> = new PersistentState<boolean>("CPP.insidersMitigationDone", false);
        if (!insidersMitigationDone.Value) {
            if (vscode.workspace.getConfiguration("extensions", null).get<boolean>("autoUpdate")) {
                if (settings.getStringWithUndefinedDefault("updateChannel") === undefined) {
                    installPrerelease = true;
                }
            }
            insidersMitigationDone.Value = true;
        }
    }

    if (installPrerelease) {
        void vscode.commands.executeCommand("workbench.extensions.installExtension", "ms-vscode.cpptools", { installPreReleaseVersion: true }).then(undefined, logAndReturn.undefined);
    }
}

export async function preReleaseCheck(): Promise<void> {
    const displayedPreReleasePrompt: PersistentState<boolean> = new PersistentState<boolean>("CPP.displayedPreReleasePrompt", false);
    const isOnPreRelease: PersistentState<boolean> = new PersistentState<boolean>("CPP.isOnPreRelease", false);

    if (util.getCppToolsTargetPopulation() === TargetPopulation.Insiders) {
        isOnPreRelease.Value = true;
        return;
    }

    // First we need to make sure the user isn't already on a pre-release version and hasn't dismissed this prompt before.
    if (!isOnPreRelease.Value && !displayedPreReleasePrompt.Value && util.getCppToolsTargetPopulation() === TargetPopulation.Public) {
        // Get the info on the latest version from the marketplace to check if there is a pre-release version available.
        const response = await fetch('https://marketplace.visualstudio.com/_apis/public/gallery/extensionquery', {
            method: 'POST',
            headers: {
                Accept: 'application/json; api-version=3.0-preview',
                'Content-Type': 'application/json',
                'User-Agent': 'vscode-cpptools'
            },
            body: '{"filters": [{"criteria": [{"filterType": 7, "value": "ms-vscode.cpptools"}]}], "flags": 529}'
        }).catch(logAndReturn.undefined);

        telemetry.logLanguageServerEvent("marketplaceFetch", undefined, { status: response?.status ?? 0 });

        const data: any = await response?.json().catch(logAndReturn.undefined);

        const preReleaseAvailable = data?.results[0].extensions[0].versions[0].properties.some((e: object) => Object.values(e).includes("Microsoft.VisualStudio.Code.PreRelease"));

        // If the user isn't on the pre-release version, but one is available, prompt them to install it.
        if (preReleaseAvailable) {
            displayedPreReleasePrompt.Value = true;
            const message: string = localize("prerelease.message", "A pre-release version of the C/C++ extension is available. Would you like to switch to it?");
            const yes: string = localize("yes.button", "Yes");
            const no: string = localize("no.button", "No");
            void vscode.window.showInformationMessage(message, yes, no).then((selection) => {
                if (selection === yes) {
                    void vscode.commands.executeCommand("workbench.extensions.installExtension", "ms-vscode.cpptools", { installPreReleaseVersion: true }).then(undefined, logAndReturn.undefined);
                }
            });
        }
    }
<<<<<<< HEAD
}

export async function getIncludesWithCancellation(maxDepth: number, token: vscode.CancellationToken): Promise<GetIncludesResult> {
    const includes = await clients.ActiveClient.getIncludes(maxDepth, token);
    const wksFolder = clients.ActiveClient.RootUri?.toString();

    if (!wksFolder) {
        return includes;
    }

    includes.includedFiles = includes.includedFiles.filter(header => vscode.Uri.file(header).toString().startsWith(wksFolder));
    return includes;
}

// This uses several workarounds for interacting with the hover feature.
// A proposal for dynamic hover content would help, such as the one here (https://github.com/microsoft/vscode/issues/195394)
async function onCopilotHover(): Promise<void> {
    // Check if the user has access to vscode language model.
    const vscodelm = (vscode as any).lm;
    if (!vscodelm) {
        return;
    }

    const copilotHoverProvider = clients.ActiveClient.getCopilotHoverProvider();
    if (!copilotHoverProvider) {
        return;
    }

    const hoverDocument = copilotHoverProvider.getCurrentHoverDocument();
    const hoverPosition = copilotHoverProvider.getCurrentHoverPosition();
    if (!hoverDocument || !hoverPosition) {
        return;
    }

    const errorMessage = localize("copilot.hover.error", "An error occurred while generating Copilot summary.");

    // Prep hover with wait message.
    copilotHoverProvider.showWaiting();

    await showCopilotContent(copilotHoverProvider, hoverDocument, hoverPosition);

    // Gather the content for the query from the client.
    const requestInfo = await copilotHoverProvider.getRequestInfo(hoverDocument, hoverPosition);

    if (requestInfo.length === 0) {
        await showCopilotContent(copilotHoverProvider, hoverDocument, hoverPosition, errorMessage);
        return;
    }

    const locale = getLocaleId();

    const messages = [
        vscode.LanguageModelChatMessage
            .User(requestInfo + locale)];

    const [model] = await vscodelm.selectChatModels(modelSelector);

    let chatResponse: vscode.LanguageModelChatResponse | undefined;
    try {
        chatResponse = await model.sendRequest(
            messages,
            {},
            new vscode.CancellationTokenSource().token
        );
    } catch (err) {
        if (err instanceof vscode.LanguageModelError) {
            console.log(err.message, err.code, err.cause);
            await showCopilotContent(copilotHoverProvider, hoverDocument, hoverPosition, errorMessage);
        } else {
            throw err;
        }
        return;
    }

    // Ensure we have a valid response from Copilot.
    if (!chatResponse) {
        await showCopilotContent(copilotHoverProvider, hoverDocument, hoverPosition, errorMessage);
        return;
    }

    let content: string = '';

    try {
        for await (const fragment of chatResponse.text) {
            content += fragment;
        }
    } catch (err) {
        await showCopilotContent(copilotHoverProvider, hoverDocument, hoverPosition, errorMessage);
        return;
    }

    if (content.length === 0) {
        await showCopilotContent(copilotHoverProvider, hoverDocument, hoverPosition, errorMessage);
        return;
    }

    await showCopilotContent(copilotHoverProvider, hoverDocument, hoverPosition, content);
}

async function showCopilotContent(copilotHoverProvider: CopilotHoverProvider, hoverDocument: vscode.TextDocument, hoverPosition: vscode.Position, content?: string): Promise<void> {
    // Make sure the hover document has focus.
    if (copilotHoverProvider.isCancelled(hoverDocument, hoverPosition)) {
        return;
    }
    await vscode.window.showTextDocument(hoverDocument, { preserveFocus: false, selection: new vscode.Selection(hoverPosition, hoverPosition) });

    // Same workaround as above to force the editor to update it's content.
    if (copilotHoverProvider.isCancelled(hoverDocument, hoverPosition)) {
        return;
    }
    await vscode.commands.executeCommand('cursorMove', { to: 'right' });
    await vscode.commands.executeCommand('editor.action.showHover', { focus: 'noAutoFocus' });

    if (content) {
        copilotHoverProvider.showContent(content);
    }

    if (copilotHoverProvider.isCancelled(hoverDocument, hoverPosition)) {
        return;
    }
    await vscode.commands.executeCommand('cursorMove', { to: 'left' });
    await vscode.commands.executeCommand('editor.action.showHover', { focus: 'noAutoFocus' });
}

async function getIncludes(maxDepth: number): Promise<GetIncludesResult> {
    const tokenSource = new vscode.CancellationTokenSource();
    try {
        const includes = await getIncludesWithCancellation(maxDepth, tokenSource.token);
        return includes;
    } finally {
        tokenSource.dispose();
    }
}

async function getCopilotApi(): Promise<CopilotApi | undefined> {
    const copilotExtension = vscode.extensions.getExtension<CopilotApi>('github.copilot');
    if (!copilotExtension) {
        return undefined;
    }

    if (!copilotExtension.isActive) {
        try {
            return await copilotExtension.activate();
        } catch {
            return undefined;
        }
    } else {
        return copilotExtension.exports;
    }
=======
>>>>>>> 456af8c7
}<|MERGE_RESOLUTION|>--- conflicted
+++ resolved
@@ -21,12 +21,8 @@
 import { getCrashCallStacksChannel } from '../logger';
 import { PlatformInformation } from '../platform';
 import * as telemetry from '../telemetry';
-<<<<<<< HEAD
 import { CopilotHoverProvider } from './Providers/CopilotHoverProvider';
-import { Client, DefaultClient, DoxygenCodeActionCommandArguments, GetIncludesResult, openFileVersions } from './client';
-=======
 import { Client, DefaultClient, DoxygenCodeActionCommandArguments, openFileVersions } from './client';
->>>>>>> 456af8c7
 import { ClientCollection } from './clientCollection';
 import { CodeActionDiagnosticInfo, CodeAnalysisDiagnosticIdentifiersAndUri, codeAnalysisAllFixes, codeAnalysisCodeToFixes, codeAnalysisFileToCodeActions } from './codeAnalysis';
 import { registerRelatedFilesProvider } from './copilotProviders';
@@ -424,14 +420,7 @@
     commandDisposables.push(vscode.commands.registerCommand('C_Cpp.ExtractToFreeFunction', enabled ? () => onExtractToFunction(true, false) : onDisabledCommand));
     commandDisposables.push(vscode.commands.registerCommand('C_Cpp.ExtractToMemberFunction', enabled ? () => onExtractToFunction(false, true) : onDisabledCommand));
     commandDisposables.push(vscode.commands.registerCommand('C_Cpp.ExpandSelection', enabled ? (r: Range) => onExpandSelection(r) : onDisabledCommand));
-<<<<<<< HEAD
     commandDisposables.push(vscode.commands.registerCommand('C_Cpp.ShowCopilotHover', enabled ? () => onCopilotHover() : onDisabledCommand));
-
-    if (!isRelatedFilesApiEnabled) {
-        commandDisposables.push(vscode.commands.registerCommand('C_Cpp.getIncludes', enabled ? (maxDepth: number) => getIncludes(maxDepth) : () => Promise.resolve()));
-    }
-=======
->>>>>>> 456af8c7
 }
 
 function onDisabledCommand() {
@@ -1395,19 +1384,6 @@
             });
         }
     }
-<<<<<<< HEAD
-}
-
-export async function getIncludesWithCancellation(maxDepth: number, token: vscode.CancellationToken): Promise<GetIncludesResult> {
-    const includes = await clients.ActiveClient.getIncludes(maxDepth, token);
-    const wksFolder = clients.ActiveClient.RootUri?.toString();
-
-    if (!wksFolder) {
-        return includes;
-    }
-
-    includes.includedFiles = includes.includedFiles.filter(header => vscode.Uri.file(header).toString().startsWith(wksFolder));
-    return includes;
 }
 
 // This uses several workarounds for interacting with the hover feature.
@@ -1518,33 +1494,4 @@
     }
     await vscode.commands.executeCommand('cursorMove', { to: 'left' });
     await vscode.commands.executeCommand('editor.action.showHover', { focus: 'noAutoFocus' });
-}
-
-async function getIncludes(maxDepth: number): Promise<GetIncludesResult> {
-    const tokenSource = new vscode.CancellationTokenSource();
-    try {
-        const includes = await getIncludesWithCancellation(maxDepth, tokenSource.token);
-        return includes;
-    } finally {
-        tokenSource.dispose();
-    }
-}
-
-async function getCopilotApi(): Promise<CopilotApi | undefined> {
-    const copilotExtension = vscode.extensions.getExtension<CopilotApi>('github.copilot');
-    if (!copilotExtension) {
-        return undefined;
-    }
-
-    if (!copilotExtension.isActive) {
-        try {
-            return await copilotExtension.activate();
-        } catch {
-            return undefined;
-        }
-    } else {
-        return copilotExtension.exports;
-    }
-=======
->>>>>>> 456af8c7
 }