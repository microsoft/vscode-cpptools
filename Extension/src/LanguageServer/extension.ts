--- conflicted
+++ resolved
@@ -231,173 +231,6 @@
     }
 }
 
-<<<<<<< HEAD
-=======
-export interface BuildTaskDefinition extends vscode.TaskDefinition {
-    compilerPath: string;
-}
-
-/**
- * Generate tasks to build the current file based on the user's detected compilers, the user's compilerPath setting, and the current file's extension.
- */
-export async function getBuildTasks(returnCompilerPath: boolean, appendSourceToName: boolean): Promise<vscode.Task[]> {
-    const editor: vscode.TextEditor | undefined = vscode.window.activeTextEditor;
-    if (!editor) {
-        return [];
-    }
-
-    const fileExt: string = path.extname(editor.document.fileName);
-    if (!fileExt) {
-        return [];
-    }
-
-    // Don't offer tasks for header files.
-    const fileExtLower: string = fileExt.toLowerCase();
-    const isHeader: boolean = !fileExt || [".hpp", ".hh", ".hxx", ".h", ".inl", ""].some(ext => fileExtLower === ext);
-    if (isHeader) {
-        return [];
-    }
-
-    // Don't offer tasks if the active file's extension is not a recognized C/C++ extension.
-    let fileIsCpp: boolean;
-    let fileIsC: boolean;
-    if (fileExt === ".C") { // ".C" file extensions are both C and C++.
-        fileIsCpp = true;
-        fileIsC = true;
-    } else {
-        fileIsCpp = [".cpp", ".cc", ".cxx", ".mm", ".ino"].some(ext => fileExtLower === ext);
-        fileIsC = fileExtLower === ".c";
-    }
-    if (!(fileIsCpp || fileIsC)) {
-        return [];
-    }
-
-    // Get compiler paths.
-    const isWindows: boolean = os.platform() === 'win32';
-    let activeClient: Client;
-    try {
-        activeClient = getActiveClient();
-    } catch (e) {
-        if (!e || e.message !== intelliSenseDisabledError) {
-            console.error("Unknown error calling getActiveClient().");
-        }
-        return []; // Language service features may be disabled.
-    }
-
-    // Get user compiler path.
-    const userCompilerPathAndArgs: util.CompilerPathAndArgs | undefined = await activeClient.getCurrentCompilerPathAndArgs();
-    let userCompilerPath: string | undefined;
-    if (userCompilerPathAndArgs) {
-        userCompilerPath = userCompilerPathAndArgs.compilerPath;
-        if (userCompilerPath && userCompilerPathAndArgs.compilerName) {
-            userCompilerPath = userCompilerPath.trim();
-            if (isWindows && userCompilerPath.startsWith("/")) { // TODO: Add WSL compiler support.
-                userCompilerPath = undefined;
-            } else {
-                userCompilerPath = userCompilerPath.replace(/\\\\/g, "\\");
-            }
-        }
-    }
-
-    // Get known compiler paths. Do not include the known compiler path that is the same as user compiler path.
-    // Filter them based on the file type to get a reduced list appropriate for the active file.
-    let knownCompilerPaths: string[] | undefined;
-    let knownCompilers: configs.KnownCompiler[]  | undefined = await activeClient.getKnownCompilers();
-    if (knownCompilers) {
-        knownCompilers = knownCompilers.filter(info =>
-            ((fileIsCpp && !info.isC) || (fileIsC && info.isC)) &&
-                userCompilerPathAndArgs &&
-                (path.basename(info.path) !== userCompilerPathAndArgs.compilerName) &&
-                (!isWindows || !info.path.startsWith("/"))); // TODO: Add WSL compiler support.
-        knownCompilerPaths = knownCompilers.map<string>(info => info.path);
-    }
-
-    if (!knownCompilerPaths && !userCompilerPath) {
-        // Don't prompt a message yet until we can make a data-based decision.
-        telemetry.logLanguageServerEvent('noCompilerFound');
-        // Display a message prompting the user to install compilers if none were found.
-        // const dontShowAgain: string = "Don't Show Again";
-        // const learnMore: string = "Learn More";
-        // const message: string = "No C/C++ compiler found on the system. Please install a C/C++ compiler to use the C/C++: build active file tasks.";
-
-        // let showNoCompilerFoundMessage: PersistentState<boolean> = new PersistentState<boolean>("CPP.showNoCompilerFoundMessage", true);
-        // if (showNoCompilerFoundMessage) {
-        //     vscode.window.showInformationMessage(message, learnMore, dontShowAgain).then(selection => {
-        //         switch (selection) {
-        //             case learnMore:
-        //                 const uri: vscode.Uri = vscode.Uri.parse(`https://go.microsoft.com/fwlink/?linkid=864631`);
-        //                 vscode.commands.executeCommand('vscode.open', uri);
-        //                 break;
-        //             case dontShowAgain:
-        //                 showNoCompilerFoundMessage.Value = false;
-        //                 break;
-        //             default:
-        //                 break;
-        //         }
-        //     });
-        // }
-        return [];
-    }
-
-    const createTask: (compilerPath: string, compilerArgs?: string []) => vscode.Task = (compilerPath: string, compilerArgs?: string []) => {
-        const filePath: string = path.join('${fileDirname}', '${fileBasenameNoExtension}');
-        const compilerPathBase: string = path.basename(compilerPath);
-        const compilerPathDir: string = path.dirname(compilerPath);
-        const taskName: string = (appendSourceToName ? taskSourceStr + ": " : "") + compilerPathBase + " build active file";
-        const isCl: boolean = compilerPathBase === "cl.exe";
-        const cwd: string = isWindows && !isCl && !process.env.PATH?.includes(compilerPathDir) ? compilerPathDir : "${workspaceFolder}";
-        let args: string[] = isCl ? ['/Zi', '/EHsc', '/Fe:', filePath + '.exe', '${file}'] : ['-g', '${file}', '-o', filePath + (isWindows ? '.exe' : '')];
-        if (compilerArgs && compilerArgs.length > 0) {
-            args = args.concat(compilerArgs);
-        }
-
-        let kind: vscode.TaskDefinition = {
-            type: taskTypeStr,
-            label: taskName,
-            command: isCl ? compilerPathBase : compilerPath,
-            args: args,
-            options: { "cwd": cwd }
-        };
-
-        if (returnCompilerPath) {
-            kind = kind as BuildTaskDefinition;
-            kind.compilerPath = isCl ? compilerPathBase : compilerPath;
-        }
-
-        const command: vscode.ShellExecution = new vscode.ShellExecution(compilerPath, [...args], { cwd: cwd });
-        const uri: vscode.Uri | undefined = clients.ActiveClient.RootUri;
-        if (!uri) {
-            throw new Error("No client URI found in getBuildTasks()");
-        }
-        const target: vscode.WorkspaceFolder | undefined = vscode.workspace.getWorkspaceFolder(uri);
-        if (!target) {
-            throw new Error("No target WorkspaceFolder found in getBuildTasks()");
-        }
-        const task: vscode.Task = new vscode.Task(kind, target, taskName, taskSourceStr, command, isCl ? '$msCompile' : '$gcc');
-        task.definition = kind; // The constructor for vscode.Task will consume the definition. Reset it by reassigning.
-        task.group = vscode.TaskGroup.Build;
-
-        return task;
-    };
-
-    // Create a build task per compiler path
-    let buildTasks: vscode.Task[] = [];
-
-    // Tasks for known compiler paths
-    if (knownCompilerPaths) {
-        buildTasks = knownCompilerPaths.map<vscode.Task>(compilerPath => createTask(compilerPath, undefined));
-    }
-
-    // Task for user compiler path setting
-    if (userCompilerPath) {
-        const task: vscode.Task = createTask(userCompilerPath, userCompilerPathAndArgs?.additionalArgs);
-        buildTasks.push(task);
-    }
-
-    return buildTasks;
-}
-
->>>>>>> a9d86c8f
 function onDidOpenTextDocument(document: vscode.TextDocument): void {
     if (document.languageId === "c" || document.languageId === "cpp") {
         onActivationEvent();
