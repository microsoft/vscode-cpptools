/* --------------------------------------------------------------------------------------------
 * Copyright (c) Microsoft Corporation. All Rights Reserved.
 * See 'LICENSE' in the project root for license information.
 * ------------------------------------------------------------------------------------------ */
'use strict';

import * as fs from 'fs';
// Node.js 18 fetch isn't available until VS 1.82.
import fetch from 'node-fetch';
import * as StreamZip from 'node-stream-zip';
import * as os from 'os';
import * as path from 'path';
import * as vscode from 'vscode';
import { Range } from 'vscode-languageclient';
import * as nls from 'vscode-nls';
import { TargetPopulation } from 'vscode-tas-client';
import * as which from 'which';
import { logAndReturn } from '../Utility/Async/returns';
import * as util from '../common';
import { modelSelector } from '../constants';
import { getCrashCallStacksChannel } from '../logger';
import { PlatformInformation } from '../platform';
import * as telemetry from '../telemetry';
import { Client, DefaultClient, DoxygenCodeActionCommandArguments, openFileVersions } from './client';
import { ClientCollection } from './clientCollection';
import { CodeActionDiagnosticInfo, CodeAnalysisDiagnosticIdentifiersAndUri, codeAnalysisAllFixes, codeAnalysisCodeToFixes, codeAnalysisFileToCodeActions } from './codeAnalysis';
import { CppBuildTaskProvider } from './cppBuildTaskProvider';
import { getCustomConfigProviders } from './customProviders';
import { getLanguageConfig } from './languageConfig';
<<<<<<< HEAD
import { getLocaleId } from './localization';
=======
import { CppConfigurationLanguageModelTool } from './lmTool';
>>>>>>> 44671aa6
import { PersistentState } from './persistentState';
import { NodeType, TreeNode } from './referencesModel';
import { CppSettings } from './settings';
import { LanguageStatusUI, getUI } from './ui';
import { makeLspRange, rangeEquals, showInstallCompilerWalkthrough } from './utils';

nls.config({ messageFormat: nls.MessageFormat.bundle, bundleFormat: nls.BundleFormat.standalone })();
const localize: nls.LocalizeFunc = nls.loadMessageBundle();
export const CppSourceStr: string = "C/C++";
export const configPrefix: string = "C/C++: ";

let prevMacCrashFile: string;
let prevCppCrashFile: string;
let prevCppCrashCallStackData: string = "";
export let clients: ClientCollection;
let activeDocument: vscode.TextDocument | undefined;
let ui: LanguageStatusUI;
const disposables: vscode.Disposable[] = [];
const commandDisposables: vscode.Disposable[] = [];
let languageConfigurations: vscode.Disposable[] = [];
let intervalTimer: NodeJS.Timeout;
let codeActionProvider: vscode.Disposable;
export const intelliSenseDisabledError: string = "Do not activate the extension when IntelliSense is disabled.";

type VcpkgDatabase = Record<string, string[]>; // Stored as <header file entry> -> [<port name>]
let vcpkgDbPromise: Promise<VcpkgDatabase>;
async function initVcpkgDatabase(): Promise<VcpkgDatabase> {
    const database: VcpkgDatabase = {};
    try {
        const zip = new StreamZip.async({ file: util.getExtensionFilePath('VCPkgHeadersDatabase.zip') });
        try {
            const data = await zip.entryData('VCPkgHeadersDatabase.txt');
            const lines = data.toString().split('\n');
            lines.forEach(line => {
                const portFilePair: string[] = line.split(':');
                if (portFilePair.length !== 2) {
                    return;
                }

                const portName: string = portFilePair[0];
                const relativeHeader: string = portFilePair[1].trimEnd();

                if (!database[relativeHeader]) {
                    database[relativeHeader] = [];
                }

                database[relativeHeader].push(portName);
            });
        } catch {
            console.log("Unable to parse vcpkg database file.");
        }
        await zip.close();
    } catch {
        console.log("Unable to open vcpkg database file.");
    }
    return database;
}

function getVcpkgHelpAction(): vscode.CodeAction {
    const dummy: any[] = [{}]; // To distinguish between entry from CodeActions and the command palette
    return {
        command: { title: 'vcpkgOnlineHelpSuggested', command: 'C_Cpp.VcpkgOnlineHelpSuggested', arguments: dummy },
        title: localize("learn.how.to.install.a.library", "Learn how to install a library for this header with vcpkg"),
        kind: vscode.CodeActionKind.QuickFix
    };
}

function getVcpkgClipboardInstallAction(port: string): vscode.CodeAction {
    return {
        command: { title: 'vcpkgClipboardInstallSuggested', command: 'C_Cpp.VcpkgClipboardInstallSuggested', arguments: [[port]] },
        title: localize("copy.vcpkg.command", "Copy vcpkg command to install '{0}' to the clipboard", port),
        kind: vscode.CodeActionKind.QuickFix
    };
}

async function lookupIncludeInVcpkg(document: vscode.TextDocument, line: number): Promise<string[]> {
    const matches: RegExpMatchArray | null = document.lineAt(line).text.match(/#include\s*[<"](?<includeFile>[^>"]*)[>"]/);
    if (!matches || !matches.length || !matches.groups) {
        return [];
    }
    const missingHeader: string = matches.groups.includeFile.replace(/\//g, '\\');

    let portsWithHeader: string[] | undefined;
    const vcpkgDb: VcpkgDatabase = await vcpkgDbPromise;
    if (vcpkgDb) {
        portsWithHeader = vcpkgDb[missingHeader];
    }
    return portsWithHeader ? portsWithHeader : [];
}

function isMissingIncludeDiagnostic(diagnostic: vscode.Diagnostic): boolean {
    const missingIncludeCode: number = 1696;
    if (diagnostic.code === null || diagnostic.code === undefined || !diagnostic.source) {
        return false;
    }
    return diagnostic.code === missingIncludeCode && diagnostic.source === 'C/C++';
}

function sendActivationTelemetry(): void {
    const activateEvent: Record<string, string> = {};
    // Don't log telemetry for machineId if it's a special value used by the dev host: someValue.machineid
    if (vscode.env.machineId !== "someValue.machineId") {
        const machineIdPersistentState: PersistentState<string | undefined> = new PersistentState<string | undefined>("CPP.machineId", undefined);
        if (!machineIdPersistentState.Value) {
            activateEvent.newMachineId = vscode.env.machineId;
        } else if (machineIdPersistentState.Value !== vscode.env.machineId) {
            activateEvent.newMachineId = vscode.env.machineId;
            activateEvent.oldMachineId = machineIdPersistentState.Value;
        }
        machineIdPersistentState.Value = vscode.env.machineId;
    }
    if (vscode.env.uiKind === vscode.UIKind.Web) {
        activateEvent.WebUI = "1";
    }
    telemetry.logLanguageServerEvent("Activate", activateEvent);
}

/**
 * activate: set up the extension for language services
 */
export async function activate(): Promise<void> {
    sendActivationTelemetry();
    const checkForConflictingExtensions: PersistentState<boolean> = new PersistentState<boolean>("CPP." + util.packageJson.version + ".checkForConflictingExtensions", true);
    if (checkForConflictingExtensions.Value) {
        checkForConflictingExtensions.Value = false;
        const clangCommandAdapterActive: boolean = vscode.extensions.all.some((extension: vscode.Extension<any>): boolean =>
            extension.isActive && extension.id === "mitaki28.vscode-clang");
        if (clangCommandAdapterActive) {
            telemetry.logLanguageServerEvent("conflictingExtension");
        }
    }

    clients = new ClientCollection();
    ui = getUI();

    // There may have already been registered CustomConfigurationProviders.
    // Request for configurations from those providers.
    clients.forEach(client => {
        getCustomConfigProviders().forEach(provider => void client.onRegisterCustomConfigurationProvider(provider));
    });

    disposables.push(vscode.workspace.onDidChangeConfiguration(onDidChangeSettings));
    disposables.push(vscode.window.onDidChangeTextEditorVisibleRanges((e) => clients.ActiveClient.enqueue(async () => onDidChangeTextEditorVisibleRanges(e))));
    disposables.push(vscode.window.onDidChangeActiveTextEditor((e) => clients.ActiveClient.enqueue(async () => onDidChangeActiveTextEditor(e))));
    ui.didChangeActiveEditor(); // Handle already active documents (for non-cpp files that we don't register didOpen).
    disposables.push(vscode.window.onDidChangeTextEditorSelection((e) => clients.ActiveClient.enqueue(async () => onDidChangeTextEditorSelection(e))));
    disposables.push(vscode.window.onDidChangeVisibleTextEditors((e) => clients.ActiveClient.enqueue(async () => onDidChangeVisibleTextEditors(e))));

    updateLanguageConfigurations();

    reportMacCrashes();

    vcpkgDbPromise = initVcpkgDatabase();

    void clients.ActiveClient.ready.then(() => intervalTimer = global.setInterval(onInterval, 2500));

    registerCommands(true);

    vscode.tasks.onDidStartTask(() => getActiveClient().PauseCodeAnalysis());

    vscode.tasks.onDidEndTask(event => {
        getActiveClient().ResumeCodeAnalysis();
        if (event.execution.task.definition.type === CppBuildTaskProvider.CppBuildScriptType
            || event.execution.task.name.startsWith(configPrefix)) {
            if (event.execution.task.scope !== vscode.TaskScope.Global && event.execution.task.scope !== vscode.TaskScope.Workspace) {
                const folder: vscode.WorkspaceFolder | undefined = event.execution.task.scope;
                if (folder) {
                    const settings: CppSettings = new CppSettings(folder.uri);
                    if (settings.codeAnalysisRunOnBuild && settings.clangTidyEnabled) {
                        void clients.getClientFor(folder.uri).handleRunCodeAnalysisOnAllFiles().catch(logAndReturn.undefined);
                    }
                    return;
                }
            }
            const settings: CppSettings = new CppSettings();
            if (settings.codeAnalysisRunOnBuild && settings.clangTidyEnabled) {
                void clients.ActiveClient.handleRunCodeAnalysisOnAllFiles().catch(logAndReturn.undefined);
            }
        }
    });

    const selector: vscode.DocumentSelector = [
        { scheme: 'file', language: 'c' },
        { scheme: 'file', language: 'cpp' },
        { scheme: 'file', language: 'cuda-cpp' }
    ];
    codeActionProvider = vscode.languages.registerCodeActionsProvider(selector, {
        provideCodeActions: async (document: vscode.TextDocument, range: vscode.Range, context: vscode.CodeActionContext): Promise<vscode.CodeAction[]> => {

            if (!await clients.ActiveClient.getVcpkgEnabled()) {
                return [];
            }

            // Generate vcpkg install/help commands if the incoming doc/range is a missing include error
            if (!context.diagnostics.some(isMissingIncludeDiagnostic)) {
                return [];
            }

            const ports: string[] = await lookupIncludeInVcpkg(document, range.start.line);
            if (ports.length <= 0) {
                return [];
            }

            telemetry.logLanguageServerEvent('codeActionsProvided', { "source": "vcpkg" });

            if (!await clients.ActiveClient.getVcpkgInstalled()) {
                return [getVcpkgHelpAction()];
            }

            const actions: vscode.CodeAction[] = ports.map<vscode.CodeAction>(getVcpkgClipboardInstallAction);
            return actions;
        }
    });

    await vscode.commands.executeCommand('setContext', 'cpptools.msvcEnvironmentFound', util.hasMsvcEnvironment());

    // Log cold start.
    const activeEditor: vscode.TextEditor | undefined = vscode.window.activeTextEditor;
    if (activeEditor) {
        clients.timeTelemetryCollector.setFirstFile(activeEditor.document.uri);
        activeDocument = activeEditor.document;
    }

    if (util.extensionContext && new CppSettings().experimentalFeatures) {
        const tool = vscode.lm.registerTool('cpptools-lmtool-configuration', new CppConfigurationLanguageModelTool());
        disposables.push(tool);
    }
}

export function updateLanguageConfigurations(): void {
    languageConfigurations.forEach(d => d.dispose());
    languageConfigurations = [];

    languageConfigurations.push(vscode.languages.setLanguageConfiguration('c', getLanguageConfig('c')));
    languageConfigurations.push(vscode.languages.setLanguageConfiguration('cpp', getLanguageConfig('cpp')));
    languageConfigurations.push(vscode.languages.setLanguageConfiguration('cuda-cpp', getLanguageConfig('cuda-cpp')));
}

/**
 * workspace events
 */
async function onDidChangeSettings(event: vscode.ConfigurationChangeEvent): Promise<void> {
    const client: Client = clients.getDefaultClient();
    if (client instanceof DefaultClient) {
        const defaultClient: DefaultClient = client as DefaultClient;
        const changedDefaultClientSettings: Record<string, string> = await defaultClient.onDidChangeSettings(event);
        clients.forEach(client => {
            if (client !== defaultClient) {
                void client.onDidChangeSettings(event).catch(logAndReturn.undefined);
            }
        });
        const newUpdateChannel: string = changedDefaultClientSettings.updateChannel;
        if (newUpdateChannel || event.affectsConfiguration("extensions.autoUpdate")) {
            UpdateInsidersAccess();
        }
    }
}

let noActiveEditorTimeout: NodeJS.Timeout | undefined;

async function onDidChangeTextEditorVisibleRanges(event: vscode.TextEditorVisibleRangesChangeEvent): Promise<void> {
    if (util.isCpp(event.textEditor.document)) {
        await clients.getDefaultClient().onDidChangeTextEditorVisibleRanges(event.textEditor.document.uri);
    }
}

function onDidChangeActiveTextEditor(editor?: vscode.TextEditor): void {
    /* need to notify the affected client(s) */
    console.assert(clients !== undefined, "client should be available before active editor is changed");
    if (clients === undefined) {
        return;
    }

    if (noActiveEditorTimeout) {
        clearTimeout(noActiveEditorTimeout);
        noActiveEditorTimeout = undefined;
    }
    if (!editor) {
        // When switching between documents, VS Code is setting the active editor to undefined
        // temporarily, so this prevents the C++-related status bar items from flickering off/on.
        noActiveEditorTimeout = setTimeout(() => {
            activeDocument = undefined;
            ui.didChangeActiveEditor();
            noActiveEditorTimeout = undefined;
        }, 100);
        void clients.didChangeActiveEditor(undefined).catch(logAndReturn.undefined);
    } else {
        ui.didChangeActiveEditor();
        if (util.isCppOrRelated(editor.document)) {
            if (util.isCpp(editor.document)) {
                activeDocument = editor.document;
                void clients.didChangeActiveEditor(editor).catch(logAndReturn.undefined);
            } else {
                activeDocument = undefined;
                void clients.didChangeActiveEditor(undefined).catch(logAndReturn.undefined);
            }
            //clients.ActiveClient.selectionChanged(makeLspRange(editor.selection));
        } else {
            activeDocument = undefined;
        }
    }
}

function onDidChangeTextEditorSelection(event: vscode.TextEditorSelectionChangeEvent): void {
    if (!util.isCpp(event.textEditor.document)) {
        return;
    }
    clients.ActiveClient.selectionChanged(makeLspRange(event.selections[0]));
}

async function onDidChangeVisibleTextEditors(editors: readonly vscode.TextEditor[]): Promise<void> {
    const cppEditors: vscode.TextEditor[] = editors.filter(e => util.isCpp(e.document));
    await clients.getDefaultClient().onDidChangeVisibleTextEditors(cppEditors);
}

function onInterval(): void {
    // TODO: do we need to pump messages to all clients? depends on what we do with the icons, I suppose.
    clients.ActiveClient.onInterval();
}

/**
 * registered commands
 */
export function registerCommands(enabled: boolean): void {
    commandDisposables.forEach(d => d.dispose());
    commandDisposables.length = 0;
    commandDisposables.push(vscode.commands.registerCommand('C_Cpp.SwitchHeaderSource', enabled ? onSwitchHeaderSource : onDisabledCommand));
    commandDisposables.push(vscode.commands.registerCommand('C_Cpp.ResetDatabase', enabled ? onResetDatabase : onDisabledCommand));
    commandDisposables.push(vscode.commands.registerCommand('C_Cpp.SelectIntelliSenseConfiguration', enabled ? selectIntelliSenseConfiguration : onDisabledCommand));
    commandDisposables.push(vscode.commands.registerCommand('C_Cpp.InstallCompiler', enabled ? installCompiler : onDisabledCommand));
    commandDisposables.push(vscode.commands.registerCommand('C_Cpp.ConfigurationSelect', enabled ? onSelectConfiguration : onDisabledCommand));
    commandDisposables.push(vscode.commands.registerCommand('C_Cpp.ConfigurationProviderSelect', enabled ? onSelectConfigurationProvider : onDisabledCommand));
    commandDisposables.push(vscode.commands.registerCommand('C_Cpp.ConfigurationEditJSON', enabled ? onEditConfigurationJSON : onDisabledCommand));
    commandDisposables.push(vscode.commands.registerCommand('C_Cpp.ConfigurationEditUI', enabled ? onEditConfigurationUI : onDisabledCommand));
    commandDisposables.push(vscode.commands.registerCommand('C_Cpp.ConfigurationEdit', enabled ? onEditConfiguration : onDisabledCommand));
    commandDisposables.push(vscode.commands.registerCommand('C_Cpp.AddToIncludePath', enabled ? onAddToIncludePath : onDisabledCommand));
    commandDisposables.push(vscode.commands.registerCommand('C_Cpp.EnableErrorSquiggles', enabled ? onEnableSquiggles : onDisabledCommand));
    commandDisposables.push(vscode.commands.registerCommand('C_Cpp.DisableErrorSquiggles', enabled ? onDisableSquiggles : onDisabledCommand));
    commandDisposables.push(vscode.commands.registerCommand('C_Cpp.ToggleDimInactiveRegions', enabled ? onToggleDimInactiveRegions : onDisabledCommand));
    commandDisposables.push(vscode.commands.registerCommand('C_Cpp.PauseParsing', enabled ? onPauseParsing : onDisabledCommand));
    commandDisposables.push(vscode.commands.registerCommand('C_Cpp.ResumeParsing', enabled ? onResumeParsing : onDisabledCommand));
    commandDisposables.push(vscode.commands.registerCommand('C_Cpp.PauseCodeAnalysis', enabled ? onPauseCodeAnalysis : onDisabledCommand));
    commandDisposables.push(vscode.commands.registerCommand('C_Cpp.ResumeCodeAnalysis', enabled ? onResumeCodeAnalysis : onDisabledCommand));
    commandDisposables.push(vscode.commands.registerCommand('C_Cpp.CancelCodeAnalysis', enabled ? onCancelCodeAnalysis : onDisabledCommand));
    commandDisposables.push(vscode.commands.registerCommand('C_Cpp.ShowActiveCodeAnalysisCommands', enabled ? onShowActiveCodeAnalysisCommands : onDisabledCommand));
    commandDisposables.push(vscode.commands.registerCommand('C_Cpp.ShowIdleCodeAnalysisCommands', enabled ? onShowIdleCodeAnalysisCommands : onDisabledCommand));
    commandDisposables.push(vscode.commands.registerCommand('C_Cpp.ShowReferencesProgress', enabled ? onShowReferencesProgress : onDisabledCommand));
    commandDisposables.push(vscode.commands.registerCommand('C_Cpp.TakeSurvey', enabled ? onTakeSurvey : onDisabledCommand));
    commandDisposables.push(vscode.commands.registerCommand('C_Cpp.LogDiagnostics', enabled ? onLogDiagnostics : onDisabledCommand));
    commandDisposables.push(vscode.commands.registerCommand('C_Cpp.RescanWorkspace', enabled ? onRescanWorkspace : onDisabledCommand));
    commandDisposables.push(vscode.commands.registerCommand('C_Cpp.ShowReferenceItem', enabled ? onShowRefCommand : onDisabledCommand));
    commandDisposables.push(vscode.commands.registerCommand('C_Cpp.referencesViewGroupByType', enabled ? onToggleRefGroupView : onDisabledCommand));
    commandDisposables.push(vscode.commands.registerCommand('C_Cpp.referencesViewUngroupByType', enabled ? onToggleRefGroupView : onDisabledCommand));
    commandDisposables.push(vscode.commands.registerCommand('C_Cpp.VcpkgClipboardInstallSuggested', enabled ? onVcpkgClipboardInstallSuggested : onDisabledCommand));
    commandDisposables.push(vscode.commands.registerCommand('C_Cpp.VcpkgOnlineHelpSuggested', enabled ? onVcpkgOnlineHelpSuggested : onDisabledCommand));
    commandDisposables.push(vscode.commands.registerCommand('C_Cpp.GenerateEditorConfig', enabled ? onGenerateEditorConfig : onDisabledCommand));
    commandDisposables.push(vscode.commands.registerCommand('C_Cpp.GoToNextDirectiveInGroup', enabled ? onGoToNextDirectiveInGroup : onDisabledCommand));
    commandDisposables.push(vscode.commands.registerCommand('C_Cpp.GoToPrevDirectiveInGroup', enabled ? onGoToPrevDirectiveInGroup : onDisabledCommand));
    commandDisposables.push(vscode.commands.registerCommand('C_Cpp.RunCodeAnalysisOnActiveFile', enabled ? onRunCodeAnalysisOnActiveFile : onDisabledCommand));
    commandDisposables.push(vscode.commands.registerCommand('C_Cpp.RunCodeAnalysisOnOpenFiles', enabled ? onRunCodeAnalysisOnOpenFiles : onDisabledCommand));
    commandDisposables.push(vscode.commands.registerCommand('C_Cpp.RunCodeAnalysisOnAllFiles', enabled ? onRunCodeAnalysisOnAllFiles : onDisabledCommand));
    commandDisposables.push(vscode.commands.registerCommand('C_Cpp.RemoveCodeAnalysisProblems', enabled ? onRemoveCodeAnalysisProblems : onDisabledCommand));
    commandDisposables.push(vscode.commands.registerCommand('C_Cpp.RemoveAllCodeAnalysisProblems', enabled ? onRemoveAllCodeAnalysisProblems : onDisabledCommand));
    commandDisposables.push(vscode.commands.registerCommand('C_Cpp.FixThisCodeAnalysisProblem', enabled ? onFixThisCodeAnalysisProblem : onDisabledCommand));
    commandDisposables.push(vscode.commands.registerCommand('C_Cpp.FixAllTypeCodeAnalysisProblems', enabled ? onFixAllTypeCodeAnalysisProblems : onDisabledCommand));
    commandDisposables.push(vscode.commands.registerCommand('C_Cpp.FixAllCodeAnalysisProblems', enabled ? onFixAllCodeAnalysisProblems : onDisabledCommand));
    commandDisposables.push(vscode.commands.registerCommand('C_Cpp.DisableAllTypeCodeAnalysisProblems', enabled ? onDisableAllTypeCodeAnalysisProblems : onDisabledCommand));
    commandDisposables.push(vscode.commands.registerCommand('C_Cpp.ShowCodeAnalysisDocumentation', enabled ? (uri) => vscode.env.openExternal(uri) : onDisabledCommand));
    commandDisposables.push(vscode.commands.registerCommand('cpptools.activeConfigName', enabled ? onGetActiveConfigName : onDisabledCommand));
    commandDisposables.push(vscode.commands.registerCommand('cpptools.activeConfigCustomVariable', enabled ? onGetActiveConfigCustomVariable : onDisabledCommand));
    commandDisposables.push(vscode.commands.registerCommand('cpptools.setActiveConfigName', enabled ? onSetActiveConfigName : onDisabledCommand));
    commandDisposables.push(vscode.commands.registerCommand('C_Cpp.RestartIntelliSenseForFile', enabled ? onRestartIntelliSenseForFile : onDisabledCommand));
    commandDisposables.push(vscode.commands.registerCommand('C_Cpp.GenerateDoxygenComment', enabled ? onGenerateDoxygenComment : onDisabledCommand));
    commandDisposables.push(vscode.commands.registerCommand('C_Cpp.CreateDeclarationOrDefinition', enabled ? onCreateDeclarationOrDefinition : onDisabledCommand));
    commandDisposables.push(vscode.commands.registerCommand('C_Cpp.CopyDeclarationOrDefinition', enabled ? onCopyDeclarationOrDefinition : onDisabledCommand));
    commandDisposables.push(vscode.commands.registerCommand('C_Cpp.RescanCompilers', enabled ? onRescanCompilers : onDisabledCommand));
    commandDisposables.push(vscode.commands.registerCommand('C_Cpp.AddMissingInclude', enabled ? onAddMissingInclude : onDisabledCommand));
    commandDisposables.push(vscode.commands.registerCommand('C_Cpp.ExtractToFunction', enabled ? () => onExtractToFunction(false, false) : onDisabledCommand));
    commandDisposables.push(vscode.commands.registerCommand('C_Cpp.ExtractToFreeFunction', enabled ? () => onExtractToFunction(true, false) : onDisabledCommand));
    commandDisposables.push(vscode.commands.registerCommand('C_Cpp.ExtractToMemberFunction', enabled ? () => onExtractToFunction(false, true) : onDisabledCommand));
    commandDisposables.push(vscode.commands.registerCommand('C_Cpp.ExpandSelection', enabled ? (r: Range) => onExpandSelection(r) : onDisabledCommand));
    commandDisposables.push(vscode.commands.registerCommand('C_Cpp.getIncludes', enabled ? (maxDepth: number) => getIncludes(maxDepth) : () => Promise.resolve()));
    commandDisposables.push(vscode.commands.registerCommand('C_Cpp.ShowCopilotHover', enabled ? onCopilotHover : onDisabledCommand));
}

function onDisabledCommand() {
    const message: string = localize(
        {
            key: "on.disabled.command",
            comment: [
                "Markdown text between `` should not be translated or localized (they represent literal text) and the capitalization, spacing, and punctuation (including the ``) should not be altered."
            ]
        },
        "IntelliSense-related commands cannot be executed when `C_Cpp.intelliSenseEngine` is set to `disabled`.");
    return vscode.window.showWarningMessage(message);
}

async function onRestartIntelliSenseForFile() {
    const activeEditor: vscode.TextEditor | undefined = vscode.window.activeTextEditor;
    if (!activeEditor || !util.isCpp(activeEditor.document)) {
        return;
    }
    return clients.ActiveClient.restartIntelliSenseForFile(activeEditor.document);
}

async function onSwitchHeaderSource(): Promise<void> {
    const activeEditor: vscode.TextEditor | undefined = vscode.window.activeTextEditor;
    if (!activeEditor || !util.isCpp(activeEditor.document)) {
        return;
    }

    let rootUri: vscode.Uri | undefined = clients.ActiveClient.RootUri;
    const fileName: string = activeEditor.document.fileName;

    if (!rootUri) {
        rootUri = vscode.Uri.file(path.dirname(fileName)); // When switching without a folder open.
    }

    let targetFileName: string = await clients.ActiveClient.requestSwitchHeaderSource(rootUri, fileName);
    // If the targetFileName has a path that is a symlink target of a workspace folder,
    // then replace the RootRealPath with the RootPath (the symlink path).
    let targetFileNameReplaced: boolean = false;
    clients.forEach(client => {
        if (!targetFileNameReplaced && client.RootRealPath && client.RootPath !== client.RootRealPath
            && targetFileName.startsWith(client.RootRealPath)) {
            targetFileName = client.RootPath + targetFileName.substring(client.RootRealPath.length);
            targetFileNameReplaced = true;
        }
    });
    const document: vscode.TextDocument = await vscode.workspace.openTextDocument(targetFileName);
    const workbenchConfig: vscode.WorkspaceConfiguration = vscode.workspace.getConfiguration("workbench");
    let foundEditor: boolean = false;
    if (workbenchConfig.get("editor.revealIfOpen")) {
        // If the document is already visible in another column, open it there.
        vscode.window.visibleTextEditors.forEach(editor => {
            if (editor.document === document && !foundEditor) {
                foundEditor = true;
                void vscode.window.showTextDocument(document, editor.viewColumn).then(undefined, logAndReturn.undefined);
            }
        });
    }

    if (!foundEditor) {
        void vscode.window.showTextDocument(document).then(undefined, logAndReturn.undefined);
    }
}

/**
 * Allow the user to select a workspace when multiple workspaces exist and get the corresponding Client back.
 * The resulting client is used to handle some command that was previously invoked.
 */
async function selectClient(): Promise<Client> {
    if (clients.Count === 1) {
        return clients.ActiveClient;
    } else {
        const key: string | undefined = await ui.showWorkspaces(clients.Names);
        if (key !== undefined && key !== "") {
            const client: Client | undefined = clients.get(key);
            if (client) {
                return client;
            } else {
                console.assert("client not found");
            }
        }
        throw new Error(localize("client.not.found", "client not found"));
    }
}

async function onResetDatabase(): Promise<void> {
    await clients.ActiveClient.ready;
    clients.ActiveClient.resetDatabase();
}

async function onRescanCompilers(sender?: any): Promise<void> {
    await clients.ActiveClient.ready;
    return clients.ActiveClient.rescanCompilers(sender);
}

async function onAddMissingInclude(): Promise<void> {
    telemetry.logLanguageServerEvent('AddMissingInclude');
}

async function selectIntelliSenseConfiguration(sender?: any): Promise<void> {
    await clients.ActiveClient.ready;
    return clients.ActiveClient.promptSelectIntelliSenseConfiguration(sender);
}

async function installCompiler(sender?: any): Promise<void> {
    const telemetryProperties = { sender: util.getSenderType(sender), platform: os.platform(), ranCommand: 'false' };
    const ok = localize('ok', 'OK');
    switch (os.platform()) {
        case "win32":
            showInstallCompilerWalkthrough();
            break;
        case "darwin": {
            const title = localize('install.compiler.mac.title', 'The clang compiler will now be installed');
            const detail = localize('install.compiler.mac.detail', 'You may be prompted to type your password in the VS Code terminal window to authorize the installation.');
            const response = await vscode.window.showInformationMessage(title, { modal: true, detail }, ok);
            if (response === ok) {
                const terminal = vscode.window.createTerminal('Install C++ Compiler');
                terminal.sendText('sudo xcode-select --install');
                terminal.show();
                telemetryProperties.ranCommand = 'true';
            }
            break;
        }
        default: {
            const info = await PlatformInformation.GetPlatformInformation();
            const installCommand = (() => {
                switch (info.distribution?.name) {
                    case 'ubuntu':
                    case 'linuxmint':
                    case 'debian': {
                        return 'sudo sh -c \'apt update ; apt install -y build-essential\'';
                    }
                    case 'centos':
                    case 'fedora':
                    case 'rhel': {
                        return 'sudo sh -c \'yum install -y gcc-c++ gdb\'';
                    }
                    case 'opensuse':
                    case 'opensuse-leap':
                    case 'opensuse-tumbleweed': {
                        return 'sudo sh -c \'zypper refresh ; zypper install gcc-c++ gdb\'';
                    }
                }
                return undefined;
            })();
            if (installCommand) {
                const title = localize('install.compiler.linux.title', 'The gcc compiler will now be installed');
                const detail = localize('install.compiler.linux.detail', 'You may be prompted to type your password in the VS Code terminal window to authorize the installation.');
                const response = await vscode.window.showInformationMessage(title, { modal: true, detail }, ok);
                if (response === ok) {
                    const terminal = vscode.window.createTerminal('Install C++ Compiler');
                    terminal.sendText(installCommand);
                    terminal.show(true);
                    telemetryProperties.ranCommand = 'true';
                }
            }
        }
    }
    telemetry.logLanguageServerEvent('installCompiler', telemetryProperties);
}

async function onSelectConfiguration(): Promise<void> {
    if (!isFolderOpen()) {
        void vscode.window.showInformationMessage(localize("configuration.select.first", 'Open a folder first to select a configuration.'));
    } else {
        // This only applies to the active client. You cannot change the configuration for
        // a client that is not active since that client's UI will not be visible.
        return clients.ActiveClient.handleConfigurationSelectCommand();
    }
}

function onSelectConfigurationProvider(): void {
    if (!isFolderOpen()) {
        void vscode.window.showInformationMessage(localize("configuration.provider.select.first", 'Open a folder first to select a configuration provider.'));
    } else {
        void selectClient().then(client => client.handleConfigurationProviderSelectCommand(), logAndReturn.undefined);
    }
}

function onEditConfigurationJSON(viewColumn: vscode.ViewColumn = vscode.ViewColumn.Active): void {
    telemetry.logLanguageServerEvent("SettingsCommand", { "palette": "json" }, undefined);
    if (!isFolderOpen()) {
        void vscode.window.showInformationMessage(localize('edit.configurations.open.first', 'Open a folder first to edit configurations'));
    } else {
        void selectClient().then(client => client.handleConfigurationEditJSONCommand(viewColumn), logAndReturn.undefined);
    }
}

function onEditConfigurationUI(viewColumn: vscode.ViewColumn = vscode.ViewColumn.Active): void {
    telemetry.logLanguageServerEvent("SettingsCommand", { "palette": "ui" }, undefined);
    if (!isFolderOpen()) {
        void vscode.window.showInformationMessage(localize('edit.configurations.open.first', 'Open a folder first to edit configurations'));
    } else {
        void selectClient().then(client => client.handleConfigurationEditUICommand(viewColumn), logAndReturn.undefined);
    }
}

function onEditConfiguration(viewColumn: vscode.ViewColumn = vscode.ViewColumn.Active): void {
    if (!isFolderOpen()) {
        void vscode.window.showInformationMessage(localize('edit.configurations.open.first', 'Open a folder first to edit configurations'));
    } else {
        void selectClient().then(client => client.handleConfigurationEditCommand(viewColumn), logAndReturn.undefined);
    }
}

function onGenerateEditorConfig(): void {
    if (!isFolderOpen()) {
        const settings: CppSettings = new CppSettings();
        void settings.generateEditorConfig();
    } else {
        void selectClient().then(client => {
            const settings: CppSettings = new CppSettings(client.RootUri);
            void settings.generateEditorConfig();
        }).catch(logAndReturn.undefined);
    }
}

async function onGoToNextDirectiveInGroup(): Promise<void> {
    return getActiveClient().handleGoToDirectiveInGroup(true);
}

async function onGoToPrevDirectiveInGroup(): Promise<void> {
    return getActiveClient().handleGoToDirectiveInGroup(false);
}

async function onRunCodeAnalysisOnActiveFile(): Promise<void> {
    if (activeDocument) {
        await vscode.commands.executeCommand("workbench.action.files.saveAll");
        return getActiveClient().handleRunCodeAnalysisOnActiveFile();
    }
}

async function onRunCodeAnalysisOnOpenFiles(): Promise<void> {
    if (openFileVersions.size > 0) {
        await vscode.commands.executeCommand("workbench.action.files.saveAll");
        return getActiveClient().handleRunCodeAnalysisOnOpenFiles();
    }
}

async function onRunCodeAnalysisOnAllFiles(): Promise<void> {
    await vscode.commands.executeCommand("workbench.action.files.saveAll");
    return getActiveClient().handleRunCodeAnalysisOnAllFiles();
}

async function onRemoveAllCodeAnalysisProblems(): Promise<void> {
    return getActiveClient().handleRemoveAllCodeAnalysisProblems();
}

async function onRemoveCodeAnalysisProblems(refreshSquigglesOnSave: boolean, identifiersAndUris: CodeAnalysisDiagnosticIdentifiersAndUri[]): Promise<void> {
    return getActiveClient().handleRemoveCodeAnalysisProblems(refreshSquigglesOnSave, identifiersAndUris);
}

// Needed due to https://github.com/microsoft/vscode/issues/148723 .
const codeActionAbortedString: string = localize('code.action.aborted', "The code analysis fix could not be applied because the document has changed.");

async function onFixThisCodeAnalysisProblem(version: number, workspaceEdit: vscode.WorkspaceEdit, refreshSquigglesOnSave: boolean, identifiersAndUris: CodeAnalysisDiagnosticIdentifiersAndUri[]): Promise<void> {
    if (identifiersAndUris.length < 1) {
        return;
    }
    const codeActions: CodeActionDiagnosticInfo[] | undefined = codeAnalysisFileToCodeActions.get(identifiersAndUris[0].uri);
    if (codeActions === undefined) {
        return;
    }
    for (const codeAction of codeActions) {
        if (codeAction.code === identifiersAndUris[0].identifiers[0].code && rangeEquals(codeAction.range, identifiersAndUris[0].identifiers[0].range)) {
            if (version !== codeAction.version) {
                void vscode.window.showErrorMessage(codeActionAbortedString);
                return;
            }
            break;
        }
    }
    return getActiveClient().handleFixCodeAnalysisProblems(workspaceEdit, refreshSquigglesOnSave, identifiersAndUris);
}

async function onFixAllTypeCodeAnalysisProblems(type: string, version: number, workspaceEdit: vscode.WorkspaceEdit, refreshSquigglesOnSave: boolean, identifiersAndUris: CodeAnalysisDiagnosticIdentifiersAndUri[]): Promise<void> {
    if (version === codeAnalysisCodeToFixes.get(type)?.version) {
        return getActiveClient().handleFixCodeAnalysisProblems(workspaceEdit, refreshSquigglesOnSave, identifiersAndUris);
    }
    void vscode.window.showErrorMessage(codeActionAbortedString);
}

async function onFixAllCodeAnalysisProblems(version: number, workspaceEdit: vscode.WorkspaceEdit, refreshSquigglesOnSave: boolean, identifiersAndUris: CodeAnalysisDiagnosticIdentifiersAndUri[]): Promise<void> {
    if (version === codeAnalysisAllFixes.version) {
        return getActiveClient().handleFixCodeAnalysisProblems(workspaceEdit, refreshSquigglesOnSave, identifiersAndUris);
    }
    void vscode.window.showErrorMessage(codeActionAbortedString);
}

async function onDisableAllTypeCodeAnalysisProblems(code: string, identifiersAndUris: CodeAnalysisDiagnosticIdentifiersAndUri[]): Promise<void> {
    return getActiveClient().handleDisableAllTypeCodeAnalysisProblems(code, identifiersAndUris);
}

async function onCopyDeclarationOrDefinition(args?: any): Promise<void> {
    const sender: any | undefined = util.isString(args?.sender) ? args.sender : args;
    const properties: Record<string, string> = {
        sender: util.getSenderType(sender)
    };
    telemetry.logLanguageServerEvent('CopyDeclDefn', properties);
    return getActiveClient().handleCreateDeclarationOrDefinition(true, args?.range);
}

async function onCreateDeclarationOrDefinition(args?: any): Promise<void> {
    const sender: any | undefined = util.isString(args?.sender) ? args.sender : args;
    const properties: Record<string, string> = {
        sender: util.getSenderType(sender)
    };
    telemetry.logLanguageServerEvent('CreateDeclDefn', properties);
    return getActiveClient().handleCreateDeclarationOrDefinition(false, args?.range);
}

async function onExtractToFunction(extractAsGlobal: boolean, extractAsMemberFunction: boolean): Promise<void> {
    if (extractAsGlobal) {
        telemetry.logLanguageServerEvent('ExtractToFreeFunction');
    } else if (extractAsMemberFunction) {
        telemetry.logLanguageServerEvent('ExtractToMemberFunction');
    } else {
        telemetry.logLanguageServerEvent('ExtractToFunction');
    }
    return getActiveClient().handleExtractToFunction(extractAsGlobal);
}

function onExpandSelection(r: Range) {
    const activeTextEditor: vscode.TextEditor | undefined = vscode.window.activeTextEditor;
    if (activeTextEditor) {
        activeTextEditor.selection = new vscode.Selection(new vscode.Position(r.start.line, r.start.character), new vscode.Position(r.end.line, r.end.character));
        telemetry.logLanguageServerEvent('ExpandSelection');
    }
}

function onAddToIncludePath(path: string): void {
    if (isFolderOpen()) {
        // This only applies to the active client. It would not make sense to add the include path
        // suggestion to a different workspace.
        return clients.ActiveClient.handleAddToIncludePathCommand(path);
    }
}

function onEnableSquiggles(): void {
    // This only applies to the active client.
    const settings: CppSettings = new CppSettings(clients.ActiveClient.RootUri);
    settings.update<string>("errorSquiggles", "enabled");
}

function onDisableSquiggles(): void {
    // This only applies to the active client.
    const settings: CppSettings = new CppSettings(clients.ActiveClient.RootUri);
    settings.update<string>("errorSquiggles", "disabled");
}

function onToggleDimInactiveRegions(): void {
    // This only applies to the active client.
    const settings: CppSettings = new CppSettings(clients.ActiveClient.RootUri);
    settings.update<boolean>("dimInactiveRegions", !settings.dimInactiveRegions);
}

function onPauseParsing(): void {
    clients.ActiveClient.pauseParsing();
}

function onResumeParsing(): void {
    clients.ActiveClient.resumeParsing();
}

function onPauseCodeAnalysis(): void {
    clients.ActiveClient.PauseCodeAnalysis();
}

function onResumeCodeAnalysis(): void {
    clients.ActiveClient.ResumeCodeAnalysis();
}

function onCancelCodeAnalysis(): void {
    clients.ActiveClient.CancelCodeAnalysis();
}

function onShowActiveCodeAnalysisCommands(): Promise<void> {
    return clients.ActiveClient.handleShowActiveCodeAnalysisCommands();
}

function onShowIdleCodeAnalysisCommands(): Promise<void> {
    return clients.ActiveClient.handleShowIdleCodeAnalysisCommands();
}

function onShowReferencesProgress(): void {
    clients.ActiveClient.handleReferencesIcon();
}

function onToggleRefGroupView(): void {
    // Set context to switch icons
    const client: Client = getActiveClient();
    client.toggleReferenceResultsView();
}

function onTakeSurvey(): void {
    telemetry.logLanguageServerEvent("onTakeSurvey");
    const uri: vscode.Uri = vscode.Uri.parse(`https://www.research.net/r/VBVV6C6?o=${os.platform()}&m=${vscode.env.machineId}`);
    void vscode.commands.executeCommand('vscode.open', uri);
}

function onVcpkgOnlineHelpSuggested(dummy?: any): void {
    telemetry.logLanguageServerEvent('vcpkgAction', { 'source': dummy ? 'CodeAction' : 'CommandPalette', 'action': 'vcpkgOnlineHelpSuggested' });
    const uri: vscode.Uri = vscode.Uri.parse(`https://aka.ms/vcpkg`);
    void vscode.commands.executeCommand('vscode.open', uri);
}

async function onVcpkgClipboardInstallSuggested(ports?: string[]): Promise<void> {
    let source: string;
    if (ports && ports.length) {
        source = 'CodeAction';
    } else {
        source = 'CommandPalette';
        // Glob up all existing diagnostics for missing includes and look them up in the vcpkg database
        const missingIncludeLocations: [vscode.TextDocument, number[]][] = [];
        vscode.languages.getDiagnostics().forEach(uriAndDiagnostics => {
            // Extract textDocument
            const textDocument: vscode.TextDocument | undefined = vscode.workspace.textDocuments.find(doc => doc.uri.fsPath === uriAndDiagnostics[0].fsPath);
            if (!textDocument) {
                return;
            }

            // Extract lines numbers for missing include diagnostics
            let lines: number[] = uriAndDiagnostics[1].filter(isMissingIncludeDiagnostic).map<number>(d => d.range.start.line);
            if (!lines.length) {
                return;
            }

            // Filter duplicate lines
            lines = lines.filter((line: number, index: number) => {
                const foundIndex: number = lines.indexOf(line);
                return foundIndex === index;
            });

            missingIncludeLocations.push([textDocument, lines]);
        });
        if (!missingIncludeLocations.length) {
            return;
        }

        // Queue look ups in the vcpkg database for missing ports; filter out duplicate results
        const portsPromises: Promise<string[]>[] = [];
        missingIncludeLocations.forEach(docAndLineNumbers => {
            docAndLineNumbers[1].forEach(line => {
                portsPromises.push(lookupIncludeInVcpkg(docAndLineNumbers[0], line));
            });
        });
        ports = ([] as string[]).concat(...await Promise.all(portsPromises));
        if (!ports.length) {
            return;
        }
        const ports2: string[] = ports;
        ports = ports2.filter((port: string, index: number) => ports2.indexOf(port) === index);
    }

    let installCommand: string = 'vcpkg install';
    ports.forEach(port => installCommand += ` ${port}`);
    telemetry.logLanguageServerEvent('vcpkgAction', { 'source': source, 'action': 'vcpkgClipboardInstallSuggested', 'ports': ports.toString() });

    await vscode.env.clipboard.writeText(installCommand);
}

function onGenerateDoxygenComment(arg: DoxygenCodeActionCommandArguments): Promise<void> {
    return getActiveClient().handleGenerateDoxygenComment(arg);
}

function onSetActiveConfigName(configurationName: string): Thenable<void> {
    return clients.ActiveClient.setCurrentConfigName(configurationName);
}

function onGetActiveConfigName(): Thenable<string | undefined> {
    return clients.ActiveClient.getCurrentConfigName();
}

function onGetActiveConfigCustomVariable(variableName: string): Thenable<string> {
    return clients.ActiveClient.getCurrentConfigCustomVariable(variableName);
}

function onLogDiagnostics(): Promise<void> {
    return clients.ActiveClient.logDiagnostics();
}

function onRescanWorkspace(): Promise<void> {
    return clients.ActiveClient.rescanFolder();
}

function onShowRefCommand(arg?: TreeNode): void {
    if (!arg) {
        return;
    }
    const { node } = arg;
    if (node === NodeType.reference) {
        const { referenceLocation } = arg;
        if (referenceLocation) {
            void vscode.window.showTextDocument(referenceLocation.uri, {
                selection: referenceLocation.range.with({ start: referenceLocation.range.start, end: referenceLocation.range.end })
            }).then(undefined, logAndReturn.undefined);
        }
    } else if (node === NodeType.fileWithPendingRef) {
        const { fileUri } = arg;
        if (fileUri) {
            void vscode.window.showTextDocument(fileUri).then(undefined, logAndReturn.undefined);
        }
    }
}

function reportMacCrashes(): void {
    if (process.platform === "darwin") {
        prevMacCrashFile = "";
        const home: string = os.homedir();
        const crashFolder: string = path.resolve(home, "Library/Logs/DiagnosticReports");
        fs.stat(crashFolder, (err) => {
            const crashObject: Record<string, string> = {};
            if (err?.code) {
                // If the directory isn't there, we have a problem...
                crashObject["errCode"] = err.code;
                telemetry.logLanguageServerEvent("MacCrash", crashObject);
                return;
            }

            // vscode.workspace.createFileSystemWatcher only works in workspace folders.
            try {
                fs.watch(crashFolder, (event, filename) => {
                    if (event !== "rename") {
                        return;
                    }
                    if (!filename || filename === prevMacCrashFile) {
                        return;
                    }
                    prevMacCrashFile = filename;
                    if (!filename.startsWith("cpptools")) {
                        return;
                    }
                    // Wait 5 seconds to allow time for the crash log to finish being written.
                    setTimeout(() => {
                        fs.readFile(path.resolve(crashFolder, filename), 'utf8', (err, data) => {
                            if (err) {
                                // Try again?
                                fs.readFile(path.resolve(crashFolder, filename), 'utf8', handleMacCrashFileRead);
                                return;
                            }
                            handleMacCrashFileRead(err, data);
                        });
                    }, 5000);
                });
            } catch (e) {
                // The file watcher limit is hit (may not be possible on Mac, but just in case).
            }
        });
    }
}

export function usesCrashHandler(): boolean {
    if (os.platform() === "darwin") {
        if (os.arch() === "arm64") {
            return true;
        } else {
            const releaseParts: string[] = os.release().split(".");
            if (releaseParts.length >= 1) {
                // Avoid potentially intereferring with the older macOS crash handler.
                return parseInt(releaseParts[0]) >= 19;
            }
            return true;
        }
    }
    return os.platform() !== "win32" && os.arch() === "x64";
}

export function watchForCrashes(crashDirectory: string): void {
    if (crashDirectory !== "") {
        prevCppCrashFile = "";
        fs.stat(crashDirectory, (err) => {
            const crashObject: Record<string, string> = {};
            if (err?.code) {
                // If the directory isn't there, we have a problem...
                crashObject["errCode"] = err.code;
                telemetry.logLanguageServerEvent("CppCrash", crashObject);
                return;
            }

            // vscode.workspace.createFileSystemWatcher only works in workspace folders.
            try {
                fs.watch(crashDirectory, (event, filename) => {
                    if (event !== "rename") {
                        return;
                    }
                    if (!filename || filename === prevCppCrashFile) {
                        return;
                    }
                    prevCppCrashFile = filename;
                    if (!filename.startsWith("cpptools")) {
                        return;
                    }
                    const crashDate: Date = new Date();

                    // Wait 5 seconds to allow time for the crash log to finish being written.
                    setTimeout(() => {
                        fs.readFile(path.resolve(crashDirectory, filename), 'utf8', (err, data) => {
                            void handleCrashFileRead(crashDirectory, filename, crashDate, err, data);
                        });
                    }, 5000);
                });
            } catch (e) {
                // The file watcher limit is hit (may not be possible on Mac, but just in case).
            }
        });
    }
}

let previousCrashData: string;
let previousCrashCount: number = 0;

function logCrashTelemetry(data: string, type: string, offsetData?: string): void {
    const crashObject: Record<string, string> = {};
    const crashCountObject: Record<string, number> = {};
    crashObject.CrashingThreadCallStack = data;
    if (offsetData !== undefined) {
        crashObject.CrashingThreadCallStackOffsets = offsetData;
    }
    previousCrashCount = data === previousCrashData ? previousCrashCount + 1 : 0;
    previousCrashData = data;
    crashCountObject.CrashCount = previousCrashCount + 1;
    telemetry.logLanguageServerEvent(type, crashObject, crashCountObject);
}

function logMacCrashTelemetry(data: string): void {
    logCrashTelemetry(data, "MacCrash");
}

function logCppCrashTelemetry(data: string, offsetData?: string): void {
    logCrashTelemetry(data, "CppCrash", offsetData);
}

function handleMacCrashFileRead(err: NodeJS.ErrnoException | undefined | null, data: string): void {
    if (err) {
        return logMacCrashTelemetry("readFile: " + err.code);
    }

    // Extract the crashing process version, because the version might not match
    // if multiple VS Codes are running with different extension versions.
    let binaryVersion: string = "";
    const startVersion: number = data.indexOf("Version:");
    if (startVersion >= 0) {
        data = data.substring(startVersion);
        const binaryVersionMatches: string[] | null = data.match(/^Version:\s*(\d*\.\d*\.\d*\.\d*|\d)/);
        binaryVersion = binaryVersionMatches && binaryVersionMatches.length > 1 ? binaryVersionMatches[1] : "";
    }

    // Extract any message indicating missing dynamically loaded symbols.
    let dynamicLoadError: string = "";
    const dynamicLoadErrorStart: string = "Dyld Error Message:";
    const startDynamicLoadError: number = data.indexOf(dynamicLoadErrorStart);
    if (startDynamicLoadError >= 0) {
        // Scan until the next blank line.
        const dynamicLoadErrorEnd: string = "\n\n";
        const endDynamicLoadError: number = data.indexOf(dynamicLoadErrorEnd, startDynamicLoadError);
        if (endDynamicLoadError >= 0) {
            dynamicLoadError = data.substring(startDynamicLoadError, endDynamicLoadError);
            if (dynamicLoadError.includes("/")) {
                dynamicLoadError = "<dyld error>";
            }
            dynamicLoadError += "\n\n";
        }
    }

    // Extract the crashing thread's call stack.
    const crashStart: string = " Crashed:";
    let startCrash: number = data.indexOf(crashStart);
    if (startCrash < 0) {
        return logMacCrashTelemetry(dynamicLoadError + "No crash start");
    }
    startCrash += crashStart.length + 1; // Skip past crashStart.
    let endCrash: number = data.indexOf("Thread ", startCrash);
    if (endCrash < 0) {
        endCrash = data.length - 1; // Not expected, but just in case.
    }
    if (endCrash <= startCrash) {
        return logMacCrashTelemetry(dynamicLoadError + "No crash end");
    }
    data = data.substring(startCrash, endCrash);

    // Get rid of the memory addresses (which breaks being able get a hit count for each crash call stack).
    data = data.replace(/0x................ /g, "");
    data = data.replace(/0x1........ \+ 0/g, "");

    // Get rid of the process names on each line and just add it to the start.
    const processNames: string[] = ["cpptools-srv", "cpptools-wordexp", "cpptools",
        // Since only crash logs that start with "cpptools" are reported, the cases below would only occur
        // if the crash were to happen before the new process had fully started and renamed itself.
        "clang-tidy", "clang-format", "clang", "gcc"];
    let processNameFound: boolean = false;
    for (const processName of processNames) {
        if (data.includes(processName)) {
            data = data.replace(new RegExp(processName + "\\s+", "g"), "");
            data = `${processName}\t${binaryVersion}\n${data}`;
            processNameFound = true;
            break;
        }
    }
    if (!processNameFound) {
        // Not expected, but just in case a new binary gets added.
        // Warning: Don't use ??? because that is checked below.
        data = `cpptools??\t${binaryVersion}\n${data}`;
    }

    // Remove runtime lines because they can be different on different machines.
    const lines: string[] = data.split("\n");
    data = "";
    lines.forEach((line: string) => {
        if (!line.includes(".dylib") && !line.includes("???")) {
            line = line.replace(/^\d+\s+/, ""); // Remove <numbers><spaces> from the start of the line.
            line = line.replace(/std::__1::/g, "std::"); // __1:: is not helpful.
            if (line.includes("/")) {
                data += "<path>\n";
            } else {
                data += line + "\n";
            }
        }
    });
    data = data.trimRight();

    // Prepend the dynamic load error.
    data = dynamicLoadError + data;

    if (data.length > 8192) { // The API has an 8k limit.
        data = data.substring(0, 8189) + "...";
    }

    logMacCrashTelemetry(data);
}

async function handleCrashFileRead(crashDirectory: string, crashFile: string, crashDate: Date, err: NodeJS.ErrnoException | undefined | null, data: string): Promise<void> {
    if (err) {
        if (err.code === "ENOENT") {
            return; // ignore known issue
        }
        return logCppCrashTelemetry("readFile: " + err.code);
    }

    const lines: string[] = data.split("\n");
    let addressData: string = ".\n.";
    const isCppToolsSrv: boolean = crashFile.startsWith("cpptools-srv");
    const telemetryHeader: string = (isCppToolsSrv ? "cpptools-srv.txt" : crashFile) + "\n";
    const filtPath: string | null = which.sync("c++filt", { nothrow: true });
    const isMac: boolean = process.platform === "darwin";
    const startStr: string = isMac ? " _" : "<";
    const offsetStr: string = isMac ? " + " : "+";
    const endOffsetStr: string = isMac ? " " : " <";
    const dotStr: string = "\n…";
    let signalType: string;
    if (lines[0].startsWith("SIG")) {
        signalType = lines[0];
    } else {
        // The signal type may fail to be written.
        signalType = "SIG-??\n"; // Intentionally different from SIG-? from cpptools.
    }
    let crashCallStack: string = "";
    let validFrameFound: boolean = false;
    for (let lineNum: number = 0; lineNum < lines.length - 3; ++lineNum) { // skip last lines
        const line: string = lines[lineNum];
        const startPos: number = line.indexOf(startStr);
        if (startPos === -1 || line[startPos + (isMac ? 1 : 4)] === "+") {
            if (!validFrameFound) {
                continue; // Skip extra … at the start.
            }
            crashCallStack += dotStr;
            const startAddressPos: number = line.indexOf("0x");
            const endAddressPos: number = line.indexOf(endOffsetStr, startAddressPos + 2);
            addressData += "\n";
            if (startAddressPos === -1 || endAddressPos === -1 || startAddressPos >= endAddressPos) {
                addressData += "Unexpected offset";
            } else {
                addressData += line.substring(startAddressPos, endAddressPos);
            }
            continue;
        }
        const offsetPos: number = line.indexOf(offsetStr, startPos + startStr.length);
        if (offsetPos === -1) {
            crashCallStack += "\nMissing offsetStr";
            addressData += "\n";
            continue; // unexpected
        }
        const startPos2: number = startPos + 1;
        let funcStr: string = line.substring(startPos2, offsetPos);
        if (filtPath && filtPath.length !== 0) {
            let ret: util.ProcessReturnType | undefined = await util.spawnChildProcess(filtPath, ["--no-strip-underscore", funcStr], undefined, true).catch(logAndReturn.undefined);
            if (ret?.output === funcStr) {
                ret = await util.spawnChildProcess(filtPath, [funcStr], undefined, true).catch(logAndReturn.undefined);
            }
            if (ret !== undefined && ret.succeeded) {
                funcStr = ret.output;
                funcStr = funcStr.replace(/std::(?:__1|__cxx11)/g, "std"); // simplify std namespaces.
                funcStr = funcStr.replace(/std::basic_/g, "std::");
                funcStr = funcStr.replace(/ >/g, ">");
                funcStr = funcStr.replace(/, std::(?:allocator|char_traits)<char>/g, "");
                funcStr = funcStr.replace(/<char>/g, "");
                funcStr = funcStr.replace(/, std::allocator<std::string>/g, "");
            }
        }
        if (funcStr.includes("/")) {
            funcStr = "<func>";
        } else if (!validFrameFound && (funcStr.startsWith("crash_handler(") || funcStr.startsWith("_sigtramp"))) {
            continue; // Skip these on early frames.
        }
        validFrameFound = true;
        crashCallStack += "\n";
        addressData += "\n";
        crashCallStack += funcStr + offsetStr;
        const offsetPos2: number = offsetPos + offsetStr.length;
        if (isMac) {
            const pendingOffset: string = line.substring(offsetPos2);
            if (!pendingOffset.includes("/")) {
                crashCallStack += pendingOffset;
            }
            const startAddressPos: number = line.indexOf("0x");
            if (startAddressPos === -1 || startAddressPos >= startPos) {
                // unexpected
                crashCallStack += "<Missing 0x>";
                continue;
            }
            addressData += `${line.substring(startAddressPos, startPos)}`;
        } else {
            const endPos: number = line.indexOf(">", offsetPos2);
            if (endPos === -1) {
                crashCallStack += "<Missing > >";
                continue; // unexpected
            }
            const pendingOffset: string = line.substring(offsetPos2, endPos);
            if (!pendingOffset.includes("/")) {
                crashCallStack += pendingOffset;
            }
        }
    }

    if (crashCallStack !== prevCppCrashCallStackData) {
        prevCppCrashCallStackData = crashCallStack;

        const settings: vscode.WorkspaceConfiguration = vscode.workspace.getConfiguration("C_Cpp", null);
        if (lines.length >= 6 && util.getNumericLoggingLevel(settings.get<string>("loggingLevel")) >= 1) {
            const out: vscode.OutputChannel = getCrashCallStacksChannel();
            out.appendLine(`\n${isCppToolsSrv ? "cpptools-srv" : "cpptools"}\n${crashDate.toLocaleString()}\n${signalType}${crashCallStack}`);
        }
    }

    data = telemetryHeader + signalType + crashCallStack;

    if (data.length > 8192) { // The API has an 8k limit.
        data = data.substring(0, 8191) + "…";
    }

    logCppCrashTelemetry(data, addressData);

    await util.deleteFile(path.resolve(crashDirectory, crashFile)).catch(logAndReturn.undefined);
    if (crashFile === "cpptools.txt") {
        void util.deleteDirectory(crashDirectory).catch(logAndReturn.undefined);
    }
}

export function deactivate(): Thenable<void> {
    clients.timeTelemetryCollector.clear();
    telemetry.logLanguageServerEvent("LanguageServerShutdown");
    clearInterval(intervalTimer);
    commandDisposables.forEach(d => d.dispose());
    disposables.forEach(d => d.dispose());
    languageConfigurations.forEach(d => d.dispose());
    ui.dispose();
    if (codeActionProvider) {
        codeActionProvider.dispose();
    }
    return clients.dispose();
}

export function isFolderOpen(): boolean {
    return vscode.workspace.workspaceFolders !== undefined && vscode.workspace.workspaceFolders.length > 0;
}

export function getClients(): ClientCollection {
    return clients;
}

export function getActiveClient(): Client {
    return clients.ActiveClient;
}

export function UpdateInsidersAccess(): void {
    let installPrerelease: boolean = false;

    // Only move them to the new prerelease mechanism if using updateChannel of Insiders.
    const settings: CppSettings = new CppSettings();
    const migratedInsiders: PersistentState<boolean> = new PersistentState<boolean>("CPP.migratedInsiders", false);
    if (settings.updateChannel === "Insiders") {
        // Don't do anything while the user has autoUpdate disabled, so we do not cause the extension to be updated.
        if (!migratedInsiders.Value && vscode.workspace.getConfiguration("extensions", null).get<boolean>("autoUpdate")) {
            installPrerelease = true;
            migratedInsiders.Value = true;
        }
    } else {
        // Reset persistent value, so we register again if they switch to "Insiders" again.
        if (migratedInsiders.Value) {
            migratedInsiders.Value = false;
        }
    }

    // Mitigate an issue with VS Code not recognizing a programmatically installed VSIX as Prerelease.
    // If using VS Code Insiders, and updateChannel is not explicitly set, default to Prerelease.
    // Only do this once. If the user manually switches to Release, we don't want to switch them back to Prerelease again.
    if (util.isVsCodeInsiders()) {
        const insidersMitigationDone: PersistentState<boolean> = new PersistentState<boolean>("CPP.insidersMitigationDone", false);
        if (!insidersMitigationDone.Value) {
            if (vscode.workspace.getConfiguration("extensions", null).get<boolean>("autoUpdate")) {
                if (settings.getStringWithUndefinedDefault("updateChannel") === undefined) {
                    installPrerelease = true;
                }
            }
            insidersMitigationDone.Value = true;
        }
    }

    if (installPrerelease) {
        void vscode.commands.executeCommand("workbench.extensions.installExtension", "ms-vscode.cpptools", { installPreReleaseVersion: true }).then(undefined, logAndReturn.undefined);
    }
}

export async function preReleaseCheck(): Promise<void> {
    const displayedPreReleasePrompt: PersistentState<boolean> = new PersistentState<boolean>("CPP.displayedPreReleasePrompt", false);
    const isOnPreRelease: PersistentState<boolean> = new PersistentState<boolean>("CPP.isOnPreRelease", false);

    if (util.getCppToolsTargetPopulation() === TargetPopulation.Insiders) {
        isOnPreRelease.Value = true;
        return;
    }

    // First we need to make sure the user isn't already on a pre-release version and hasn't dismissed this prompt before.
    if (!isOnPreRelease.Value && !displayedPreReleasePrompt.Value && util.getCppToolsTargetPopulation() === TargetPopulation.Public) {
        // Get the info on the latest version from the marketplace to check if there is a pre-release version available.
        const response = await fetch('https://marketplace.visualstudio.com/_apis/public/gallery/extensionquery', {
            method: 'POST',
            headers: {
                Accept: 'application/json; api-version=3.0-preview',
                'Content-Type': 'application/json',
                'User-Agent': 'vscode-cpptools'
            },
            body: '{"filters": [{"criteria": [{"filterType": 7, "value": "ms-vscode.cpptools"}]}], "flags": 529}'
        }).catch(logAndReturn.undefined);

        telemetry.logLanguageServerEvent("marketplaceFetch", undefined, { status: response?.status ?? 0 });

        const data: any = await response?.json().catch(logAndReturn.undefined);

        const preReleaseAvailable = data?.results[0].extensions[0].versions[0].properties.some((e: object) => Object.values(e).includes("Microsoft.VisualStudio.Code.PreRelease"));

        // If the user isn't on the pre-release version, but one is available, prompt them to install it.
        if (preReleaseAvailable) {
            displayedPreReleasePrompt.Value = true;
            const message: string = localize("prerelease.message", "A pre-release version of the C/C++ extension is available. Would you like to switch to it?");
            const yes: string = localize("yes.button", "Yes");
            const no: string = localize("no.button", "No");
            void vscode.window.showInformationMessage(message, yes, no).then((selection) => {
                if (selection === yes) {
                    void vscode.commands.executeCommand("workbench.extensions.installExtension", "ms-vscode.cpptools", { installPreReleaseVersion: true }).then(undefined, logAndReturn.undefined);
                }
            });
        }
    }
}

export async function getIncludes(maxDepth: number): Promise<any> {
    const includes = await clients.ActiveClient.getIncludes(maxDepth);
    return includes;
}

// This uses several workarounds for interacting with the hover feature.
// A proposal for dynamic hover content would help, such as the one here (https://github.com/microsoft/vscode/issues/195394)
async function onCopilotHover(): Promise<void> {
    if (!vscode.window.activeTextEditor) { return; }
    // Check if the user has access to vscode language model.
    const vscodelm = (vscode as any).lm;
    if (!vscodelm) { return; }

    // Prep hover with wait message and get the hover position location.
    const copilotHoverResult = await clients.ActiveClient.showCopilotHover('$(loading~spin)');
    const hoverPosition = new vscode.Position(copilotHoverResult.hoverPos.line, copilotHoverResult.hoverPos.character);

    // Make sure the editor has focus.
    await vscode.window.showTextDocument(vscode.window.activeTextEditor.document, { preserveFocus: false, selection: new vscode.Selection(hoverPosition, hoverPosition) });

    // Workaround to force the editor to update it's content, needs to be called from another location first.
    await vscode.commands.executeCommand('cursorMove', { to: 'right' });
    await vscode.commands.executeCommand('editor.action.showHover', { focus: 'noAutoFocus' });

    // Move back and show the correct hover.
    await clients.ActiveClient.showCopilotHover('$(loading~spin)');
    await vscode.commands.executeCommand('cursorMove', { to: 'left' });
    await vscode.commands.executeCommand('editor.action.showHover', { focus: 'noAutoFocus'});

    // Gather the content for the query from the client.
    const response = await clients.ActiveClient.getCopilotHoverInfo();

    // Ensure the content is valid before proceeding.
    const request = response.content;

    if (request.length === 0) {
        return;
    }

    const locale = getLocaleId();

    const messages = [
        vscode.LanguageModelChatMessage
            .User(request + locale)];

    const [model] = await vscodelm.selectChatModels(modelSelector);

    let chatResponse: vscode.LanguageModelChatResponse | undefined;
    try {
        chatResponse = await model.sendRequest(
            messages,
            {},
            new vscode.CancellationTokenSource().token
        );
    } catch (err) {
        if (err instanceof vscode.LanguageModelError) {
            console.log(err.message, err.code, err.cause);
        } else {
            throw err;
        }
        return;
    }

    // Ensure we have a valid response from Copilot.
    if (!chatResponse) { return; }

    let content: string = '';

    try {
        for await (const fragment of chatResponse.text) {
            content += fragment;
        }
    } catch (err) {
        return;
    }

    if (!vscode.window.activeTextEditor) { return; }
    await vscode.window.showTextDocument(vscode.window.activeTextEditor.document, { preserveFocus: false, selection: new vscode.Selection(hoverPosition, hoverPosition) });

    // Same workaround as above to force the editor to update it's content.
    await clients.ActiveClient.showCopilotHover('$(loading~spin)');
    await vscode.commands.executeCommand('cursorMove', { to: 'right' });
    await vscode.commands.executeCommand('editor.action.showHover', { focus: 'noAutoFocus'});

    // Prepare and show the real content.
    await clients.ActiveClient.showCopilotHover(content);
    await vscode.commands.executeCommand('cursorMove', { to: 'left' });
    await vscode.commands.executeCommand('editor.action.showHover', { focus: 'noAutoFocus'});
}<|MERGE_RESOLUTION|>--- conflicted
+++ resolved
@@ -27,11 +27,8 @@
 import { CppBuildTaskProvider } from './cppBuildTaskProvider';
 import { getCustomConfigProviders } from './customProviders';
 import { getLanguageConfig } from './languageConfig';
-<<<<<<< HEAD
+import { CppConfigurationLanguageModelTool } from './lmTool';
 import { getLocaleId } from './localization';
-=======
-import { CppConfigurationLanguageModelTool } from './lmTool';
->>>>>>> 44671aa6
 import { PersistentState } from './persistentState';
 import { NodeType, TreeNode } from './referencesModel';
 import { CppSettings } from './settings';
@@ -1407,7 +1404,7 @@
     // Move back and show the correct hover.
     await clients.ActiveClient.showCopilotHover('$(loading~spin)');
     await vscode.commands.executeCommand('cursorMove', { to: 'left' });
-    await vscode.commands.executeCommand('editor.action.showHover', { focus: 'noAutoFocus'});
+    await vscode.commands.executeCommand('editor.action.showHover', { focus: 'noAutoFocus' });
 
     // Gather the content for the query from the client.
     const response = await clients.ActiveClient.getCopilotHoverInfo();
@@ -1462,10 +1459,10 @@
     // Same workaround as above to force the editor to update it's content.
     await clients.ActiveClient.showCopilotHover('$(loading~spin)');
     await vscode.commands.executeCommand('cursorMove', { to: 'right' });
-    await vscode.commands.executeCommand('editor.action.showHover', { focus: 'noAutoFocus'});
+    await vscode.commands.executeCommand('editor.action.showHover', { focus: 'noAutoFocus' });
 
     // Prepare and show the real content.
     await clients.ActiveClient.showCopilotHover(content);
     await vscode.commands.executeCommand('cursorMove', { to: 'left' });
-    await vscode.commands.executeCommand('editor.action.showHover', { focus: 'noAutoFocus'});
+    await vscode.commands.executeCommand('editor.action.showHover', { focus: 'noAutoFocus' });
 }