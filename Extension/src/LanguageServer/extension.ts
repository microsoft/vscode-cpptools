--- conflicted
+++ resolved
@@ -435,15 +435,12 @@
     commandDisposables.push(vscode.commands.registerCommand('C_Cpp.ExtractToFreeFunction', enabled ? () => onExtractToFunction(true, false) : onDisabledCommand));
     commandDisposables.push(vscode.commands.registerCommand('C_Cpp.ExtractToMemberFunction', enabled ? () => onExtractToFunction(false, true) : onDisabledCommand));
     commandDisposables.push(vscode.commands.registerCommand('C_Cpp.ExpandSelection', enabled ? (r: Range) => onExpandSelection(r) : onDisabledCommand));
-<<<<<<< HEAD
     commandDisposables.push(vscode.commands.registerCommand('C_Cpp.getIncludes', enabled ? (maxDepth: number) => getIncludes(maxDepth) : () => Promise.resolve()));
     commandDisposables.push(vscode.commands.registerCommand('C_Cpp.ShowCopilotHover', enabled ? onCopilotHover : onDisabledCommand));
-=======
 
     if (!isRelatedFilesApiEnabled) {
         commandDisposables.push(vscode.commands.registerCommand('C_Cpp.getIncludes', enabled ? (maxDepth: number) => getIncludes(maxDepth) : () => Promise.resolve()));
     }
->>>>>>> 4079b1e5
 }
 
 function onDisabledCommand() {
@@ -1414,7 +1411,6 @@
     return includes;
 }
 
-<<<<<<< HEAD
 // This uses several workarounds for interacting with the hover feature.
 // A proposal for dynamic hover content would help, such as the one here (https://github.com/microsoft/vscode/issues/195394)
 async function onCopilotHover(): Promise<void> {
@@ -1500,7 +1496,8 @@
     await clients.ActiveClient.showCopilotHover(content);
     await vscode.commands.executeCommand('cursorMove', { to: 'left' });
     await vscode.commands.executeCommand('editor.action.showHover', { focus: 'noAutoFocus' });
-=======
+}
+
 async function getCopilotApi(): Promise<CopilotApi | undefined> {
     const copilotExtension = vscode.extensions.getExtension<CopilotApi>('github.copilot');
     if (!copilotExtension) {
@@ -1516,5 +1513,4 @@
     } else {
         return copilotExtension.exports;
     }
->>>>>>> 4079b1e5
 }