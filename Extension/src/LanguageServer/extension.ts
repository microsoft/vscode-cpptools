--- conflicted
+++ resolved
@@ -1309,15 +1309,11 @@
         data = data.substring(0, 8191) + "…";
     }
 
-<<<<<<< HEAD
-    logCppCrashTelemetry(data, addressData, crashLog);
-=======
     if (addressData.includes("/") || addressData.includes("\\") || addressData.includes("@")) {
         addressData = "<addressDataUnexpectedCharacter>";
     }
 
-    logCppCrashTelemetry(data, addressData);
->>>>>>> 72e28d9b
+    logCppCrashTelemetry(data, addressData, crashLog);
 
     await util.deleteFile(path.resolve(crashDirectory, crashFile)).catch(logAndReturn.undefined);
     if (crashFile === "cpptools.txt") {
