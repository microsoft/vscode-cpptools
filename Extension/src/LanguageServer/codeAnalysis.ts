/* --------------------------------------------------------------------------------------------
 * Copyright (c) Microsoft Corporation. All Rights Reserved.
 * See 'LICENSE' in the project root for license information.
 * ------------------------------------------------------------------------------------------ */
'use strict';
import * as vscode from 'vscode';
import { LanguageClient, NotificationType, Range } from 'vscode-languageclient/node';
import * as nls from 'vscode-nls';
import { Location, WorkspaceEdit } from './commonTypes';
import { CppSourceStr } from './extension';
import { LocalizeStringParams, getLocalizedString } from './localization';
import { CppSettings } from './settings';
import { makeVscodeLocation, makeVscodeRange, makeVscodeTextEdits, rangeEquals } from './utils';

nls.config({ messageFormat: nls.MessageFormat.bundle, bundleFormat: nls.BundleFormat.standalone })();
const localize: nls.LocalizeFunc = nls.loadMessageBundle();

let diagnosticsCollectionCodeAnalysis: vscode.DiagnosticCollection;

export function RegisterCodeAnalysisNotifications(languageClient: LanguageClient): void {
    languageClient.onNotification(PublishCodeAnalysisDiagnosticsNotification, publishCodeAnalysisDiagnostics);
    languageClient.onNotification(PublishRemoveCodeAnalysisCodeActionFixesNotification, publishRemoveCodeAnalysisCodeActionFixes);
}

export interface CodeActionDiagnosticInfo {
    version: number; // Needed due to https://github.com/microsoft/vscode/issues/148723 .

    // Used to work around https://github.com/microsoft/vscode/issues/126393.
    // If that bug were fixed, then we could use the vscode.CodeAction.diagnostic directly.
    range: vscode.Range;
    code: string;

    fixCodeAction?: vscode.CodeAction;
    // suppressCodeAction?: vscode.CodeAction; // TODO?
    removeCodeAction?: vscode.CodeAction;
}

// Used to handle fix invalidation after an edit,
// i.e. it's set to undefined if it becomes invalid.
interface CodeActionWorkspaceEdit {
    workspaceEdit?: vscode.WorkspaceEdit;
}

interface CodeActionPerUriInfo {
    // These two arrays have the same length, i.e. index i of identifiers
    // is used to index into workspaceEdits to get the corresponding edit.
    identifiers: CodeAnalysisDiagnosticIdentifier[];
    workspaceEdits?: CodeActionWorkspaceEdit[];

    // Used to quickly determine how many non-undefined entries are in "workspaceEdits"
    // (so the array doesn't have to be iterated through).
    numValidWorkspaceEdits: number;
}

// Tracks the "type" code actions (i.e. "code" is a synonym for "type" in this context).
export interface CodeActionCodeInfo {
    version: number; // Needed due to https://github.com/microsoft/vscode/issues/148723 .

    // Needed to quickly update the "type" action for a file.
    uriToInfo: Map<string, CodeActionPerUriInfo>;

    fixAllTypeCodeAction?: vscode.CodeAction;
    disableAllTypeCodeAction?: vscode.CodeAction;
    removeAllTypeCodeAction?: vscode.CodeAction;
    docCodeAction?: vscode.CodeAction;
}

interface CodeActionAllInfo {
    version: number; // Needed due to https://github.com/microsoft/vscode/issues/148723 .
    fixAllCodeAction: vscode.CodeAction;
    removeAllCodeAction: vscode.CodeAction;
}

interface CodeAnalysisDiagnosticRelatedInformation {
    location: Location;
    message: string;
    workspaceEdit?: WorkspaceEdit;
}

interface CodeAnalysisDiagnostic {
    range: Range;
    code: string;
    severity: vscode.DiagnosticSeverity;
    localizeStringParams: LocalizeStringParams;
    relatedInformation?: CodeAnalysisDiagnosticRelatedInformation[];
    workspaceEdit?: WorkspaceEdit;
}

interface CodeAnalysisDiagnosticIdentifier {
    range: Range;
    code: string;
}

export interface CodeAnalysisDiagnosticIdentifiersAndUri {
    uri: string;
    identifiers: CodeAnalysisDiagnosticIdentifier[];
}

export interface RemoveCodeAnalysisProblemsParams {
    identifiersAndUris: CodeAnalysisDiagnosticIdentifiersAndUri[];
    refreshSquigglesOnSave: boolean;
}

interface RemoveCodeAnalysisCodeActionFixesParams {
    identifiersAndUris: CodeAnalysisDiagnosticIdentifiersAndUri[];
}

interface PublishCodeAnalysisDiagnosticsParams {
    uri: string;
    diagnostics: CodeAnalysisDiagnostic[];
}

const PublishCodeAnalysisDiagnosticsNotification: NotificationType<PublishCodeAnalysisDiagnosticsParams> = new NotificationType<PublishCodeAnalysisDiagnosticsParams>('cpptools/publishCodeAnalysisDiagnostics');
const PublishRemoveCodeAnalysisCodeActionFixesNotification: NotificationType<RemoveCodeAnalysisCodeActionFixesParams> = new NotificationType<RemoveCodeAnalysisCodeActionFixesParams>('cpptools/publishRemoveCodeAnalysisCodeActionFixes');

export const codeAnalysisFileToCodeActions: Map<string, CodeActionDiagnosticInfo[]> = new Map<string, CodeActionDiagnosticInfo[]>();
export const codeAnalysisCodeToFixes: Map<string, CodeActionCodeInfo> = new Map<string, CodeActionCodeInfo>();
export const codeAnalysisAllFixes: CodeActionAllInfo = {
    version: 0,
    fixAllCodeAction: {
        title: localize("fix.all.code.analysis.problems", "Fix all code analysis problems"),
        command: {
            title: 'FixAllCodeAnalysisProblems',
            command: 'C_Cpp.FixAllCodeAnalysisProblems',
            arguments: [ 0, undefined, true, [] ]
        },
        kind: vscode.CodeActionKind.QuickFix
    },
    removeAllCodeAction: {
        title: localize("clear.all.code.analysis.problems", "Clear all code analysis problems"),
        command: { title: "RemoveAllCodeAnalysisProblems", command: "C_Cpp.RemoveAllCodeAnalysisProblems" },
        kind: vscode.CodeActionKind.QuickFix
    }
};

// Rebuild codeAnalysisCodeToFixes and codeAnalysisAllFixes.fixAllCodeActions.
function rebuildCodeAnalysisCodeAndAllFixes(): void {
    if (codeAnalysisAllFixes.fixAllCodeAction.command?.arguments !== undefined) {
        codeAnalysisAllFixes.fixAllCodeAction.command.arguments[0] = ++codeAnalysisAllFixes.version;
        codeAnalysisAllFixes.fixAllCodeAction.command.arguments[1] = undefined;
        codeAnalysisAllFixes.fixAllCodeAction.command.arguments[3] = [];
    }

    const identifiersAndUrisForAllFixes: CodeAnalysisDiagnosticIdentifiersAndUri[] = [];
    const uriToEditsForAll: Map<vscode.Uri, vscode.TextEdit[]> = new Map<vscode.Uri, vscode.TextEdit[]>();
    let numFixTypes: number = 0;
    for (const codeToFixes of codeAnalysisCodeToFixes) {
        const identifiersAndUris: CodeAnalysisDiagnosticIdentifiersAndUri[] = [];
        const uriToEdits: Map<vscode.Uri, vscode.TextEdit[]> = new Map<vscode.Uri, vscode.TextEdit[]>();
        codeToFixes[1].uriToInfo.forEach((perUriInfo: CodeActionPerUriInfo, uri: string) => {
            const newIdentifiersAndUri: CodeAnalysisDiagnosticIdentifiersAndUri = { uri: uri, identifiers: perUriInfo.identifiers };
            identifiersAndUris.push(newIdentifiersAndUri);
            if (perUriInfo.workspaceEdits === undefined || perUriInfo.numValidWorkspaceEdits === 0) {
                return;
            }
            identifiersAndUrisForAllFixes.push(newIdentifiersAndUri);
            for (const edit of perUriInfo.workspaceEdits) {
                if (edit.workspaceEdit === undefined) {
                    continue;
                }
                for (const [uri, edits] of edit.workspaceEdit.entries()) {
                    const textEdits: vscode.TextEdit[] = uriToEdits.get(uri) ?? [];
                    textEdits.push(...edits);
                    uriToEdits.set(uri, textEdits);
                    const textEditsForAll: vscode.TextEdit[] = uriToEditsForAll.get(uri) ?? [];
                    textEditsForAll.push(...edits);
                    uriToEditsForAll.set(uri, textEdits);
                }
            }
        });
        if (uriToEdits.size > 0) {
            const allTypeWorkspaceEdit: vscode.WorkspaceEdit = new vscode.WorkspaceEdit();
            for (const [uri, edits] of uriToEdits.entries()) {
                allTypeWorkspaceEdit.set(uri, edits);
            }
            ++numFixTypes;
            codeToFixes[1].fixAllTypeCodeAction = {
                title: localize("fix.all.type.problems", "Fix all {0} problems", codeToFixes[0]),
                command: {
                    title: 'FixAllTypeCodeAnalysisProblems',
                    command: 'C_Cpp.FixAllTypeCodeAnalysisProblems',
                    arguments: [ codeToFixes[0], ++codeToFixes[1].version, allTypeWorkspaceEdit, true, identifiersAndUris ]
                },
                kind: vscode.CodeActionKind.QuickFix
            };
        }

        if (new CppSettings().clangTidyCodeActionShowDisable) {
            codeToFixes[1].disableAllTypeCodeAction = {
<<<<<<< HEAD
                title: localize("disable.all.type.problems", "Disable all {0} problems",  codeToFixes[0]),
=======
                title: localize("disable_all_type_problems", "Disable all {0} problems", codeToFixes[0]),
>>>>>>> 44e2a0ec
                command: {
                    title: 'DisableAllTypeCodeAnalysisProblems',
                    command: 'C_Cpp.DisableAllTypeCodeAnalysisProblems',
                    arguments: [ codeToFixes[0], identifiersAndUris ]
                },
                kind: vscode.CodeActionKind.QuickFix
            };
        } else {
            codeToFixes[1].disableAllTypeCodeAction = undefined;
        }

        if (new CppSettings().clangTidyCodeActionShowClear !== "None") {
            codeToFixes[1].removeAllTypeCodeAction = {
                title: localize("clear.all.type.problems", "Clear all {0} problems", codeToFixes[0]),
                command: {
                    title: 'RemoveAllTypeCodeAnalysisProblems',
                    command: 'C_Cpp.RemoveCodeAnalysisProblems',
                    arguments: [ false, identifiersAndUris ]
                },
                kind: vscode.CodeActionKind.QuickFix
            };
        }
    }
    if (numFixTypes > 1) {
        const allWorkspaceEdit: vscode.WorkspaceEdit = new vscode.WorkspaceEdit();
        for (const [uri, edits] of uriToEditsForAll.entries()) {
            allWorkspaceEdit.set(uri, edits);
        }
        if (codeAnalysisAllFixes.fixAllCodeAction.command?.arguments !== undefined) {
            codeAnalysisAllFixes.fixAllCodeAction.command.arguments[1] = allWorkspaceEdit;
            codeAnalysisAllFixes.fixAllCodeAction.command.arguments[3] = identifiersAndUrisForAllFixes;
        }
    } else {
        if (codeAnalysisAllFixes.fixAllCodeAction.command?.arguments !== undefined) {
            codeAnalysisAllFixes.fixAllCodeAction.command.arguments[1] = undefined;
        }
    }
}

export function publishCodeAnalysisDiagnostics(params: PublishCodeAnalysisDiagnosticsParams): void {
    if (!diagnosticsCollectionCodeAnalysis) {
        diagnosticsCollectionCodeAnalysis = vscode.languages.createDiagnosticCollection("clang-tidy");
    }

    // Convert from our Diagnostic objects to vscode Diagnostic objects
    const diagnosticsCodeAnalysis: vscode.Diagnostic[] = [];
    const realUri: vscode.Uri = vscode.Uri.parse(params.uri);

    // Reset codeAnalysisCodeToFixes for the file.
    for (const codeToFixes of codeAnalysisCodeToFixes) {
        ++codeToFixes[1].version;
        if (codeToFixes[1].uriToInfo.has(params.uri)) {
            codeToFixes[1].uriToInfo.delete(params.uri);
        }
    }

    const previousDiagnostics: CodeActionDiagnosticInfo[] | undefined = codeAnalysisFileToCodeActions.get(params.uri);
    let nextVersion: number = 0;
    if (previousDiagnostics !== undefined) {
        for (const diagnostic of previousDiagnostics) {
            if (diagnostic.version > nextVersion) {
                nextVersion = diagnostic.version;
            }
        }
    }
    ++nextVersion;
    const codeActionDiagnosticInfo: CodeActionDiagnosticInfo[] = [];
    for (const d of params.diagnostics) {
        const diagnostic: vscode.Diagnostic = new vscode.Diagnostic(makeVscodeRange(d.range),
            getLocalizedString(d.localizeStringParams), d.severity);
        const identifier: CodeAnalysisDiagnosticIdentifier = { range: d.range, code: d.code };
        const identifiersAndUri: CodeAnalysisDiagnosticIdentifiersAndUri = { uri: params.uri, identifiers: [ identifier ] };
        const codeAction: CodeActionDiagnosticInfo = {
            version: nextVersion,
            range: makeVscodeRange(identifier.range),
            code: identifier.code,
            removeCodeAction: {
                title: localize("clear.this.problem", "Clear this {0} problem", d.code),
                command: {
                    title: 'RemoveCodeAnalysisProblems',
                    command: 'C_Cpp.RemoveCodeAnalysisProblems',
                    arguments: [ false, [ identifiersAndUri ] ]
                },
                kind: vscode.CodeActionKind.QuickFix
            }
        };
        const workspaceEdit: CodeActionWorkspaceEdit = {};
        if (d.workspaceEdit) {
            workspaceEdit.workspaceEdit = new vscode.WorkspaceEdit();
            for (const [uriStr, edits] of Object.entries(d.workspaceEdit.changes)) {
                workspaceEdit.workspaceEdit.set(vscode.Uri.parse(uriStr, true), makeVscodeTextEdits(edits));
            }
            const fixThisCodeAction: vscode.CodeAction = {
                title: localize("fix.this.problem", "Fix this {0} problem", d.code),
                command: {
                    title: 'FixThisCodeAnalysisProblem',
                    command: 'C_Cpp.FixThisCodeAnalysisProblem',
                    arguments: [ nextVersion, workspaceEdit.workspaceEdit, true, [ identifiersAndUri ] ]
                },
                kind: vscode.CodeActionKind.QuickFix
            };
            codeAction.fixCodeAction = fixThisCodeAction;
        }

        // Edits from clang-tidy can be associated with the related information instead of the root diagnostic.
        const relatedCodeActions: CodeActionDiagnosticInfo[] = [];
        const rootAndRelatedWorkspaceEdits: CodeActionWorkspaceEdit[] = [];
        const rootAndRelatedIdentifiersAndUris: CodeAnalysisDiagnosticIdentifiersAndUri[] = [];
        rootAndRelatedIdentifiersAndUris.push(identifiersAndUri);
        if (workspaceEdit.workspaceEdit !== undefined) {
            rootAndRelatedWorkspaceEdits.push(workspaceEdit);
        }
        if (d.relatedInformation) {
            diagnostic.relatedInformation = [];
            for (const info of d.relatedInformation) {
                diagnostic.relatedInformation.push(new vscode.DiagnosticRelatedInformation(makeVscodeLocation(info.location), info.message));
                if (info.workspaceEdit === undefined) {
                    continue;
                }
                const relatedWorkspaceEdit: vscode.WorkspaceEdit = new vscode.WorkspaceEdit();
                for (const [uriStr, edits] of Object.entries(info.workspaceEdit.changes)) {
                    relatedWorkspaceEdit.set(vscode.Uri.parse(uriStr, true), makeVscodeTextEdits(edits));
                }
                const relatedIdentifier: CodeAnalysisDiagnosticIdentifier = { range: info.location.range, code: d.code };
                const relatedIdentifiersAndUri: CodeAnalysisDiagnosticIdentifiersAndUri = {
                    uri: info.location.uri, identifiers: [ relatedIdentifier ] };
                const relatedCodeAction: vscode.CodeAction = {
                    title: localize("fix.this.problem", "Fix this {0} problem", d.code),
                    command: {
                        title: 'FixThisCodeAnalysisProblem',
                        command: 'C_Cpp.FixThisCodeAnalysisProblem',
                        arguments: [ nextVersion, relatedWorkspaceEdit, true, [ relatedIdentifiersAndUri ] ]
                    },
                    kind: vscode.CodeActionKind.QuickFix
                };
                if (codeAction.fixCodeAction === undefined) {
                    codeAction.fixCodeAction = relatedCodeAction;
                } else {
                    const relatedCodeActionInfo: CodeActionDiagnosticInfo = {
                        version: nextVersion,
                        range: makeVscodeRange(relatedIdentifier.range),
                        code: relatedIdentifier.code,
                        fixCodeAction: relatedCodeAction
                    };
                    relatedCodeActions.push(relatedCodeActionInfo);
                }
                rootAndRelatedWorkspaceEdits.push({ workspaceEdit: relatedWorkspaceEdit});
                rootAndRelatedIdentifiersAndUris.push(relatedIdentifiersAndUri);
            }
        }
        if (identifier.code.length !== 0) {
            const codeActionCodeInfo: CodeActionCodeInfo = codeAnalysisCodeToFixes.get(identifier.code) ??
                { version: 0, uriToInfo: new Map<string, CodeActionPerUriInfo>() };
            let rootAndRelatedWorkspaceEditsIndex: number = 0;
            for (const rootAndRelatedIdentifiersAndUri of rootAndRelatedIdentifiersAndUris) {
                const existingInfo: CodeActionPerUriInfo = codeActionCodeInfo.uriToInfo.get(rootAndRelatedIdentifiersAndUri.uri) ??
                    { identifiers: [], numValidWorkspaceEdits: 0 };
                existingInfo.identifiers.push(...rootAndRelatedIdentifiersAndUri.identifiers);
                const rootAndRelatedWorkspaceEdit: CodeActionWorkspaceEdit = rootAndRelatedWorkspaceEdits[rootAndRelatedWorkspaceEditsIndex];
                if (rootAndRelatedWorkspaceEdit !== undefined) {
                    if (existingInfo.workspaceEdits === undefined) {
                        existingInfo.workspaceEdits = [ rootAndRelatedWorkspaceEdit ];
                    } else {
                        existingInfo.workspaceEdits.push(rootAndRelatedWorkspaceEdit);
                    }
                    ++existingInfo.numValidWorkspaceEdits;
                }
                codeActionCodeInfo.uriToInfo.set(rootAndRelatedIdentifiersAndUri.uri, existingInfo);
                ++rootAndRelatedWorkspaceEditsIndex;
            }
            if (!identifier.code.startsWith("clang-diagnostic-")) {
                const codes: string[] = identifier.code.split(',');
                let codeIndex: number = codes.length - 1;
                if (codes[codeIndex] === "cert-dcl51-cpp") { // Handle aliasing
                    codeIndex = 0;
                }
                // TODO: Is the ideal code always selected as the primary one?
                const primaryCode: string = codes[codeIndex];
                let docPage: string;
                if (primaryCode === "clang-tidy-nolint") {
                    docPage = "index.html#suppressing-undesired-diagnostics";
                } else {
                    const clangAnalyzerString: string = "clang-analyzer";
                    const clangAnalyzerIndex: number = primaryCode.indexOf(clangAnalyzerString);
                    const dashIndex: number = clangAnalyzerIndex === 0 ? clangAnalyzerString.length : primaryCode.indexOf("-");
                    const checksGroup: string = dashIndex > 0 ? `/${primaryCode.substring(0, dashIndex)}` : "";
                    const checksPage: string = dashIndex > 0 ? primaryCode.substring(dashIndex + 1) : primaryCode;
                    docPage = `checks${checksGroup}/${checksPage}.html`;
                }
                // TODO: This should be checking the clang-tidy version used to better support usage of older versions.
                const primaryDocUri: vscode.Uri = vscode.Uri.parse(`https://releases.llvm.org/16.0.0/tools/clang/tools/extra/docs/clang-tidy/${docPage}`);
                diagnostic.code = { value: identifier.code, target: primaryDocUri };

                if (new CppSettings().clangTidyCodeActionShowDocumentation) {
                    if (codeActionCodeInfo.docCodeAction === undefined) {
                        codeActionCodeInfo.docCodeAction = {
                            title: localize("show.documentation.for", "Show documentation for {0}", primaryCode),
                            command: {
                                title: 'ShowDocumentation',
                                command: 'C_Cpp.ShowCodeAnalysisDocumentation',
                                arguments: [ primaryDocUri ]
                            },
                            kind: vscode.CodeActionKind.QuickFix
                        };
                    }
                } else {
                    codeActionCodeInfo.docCodeAction = undefined;
                }
            } else {
                diagnostic.code = d.code;
            }
            codeAnalysisCodeToFixes.set(identifier.code, codeActionCodeInfo);
        } else {
            diagnostic.code = d.code;
        }
        diagnostic.source = CppSourceStr;
        codeActionDiagnosticInfo.push(codeAction);
        if (relatedCodeActions.length > 0) {
            codeActionDiagnosticInfo.push(...relatedCodeActions);
        }
        diagnosticsCodeAnalysis.push(diagnostic);
    }

    codeAnalysisFileToCodeActions.set(params.uri, codeActionDiagnosticInfo);

    rebuildCodeAnalysisCodeAndAllFixes();

    diagnosticsCollectionCodeAnalysis.set(realUri, diagnosticsCodeAnalysis);
}

function removeCodeAnalysisCodeActions(identifiersAndUris: CodeAnalysisDiagnosticIdentifiersAndUri[],
    removeFixesOnly: boolean): void {
    for (const identifiersAndUri of identifiersAndUris) {
        const codeActionDiagnosticInfo: CodeActionDiagnosticInfo[] | undefined = codeAnalysisFileToCodeActions.get(identifiersAndUri.uri);
        if (codeActionDiagnosticInfo === undefined) {
            return;
        }
        for (const identifier of identifiersAndUri.identifiers) {
            const updatedCodeActions: CodeActionDiagnosticInfo[] = [];
            for (const codeAction of codeActionDiagnosticInfo) {
                if (rangeEquals(codeAction.range, identifier.range) && codeAction.code === identifier.code) {
                    if (removeFixesOnly) {
                        ++codeAction.version;
                        codeAction.fixCodeAction = undefined;
                    } else {
                        continue;
                    }
                }
                updatedCodeActions.push(codeAction);
            }
            codeAnalysisFileToCodeActions.set(identifiersAndUri.uri, updatedCodeActions);

            let codeActionInfoChanged: boolean = false;
            for (const codeFixes of codeAnalysisCodeToFixes) {
                const codeActionInfo: CodeActionPerUriInfo | undefined = codeFixes[1].uriToInfo.get(identifiersAndUri.uri);
                if (codeActionInfo === undefined) {
                    continue;
                }
                let removedCodeActionInfoIndex: number = -1;
                for (let codeActionInfoIndex: number = 0; codeActionInfoIndex < codeActionInfo.identifiers.length; ++codeActionInfoIndex) {
                    if (identifier.code === codeActionInfo.identifiers[codeActionInfoIndex].code &&
                        rangeEquals(identifier.range, codeActionInfo.identifiers[codeActionInfoIndex].range)) {
                        removedCodeActionInfoIndex = codeActionInfoIndex;
                        codeActionInfoChanged = true;
                        break;
                    }
                }
                if (removedCodeActionInfoIndex !== -1) {
                    if (removeFixesOnly) {
                        if (codeActionInfo.workspaceEdits !== undefined) {
                            codeActionInfo.workspaceEdits[removedCodeActionInfoIndex].workspaceEdit = undefined;
                            --codeActionInfo.numValidWorkspaceEdits;
                        }
                    } else {
                        codeActionInfo.identifiers.splice(removedCodeActionInfoIndex, 1);
                        if (codeActionInfo.workspaceEdits !== undefined) {
                            codeActionInfo.workspaceEdits.splice(removedCodeActionInfoIndex, 1);
                            --codeActionInfo.numValidWorkspaceEdits;
                        }
                    }
                    if (codeActionInfo.identifiers.length === 0) {
                        codeFixes[1].uriToInfo.delete(identifiersAndUri.uri);
                    } else {
                        codeFixes[1].uriToInfo.set(identifiersAndUri.uri, codeActionInfo);
                    }
                }
            }
            if (codeActionInfoChanged) {
                rebuildCodeAnalysisCodeAndAllFixes();
            }
        }
    }
}

export function publishRemoveCodeAnalysisCodeActionFixes(params: RemoveCodeAnalysisCodeActionFixesParams): void {
    removeCodeAnalysisCodeActions(params.identifiersAndUris, true);
}

export function removeAllCodeAnalysisProblems(): boolean {
    if (!diagnosticsCollectionCodeAnalysis) {
        return false;
    }
    diagnosticsCollectionCodeAnalysis.clear();
    codeAnalysisFileToCodeActions.clear();
    codeAnalysisCodeToFixes.clear();
    rebuildCodeAnalysisCodeAndAllFixes();
    return true;
}

export function removeCodeAnalysisProblems(identifiersAndUris: CodeAnalysisDiagnosticIdentifiersAndUri[]): boolean {
    if (!diagnosticsCollectionCodeAnalysis) {
        return false;
    }

    // Remove the diagnostics.
    for (const identifiersAndUri of identifiersAndUris) {
        const uri: vscode.Uri = vscode.Uri.parse(identifiersAndUri.uri);
        const diagnostics: readonly vscode.Diagnostic[] | undefined = diagnosticsCollectionCodeAnalysis.get(uri);
        if (diagnostics === undefined) {
            continue;
        }
        const newDiagnostics: vscode.Diagnostic[] = [];
        for (const diagnostic of diagnostics) {
            const code: string = typeof diagnostic.code === "string" ? diagnostic.code :
                typeof diagnostic.code === "object" && typeof diagnostic.code.value === "string" ?
                    diagnostic.code.value : "";
            let removed: boolean = false;
            for (const identifier of identifiersAndUri.identifiers) {
                if (code !== identifier.code || !rangeEquals(diagnostic.range, identifier.range)) {
                    continue;
                }
                removed = true;
                break;
            }
            if (!removed) {
                newDiagnostics.push(diagnostic);
            }
        }
        diagnosticsCollectionCodeAnalysis.set(uri, newDiagnostics);
    }

    removeCodeAnalysisCodeActions(identifiersAndUris, false);

    return true;
}<|MERGE_RESOLUTION|>--- conflicted
+++ resolved
@@ -187,11 +187,7 @@
 
         if (new CppSettings().clangTidyCodeActionShowDisable) {
             codeToFixes[1].disableAllTypeCodeAction = {
-<<<<<<< HEAD
-                title: localize("disable.all.type.problems", "Disable all {0} problems",  codeToFixes[0]),
-=======
-                title: localize("disable_all_type_problems", "Disable all {0} problems", codeToFixes[0]),
->>>>>>> 44e2a0ec
+                title: localize("disable.all.type.problems", "Disable all {0} problems", codeToFixes[0]),
                 command: {
                     title: 'DisableAllTypeCodeAnalysisProblems',
                     command: 'C_Cpp.DisableAllTypeCodeAnalysisProblems',
