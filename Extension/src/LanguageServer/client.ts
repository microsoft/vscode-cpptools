--- conflicted
+++ resolved
@@ -1423,11 +1423,7 @@
                         const newLoggingLevelLogged: boolean = !!newLoggingLevel && newLoggingLevel !== "None" && newLoggingLevel !== "Error";
                         if (oldLoggingLevelLogged || newLoggingLevelLogged) {
                             const out: logger.Logger = logger.getOutputChannelLogger();
-<<<<<<< HEAD
-                            out.appendLine(localize("loggingLevel.changed", "{0} has changed to: {1}", "loggingLevel", changedSettings["loggingLevel"]));
-=======
                             out.appendLine(localize({ key: "loggingLevel.changed", comment: ["{0} is the setting name 'loggingLevel', {1} is a string value such as 'Debug'"]}, "{0} has changed to: {1}", "loggingLevel", changedSettings["loggingLevel"]));
->>>>>>> 7cd6097a
                         }
                     }
                     const settings: CppSettings = new CppSettings();
