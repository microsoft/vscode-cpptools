/* --------------------------------------------------------------------------------------------
 * Copyright (c) Microsoft Corporation. All Rights Reserved.
 * See 'LICENSE' in the project root for license information.
 * ------------------------------------------------------------------------------------------ */
'use strict';

import * as path from 'path';
import * as vscode from 'vscode';
import * as editorConfig from 'editorconfig'
import {
    LanguageClient, LanguageClientOptions, ServerOptions, NotificationType, TextDocumentIdentifier,
    RequestType, ErrorAction, CloseAction, DidOpenTextDocumentParams, Range, Position, DocumentFilter
} from 'vscode-languageclient';
import { SourceFileConfigurationItem, WorkspaceBrowseConfiguration, SourceFileConfiguration, Version } from 'vscode-cpptools';
import { Status, IntelliSenseStatus } from 'vscode-cpptools/out/testApi';
import * as util from '../common';
import * as configs from './configurations';
import { CppSettings, OtherSettings } from './settings';
import * as telemetry from '../telemetry';
import { PersistentState, PersistentFolderState } from './persistentState';
import { UI, getUI } from './ui';
import { ClientCollection } from './clientCollection';
import { createProtocolFilter } from './protocolFilter';
import { DataBinding } from './dataBinding';
import minimatch = require("minimatch");
import * as logger from '../logger';
import { updateLanguageConfigurations, registerCommands } from './extension';
import { SettingsTracker, getTracker } from './settingsTracker';
import { getTestHook, TestHook } from '../testHook';
import { getCustomConfigProviders, CustomConfigurationProvider1, isSameProviderExtensionId } from '../LanguageServer/customProviders';
import { ABTestSettings, getABTestSettings } from '../abTesting';
import * as fs from 'fs';
import * as os from 'os';
import * as refs from './references';
import * as nls from 'vscode-nls';
import { lookupString, localizedStringCount } from '../nativeStrings';

nls.config({ messageFormat: nls.MessageFormat.bundle, bundleFormat: nls.BundleFormat.standalone })();
const localize: nls.LocalizeFunc = nls.loadMessageBundle();
type LocalizeStringParams = util.LocalizeStringParams;

let ui: UI;
let timeStamp: number = 0;
const configProviderTimeout: number = 2000;

// Data shared by all clients.
let languageClient: LanguageClient;
let languageClientCrashedNeedsRestart: boolean = false;
const languageClientCrashTimes: number[] = [];
let clientCollection: ClientCollection;
let pendingTask: util.BlockingTask<any> | undefined;
let compilerDefaults: configs.CompilerDefaults;
let diagnosticsChannel: vscode.OutputChannel;
let outputChannel: vscode.OutputChannel;
let debugChannel: vscode.OutputChannel;
let diagnosticsCollection: vscode.DiagnosticCollection;
let workspaceDisposables: vscode.Disposable[] = [];
let workspaceReferences: refs.ReferencesManager;
const openFileVersions: Map<string, number> = new Map<string, number>();
const configStorage: Map<string, any> = new Map<string, any>();

export function disposeWorkspaceData(): void {
    workspaceDisposables.forEach((d) => d.dispose());
    workspaceDisposables = [];
}

function logTelemetry(notificationBody: TelemetryPayload): void {
    telemetry.logLanguageServerEvent(notificationBody.event, notificationBody.properties, notificationBody.metrics);
}

/**
 * listen for logging messages from the language server and print them to the Output window
 */
function setupOutputHandlers(): void {
    console.assert(languageClient !== undefined, "This method must not be called until this.languageClient is set in \"onReady\"");

    languageClient.onNotification(DebugProtocolNotification, (output) => {
        if (!debugChannel) {
            debugChannel = vscode.window.createOutputChannel(`${localize("c.cpp.debug.protocol", "C/C++ Debug Protocol")}`);
            workspaceDisposables.push(debugChannel);
        }
        debugChannel.appendLine("");
        debugChannel.appendLine("************************************************************************************************************************");
        debugChannel.append(`${output}`);
    });

    languageClient.onNotification(DebugLogNotification, logLocalized);
}

function log(output: string): void {
    if (!outputChannel) {
        outputChannel = logger.getOutputChannel();
        workspaceDisposables.push(outputChannel);
    }
    outputChannel.appendLine(`${output}`);
}

function logLocalized(params: LocalizeStringParams): void {
    const output: string = util.getLocalizedString(params);
    log(output);
}

function showMessageWindow(params: ShowMessageWindowParams): void {
    const message: string = util.getLocalizedString(params.localizeStringParams);
    switch (params.type) {
        case 1: // Error
            vscode.window.showErrorMessage(message);
            break;
        case 2: // Warning
            vscode.window.showWarningMessage(message);
            break;
        case 3: // Info
            vscode.window.showInformationMessage(message);
            break;
        default:
            console.assert("Unrecognized type for showMessageWindow");
            break;
    }
}

function publishDiagnostics(params: PublishDiagnosticsParams): void {
    if (!diagnosticsCollection) {
        diagnosticsCollection = vscode.languages.createDiagnosticCollection("C/C++");
    }

    // Convert from our Diagnostic objects to vscode Diagnostic objects
    const diagnostics: vscode.Diagnostic[] = [];
    params.diagnostics.forEach((d) => {
        const message: string = util.getLocalizedString(d.localizeStringParams);
        const r: vscode.Range = new vscode.Range(d.range.start.line, d.range.start.character, d.range.end.line, d.range.end.character);
        const diagnostic: vscode.Diagnostic = new vscode.Diagnostic(r, message, d.severity);
        diagnostic.code = d.code;
        diagnostic.source = d.source;
        diagnostics.push(diagnostic);
    });

    const realUri: vscode.Uri = vscode.Uri.parse(params.uri);
    diagnosticsCollection.set(realUri, diagnostics);
}

interface WorkspaceFolderParams {
    workspaceFolderUri?: string;
}

interface TelemetryPayload {
    event: string;
    properties?: { [key: string]: string };
    metrics?: { [key: string]: number };
}

interface DebugProtocolParams {
    jsonrpc: string;
    method: string;
    params?: any;
}

interface ReportStatusNotificationBody extends WorkspaceFolderParams {
    status: string;
}

interface QueryCompilerDefaultsParams {
}

interface CppPropertiesParams extends WorkspaceFolderParams {
    currentConfiguration: number;
    configurations: any[];
    isReady?: boolean;
}

interface FolderSelectedSettingParams extends WorkspaceFolderParams {
    currentConfiguration: number;
}

interface SwitchHeaderSourceParams extends WorkspaceFolderParams {
    switchHeaderSourceFileName: string;
}

interface FileChangedParams extends WorkspaceFolderParams {
    uri: string;
}

interface InputRegion {
    startLine: number;
    endLine: number;
}

interface DecorationRangesPair {
    decoration: vscode.TextEditorDecorationType;
    ranges: vscode.Range[];
}

interface InactiveRegionParams {
    uri: string;
    fileVersion: number;
    regions: InputRegion[];
}

// Need to convert vscode.Uri to a string before sending it to the language server.
interface SourceFileConfigurationItemAdapter {
    uri: string;
    configuration: SourceFileConfiguration;
}

interface CustomConfigurationParams extends WorkspaceFolderParams {
    configurationItems: SourceFileConfigurationItemAdapter[];
}

interface CustomBrowseConfigurationParams extends WorkspaceFolderParams {
    browseConfiguration: WorkspaceBrowseConfiguration;
}

interface CompileCommandsPaths extends WorkspaceFolderParams {
    paths: string[];
}

interface QueryTranslationUnitSourceParams extends WorkspaceFolderParams {
    uri: string;
}

interface QueryTranslationUnitSourceResult {
    candidates: string[];
}

interface GetDiagnosticsResult {
    diagnostics: string;
}

interface Diagnostic {
    range: Range;
    code?: number | string;
    source?: string;
    severity: vscode.DiagnosticSeverity;
    localizeStringParams: LocalizeStringParams;
}

interface PublishDiagnosticsParams {
    uri: string;
    diagnostics: Diagnostic[];
}

interface GetCodeActionsRequestParams {
    uri: string;
    range: Range;
}

interface CodeActionCommand {
    localizeStringParams: LocalizeStringParams;
    command: string;
    arguments?: any[];
}

interface ShowMessageWindowParams {
    type: number;
    localizeStringParams: LocalizeStringParams;
}

interface GetDocumentSymbolRequestParams {
    uri: string;
}

interface WorkspaceSymbolParams extends WorkspaceFolderParams {
    query: string;
}

interface LocalizeDocumentSymbol {
    name: string;
    detail: LocalizeStringParams;
    kind: vscode.SymbolKind;
    range: Range;
    selectionRange: Range;
    children: LocalizeDocumentSymbol[];
}

interface Location {
    uri: string;
    range: Range;
}

interface LocalizeSymbolInformation {
    name: string;
    kind: vscode.SymbolKind;
    location: Location;
    containerName: string;
    suffix: LocalizeStringParams;
}

export interface RenameParams {
    newName: string;
    position: Position;
    textDocument: TextDocumentIdentifier;
}

export interface FindAllReferencesParams {
    position: Position;
    textDocument: TextDocumentIdentifier;
}

interface DidChangeConfigurationParams extends WorkspaceFolderParams {
    settings: any;
}

interface DocumentFormatParams { 
    settings: any;
    uri: string;
    insertSpaces: boolean;
    tabSize: number;
    range: Range;
    character: string;
}

interface TextEdit {
    range: Range;
    newText: string;
}


interface GetFoldingRangesParams {
    uri: string;
    id: number;
}

enum FoldingRangeKind {
    None = 0,
    Comment = 1,
    Imports = 2,
    Region = 3
}

interface FoldingRange {
    kind: FoldingRangeKind;
    range: Range;
}

interface GetFoldingRangesResult {
    canceled: boolean;
    ranges: FoldingRange[];
}

interface AbortRequestParams {
    id: number;
}

interface GetSemanticTokensParams {
    uri: string;
    id: number;
}

interface SemanticToken {
    line: number;
    character: number;
    length: number;
    type: number;
    modifiers?: number;
}

interface GetSemanticTokensResult {
    fileVersion: number;
    canceled: boolean;
    tokens: SemanticToken[];
}

enum SemanticTokenTypes {
    // These are camelCase as the enum names are used directly as strings in our legend.
    macro = 0,
    enumMember = 1,
    variable = 2,
    parameter = 3,
    type = 4,
    referenceType = 5,
    valueType = 6,
    function = 7,
    member = 8,
    property = 9,
    cliProperty = 10,
    event = 11,
    genericType = 12,
    templateFunction = 13,
    templateType = 14,
    namespace = 15,
    label = 16,
    customLiteral = 17,
    numberLiteral = 18,
    stringLiteral = 19,
    operatorOverload = 20,
    memberOperatorOverload = 21,
    newOperator = 22
}

enum SemanticTokenModifiers {
    // These are camelCase as the enum names are used directly as strings in our legend.
    // eslint-disable-next-line no-bitwise
    static = (1 << 0),
    // eslint-disable-next-line no-bitwise
    global = (1 << 1),
    // eslint-disable-next-line no-bitwise
    local = (1 << 2)
}

// Requests
const QueryCompilerDefaultsRequest: RequestType<QueryCompilerDefaultsParams, configs.CompilerDefaults, void, void> = new RequestType<QueryCompilerDefaultsParams, configs.CompilerDefaults, void, void>('cpptools/queryCompilerDefaults');
const QueryTranslationUnitSourceRequest: RequestType<QueryTranslationUnitSourceParams, QueryTranslationUnitSourceResult, void, void> = new RequestType<QueryTranslationUnitSourceParams, QueryTranslationUnitSourceResult, void, void>('cpptools/queryTranslationUnitSource');
const SwitchHeaderSourceRequest: RequestType<SwitchHeaderSourceParams, string, void, void> = new RequestType<SwitchHeaderSourceParams, string, void, void>('cpptools/didSwitchHeaderSource');
const GetDiagnosticsRequest: RequestType<void, GetDiagnosticsResult, void, void> = new RequestType<void, GetDiagnosticsResult, void, void>('cpptools/getDiagnostics');
const GetCodeActionsRequest: RequestType<GetCodeActionsRequestParams, CodeActionCommand[], void, void> = new RequestType<GetCodeActionsRequestParams, CodeActionCommand[], void, void>('cpptools/getCodeActions');
const GetDocumentSymbolRequest: RequestType<GetDocumentSymbolRequestParams, LocalizeDocumentSymbol[], void, void> = new RequestType<GetDocumentSymbolRequestParams, LocalizeDocumentSymbol[], void, void>('cpptools/getDocumentSymbols');
const GetSymbolInfoRequest: RequestType<WorkspaceSymbolParams, LocalizeSymbolInformation[], void, void> = new RequestType<WorkspaceSymbolParams, LocalizeSymbolInformation[], void, void>('cpptools/getWorkspaceSymbols');
const GetFoldingRangesRequest: RequestType<GetFoldingRangesParams, GetFoldingRangesResult, void, void> = new RequestType<GetFoldingRangesParams, GetFoldingRangesResult, void, void>('cpptools/getFoldingRanges');
const GetSemanticTokensRequest: RequestType<GetSemanticTokensParams, GetSemanticTokensResult, void, void> = new RequestType<GetSemanticTokensParams, GetSemanticTokensResult, void, void>('cpptools/getSemanticTokens');
const DocumentFormatRequest: RequestType<DocumentFormatParams, TextEdit[], void, void> = new RequestType<DocumentFormatParams, TextEdit[], void, void>('cpptools/documentFormat');
// Notifications to the server
const DidOpenNotification: NotificationType<DidOpenTextDocumentParams, void> = new NotificationType<DidOpenTextDocumentParams, void>('textDocument/didOpen');
const FileCreatedNotification: NotificationType<FileChangedParams, void> = new NotificationType<FileChangedParams, void>('cpptools/fileCreated');
const FileChangedNotification: NotificationType<FileChangedParams, void> = new NotificationType<FileChangedParams, void>('cpptools/fileChanged');
const FileDeletedNotification: NotificationType<FileChangedParams, void> = new NotificationType<FileChangedParams, void>('cpptools/fileDeleted');
const ResetDatabaseNotification: NotificationType<void, void> = new NotificationType<void, void>('cpptools/resetDatabase');
const PauseParsingNotification: NotificationType<void, void> = new NotificationType<void, void>('cpptools/pauseParsing');
const ResumeParsingNotification: NotificationType<void, void> = new NotificationType<void, void>('cpptools/resumeParsing');
const ActiveDocumentChangeNotification: NotificationType<TextDocumentIdentifier, void> = new NotificationType<TextDocumentIdentifier, void>('cpptools/activeDocumentChange');
const TextEditorSelectionChangeNotification: NotificationType<Range, void> = new NotificationType<Range, void>('cpptools/textEditorSelectionChange');
const ChangeCppPropertiesNotification: NotificationType<CppPropertiesParams, void> = new NotificationType<CppPropertiesParams, void>('cpptools/didChangeCppProperties');
const ChangeCompileCommandsNotification: NotificationType<FileChangedParams, void> = new NotificationType<FileChangedParams, void>('cpptools/didChangeCompileCommands');
const ChangeSelectedSettingNotification: NotificationType<FolderSelectedSettingParams, void> = new NotificationType<FolderSelectedSettingParams, void>('cpptools/didChangeSelectedSetting');
const IntervalTimerNotification: NotificationType<void, void> = new NotificationType<void, void>('cpptools/onIntervalTimer');
const CustomConfigurationNotification: NotificationType<CustomConfigurationParams, void> = new NotificationType<CustomConfigurationParams, void>('cpptools/didChangeCustomConfiguration');
const CustomBrowseConfigurationNotification: NotificationType<CustomBrowseConfigurationParams, void> = new NotificationType<CustomBrowseConfigurationParams, void>('cpptools/didChangeCustomBrowseConfiguration');
const ClearCustomConfigurationsNotification: NotificationType<WorkspaceFolderParams, void> = new NotificationType<WorkspaceFolderParams, void>('cpptools/clearCustomConfigurations');
const ClearCustomBrowseConfigurationNotification: NotificationType<WorkspaceFolderParams, void> = new NotificationType<WorkspaceFolderParams, void>('cpptools/clearCustomBrowseConfiguration');
const RescanFolderNotification: NotificationType<void, void> = new NotificationType<void, void>('cpptools/rescanFolder');
const RequestReferencesNotification: NotificationType<boolean, void> = new NotificationType<boolean, void>('cpptools/requestReferences');
const CancelReferencesNotification: NotificationType<void, void> = new NotificationType<void, void>('cpptools/cancelReferences');
const FinishedRequestCustomConfig: NotificationType<string, void> = new NotificationType<string, void>('cpptools/finishedRequestCustomConfig');
const FindAllReferencesNotification: NotificationType<FindAllReferencesParams, void> = new NotificationType<FindAllReferencesParams, void>('cpptools/findAllReferences');
const RenameNotification: NotificationType<RenameParams, void> = new NotificationType<RenameParams, void>('cpptools/rename');
const DidChangeSettingsNotification: NotificationType<DidChangeConfigurationParams, void> = new NotificationType<DidChangeConfigurationParams, void>('cpptools/didChangeSettings');
const AbortRequestNotification: NotificationType<AbortRequestParams, void> = new NotificationType<AbortRequestParams, void>('cpptools/abortRequest');

// Notifications from the server
const ReloadWindowNotification: NotificationType<void, void> = new NotificationType<void, void>('cpptools/reloadWindow');
const LogTelemetryNotification: NotificationType<TelemetryPayload, void> = new NotificationType<TelemetryPayload, void>('cpptools/logTelemetry');
const ReportTagParseStatusNotification: NotificationType<LocalizeStringParams, void> = new NotificationType<LocalizeStringParams, void>('cpptools/reportTagParseStatus');
const ReportStatusNotification: NotificationType<ReportStatusNotificationBody, void> = new NotificationType<ReportStatusNotificationBody, void>('cpptools/reportStatus');
const DebugProtocolNotification: NotificationType<DebugProtocolParams, void> = new NotificationType<DebugProtocolParams, void>('cpptools/debugProtocol');
const DebugLogNotification:  NotificationType<LocalizeStringParams, void> = new NotificationType<LocalizeStringParams, void>('cpptools/debugLog');
const InactiveRegionNotification:  NotificationType<InactiveRegionParams, void> = new NotificationType<InactiveRegionParams, void>('cpptools/inactiveRegions');
const CompileCommandsPathsNotification:  NotificationType<CompileCommandsPaths, void> = new NotificationType<CompileCommandsPaths, void>('cpptools/compileCommandsPaths');
const ReferencesNotification: NotificationType<refs.ReferencesResultMessage, void> = new NotificationType<refs.ReferencesResultMessage, void>('cpptools/references');
const ReportReferencesProgressNotification: NotificationType<refs.ReportReferencesProgressNotification, void> = new NotificationType<refs.ReportReferencesProgressNotification, void>('cpptools/reportReferencesProgress');
const RequestCustomConfig: NotificationType<string, void> = new NotificationType<string, void>('cpptools/requestCustomConfig');
const PublishDiagnosticsNotification: NotificationType<PublishDiagnosticsParams, void> = new NotificationType<PublishDiagnosticsParams, void>('cpptools/publishDiagnostics');
const ShowMessageWindowNotification: NotificationType<ShowMessageWindowParams, void> = new NotificationType<ShowMessageWindowParams, void>('cpptools/showMessageWindow');
const ReportTextDocumentLanguage: NotificationType<string, void> = new NotificationType<string, void>('cpptools/reportTextDocumentLanguage');
const SemanticTokensChanged: NotificationType<string, void> = new NotificationType<string, void>('cpptools/semanticTokensChanged');

let failureMessageShown: boolean = false;

let referencesRequestPending: boolean = false;
let renamePending: boolean = false;
let renameRequestsPending: number = 0;
let referencesParams: RenameParams | FindAllReferencesParams | undefined;

interface ReferencesCancellationState {
    reject(): void;
    callback(): void;
}

const referencesPendingCancellations: ReferencesCancellationState[] = [];

let abortRequestId: number = 0;

class ClientModel {
    public isTagParsing: DataBinding<boolean>;
    public isUpdatingIntelliSense: DataBinding<boolean>;
    public referencesCommandMode: DataBinding<refs.ReferencesCommandMode>;
    public tagParserStatus: DataBinding<string>;
    public activeConfigName: DataBinding<string>;

    constructor() {
        this.isTagParsing = new DataBinding<boolean>(false);
        this.isUpdatingIntelliSense = new DataBinding<boolean>(false);
        this.referencesCommandMode = new DataBinding<refs.ReferencesCommandMode>(refs.ReferencesCommandMode.None);
        this.tagParserStatus = new DataBinding<string>("");
        this.activeConfigName = new DataBinding<string>("");
    }

    public activate(): void {
        this.isTagParsing.activate();
        this.isUpdatingIntelliSense.activate();
        this.referencesCommandMode.activate();
        this.tagParserStatus.activate();
        this.activeConfigName.activate();
    }

    public deactivate(): void {
        this.isTagParsing.deactivate();
        this.isUpdatingIntelliSense.deactivate();
        this.referencesCommandMode.deactivate();
        this.tagParserStatus.deactivate();
        this.activeConfigName.deactivate();
    }

    public dispose(): void {
        this.isTagParsing.dispose();
        this.isUpdatingIntelliSense.dispose();
        this.referencesCommandMode.dispose();
        this.tagParserStatus.dispose();
        this.activeConfigName.dispose();
    }
}

export interface Client {
    TagParsingChanged: vscode.Event<boolean>;
    IntelliSenseParsingChanged: vscode.Event<boolean>;
    ReferencesCommandModeChanged: vscode.Event<refs.ReferencesCommandMode>;
    TagParserStatusChanged: vscode.Event<string>;
    ActiveConfigChanged: vscode.Event<string>;
    RootPath: string;
    RootUri?: vscode.Uri;
    Name: string;
    TrackedDocuments: Set<vscode.TextDocument>;
    onDidChangeSettings(event: vscode.ConfigurationChangeEvent, isFirstClient: boolean): { [key: string]: string };
    onDidOpenTextDocument(document: vscode.TextDocument): void;
    onDidCloseTextDocument(document: vscode.TextDocument): void;
    onDidChangeVisibleTextEditors(editors: vscode.TextEditor[]): void;
    onDidChangeTextDocument(textDocumentChangeEvent: vscode.TextDocumentChangeEvent): void;
    onRegisterCustomConfigurationProvider(provider: CustomConfigurationProvider1): Thenable<void>;
    updateCustomConfigurations(requestingProvider?: CustomConfigurationProvider1): Thenable<void>;
    updateCustomBrowseConfiguration(requestingProvider?: CustomConfigurationProvider1): Thenable<void>;
    provideCustomConfiguration(docUri: vscode.Uri, requestFile?: string): Promise<void>;
    logDiagnostics(): Promise<void>;
    rescanFolder(): Promise<void>;
    toggleReferenceResultsView(): void;
    setCurrentConfigName(configurationName: string): Thenable<void>;
    getCurrentConfigName(): Thenable<string | undefined>;
    getCurrentConfigCustomVariable(variableName: string): Thenable<string>;
    getVcpkgInstalled(): Thenable<boolean>;
    getVcpkgEnabled(): Thenable<boolean>;
    getCurrentCompilerPathAndArgs(): Thenable<util.CompilerPathAndArgs | undefined>;
    getKnownCompilers(): Thenable<configs.KnownCompiler[] | undefined>;
    takeOwnership(document: vscode.TextDocument): void;
    queueTask<T>(task: () => Thenable<T>): Thenable<T>;
    requestWhenReady<T>(request: () => Thenable<T>): Thenable<T>;
    notifyWhenReady(notify: () => void): void;
    requestSwitchHeaderSource(rootPath: string, fileName: string): Thenable<string>;
    activeDocumentChanged(document: vscode.TextDocument): void;
    activate(): void;
    selectionChanged(selection: Range): void;
    resetDatabase(): void;
    deactivate(): void;
    pauseParsing(): void;
    resumeParsing(): void;
    handleConfigurationSelectCommand(): void;
    handleConfigurationProviderSelectCommand(): void;
    handleShowParsingCommands(): void;
    handleReferencesIcon(): void;
    handleConfigurationEditCommand(): void;
    handleConfigurationEditJSONCommand(): void;
    handleConfigurationEditUICommand(): void;
    handleAddToIncludePathCommand(path: string): void;
    onInterval(): void;
    dispose(): Thenable<void>;
    addFileAssociations(fileAssociations: string, is_c: boolean): void;
    sendDidChangeSettings(settings: any): void;
}

export function createClient(allClients: ClientCollection, workspaceFolder?: vscode.WorkspaceFolder): Client {
    return new DefaultClient(allClients, workspaceFolder);
}

export function createNullClient(): Client {
    return new NullClient();
}

class FoldingRangeProvider implements vscode.FoldingRangeProvider {
    private client: DefaultClient;
    constructor(client: DefaultClient) {
        this.client = client;
    }
    provideFoldingRanges(document: vscode.TextDocument, context: vscode.FoldingContext,
        token: vscode.CancellationToken): Promise<vscode.FoldingRange[]> {
        const id: number = ++abortRequestId;
        const params: GetFoldingRangesParams = {
            id: id,
            uri: document.uri.toString()
        };
        return new Promise<vscode.FoldingRange[]>((resolve, reject) => {
            this.client.notifyWhenReady(() => {
                this.client.languageClient.sendRequest(GetFoldingRangesRequest, params)
                    .then((ranges) => {
                        if (ranges.canceled) {
                            reject();
                        } else {
                            const result: vscode.FoldingRange[] = [];
                            ranges.ranges.forEach((r) => {
                                const foldingRange: vscode.FoldingRange = {
                                    start: r.range.start.line,
                                    end: r.range.end.line
                                };
                                switch (r.kind) {
                                    case FoldingRangeKind.Comment:
                                        foldingRange.kind = vscode.FoldingRangeKind.Comment;
                                        break;
                                    case FoldingRangeKind.Imports:
                                        foldingRange.kind = vscode.FoldingRangeKind.Imports;
                                        break;
                                    case FoldingRangeKind.Region:
                                        foldingRange.kind = vscode.FoldingRangeKind.Region;
                                        break;
                                    default:
                                        break;
                                }
                                result.push(foldingRange);
                            });
                            resolve(result);
                        }
                    });
                token.onCancellationRequested(e => this.client.abortRequest(id));
            });
        });
    }
}

class SemanticTokensProvider implements vscode.DocumentSemanticTokensProvider {
    private client: DefaultClient;
    public onDidChangeSemanticTokensEvent = new vscode.EventEmitter<void>();
    public onDidChangeSemanticTokens?: vscode.Event<void>;
    private tokenCaches: Map<string, [number, vscode.SemanticTokens]> = new Map<string, [number, vscode.SemanticTokens]>();

    constructor(client: DefaultClient) {
        this.client = client;
        this.onDidChangeSemanticTokens = this.onDidChangeSemanticTokensEvent.event;
    }

    public async provideDocumentSemanticTokens(document: vscode.TextDocument, token: vscode.CancellationToken): Promise<vscode.SemanticTokens> {
        return new Promise<vscode.SemanticTokens>((resolve, reject) => {
            this.client.notifyWhenReady(() => {
                const uriString: string = document.uri.toString();
                // First check the token cache to see if we already have results for that file and version
                const cache: [number, vscode.SemanticTokens] | undefined = this.tokenCaches.get(uriString);
                if (cache && cache[0] === document.version) {
                    resolve(cache[1]);
                } else {
                    const id: number = ++abortRequestId;
                    const params: GetSemanticTokensParams = {
                        id: id,
                        uri: uriString
                    };
                    this.client.languageClient.sendRequest(GetSemanticTokensRequest, params)
                        .then((tokensResult) => {
                            if (tokensResult.canceled) {
                                reject();
                            } else {
                                if (tokensResult.fileVersion !== openFileVersions.get(uriString)) {
                                    reject();
                                } else {
                                    const builder: vscode.SemanticTokensBuilder = new vscode.SemanticTokensBuilder(this.client.semanticTokensLegend);
                                    tokensResult.tokens.forEach((token) => {
                                        builder.push(token.line, token.character, token.length, token.type, token.modifiers);
                                    });
                                    const tokens: vscode.SemanticTokens = builder.build();
                                    this.tokenCaches.set(uriString, [tokensResult.fileVersion, tokens]);
                                    resolve(tokens);
                                }
                            }
                        });
                    token.onCancellationRequested(e => this.client.abortRequest(id));
                }
            });
        });
    }

    public invalidateFile(uri: string): void {
        this.tokenCaches.delete(uri);
        this.onDidChangeSemanticTokensEvent.fire();
    }
}

export class DefaultClient implements Client {
    private innerLanguageClient?: LanguageClient; // The "client" that launches and communicates with our language "server" process.
    private disposables: vscode.Disposable[] = [];
    private codeFoldingProviderDisposable: vscode.Disposable | undefined;
    private semanticTokensProvider: SemanticTokensProvider | undefined;
    private semanticTokensProviderDisposable: vscode.Disposable | undefined;
    private innerConfiguration?: configs.CppProperties;
    private rootPathFileWatcher?: vscode.FileSystemWatcher;
    private rootFolder?: vscode.WorkspaceFolder;
    private storagePath: string;
    private trackedDocuments = new Set<vscode.TextDocument>();
    private isSupported: boolean = true;
    private inactiveRegionsDecorations = new Map<string, DecorationRangesPair>();
    private settingsTracker: SettingsTracker;
    private configurationProvider?: string;
    private documentSelector: DocumentFilter[] = [
        { scheme: 'file', language: 'cpp' },
        { scheme: 'file', language: 'c' }
    ];
    public semanticTokensLegend: vscode.SemanticTokensLegend | undefined;

    // The "model" that is displayed via the UI (status bar).
    private model: ClientModel = new ClientModel();

    public get TagParsingChanged(): vscode.Event<boolean> { return this.model.isTagParsing.ValueChanged; }
    public get IntelliSenseParsingChanged(): vscode.Event<boolean> { return this.model.isUpdatingIntelliSense.ValueChanged; }
    public get ReferencesCommandModeChanged(): vscode.Event<refs.ReferencesCommandMode> { return this.model.referencesCommandMode.ValueChanged; }
    public get TagParserStatusChanged(): vscode.Event<string> { return this.model.tagParserStatus.ValueChanged; }
    public get ActiveConfigChanged(): vscode.Event<string> { return this.model.activeConfigName.ValueChanged; }

    /**
     * don't use this.rootFolder directly since it can be undefined
     */
    public get RootPath(): string {
        return (this.rootFolder) ? this.rootFolder.uri.fsPath : "";
    }
    public get RootUri(): vscode.Uri | undefined {
        return (this.rootFolder) ? this.rootFolder.uri : undefined;
    }
    public get RootFolder(): vscode.WorkspaceFolder | undefined {
        return this.rootFolder;
    }
    public get Name(): string {
        return this.getName(this.rootFolder);
    }
    public get TrackedDocuments(): Set<vscode.TextDocument> {
        return this.trackedDocuments;
    }
    public get IsTagParsing(): boolean {
        return this.model.isTagParsing.Value;
    }
    public get ReferencesCommandMode(): refs.ReferencesCommandMode {
        return this.model.referencesCommandMode.Value;
    }

    public get languageClient(): LanguageClient {
        if (!this.innerLanguageClient) {
            throw new Error("Attempting to use languageClient before initialized");
        }
        return this.innerLanguageClient;
    }

    private get configuration(): configs.CppProperties {
        if (!this.innerConfiguration) {
            throw new Error("Attempting to use configuration before initialized");
        }
        return this.innerConfiguration;
    }

    private get AdditionalEnvironment(): { [key: string]: string | string[] } {
        return { workspaceFolderBasename: this.Name, workspaceStorage: this.storagePath };
    }

    private getName(workspaceFolder?: vscode.WorkspaceFolder): string {
        return workspaceFolder ? workspaceFolder.name : "untitled";
    }

    /**
     * All public methods on this class must be guarded by the "pendingTask" promise. Requests and notifications received before the task is
     * complete are executed after this promise is resolved.
     * @see requestWhenReady<T>(request)
     * @see notifyWhenReady(notify)
     */

    constructor(allClients: ClientCollection, workspaceFolder?: vscode.WorkspaceFolder) {
        this.rootFolder = workspaceFolder;
        let storagePath: string | undefined;
        if (util.extensionContext) {
            const path: string | undefined = util.extensionContext.storagePath;
            if (path) {
                storagePath = path;
            }
        }

        if (!storagePath) {
            storagePath = this.RootPath ? path.join(this.RootPath, "/.vscode") : "";
        }
        if (workspaceFolder && vscode.workspace.workspaceFolders && vscode.workspace.workspaceFolders.length > 1) {
            storagePath = path.join(storagePath, util.getUniqueWorkspaceStorageName(workspaceFolder));
        }
        this.storagePath = storagePath;
        const rootUri: vscode.Uri | undefined = this.RootUri;
        this.settingsTracker = getTracker(rootUri);
        try {
            let firstClient: boolean = false;
            if (!languageClient || languageClientCrashedNeedsRestart) {
                if (languageClientCrashedNeedsRestart) {
                    languageClientCrashedNeedsRestart = false;
                }
                languageClient = this.createLanguageClient(allClients);
                clientCollection = allClients;
                languageClient.registerProposedFeatures();
                languageClient.start();  // This returns Disposable, but doesn't need to be tracked because we call .stop() explicitly in our dispose()
                util.setProgress(util.getProgressExecutableStarted());
                firstClient = true;
            }
            ui = getUI();
            ui.bind(this);

            // requests/notifications are deferred until this.languageClient is set.
            this.queueBlockingTask(() => languageClient.onReady().then(
                () => {
                    const workspaceFolder: vscode.WorkspaceFolder | undefined = this.rootFolder;
                    this.innerConfiguration = new configs.CppProperties(rootUri, workspaceFolder);
                    this.innerConfiguration.ConfigurationsChanged((e) => this.onConfigurationsChanged(e));
                    this.innerConfiguration.SelectionChanged((e) => this.onSelectedConfigurationChanged(e));
                    this.innerConfiguration.CompileCommandsChanged((e) => this.onCompileCommandsChanged(e));
                    this.disposables.push(this.innerConfiguration);

                    this.innerLanguageClient = languageClient;
                    telemetry.logLanguageServerEvent("NonDefaultInitialCppSettings", this.settingsTracker.getUserModifiedSettings());
                    failureMessageShown = false;

                    class CodeActionProvider implements vscode.CodeActionProvider {
                        private client: DefaultClient;
                        constructor(client: DefaultClient) {
                            this.client = client;
                        }

                        public async provideCodeActions(document: vscode.TextDocument, range: vscode.Range | vscode.Selection, context: vscode.CodeActionContext, token: vscode.CancellationToken): Promise<(vscode.Command | vscode.CodeAction)[]> {
                            return this.client.requestWhenReady(() => {
                                let r: Range;
                                if (range instanceof vscode.Selection) {
                                    if (range.active.isBefore(range.anchor)) {
                                        r = Range.create(Position.create(range.active.line, range.active.character), Position.create(range.anchor.line, range.anchor.character));
                                    } else {
                                        r = Range.create(Position.create(range.anchor.line, range.anchor.character), Position.create(range.active.line, range.active.character));
                                    }
                                } else {
                                    r = Range.create(Position.create(range.start.line, range.start.character), Position.create(range.end.line, range.end.character));
                                }

                                const params: GetCodeActionsRequestParams = {
                                    range: r,
                                    uri: document.uri.toString()
                                };

                                return this.client.languageClient.sendRequest(GetCodeActionsRequest, params)
                                    .then((commands) => {
                                        const resultCodeActions: vscode.CodeAction[] = [];

                                        // Convert to vscode.CodeAction array
                                        commands.forEach((command) => {
                                            const title: string = util.getLocalizedString(command.localizeStringParams);
                                            const vscodeCodeAction: vscode.CodeAction = {
                                                title: title,
                                                command: {
                                                    title: title,
                                                    command: command.command,
                                                    arguments: command.arguments
                                                }
                                            };
                                            resultCodeActions.push(vscodeCodeAction);
                                        });

                                        return resultCodeActions;
                                    });
                            });
                        }
                    }

                    class DocumentSymbolProvider implements vscode.DocumentSymbolProvider {
                        private client: DefaultClient;
                        constructor(client: DefaultClient) {
                            this.client = client;
                        }
                        private getChildrenSymbols(symbols: LocalizeDocumentSymbol[]): vscode.DocumentSymbol[] {
                            const documentSymbols: vscode.DocumentSymbol[] = [];
                            if (symbols) {
                                symbols.forEach((symbol) => {
                                    const detail: string = util.getLocalizedString(symbol.detail);
                                    const r: vscode.Range= new vscode.Range(symbol.range.start.line, symbol.range.start.character, symbol.range.end.line, symbol.range.end.character);
                                    const sr: vscode.Range= new vscode.Range(symbol.selectionRange.start.line, symbol.selectionRange.start.character, symbol.selectionRange.end.line, symbol.selectionRange.end.character);
                                    const vscodeSymbol: vscode.DocumentSymbol = new vscode.DocumentSymbol (symbol.name, detail, symbol.kind, r, sr);
                                    vscodeSymbol.children = this.getChildrenSymbols(symbol.children);
                                    documentSymbols.push(vscodeSymbol);
                                });
                            }
                            return documentSymbols;
                        }
                        public async provideDocumentSymbols(document: vscode.TextDocument): Promise<vscode.SymbolInformation[] | vscode.DocumentSymbol[]> {
                            return this.client.requestWhenReady(() => {
                                const params: GetDocumentSymbolRequestParams = {
                                    uri: document.uri.toString()
                                };
                                return this.client.languageClient.sendRequest(GetDocumentSymbolRequest, params)
                                    .then((symbols) => {
                                        const resultSymbols: vscode.DocumentSymbol[] = this.getChildrenSymbols(symbols);
                                        return resultSymbols;
                                    });
                            });
                        }
                    }

                    class WorkspaceSymbolProvider implements vscode.WorkspaceSymbolProvider {
                        private client: DefaultClient;
                        constructor(client: DefaultClient) {
                            this.client = client;
                        }

                        public async provideWorkspaceSymbols(query: string, token: vscode.CancellationToken): Promise<vscode.SymbolInformation[]> {
                            const params: WorkspaceSymbolParams = {
                                query: query
                            };

                            return this.client.languageClient.sendRequest(GetSymbolInfoRequest, params)
                                .then((symbols) => {
                                    const resultSymbols: vscode.SymbolInformation[] = [];

                                    // Convert to vscode.Command array
                                    symbols.forEach((symbol) => {
                                        const suffix: string = util.getLocalizedString(symbol.suffix);
                                        let name: string = symbol.name;
                                        const range: vscode.Range = new vscode.Range(symbol.location.range.start.line, symbol.location.range.start.character, symbol.location.range.end.line, symbol.location.range.end.character);
                                        const uri: vscode.Uri = vscode.Uri.parse(symbol.location.uri.toString());
                                        if (suffix.length) {
                                            name = name + ' (' + suffix + ')';
                                        }
                                        const vscodeSymbol: vscode.SymbolInformation = new vscode.SymbolInformation(
                                            name,
                                            symbol.kind,
                                            range,
                                            uri,
                                            symbol.containerName
                                        );
                                        resultSymbols.push(vscodeSymbol);
                                    });
                                    return resultSymbols;
                                });
                        }
                    }

                    class FindAllReferencesProvider implements vscode.ReferenceProvider {
                        private client: DefaultClient;
                        constructor(client: DefaultClient) {
                            this.client = client;
                        }
                        public async provideReferences(document: vscode.TextDocument, position: vscode.Position, context: vscode.ReferenceContext, token: vscode.CancellationToken): Promise<vscode.Location[] | undefined> {
                            return new Promise<vscode.Location[]>((resolve, reject) => {
                                const callback: () => void = () => {
                                    const params: FindAllReferencesParams = {
                                        position: Position.create(position.line, position.character),
                                        textDocument: this.client.languageClient.code2ProtocolConverter.asTextDocumentIdentifier(document)
                                    };
                                    referencesParams = params;
                                    this.client.notifyWhenReady(() => {
                                        // The current request is represented by referencesParams.  If a request detects
                                        // referencesParams does not match the object used when creating the request, abort it.
                                        if (params !== referencesParams) {
                                            // Complete with nothing instead of rejecting, to avoid an error message from VS Code
                                            const locations: vscode.Location[] = [];
                                            resolve(locations);
                                            return;
                                        }
                                        referencesRequestPending = true;
                                        // Register a single-fire handler for the reply.
                                        const resultCallback: refs.ReferencesResultCallback = (result: refs.ReferencesResult | null, doResolve: boolean) => {
                                            referencesRequestPending = false;
                                            const locations: vscode.Location[] = [];
                                            if (result) {
                                                result.referenceInfos.forEach((referenceInfo: refs.ReferenceInfo) => {
                                                    if (referenceInfo.type === refs.ReferenceType.Confirmed) {
                                                        const uri: vscode.Uri = vscode.Uri.file(referenceInfo.file);
                                                        const range: vscode.Range = new vscode.Range(referenceInfo.position.line, referenceInfo.position.character, referenceInfo.position.line, referenceInfo.position.character + result.text.length);
                                                        locations.push(new vscode.Location(uri, range));
                                                    }
                                                });
                                            }
                                            // If references were canceled while in a preview state, there is not an outstanding promise.
                                            if (doResolve) {
                                                resolve(locations);
                                            }
                                            if (referencesPendingCancellations.length > 0) {
                                                while (referencesPendingCancellations.length > 1) {
                                                    const pendingCancel: ReferencesCancellationState = referencesPendingCancellations[0];
                                                    referencesPendingCancellations.pop();
                                                    pendingCancel.reject();
                                                }
                                                const pendingCancel: ReferencesCancellationState = referencesPendingCancellations[0];
                                                referencesPendingCancellations.pop();
                                                pendingCancel.callback();
                                            }
                                        };
                                        if (!workspaceReferences.referencesRefreshPending) {
                                            workspaceReferences.setResultsCallback(resultCallback);
                                            workspaceReferences.startFindAllReferences(params);
                                        } else {
                                            // We are responding to a refresh (preview or final result)
                                            workspaceReferences.referencesRefreshPending = false;
                                            if (workspaceReferences.lastResults) {
                                                // This is a final result
                                                const lastResults: refs.ReferencesResult = workspaceReferences.lastResults;
                                                workspaceReferences.lastResults = null;
                                                resultCallback(lastResults, true);
                                            } else {
                                                // This is a preview (2nd or later preview)
                                                workspaceReferences.referencesRequestPending = true;
                                                workspaceReferences.setResultsCallback(resultCallback);
                                                this.client.languageClient.sendNotification(RequestReferencesNotification, false);
                                            }
                                        }
                                    });
                                    token.onCancellationRequested(e => {
                                        if (params === referencesParams) {
                                            this.client.cancelReferences();
                                        }
                                    });
                                };

                                if (referencesRequestPending || (workspaceReferences.symbolSearchInProgress && !workspaceReferences.referencesRefreshPending)) {
                                    const cancelling: boolean = referencesPendingCancellations.length > 0;
                                    referencesPendingCancellations.push({ reject: () => {
                                        // Complete with nothing instead of rejecting, to avoid an error message from VS Code
                                        const locations: vscode.Location[] = [];
                                        resolve(locations);
                                    }, callback });
                                    if (!cancelling) {
                                        renamePending = false;
                                        workspaceReferences.referencesCanceled = true;
                                        if (!referencesRequestPending) {
                                            workspaceReferences.referencesCanceledWhilePreviewing = true;
                                        }
                                        this.client.languageClient.sendNotification(CancelReferencesNotification);
                                    }
                                } else {
                                    callback();
                                }
                            });
                        }
                    }
<<<<<<< HEAD
                    
                    class DocumentRangeFormattingEditProvider implements vscode.DocumentRangeFormattingEditProvider {
                        private client: DefaultClient;
                        constructor(client: DefaultClient) {
                            this.client = client;
                        }
                        
                        public provideDocumentRangeFormattingEdits(document: vscode.TextDocument, range: vscode.Range, options: vscode.FormattingOptions, token: vscode.CancellationToken): Promise<vscode.TextEdit[]> {
                            return new Promise<vscode.TextEdit[]>((resolve, reject) => {
                                this.client.notifyWhenReady(() => {
                                    let filePath = document.uri.fsPath;
                                    const configCallBack = (configSettings: any) => {
                                        console.log(configSettings);
                                        configStorage.set(filePath, configSettings);
                                        const params: DocumentFormatParams = {
                                            settings: configSettings,
                                            uri: document.uri.toString(),
                                            insertSpaces: options.insertSpaces,
                                            tabSize: options.tabSize,
                                            character: "",
                                            range: {
                                                start: {
                                                    character: range.start.character,
                                                    line: range.start.line
                                                },
                                                end: {
                                                    character: range.end.character,
                                                    line: range.end.line
                                                }
                                            }
                                        }
                                        return this.client.languageClient.sendRequest(DocumentFormatRequest, params)
                                            .then((textEdits) => {
                                                const result: vscode.TextEdit[] = [];
                                                textEdits.forEach((textEdit) => {
                                                    result.push({
                                                        range: new vscode.Range(textEdit.range.start.line, 0, textEdit.range.end.line, 0),
                                                        newText: textEdit.newText
                                                    });
                                                });
                                                resolve(result)
                                            });
                                    };
                                    let settings = configStorage.get(filePath);

                                    if (!settings) {
                                        editorConfig.parse(filePath).then(configCallBack)
                                    } else {
                                        configCallBack(settings)
                                    }
                                });
                            });
                        };
                    }
                    class OnTypeFormattingEditProvider implements vscode.OnTypeFormattingEditProvider { 
                        private client: DefaultClient;
                        constructor(client: DefaultClient) {
                            this.client = client;
                        }

                        public provideOnTypeFormattingEdits(document: vscode.TextDocument, position: vscode.Position, ch: string, options: vscode.FormattingOptions, token: vscode.CancellationToken): Promise<vscode.TextEdit[]> { 
                            return new Promise<vscode.TextEdit[]>((resolve, reject) => {
                                this.client.notifyWhenReady(() => {
                                    let filePath = document.uri.fsPath;
                                    const configCallBack = (configSettings: any) => {
                                        const params: DocumentFormatParams = {
                                            settings: configSettings,
                                            uri: document.uri.toString(),
                                            insertSpaces: options.insertSpaces,
                                            tabSize: options.tabSize,
                                            character: ch,
                                            range: {
                                                start: {
                                                    character: position.character,
                                                    line: position.line
                                                },
                                                end: {
                                                    character: position.character,
                                                    line: position.line
                                                }
                                            }
                                        };
                                        return this.client.languageClient.sendRequest(DocumentFormatRequest, params)
                                            .then((textEdits) => {
                                                const result: vscode.TextEdit[] = [];
                                                textEdits.forEach((textEdit) => {
                                                    result.push({
                                                        range: new vscode.Range(textEdit.range.start.line, 0, textEdit.range.end.line, 0),
                                                        newText: textEdit.newText
                                                    });
                                                });
                                                resolve(result)
                                            });
                                    };
                                    let settings = configStorage.get(filePath);

                                    if (!settings) {
                                        editorConfig.parse(filePath).then(configCallBack)
                                    } else {
                                        configCallBack(settings)
                                    }
                                });
                            });
                        }
                 }
                
                    class DocumentFormattingEditProvider implements vscode.DocumentFormattingEditProvider {

                        private client: DefaultClient;
                        constructor(client: DefaultClient) {
                            this.client = client;
                        }

                        public provideDocumentFormattingEdits(document: vscode.TextDocument, options: vscode.FormattingOptions, token: vscode.CancellationToken): Promise<vscode.TextEdit[]> {
                            return new Promise<vscode.TextEdit[]>((resolve, reject) => {
                                this.client.notifyWhenReady(() => {
                                    let filePath = document.uri.fsPath;
                                    const configCallBack = (configSettings: any) => {
                                        
                                        console.log(configSettings);
                                        const params: DocumentFormatParams = {
                                            settings: configSettings,
                                            uri: document.uri.toString(),
                                            insertSpaces: options.insertSpaces,
                                            tabSize: options.tabSize,
                                            character: "",
                                            range:  { 
                                                start: {
                                                    character: 0,
                                                    line: 0
                                                },
                                                end: {
                                                    character: 0,
                                                    line: 0
                                                }
                                            }
                                        };
                                        return this.client.languageClient.sendRequest(DocumentFormatRequest, params)
                                            .then((textEdits) => {
                                                const result: vscode.TextEdit[] = [];
                                                textEdits.forEach((textEdit) => {
                                                    result.push({
                                                        range: new vscode.Range(textEdit.range.start.line, 0, textEdit.range.end.line, 0),
                                                        newText: textEdit.newText
                                                    });
                                                });
                                                resolve(result)
                                            });
                                    };
                                    let settings = configStorage.get(filePath);

                                    if (!settings) {
                                        editorConfig.parse(filePath).then(configCallBack)
                                    } else {
                                        configCallBack(settings)
                                    }
                                });
                            });
                        }
                    }
                        
=======
>>>>>>> 8246ad06
                    class RenameProvider implements vscode.RenameProvider {
                        private client: DefaultClient;
                        constructor(client: DefaultClient) {
                            this.client = client;
                        }
                        public async provideRenameEdits(document: vscode.TextDocument, position: vscode.Position, newName: string, token: vscode.CancellationToken): Promise<vscode.WorkspaceEdit> {
                            const settings: CppSettings = new CppSettings();
                            if (settings.renameRequiresIdentifier && !util.isValidIdentifier(newName)) {
                                vscode.window.showErrorMessage(localize("invalid.identifier.for.rename", "Invalid identifier provided for the Rename Symbol operation."));
                                const workspaceEdit: vscode.WorkspaceEdit = new vscode.WorkspaceEdit();
                                return Promise.resolve(workspaceEdit);
                            }
                            // Normally, VS Code considers rename to be an atomic operation.
                            // If the user clicks anywhere in the document, it attempts to cancel it.
                            // Because that prevents our rename UI, we ignore cancellation requests.
                            // VS Code will attempt to issue new rename requests while another is still active.
                            // When we receive another rename request, cancel the one that is in progress.
                            renamePending = true;
                            ++renameRequestsPending;
                            return new Promise<vscode.WorkspaceEdit>((resolve, reject) => {
                                const callback: () => void = () => {
                                    const params: RenameParams = {
                                        newName: newName,
                                        position: Position.create(position.line, position.character),
                                        textDocument: this.client.languageClient.code2ProtocolConverter.asTextDocumentIdentifier(document)
                                    };
                                    referencesParams = params;
                                    this.client.notifyWhenReady(() => {
                                        // The current request is represented by referencesParams.  If a request detects
                                        // referencesParams does not match the object used when creating the request, abort it.
                                        if (params !== referencesParams) {
                                            if (--renameRequestsPending === 0) {
                                                renamePending = false;
                                            }

                                            // Complete with nothing instead of rejecting, to avoid an error message from VS Code
                                            const workspaceEdit: vscode.WorkspaceEdit = new vscode.WorkspaceEdit();
                                            resolve(workspaceEdit);
                                            return;
                                        }
                                        referencesRequestPending = true;
                                        workspaceReferences.setResultsCallback((referencesResult: refs.ReferencesResult | null, doResolve: boolean) => {
                                            referencesRequestPending = false;
                                            --renameRequestsPending;
                                            const workspaceEdit: vscode.WorkspaceEdit = new vscode.WorkspaceEdit();
                                            const cancelling: boolean = referencesPendingCancellations.length > 0;
                                            if (cancelling) {
                                                while (referencesPendingCancellations.length > 1) {
                                                    const pendingCancel: ReferencesCancellationState = referencesPendingCancellations[0];
                                                    referencesPendingCancellations.pop();
                                                    pendingCancel.reject();
                                                }
                                                const pendingCancel: ReferencesCancellationState = referencesPendingCancellations[0];
                                                referencesPendingCancellations.pop();
                                                pendingCancel.callback();
                                            } else {
                                                if (renameRequestsPending === 0) {
                                                    renamePending = false;
                                                }
                                                // If rename UI was canceled, we will get a null result.
                                                // If null, return an empty list to avoid Rename failure dialog.
                                                if (referencesResult) {
                                                    for (const reference of referencesResult.referenceInfos) {
                                                        const uri: vscode.Uri = vscode.Uri.file(reference.file);
                                                        const range: vscode.Range = new vscode.Range(reference.position.line, reference.position.character, reference.position.line, reference.position.character + referencesResult.text.length);
                                                        const metadata: vscode.WorkspaceEditEntryMetadata = {
                                                            needsConfirmation: reference.type !== refs.ReferenceType.Confirmed,
                                                            label: refs.getReferenceTagString(reference.type, false, true),
                                                            iconPath: refs.getReferenceItemIconPath(reference.type, false)
                                                        };
                                                        workspaceEdit.replace(uri, range, newName, metadata);
                                                    }
                                                }
                                            }
                                            if (referencesResult && (referencesResult.referenceInfos === null || referencesResult.referenceInfos.length === 0)) {
                                                vscode.window.showErrorMessage(localize("unable.to.locate.selected.symbol", "A definition for the selected symbol could not be located."));
                                            }
                                            resolve(workspaceEdit);
                                        });
                                        workspaceReferences.startRename(params);
                                    });
                                };

                                if (referencesRequestPending || workspaceReferences.symbolSearchInProgress) {
                                    const cancelling: boolean = referencesPendingCancellations.length > 0;
                                    referencesPendingCancellations.push({ reject: () => {
                                        --renameRequestsPending;
                                        // Complete with nothing instead of rejecting, to avoid an error message from VS Code
                                        const workspaceEdit: vscode.WorkspaceEdit = new vscode.WorkspaceEdit();
                                        resolve(workspaceEdit);
                                    }, callback });
                                    if (!cancelling) {
                                        workspaceReferences.referencesCanceled = true;
                                        if (!referencesRequestPending) {
                                            workspaceReferences.referencesCanceledWhilePreviewing = true;
                                        }
                                        this.client.languageClient.sendNotification(CancelReferencesNotification);
                                    }
                                } else {
                                    callback();
                                }
                            });
                        }
                    }

                    // Semantic token types are identified by indexes in this list of types, in the legend.
                    const tokenTypesLegend: string[] = [];
                    for (const e in SemanticTokenTypes) {
                        // An enum is actually a set of mappings from key <=> value.  Enumerate over only the names.
                        // This allow us to represent the constants using an enum, which we can match in native code.
                        if (isNaN(Number(e))) {
                            tokenTypesLegend.push(e);
                        }
                    }
                    // Semantic token modifiers are bit indexes corresponding to the indexes in this list of modifiers in the legend.
                    const tokenModifiersLegend: string[] = [];
                    for (const e in SemanticTokenModifiers) {
                        if (isNaN(Number(e))) {
                            tokenModifiersLegend.push(e);
                        }
                    }
                    this.semanticTokensLegend = new vscode.SemanticTokensLegend(tokenTypesLegend, tokenModifiersLegend);

                    if (firstClient) {
                        workspaceReferences = new refs.ReferencesManager(this);

                        // The configurations will not be sent to the language server until the default include paths and frameworks have been set.
                        // The event handlers must be set before this happens.
                        return languageClient.sendRequest(QueryCompilerDefaultsRequest, {}).then((inputCompilerDefaults: configs.CompilerDefaults) => {
                            compilerDefaults = inputCompilerDefaults;
                            this.configuration.CompilerDefaults = compilerDefaults;

                            // Only register file watchers, providers, and the real commands after the extension has finished initializing,
                            // e.g. prevents empty c_cpp_properties.json from generation.
                            registerCommands();

                            this.registerFileWatcher();

                            this.disposables.push(vscode.languages.registerRenameProvider(this.documentSelector, new RenameProvider(this)));
                            this.disposables.push(vscode.languages.registerDocumentFormattingEditProvider(this.documentSelector, new DocumentFormattingEditProvider(this)));
                            this.disposables.push(vscode.languages.registerOnTypeFormattingEditProvider(this.documentSelector, new OnTypeFormattingEditProvider(this), ";", "{","}"));
                            this.disposables.push(vscode.languages.registerDocumentRangeFormattingEditProvider(this.documentSelector, new DocumentRangeFormattingEditProvider(this)));
                            this.disposables.push(vscode.languages.registerReferenceProvider(this.documentSelector, new FindAllReferencesProvider(this)));
                            this.disposables.push(vscode.languages.registerWorkspaceSymbolProvider(new WorkspaceSymbolProvider(this)));
                            this.disposables.push(vscode.languages.registerDocumentSymbolProvider(this.documentSelector, new DocumentSymbolProvider(this), undefined));
                            this.disposables.push(vscode.languages.registerCodeActionsProvider(this.documentSelector, new CodeActionProvider(this), undefined));
                            const settings: CppSettings = new CppSettings();
                            if (settings.codeFolding) {
                                this.codeFoldingProviderDisposable = vscode.languages.registerFoldingRangeProvider(this.documentSelector, new FoldingRangeProvider(this));
                            }
                            if (settings.enhancedColorization && this.semanticTokensLegend) {
                                this.semanticTokensProvider = new SemanticTokensProvider(this);
                                this.semanticTokensProviderDisposable = vscode.languages.registerDocumentSemanticTokensProvider(this.documentSelector, this.semanticTokensProvider, this.semanticTokensLegend);
                            }

                            // Listen for messages from the language server.
                            this.registerNotifications();
                        });
                    } else {
                        this.configuration.CompilerDefaults = compilerDefaults;
                    }
                },
                (err) => {
                    this.isSupported = false;   // Running on an OS we don't support yet.
                    if (!failureMessageShown) {
                        failureMessageShown = true;
                        vscode.window.showErrorMessage(localize("unable.to.start", "Unable to start the C/C++ language server. IntelliSense features will be disabled. Error: {0}", String(err)));
                    }
                }));
        } catch (err) {
            this.isSupported = false;   // Running on an OS we don't support yet.
            if (!failureMessageShown) {
                failureMessageShown = true;
                let additionalInfo: string;
                if (err.code === "EPERM") {
                    additionalInfo = localize('check.permissions', "EPERM: Check permissions for '{0}'", getLanguageServerFileName());
                } else {
                    additionalInfo = String(err);
                }
                vscode.window.showErrorMessage(localize("unable.to.start", "Unable to start the C/C++ language server. IntelliSense features will be disabled. Error: {0}", additionalInfo));
            }
        }
    }

    public sendFindAllReferencesNotification(params: FindAllReferencesParams): void {
        this.languageClient.sendNotification(FindAllReferencesNotification, params);
    }

    public sendRenameNofication(params: RenameParams): void {
        this.languageClient.sendNotification(RenameNotification, params);
    }

    private createLanguageClient(allClients: ClientCollection): LanguageClient {
        const serverModule: string = getLanguageServerFileName();
        const exeExists: boolean = fs.existsSync(serverModule);
        if (!exeExists) {
            telemetry.logLanguageServerEvent("missingLanguageServerBinary");
            throw String('Missing binary at ' + serverModule);
        }
        const serverName: string = this.getName(this.rootFolder);
        const serverOptions: ServerOptions = {
            run: { command: serverModule },
            debug: { command: serverModule, args: [ serverName ] }
        };

        // Get all the per-workspace settings.
        // They're sent as individual arrays to make it easier to process on the server,
        // so don't refactor this to an array of settings objects unless a good method is
        // found for processing data in that format on the server.
        const settings_clangFormatPath: (string | undefined)[] = [];
        const settings_clangFormatStyle: (string | undefined)[] = [];
        const settings_clangFormatFallbackStyle: (string | undefined)[] = [];
        const settings_clangFormatSortIncludes: (string | undefined)[] = [];
        const settings_filesExclude: (vscode.WorkspaceConfiguration | undefined)[] = [];
        const settings_searchExclude: (vscode.WorkspaceConfiguration | undefined)[] = [];
        const settings_intelliSenseEngine: (string | undefined)[] = [];
        const settings_intelliSenseEngineFallback: (string | undefined)[] = [];
        const settings_errorSquiggles: (string | undefined)[] = [];
        const settings_dimInactiveRegions: boolean[] = [];
        const settings_enhancedColorization: string[] = [];
        const settings_suggestSnippets: (boolean | undefined)[] = [];
        const settings_exclusionPolicy: (string | undefined)[] = [];
        const settings_preferredPathSeparator: (string | undefined)[] = [];
        const settings_defaultSystemIncludePath: (string[] | undefined)[] = [];
        const settings_intelliSenseCachePath: (string | undefined)[] = [];
        const settings_intelliSenseCacheSize: (number | undefined)[] = [];
        const settings_autoComplete: (string | undefined)[] = [];
        const workspaceSettings: CppSettings = new CppSettings();
        const workspaceOtherSettings: OtherSettings = new OtherSettings();
        const settings_indentBraces: boolean[] = [];
        const settings_indentMultiLine: (string | undefined)[] = [];
        const settings_preserveIndentWithinParenthesis: boolean[] = [];
        const settings_indentCaseLabels: boolean[] = [];
        const settings_indentCaseContents: boolean[] = [];
        const settings_indentCaseContentsWhenBlock: boolean[] = [];
        const settings_indentLambdaBracesWhenParameter: boolean[] = [];
        const settings_indentGotoLabels: (string | undefined)[] = [];
        const settings_indentPreprocessor: (string | undefined)[] = [];
        const settings_indentAccessSpecifiers: boolean[] = [];
        const settings_indentNamespaceContents: boolean[] = [];
        const settings_indentPreserveComment: boolean[] = [];
        const settings_formattingEngine: (string | undefined)[] = [];
        const settings_newLineBeforeOpenBraceNamespace: (string | undefined)[] = [];
        const settings_newLineBeforeOpenBraceType: (string | undefined)[] = [];
        const settings_newLineBeforeOpenBraceFunction: (string | undefined)[] = [];
        const settings_newLineBeforeOpenBraceBlock: (string | undefined)[] = [];
        const settings_newLineBeforeOpenBraceLambda: (string | undefined)[] = [];
        const settings_newLineScopeBracesOnSeparateLines:  boolean[] = [];
        const settings_newLineCloseBraceSameLineEmptyType:  boolean[] = [];
        const settings_newLineCloseBraceSameLineEmptyFunction:  boolean[] = [];
        const settings_newLineBeforeCatch:  boolean[] = [];
        const settings_newLineBeforeElse:  boolean[] = [];
        const settings_newLineBeforeWhileInDoWhile:  boolean[] = [];
        const settings_spaceBeforeFunctionOpenParenthesis: (string | undefined)[] = [];
        const settings_spaceWithinParameterListParentheses:  boolean[] = [];
        const settings_spaceBetweenEmptyParameterListParentheses:  boolean[] = [];
        const settings_spaceAfterKeywordsInControlFlowStatements:  boolean[] = [];
        const settings_spaceWithinControlFlowStatementParentheses:  boolean[] = [];
        const settings_spaceBeforeLambdaOpenParenthesis:  boolean[] = [];
        const settings_spaceWithinCastParentheses:  boolean[] = [];
        const settings_spaceSpaceAfterCastCloseParenthesis:  boolean[] = [];
        const settings_spaceWithinExpressionParentheses:  boolean[] = [];
        const settings_spaceBeforeBlockOpenBrace:  boolean[] = [];
        const settings_spaceBetweenEmptyBraces:  boolean[] = [];
        const settings_spaceBeforeInitializerListOpenBrace:  boolean[] = [];
        const settings_spaceWithinInitializerListBraces:  boolean[] = [];
        const settings_spacePreserveInInitializerList:  boolean[] = [];
        const settings_spaceBeforeOpenSquareBracket:  boolean[] = [];
        const settings_spaceWithinSquareBracketse:  boolean[] = [];
        const settings_spaceBeforeEmptySquareBrackets:  boolean[] = [];
        const settings_spaceBetweenEmptySquareBrackets:  boolean[] = [];
        const settings_spaceGroupSquareBrackets:  boolean[] = [];
        const settings_spaceWithinLambdaBrackets:  boolean[] = [];
        const settings_spaceBetweenEmptyLambdaBrackets:  boolean[] = [];
        const settings_spaceBeforeComma:  boolean[] = [];
        const settings_spaceAfterComma:  boolean[] = [];
        const settings_spaceRemoveAroundMemberOperators:  boolean[] = [];
        const settings_spaceBeforeInheritanceColon:  boolean[] = [];
        const settings_spaceBeforeConstructorColon:  boolean[] = [];
        const settings_spaceRemoveBeforeSemicolon:  boolean[] = [];
        const settings_spaceInsertAfterSemicolon:  boolean[] = [];
        const settings_spaceRemoveAroundUnaryOperator:  boolean[] = [];
        const settings_spaceAroundBinaryOperator: (string | undefined)[] = [];
        const settings_spaceAroundAssignmentOperator: (string | undefined)[] = [];
        const settings_spacePointerReferenceAlignment: (string | undefined)[] = [];
        const settings_spaceAroundTernaryOperator: (string | undefined)[] = [];
        const settings_wrapPreserveBlocks: (string | undefined)[] = [];

        {
            const settings: CppSettings[] = [];
            const otherSettings: OtherSettings[] = [];

            if (vscode.workspace.workspaceFolders && vscode.workspace.workspaceFolders.length > 0) {
                for (const workspaceFolder of vscode.workspace.workspaceFolders) {
                    settings.push(new CppSettings(workspaceFolder.uri));
                    otherSettings.push(new OtherSettings(workspaceFolder.uri));
                }
            } else {
                settings.push(workspaceSettings);
                otherSettings.push(workspaceOtherSettings);
            }

            for (const setting of settings) {
                settings_clangFormatPath.push(util.resolveVariables(setting.clangFormatPath, this.AdditionalEnvironment));
                settings_formattingEngine.push(setting.formattingEngine);
                settings_indentBraces.push(setting.vcFormatIndentBraces);
                settings_preserveIndentWithinParenthesis.push(setting.vcFormatPreserveIndentationWithinParenthesis);
                settings_indentMultiLine.push(setting.vcFormatIndentMultiLineRelativeTo);
                settings_indentCaseLabels.push(setting.vcFormatIndentCaseLabels);
                settings_indentCaseContents.push(setting.vcFormatIndentCaseContents);
                settings_indentCaseContentsWhenBlock.push(setting.vcFormatIndentCaseContentsWhenBlock);
                settings_indentLambdaBracesWhenParameter.push(setting.vcFormatIndentLambdaBracesWhenParameter);
                settings_indentGotoLabels.push(setting.vcFormatIndentGotoLables);
                settings_indentPreprocessor.push(setting.vcFormatIndentPreprocessor);
                settings_indentAccessSpecifiers.push(setting.vcFormatIndentAccessSpecifiers);
                settings_indentNamespaceContents.push(setting.vcFormatIndentNamespaceContents);
                settings_indentPreserveComment.push(setting.vcFormatIndentPreserveComment);
                settings_newLineBeforeOpenBraceNamespace.push(setting.vcFormatNewlineBeforeOpenBraceNamespace);
                settings_newLineBeforeOpenBraceType.push(setting.vcFormatNewlineBeforeOpenBraceType);
                settings_newLineBeforeOpenBraceFunction.push(setting.vcFormatNewlineBeforeOpenBraceFunction);
                settings_newLineBeforeOpenBraceBlock.push(setting.vcFormatNewlineBeforeOpenBraceBlock);
                settings_newLineScopeBracesOnSeparateLines.push(setting.vcFormatNewlineScopeBracesOnSeparateLines);
                settings_newLineBeforeOpenBraceLambda.push(setting.vcFormatNewlineBeforeOpenBraceLambda);
                settings_newLineCloseBraceSameLineEmptyType.push(setting.vcFormatNewlineCloseBraceSameLineEmptyType);
                settings_newLineCloseBraceSameLineEmptyFunction.push(setting.vcFormatNewlineCloseBraceSameLineEmptyFunction);
                settings_newLineBeforeCatch.push(setting.vcFormatNewlineBeforeCatch);
                settings_newLineBeforeElse.push(setting.vcFormatNewlineBeforeElse);
                settings_newLineBeforeWhileInDoWhile.push(setting.vcFormatNewlineBeforeWhileInDoWhile);
                settings_spaceBeforeFunctionOpenParenthesis.push(setting.vcFormatSpaceBeforeFunctionOpenParenthesis);
                settings_spaceWithinParameterListParentheses.push(setting.vcFormatSpaceWithinParameterListParentheses);
                settings_spaceBetweenEmptyParameterListParentheses.push(setting.vcFormatSpaceBetweenEmptyParameterListParentheses);
                settings_spaceAfterKeywordsInControlFlowStatements.push(setting.vcFormatSpaceAfterKeywordsInControlFlowStatements);
                settings_spaceWithinControlFlowStatementParentheses.push(setting.vcFormatSpaceWithinControlFlowStatementParentheses);
                settings_spaceBeforeLambdaOpenParenthesis.push(setting.vcFormatSpaceBeforeLambdaOpenParenthesis);
                settings_spaceWithinCastParentheses.push(setting.vcFormatSpaceWithinCastParentheses);
                settings_spaceSpaceAfterCastCloseParenthesis.push(setting.vcFormatSpaceAfterCastCloseParenthesis);
                settings_spaceWithinExpressionParentheses.push(setting.vcFormatSpaceWithinExpressionParentheses);
                settings_spaceBeforeBlockOpenBrace.push(setting.vcFormatSpaceBeforeBlockOpenBrace);
                settings_spaceBetweenEmptyBraces.push(setting.vcFormatSpaceBetweenEmptyBraces);
                settings_spaceBeforeInitializerListOpenBrace.push(setting.vcFormatSpaceBeforeInitializerListOpenBrace);
                settings_spaceWithinInitializerListBraces.push(setting.vcFormatSpaceWithinInitializerListBraces);
                settings_spacePreserveInInitializerList.push(setting.vcFormatSpacePreserveInInitializerList);
                settings_spaceBeforeOpenSquareBracket.push(setting.vcFormatSpaceBeforeOpenSquareBracket);
                settings_spaceWithinSquareBracketse.push(setting.vcFormatSpaceWithinSquareBrackets);
                settings_spaceBeforeEmptySquareBrackets.push(setting.vcFormatSpaceBeforeEmptySquareBrackets);
                settings_spaceBetweenEmptySquareBrackets.push(setting.vcFormatSpaceBetweenEmptySquareBrackets);
                settings_spaceGroupSquareBrackets.push(setting.vcFormatSpaceGroupSquareBrackets);
                settings_spaceWithinLambdaBrackets.push(setting.vcFormatSpaceWithinLambdaBrackets);
                settings_spaceBetweenEmptyLambdaBrackets.push(setting.vcFormatSpaceBetweenEmptyLambdaBrackets);
                settings_spaceBeforeComma.push(setting.vcFormatSpaceBeforeComma);
                settings_spaceAfterComma.push(setting.vcFormatSpaceAfterComma);
                settings_spaceRemoveAroundMemberOperators.push(setting.vcFormatSpaceRemoveAroundMemberOperators);
                settings_spaceBeforeInheritanceColon.push(setting.vcFormatSpaceBeforeInheritanceColon);
                settings_spaceBeforeConstructorColon.push(setting.vcFormatSpaceBeforeConstructorColon);
                settings_spaceRemoveBeforeSemicolon.push(setting.vcFormatSpaceRemoveBeforeSemicolon);
                settings_spaceInsertAfterSemicolon.push(setting.vcFormatSpaceInsertAfterSemicolon);
                settings_spaceRemoveAroundUnaryOperator.push(setting.vcFormatSpaceRemoveAroundUnaryOperator);
                settings_spaceAroundBinaryOperator.push(setting.vcFormatSpaceAroundBinaryOperator);
                settings_spaceAroundAssignmentOperator.push(setting.vcFormatSpaceAroundAssignmentOperator);
                settings_spacePointerReferenceAlignment.push(setting.vcFormatSpacePointerReferenceAlignment);
                settings_spaceAroundTernaryOperator.push(setting.vcFormatSpaceAroundTernaryOperator);
                settings_wrapPreserveBlocks.push(setting.vcFormatWrapPreserveBlocks);
                settings_clangFormatStyle.push(setting.clangFormatStyle);
                settings_clangFormatFallbackStyle.push(setting.clangFormatFallbackStyle);
                settings_clangFormatSortIncludes.push(setting.clangFormatSortIncludes);
                settings_intelliSenseEngine.push(setting.intelliSenseEngine);
                settings_intelliSenseEngineFallback.push(setting.intelliSenseEngineFallback);
                settings_errorSquiggles.push(setting.errorSquiggles);
                settings_dimInactiveRegions.push(setting.dimInactiveRegions);
                settings_enhancedColorization.push(setting.enhancedColorization ? "Enabled" : "Disabled");
                settings_suggestSnippets.push(setting.suggestSnippets);
                settings_exclusionPolicy.push(setting.exclusionPolicy);
                settings_preferredPathSeparator.push(setting.preferredPathSeparator);
                settings_defaultSystemIncludePath.push(setting.defaultSystemIncludePath);
                settings_intelliSenseCachePath.push(util.resolveCachePath(setting.intelliSenseCachePath, this.AdditionalEnvironment));
                settings_intelliSenseCacheSize.push(setting.intelliSenseCacheSize);
                settings_autoComplete.push(setting.autoComplete);
            }

            for (const otherSetting of otherSettings) {
                settings_filesExclude.push(otherSetting.filesExclude);
                settings_searchExclude.push(otherSetting.searchExclude);
            }
        }

        const abTestSettings: ABTestSettings = getABTestSettings();

        let intelliSenseCacheDisabled: boolean = false;
        if (os.platform() === "darwin") {
            const releaseParts: string[] = os.release().split(".");
            if (releaseParts.length >= 1) {
                // AutoPCH doesn't work for older Mac OS's.
                intelliSenseCacheDisabled = parseInt(releaseParts[0]) < 17;
            }
        }

        const localizedStrings: string[] = [];
        for (let i: number = 0; i < localizedStringCount; i++) {
            localizedStrings.push(lookupString(i));
        }

        const clientOptions: LanguageClientOptions = {
            documentSelector: [
                { scheme: 'file', language: 'cpp' },
                { scheme: 'file', language: 'c' }
            ],
            initializationOptions: {
                clang_format_path: settings_clangFormatPath,
                clang_format_style: settings_clangFormatStyle,
                formatting: settings_formattingEngine,
                vcFormat : {
                    indent: {
                        braces: settings_indentBraces,
                        multiLineRelativeTo: settings_indentMultiLine,
                        preserveIndentationWithinParentheses: settings_preserveIndentWithinParenthesis,
                        caseLabels: settings_indentCaseLabels,
                        caseContents: settings_indentCaseContents,
                        caseContentsWhenBlock: settings_indentCaseContentsWhenBlock,
                        lambdaBracesWhenParameter: settings_indentLambdaBracesWhenParameter,
                        gotoLabels: settings_indentGotoLabels,
                        preprocessor : settings_indentPreprocessor,
                        accesSpecifiers : settings_indentAccessSpecifiers,
                        namespaceContents : settings_indentNamespaceContents,
                        preserveComment : settings_indentPreserveComment
                    },
                    newLine: {
                        beforeOpenBrace: {
                            namespace: settings_newLineBeforeOpenBraceNamespace,
                            type: settings_newLineBeforeOpenBraceType,
                            function: settings_newLineBeforeOpenBraceFunction,
                            block: settings_newLineBeforeOpenBraceBlock,
                            lambda: settings_newLineBeforeOpenBraceLambda
                        },
                        scopeBracesOnSeparateLines: settings_newLineScopeBracesOnSeparateLines,
                        closeBraceSameLine: {
                            emptyType:  settings_newLineCloseBraceSameLineEmptyType,
                            emptyFunction: settings_newLineCloseBraceSameLineEmptyFunction
                        },
                        beforeCatch : settings_newLineBeforeCatch,
                        beforeElse : settings_newLineBeforeElse,
                        beforeWhileInDoWhile : settings_newLineBeforeWhileInDoWhile

                    },
                    space: {
                        beforeFunctionOpenParenthesis : settings_spaceBeforeFunctionOpenParenthesis,
                        withinParameterListParentheses : settings_spaceWithinParameterListParentheses,
                        betweenEmptyParameterListParentheses : settings_spaceBetweenEmptyParameterListParentheses,
                        afterKeywordsInControlFlowStatements : settings_spaceAfterKeywordsInControlFlowStatements,
                        withinControlFlowStatementParentheses : settings_spaceWithinControlFlowStatementParentheses,
                        beforeLambdaOpenParenthesis : settings_spaceBeforeLambdaOpenParenthesis,
                        withinCastParentheses : settings_spaceWithinCastParentheses,
                        afterCastCloseParenthesis : settings_spaceSpaceAfterCastCloseParenthesis,
                        withinExpressionParentheses : settings_spaceWithinExpressionParentheses,
                        beforeBlockOpenBrace : settings_spaceBeforeBlockOpenBrace,
                        betweenEmptyBraces : settings_spaceBetweenEmptyBraces,
                        beforeInitializerListOpenBrace : settings_spaceBeforeInitializerListOpenBrace,
                        withinInitializerListBraces : settings_spaceWithinInitializerListBraces,
                        preserveInInitializerList : settings_spacePreserveInInitializerList,
                        beforeOpenSquareBracket : settings_spaceBeforeOpenSquareBracket,
                        withinSquareBrackets : settings_spaceWithinSquareBracketse,
                        beforeEmptySquareBrackets : settings_spaceBeforeEmptySquareBrackets,
                        betweenEmptySquareBrackets : settings_spaceBetweenEmptySquareBrackets,
                        groupSquareBrackets : settings_spaceGroupSquareBrackets,
                        withinLambdaBrackets : settings_spaceWithinLambdaBrackets,
                        betweenEmptyLambdaBrackets : settings_spaceBetweenEmptyLambdaBrackets,
                        beforeComma : settings_spaceBeforeComma,
                        afterComma : settings_spaceAfterComma,
                        removeAroundMemberOperators : settings_spaceRemoveAroundMemberOperators,
                        beforeInheritanceColon : settings_spaceBeforeInheritanceColon,
                        beforeConstructorColon : settings_spaceBeforeConstructorColon,
                        removeBeforeSemicolon : settings_spaceRemoveBeforeSemicolon,
                        insertAfterSemicolon : settings_spaceInsertAfterSemicolon,
                        removeAroundUnaryOperator : settings_spaceRemoveAroundUnaryOperator,
                        aroundBinaryOperator : settings_spaceAroundBinaryOperator,
                        aroundAssignmentOperator : settings_spaceAroundAssignmentOperator,
                        pointerReferenceAlignment : settings_spacePointerReferenceAlignment,
                        aroundTernaryOperator : settings_spaceAroundTernaryOperator
                    },
                    wrap: {
                        preserveBlocks: settings_wrapPreserveBlocks
                    }
                },
                clang_format_fallbackStyle: settings_clangFormatFallbackStyle,
                clang_format_sortIncludes: settings_clangFormatSortIncludes,
                extension_path: util.extensionPath,
                exclude_files: settings_filesExclude,
                exclude_search: settings_searchExclude,
                associations: workspaceOtherSettings.filesAssociations,
                storage_path: this.storagePath,
                intelliSenseEngine: settings_intelliSenseEngine,
                intelliSenseEngineFallback: settings_intelliSenseEngineFallback,
                intelliSenseCacheDisabled: intelliSenseCacheDisabled,
                intelliSenseCachePath : settings_intelliSenseCachePath,
                intelliSenseCacheSize : settings_intelliSenseCacheSize,
                autocomplete: settings_autoComplete,
                errorSquiggles: settings_errorSquiggles,
                dimInactiveRegions: settings_dimInactiveRegions,
                enhancedColorization: settings_enhancedColorization,
                suggestSnippets: settings_suggestSnippets,
                simplifyStructuredComments: workspaceSettings.simplifyStructuredComments,
                loggingLevel: workspaceSettings.loggingLevel,
                workspaceParsingPriority: workspaceSettings.workspaceParsingPriority,
                workspaceSymbols: workspaceSettings.workspaceSymbols,
                exclusionPolicy: settings_exclusionPolicy,
                preferredPathSeparator: settings_preferredPathSeparator,
                default: {
                    systemIncludePath: settings_defaultSystemIncludePath
                },
                vcpkg_root: util.getVcpkgRoot(),
                gotoDefIntelliSense: abTestSettings.UseGoToDefIntelliSense,
                experimentalFeatures: workspaceSettings.experimentalFeatures,
                edgeMessagesDirectory: path.join(util.getExtensionFilePath("bin"), "messages", util.getLocaleId()),
                localizedStrings: localizedStrings
            },
            middleware: createProtocolFilter(allClients),
            errorHandler: {
                error: () => ErrorAction.Continue,
                closed: () => {
                    languageClientCrashTimes.push(Date.now());
                    languageClientCrashedNeedsRestart = true;
                    telemetry.logLanguageServerEvent("languageClientCrash");
                    if (languageClientCrashTimes.length < 5) {
                        allClients.forEach(client => { allClients.replace(client, true); });
                    } else {
                        const elapsed: number = languageClientCrashTimes[languageClientCrashTimes.length - 1] - languageClientCrashTimes[0];
                        if (elapsed <= 3 * 60 * 1000) {
                            vscode.window.showErrorMessage(localize('server.crashed2', "The language server crashed 5 times in the last 3 minutes. It will not be restarted."));
                            allClients.forEach(client => { allClients.replace(client, false); });
                        } else {
                            languageClientCrashTimes.shift();
                            allClients.forEach(client => { allClients.replace(client, true); });
                        }
                    }
                    return CloseAction.DoNotRestart;
                }
            }

            // TODO: should I set the output channel?  Does this sort output between servers?
        };

        // Create the language client
        return new LanguageClient(`cpptools`, serverOptions, clientOptions);
    }

    public sendAllSettings(): void {
        const cppSettingsScoped: { [key: string]: any } = {};
        // Gather the C_Cpp settings
        {
            const cppSettingsResourceScoped: vscode.WorkspaceConfiguration = vscode.workspace.getConfiguration("C_Cpp", this.RootUri);
            const cppSettingsNonScoped: vscode.WorkspaceConfiguration = vscode.workspace.getConfiguration("C_Cpp");

            for (const key in cppSettingsResourceScoped) {
                const curSetting: any = util.packageJson.contributes.configuration.properties["C_Cpp." + key];
                if (curSetting === undefined) {
                    continue;
                }
                const settings: vscode.WorkspaceConfiguration = (curSetting.scope === "resource" || curSetting.scope === "machine-overridable") ? cppSettingsResourceScoped : cppSettingsNonScoped;
                cppSettingsScoped[key] = settings.get(key);
            }
            cppSettingsScoped["default"] = { systemIncludePath: cppSettingsResourceScoped.get("default.systemIncludePath") };
        }

        // Unlike the LSP message, the event does not contain all settings as a payload, so we need to
        // build a new JSON object with everything we need on the native side.
        const settings: any = {
            C_Cpp: {
                ...cppSettingsScoped,
                vcFormat: {
                    ...vscode.workspace.getConfiguration("C_Cpp.vcFormat", this.RootUri),
                    indent: vscode.workspace.getConfiguration("C_Cpp.vcFormat.indent", this.RootUri),
                    newLine: {
                        ...vscode.workspace.getConfiguration("C_Cpp.vcFormat.newLine", this.RootUri),
                        beforeOpenBrace: vscode.workspace.getConfiguration("C_Cpp.vcFormat.newLine.beforeOpenBrace", this.RootUri),
                        closeBraceSameLine: vscode.workspace.getConfiguration("C_Cpp.vcFormat.newLine.closeBraceSameLine", this.RootUri)
                    },
                    space:  vscode.workspace.getConfiguration("C_Cpp.vcFormat.space", this.RootUri),
                    wrap:  vscode.workspace.getConfiguration("C_Cpp.vcFormat.wrap", this.RootUri)
                },
                tabSize: vscode.workspace.getConfiguration("editor.tabSize", this.RootUri)
            },
            files: {
                exclude: vscode.workspace.getConfiguration("files.exclude", this.RootUri),
                associations: new OtherSettings().filesAssociations
            },
            search: {
                exclude: vscode.workspace.getConfiguration("search.exclude", this.RootUri)
            }
        };

        this.sendDidChangeSettings(settings);
    }

    public sendDidChangeSettings(settings: any): void {
        // Send settings json to native side
        this.notifyWhenReady(() => {
            this.languageClient.sendNotification(DidChangeSettingsNotification, {settings, workspaceFolderUri: this.RootPath});
        });
    }

    public onDidChangeSettings(event: vscode.ConfigurationChangeEvent, isFirstClient: boolean): { [key: string]: string } {
        this.sendAllSettings();
        const changedSettings: { [key: string]: string } = this.settingsTracker.getChangedSettings();
        this.notifyWhenReady(() => {
            if (Object.keys(changedSettings).length > 0) {
                if (changedSettings["commentContinuationPatterns"]) {
                    updateLanguageConfigurations();
                }
                if (changedSettings["codeFolding"]) {
                    const settings: CppSettings = new CppSettings();
                    if (settings.codeFolding) {
                        this.codeFoldingProviderDisposable = vscode.languages.registerFoldingRangeProvider(this.documentSelector, new FoldingRangeProvider(this));
                    } else if (this.codeFoldingProviderDisposable) {
                        this.codeFoldingProviderDisposable.dispose();
                        this.codeFoldingProviderDisposable = undefined;
                    }
                }
                if (changedSettings["enhancedColorization"]) {
                    const settings: CppSettings = new CppSettings();
                    if (settings.enhancedColorization && this.semanticTokensLegend) {
                        this.semanticTokensProvider = new SemanticTokensProvider(this);
                        this.semanticTokensProviderDisposable = vscode.languages.registerDocumentSemanticTokensProvider(this.documentSelector, new SemanticTokensProvider(this), this.semanticTokensLegend);                        ;
                    } else if (this.semanticTokensProviderDisposable) {
                        this.semanticTokensProviderDisposable.dispose();
                        this.semanticTokensProviderDisposable = undefined;
                        this.semanticTokensProvider = undefined;
                    }
                }
                this.configuration.onDidChangeSettings();
                telemetry.logLanguageServerEvent("CppSettingsChange", changedSettings, undefined);
            }
        });
        return changedSettings;
    }

    public onDidChangeVisibleTextEditors(editors: vscode.TextEditor[]): void {
        const settings: CppSettings = new CppSettings(this.RootUri);
        if (settings.dimInactiveRegions) {
            // Apply text decorations to inactive regions
            for (const e of editors) {
                const valuePair: DecorationRangesPair | undefined = this.inactiveRegionsDecorations.get(e.document.uri.toString());
                if (valuePair) {
                    e.setDecorations(valuePair.decoration, valuePair.ranges); // VSCode clears the decorations when the text editor becomes invisible
                }
            }
        }
    }

    public onDidChangeTextDocument(textDocumentChangeEvent: vscode.TextDocumentChangeEvent): void {
        if (textDocumentChangeEvent.document.uri.scheme === "file") {
            if (textDocumentChangeEvent.document.languageId === "cpp" || textDocumentChangeEvent.document.languageId === "c") {
                // If any file has changed, we need to abort the current rename operation
                if (renamePending) {
                    this.cancelReferences();
                }

                const oldVersion: number | undefined = openFileVersions.get(textDocumentChangeEvent.document.uri.toString());
                const newVersion: number = textDocumentChangeEvent.document.version;
                if (oldVersion === undefined || newVersion > oldVersion) {
                    openFileVersions.set(textDocumentChangeEvent.document.uri.toString(), newVersion);
                }
            }
        }
    }

    public onDidOpenTextDocument(document: vscode.TextDocument): void {
        if (document.uri.scheme === "file") {
            openFileVersions.set(document.uri.toString(), document.version);
        }
    }

    public onDidCloseTextDocument(document: vscode.TextDocument): void {
        openFileVersions.delete(document.uri.toString());
    }

    private registeredProviders: CustomConfigurationProvider1[] = [];
    public onRegisterCustomConfigurationProvider(provider: CustomConfigurationProvider1): Thenable<void> {
        const onRegistered: () => void = () => {
            // version 2 providers control the browse.path. Avoid thrashing the tag parser database by pausing parsing until
            // the provider has sent the correct browse.path value.
            if (provider.version >= Version.v2) {
                this.pauseParsing();
            }
        };
        return this.notifyWhenReady(() => {
            if (this.registeredProviders.includes(provider)) {
                return; // Prevent duplicate processing.
            }
            this.registeredProviders.push(provider);
            const rootFolder: vscode.WorkspaceFolder | undefined = this.RootFolder;
            if (!rootFolder) {
                return; // There is no c_cpp_properties.json to edit because there is no folder open.
            }
            const selectedProvider: string | undefined = this.configuration.CurrentConfigurationProvider;
            if (!selectedProvider) {
                const ask: PersistentFolderState<boolean> = new PersistentFolderState<boolean>("Client.registerProvider", true, rootFolder);
                // If c_cpp_properties.json and settings.json are both missing, reset our prompt
                if (!fs.existsSync(`${this.RootPath}/.vscode/c_cpp_properties.json`) && !fs.existsSync(`${this.RootPath}/.vscode/settings.json`)) {
                    ask.Value = true;
                }
                if (ask.Value) {
                    ui.showConfigureCustomProviderMessage(() => {
                        const message: string = (vscode.workspace.workspaceFolders && vscode.workspace.workspaceFolders.length > 1)
                            ? localize("provider.configure.folder", "{0} would like to configure IntelliSense for the '{1}' folder.", provider.name, this.Name)
                            : localize("provider.configure.this.folder", "{0} would like to configure IntelliSense for this folder.", provider.name);
                        const allow: string = localize("allow.button", "Allow");
                        const dontAllow: string = localize("dont.allow.button", "Don't Allow");
                        const askLater: string = localize("ask.me.later.button", "Ask Me Later");

                        return vscode.window.showInformationMessage(message, allow, dontAllow, askLater).then(result => {
                            switch (result) {
                                case allow: {
                                    this.configuration.updateCustomConfigurationProvider(provider.extensionId).then(() => {
                                        onRegistered();
                                        ask.Value = false;
                                        telemetry.logLanguageServerEvent("customConfigurationProvider", { "providerId": provider.extensionId });
                                    });
                                    return true;
                                }
                                case dontAllow: {
                                    ask.Value = false;
                                    break;
                                }
                                default: {
                                    break;
                                }
                            }
                            return false;
                        });
                    },
                    () => ask.Value = false);
                }
            } else if (isSameProviderExtensionId(selectedProvider, provider.extensionId)) {
                onRegistered();
                telemetry.logLanguageServerEvent("customConfigurationProvider", { "providerId": provider.extensionId });
            } else if (selectedProvider === provider.name) {
                onRegistered();
                this.configuration.updateCustomConfigurationProvider(provider.extensionId); // v0 -> v1 upgrade. Update the configurationProvider in c_cpp_properties.json
            }
        });
    }

    public updateCustomConfigurations(requestingProvider?: CustomConfigurationProvider1): Thenable<void> {
        return this.notifyWhenReady(() => {
            if (!this.configurationProvider) {
                this.clearCustomConfigurations();
                return;
            }
            const currentProvider: CustomConfigurationProvider1 | undefined = getCustomConfigProviders().get(this.configurationProvider);
            if (!currentProvider) {
                this.clearCustomConfigurations();
                return;
            }
            if (requestingProvider && requestingProvider.extensionId !== currentProvider.extensionId) {
                // If we are being called by a configuration provider other than the current one, ignore it.
                return;
            }

            this.clearCustomConfigurations();
            this.trackedDocuments.forEach(document => {
                this.provideCustomConfiguration(document.uri, undefined);
            });
        });
    }

    public updateCustomBrowseConfiguration(requestingProvider?: CustomConfigurationProvider1): Thenable<void> {
        return this.notifyWhenReady(() => {
            if (!this.configurationProvider) {
                return;
            }
            console.log("updateCustomBrowseConfiguration");
            const currentProvider: CustomConfigurationProvider1 | undefined = getCustomConfigProviders().get(this.configurationProvider);
            if (!currentProvider || (requestingProvider && requestingProvider.extensionId !== currentProvider.extensionId)) {
                return;
            }

            const tokenSource: vscode.CancellationTokenSource = new vscode.CancellationTokenSource();
            const task: () => Thenable<WorkspaceBrowseConfiguration | null> = async () => {
                if (this.RootUri && await currentProvider.canProvideBrowseConfigurationsPerFolder(tokenSource.token)) {
                    return (currentProvider.provideFolderBrowseConfiguration(this.RootUri, tokenSource.token));
                }
                if (await currentProvider.canProvideBrowseConfiguration(tokenSource.token)) {
                    return currentProvider.provideBrowseConfiguration(tokenSource.token);
                }
                if (currentProvider.version >= Version.v2) {
                    console.warn("failed to provide browse configuration");
                }
                return null;
            };

            // Initiate request for custom configuration.
            // Resume parsing on either resolve or reject, only if parsing was not resumed due to timeout
            let hasCompleted: boolean = false;
            task().then(async config => {
                if (!config) {
                    return;
                }
                if (currentProvider.version < Version.v3) {
                    // This is to get around the (fixed) CMake Tools bug: https://github.com/microsoft/vscode-cmake-tools/issues/1073
                    for (const c of config.browsePath) {
                        if (vscode.workspace.getWorkspaceFolder(vscode.Uri.file(c)) === this.RootFolder) {
                            this.sendCustomBrowseConfiguration(config, currentProvider.extensionId);
                            break;
                        }
                    }
                } else {
                    this.sendCustomBrowseConfiguration(config, currentProvider.extensionId);
                }
                if (!hasCompleted) {
                    hasCompleted = true;
                    if (currentProvider.version >= Version.v2) {
                        this.resumeParsing();
                    }
                }
            }, () => {
                if (!hasCompleted) {
                    hasCompleted = true;
                    if (currentProvider.version >= Version.v2) {
                        this.resumeParsing();
                    }
                }
            });

            // Set up a timeout to use previously received configuration and resume parsing if the provider times out
            global.setTimeout(async () => {
                if (!hasCompleted) {
                    hasCompleted = true;
                    this.sendCustomBrowseConfiguration(null, undefined, true);
                    if (currentProvider.version >= Version.v2) {
                        console.warn("Configuration Provider timed out in {0}ms.", configProviderTimeout);
                        this.resumeParsing();
                    }
                }
            }, configProviderTimeout);
        });
    }

    public toggleReferenceResultsView(): void {
        workspaceReferences.toggleGroupView();
    }

    public async logDiagnostics(): Promise<void> {
        const response: GetDiagnosticsResult = await this.requestWhenReady(() => this.languageClient.sendRequest(GetDiagnosticsRequest, null));
        if (!diagnosticsChannel) {
            diagnosticsChannel = vscode.window.createOutputChannel(localize("c.cpp.diagnostics", "C/C++ Diagnostics"));
            workspaceDisposables.push(diagnosticsChannel);
        } else {
            diagnosticsChannel.clear();
        }

        const header: string = `-------- Diagnostics - ${new Date().toLocaleString()}\n`;
        const version: string = `Version: ${util.packageJson.version}\n`;
        let configJson: string = "";
        if (this.configuration.CurrentConfiguration) {
            configJson = `Current Configuration:\n${JSON.stringify(this.configuration.CurrentConfiguration, null, 4)}\n`;
        }

        // Get diagnotics for configuration provider info.
        let configurationLoggingStr: string = "";
        const tuSearchStart: number = response.diagnostics.indexOf("Translation Unit Mappings:");
        if (tuSearchStart >= 0) {
            const tuSearchEnd: number = response.diagnostics.indexOf("Translation Unit Configurations:");
            if (tuSearchEnd >= 0 && tuSearchEnd > tuSearchStart) {
                let tuSearchString: string = response.diagnostics.substr(tuSearchStart, tuSearchEnd - tuSearchStart);
                let tuSearchIndex: number = tuSearchString.indexOf("[");
                while (tuSearchIndex >= 0) {
                    const tuMatch: RegExpMatchArray | null = tuSearchString.match(/\[\s(.*)\s\]/);
                    if (tuMatch && tuMatch.length > 1) {
                        const tuPath: string = vscode.Uri.file(tuMatch[1]).toString();
                        if (this.configurationLogging.has(tuPath)) {
                            if (configurationLoggingStr.length === 0) {
                                configurationLoggingStr += "Custom configurations:\n";
                            }
                            configurationLoggingStr += `[ ${tuMatch[1]} ]\n${this.configurationLogging.get(tuPath)}\n`;
                        }
                    }
                    tuSearchString = tuSearchString.substr(tuSearchIndex + 1);
                    tuSearchIndex = tuSearchString.indexOf("[");
                }
            }
        }
        diagnosticsChannel.appendLine(`${header}${version}${configJson}${this.browseConfigurationLogging}${configurationLoggingStr}${response.diagnostics}`);
        diagnosticsChannel.show(false);
    }

    public async rescanFolder(): Promise<void> {
        await this.notifyWhenReady(() => this.languageClient.sendNotification(RescanFolderNotification));
    }

    public async provideCustomConfiguration(docUri: vscode.Uri, requestFile?: string): Promise<void> {
        const onFinished: () => void = () => {
            if (requestFile) {
                this.languageClient.sendNotification(FinishedRequestCustomConfig, requestFile);
            }
        };
        const providerId: string | undefined = this.configurationProvider;
        if (!providerId) {
            onFinished();
            return Promise.resolve();
        }
        const provider: CustomConfigurationProvider1 | undefined = getCustomConfigProviders().get(providerId);
        if (!provider) {
            onFinished();
            return Promise.resolve();
        }
        if (!provider.isReady) {
            onFinished();
            return Promise.reject(`${this.configurationProvider} is not ready`);
        }
        return this.queueBlockingTask(async () => {
            const tokenSource: vscode.CancellationTokenSource = new vscode.CancellationTokenSource();
            console.log("provideCustomConfiguration");

            const providerName: string = provider.name;

            const params: QueryTranslationUnitSourceParams = {
                uri: docUri.toString(),
                workspaceFolderUri: this.RootPath
            };
            const response: QueryTranslationUnitSourceResult = await this.languageClient.sendRequest(QueryTranslationUnitSourceRequest, params);
            if (!response.candidates || response.candidates.length === 0) {
                // If we didn't receive any candidates, no configuration is needed.
                onFinished();
                return Promise.resolve();
            }

            // Need to loop through candidates, to see if we can get a custom configuration from any of them.
            // Wrap all lookups in a single task, so we can apply a timeout to the entire duration.
            const provideConfigurationAsync: () => Thenable<SourceFileConfigurationItem[] | null | undefined> = async () => {
                if (provider) {
                    for (let i: number = 0; i < response.candidates.length; ++i) {
                        try {
                            const candidate: string = response.candidates[i];
                            const tuUri: vscode.Uri = vscode.Uri.parse(candidate);
                            if (await provider.canProvideConfiguration(tuUri, tokenSource.token)) {
                                const configs: SourceFileConfigurationItem[] = await provider.provideConfigurations([tuUri], tokenSource.token);
                                if (configs && configs.length > 0 && configs[0]) {
                                    return configs;
                                }
                            }
                            if (tokenSource.token.isCancellationRequested) {
                                return null;
                            }
                        } catch (err) {
                            console.warn("Caught exception request configuration");
                        }
                    }
                }
            };
            return this.callTaskWithTimeout(provideConfigurationAsync, configProviderTimeout, tokenSource).then(
                (configs?: SourceFileConfigurationItem[] | null) => {
                    if (configs && configs.length > 0) {
                        this.sendCustomConfigurations(configs);
                    }
                    onFinished();
                },
                (err) => {
                    if (requestFile) {
                        onFinished();
                        return;
                    }
                    const settings: CppSettings = new CppSettings(this.RootUri);
                    if (settings.configurationWarnings === "Enabled" && !this.isExternalHeader(docUri) && !vscode.debug.activeDebugSession) {
                        const dismiss: string = localize("dismiss.button", "Dismiss");
                        const disable: string = localize("diable.warnings.button", "Disable Warnings");
                        const configName: string | undefined = this.configuration.CurrentConfiguration?.name;
                        if (!configName) {
                            return;
                        }
                        let message: string = localize("unable.to.provide.configuraiton",
                            "{0} is unable to provide IntelliSense configuration information for '{1}'. Settings from the '{2}' configuration will be used instead.",
                            providerName, docUri.fsPath, configName);
                        if (err) {
                            message += ` (${err})`;
                        }

                        vscode.window.showInformationMessage(message, dismiss, disable).then(response => {
                            switch (response) {
                                case disable: {
                                    settings.toggleSetting("configurationWarnings", "Enabled", "Disabled");
                                    break;
                                }
                            }
                        });
                    }
                });
        });
    }

    private async handleRequestCustomConfig(requestFile: string): Promise<void> {
        await this.provideCustomConfiguration(vscode.Uri.file(requestFile), requestFile);
    }

    private isExternalHeader(uri: vscode.Uri): boolean {
        const rootUri: vscode.Uri | undefined = this.RootUri;
        return !rootUri || (util.isHeader(uri) && !uri.toString().startsWith(rootUri.toString()));
    }

    public getCurrentConfigName(): Thenable<string | undefined> {
        return this.queueTask(() => Promise.resolve(this.configuration.CurrentConfiguration?.name));
    }

    public getCurrentConfigCustomVariable(variableName: string): Thenable<string> {
        return this.queueTask(() => Promise.resolve(this.configuration.CurrentConfiguration?.customConfigurationVariables?.[variableName] || ''));
    }

    public setCurrentConfigName(configurationName: string): Thenable<void> {
        return this.queueTask(() => new Promise((resolve, reject) => {
            const configurations: configs.Configuration[] = this.configuration.Configurations || [];
            const configurationIndex: number = configurations.findIndex((config) => config.name === configurationName);

            if (configurationIndex !== -1) {
                this.configuration.select(configurationIndex);
                resolve();
            } else {
                reject(new Error(localize("config.not.found", "The requested configuration name is not found: {0}", configurationName)));
            }
        }));
    }

    public getCurrentCompilerPathAndArgs(): Thenable<util.CompilerPathAndArgs | undefined> {
        return this.queueTask(() => Promise.resolve(
            util.extractCompilerPathAndArgs(
                this.configuration.CurrentConfiguration?.compilerPath,
                this.configuration.CurrentConfiguration?.compilerArgs)
        ));
    }

    public getVcpkgInstalled(): Thenable<boolean> {
        return this.queueTask(() => Promise.resolve(this.configuration.VcpkgInstalled));
    }

    public getVcpkgEnabled(): Thenable<boolean> {
        const cppSettings: CppSettings = new CppSettings(this.RootUri);
        return Promise.resolve(cppSettings.vcpkgEnabled === true);
    }

    public getKnownCompilers(): Thenable<configs.KnownCompiler[] | undefined> {
        return this.queueTask(() => Promise.resolve(this.configuration.KnownCompiler));
    }

    /**
     * Take ownership of a document that was previously serviced by another client.
     * This process involves sending a textDocument/didOpen message to the server so
     * that it knows about the file, as well as adding it to this client's set of
     * tracked documents.
     */
    public takeOwnership(document: vscode.TextDocument): void {
        const params: DidOpenTextDocumentParams = {
            textDocument: {
                uri: document.uri.toString(),
                languageId: document.languageId,
                version: document.version,
                text: document.getText()
            }
        };
        this.notifyWhenReady(() => this.languageClient.sendNotification(DidOpenNotification, params));
        this.trackedDocuments.add(document);
    }

    /**
     * wait until the all pendingTasks are complete (e.g. language client is ready for use)
     * before attempting to send messages or operate on the client.
     */

    public queueTask<T>(task: () => Thenable<T>): Thenable<T> {
        if (this.isSupported) {
            const nextTask: () => Thenable<T> = async () => {
                try {
                    return await task();
                } catch (err) {
                    console.error(err);
                    throw err;
                }
            };

            if (pendingTask && !pendingTask.Done) {
                // We don't want the queue to stall because of a rejected promise.
                return pendingTask.getPromise().then(nextTask, nextTask);
            } else {
                pendingTask = undefined;
                return nextTask();
            }
        } else {
            return Promise.reject(localize("unsupported.client", "Unsupported client"));
        }
    }

    /**
     * Queue a task that blocks all future tasks until it completes. This is currently only intended to be used
     * during language client startup and for custom configuration providers.
     * @param task The task that blocks all future tasks
     */
    private queueBlockingTask<T>(task: () => Thenable<T>): Thenable<T> {
        if (this.isSupported) {
            pendingTask = new util.BlockingTask<T>(task, pendingTask);
            return pendingTask.getPromise();
        } else {
            return Promise.reject(localize("unsupported.client", "Unsupported client"));
        }
    }

    private callTaskWithTimeout<T>(task: () => Thenable<T>, ms: number, cancelToken?: vscode.CancellationTokenSource): Thenable<T> {
        let timer: NodeJS.Timer;
        // Create a promise that rejects in <ms> milliseconds
        const timeout: () => Promise<T> = () => new Promise<T>((resolve, reject) => {
            timer = global.setTimeout(() => {
                clearTimeout(timer);
                if (cancelToken) {
                    cancelToken.cancel();
                }
                reject(localize("timed.out", "Timed out in {0}ms.", ms));
            }, ms);
        });

        // Returns a race between our timeout and the passed in promise
        return Promise.race([task(), timeout()]).then(
            (result: any) => {
                clearTimeout(timer);
                return result;
            },
            (error: any) => {
                clearTimeout(timer);
                throw error;
            });
    }

    public requestWhenReady<T>(request: () => Thenable<T>): Thenable<T> {
        return this.queueTask(request);
    }

    public notifyWhenReady<T>(notify: () => T): Thenable<T> {
        const task: () => Thenable<T> = () => new Promise<T>(resolve => {
            resolve(notify());
        });
        return this.queueTask(task);
    }

    /**
     * listen for notifications from the language server.
     */
    private registerNotifications(): void {
        console.assert(this.languageClient !== undefined, "This method must not be called until this.languageClient is set in \"onReady\"");

        this.languageClient.onNotification(ReloadWindowNotification, () => util.promptForReloadWindowDueToSettingsChange());
        this.languageClient.onNotification(LogTelemetryNotification, logTelemetry);
        this.languageClient.onNotification(ReportStatusNotification, (e) => this.updateStatus(e));
        this.languageClient.onNotification(ReportTagParseStatusNotification, (e) => this.updateTagParseStatus(e));
        this.languageClient.onNotification(InactiveRegionNotification, (e) => this.updateInactiveRegions(e));
        this.languageClient.onNotification(CompileCommandsPathsNotification, (e) => this.promptCompileCommands(e));
        this.languageClient.onNotification(ReferencesNotification, (e) => this.processReferencesResult(e.referencesResult));
        this.languageClient.onNotification(ReportReferencesProgressNotification, (e) => this.handleReferencesProgress(e));
        this.languageClient.onNotification(RequestCustomConfig, (requestFile: string) => {
            const client: DefaultClient = <DefaultClient>clientCollection.getClientFor(vscode.Uri.file(requestFile));
            client.handleRequestCustomConfig(requestFile);
        });
        this.languageClient.onNotification(PublishDiagnosticsNotification, publishDiagnostics);
        this.languageClient.onNotification(ShowMessageWindowNotification, showMessageWindow);
        this.languageClient.onNotification(ReportTextDocumentLanguage, (e) => this.setTextDocumentLanguage(e));
        this.languageClient.onNotification(SemanticTokensChanged, (e) => this.semanticTokensProvider?.invalidateFile(e));
        setupOutputHandlers();
    }

    private setTextDocumentLanguage(languageStr: string): void {
        const cppSettings: CppSettings = new CppSettings();
        if (cppSettings.autoAddFileAssociations) {
            const is_c: boolean = languageStr.startsWith("c;");
            languageStr = languageStr.substr(is_c ? 2 : 1);
            this.addFileAssociations(languageStr, is_c);
        }
    }

    private associations_for_did_change?: Set<string>;

    /**
     * listen for file created/deleted events under the ${workspaceFolder} folder
     */
    private registerFileWatcher(): void {
        console.assert(this.languageClient !== undefined, "This method must not be called until this.languageClient is set in \"onReady\"");

        if (this.rootFolder) {
            // WARNING: The default limit on Linux is 8k, so for big directories, this can cause file watching to fail.
            this.rootPathFileWatcher = vscode.workspace.createFileSystemWatcher(
                "**/*",
                false /* ignoreCreateEvents */,
                false /* ignoreChangeEvents */,
                false /* ignoreDeleteEvents */);

            this.rootPathFileWatcher.onDidCreate((uri) => {
                if (path.basename(uri.fsPath).toLowerCase() == ".editorconfig") {
                    configStorage.clear()
                }

                this.languageClient.sendNotification(FileCreatedNotification, { uri: uri.toString() });
            });

            // TODO: Handle new associations without a reload.
            this.associations_for_did_change = new Set<string>(["c", "i", "cpp", "cc", "cxx", "c++", "cp", "hpp", "hh", "hxx", "h++", "hp", "h", "ii", "ino", "inl", "ipp", "tcc", "idl"]);
            const assocs: any = new OtherSettings().filesAssociations;
            for (const assoc in assocs) {
                const dotIndex: number = assoc.lastIndexOf('.');
                if (dotIndex !== -1) {
                    const ext: string = assoc.substr(dotIndex + 1);
                    this.associations_for_did_change.add(ext);
                }
            }
            this.rootPathFileWatcher.onDidChange((uri) => {
                const dotIndex: number = uri.fsPath.lastIndexOf('.');

                if (path.basename(uri.fsPath).toLowerCase() == ".editorconfig") {
                    configStorage.clear()
                }


                if (dotIndex !== -1) {
                    const ext: string = uri.fsPath.substr(dotIndex + 1);
                    if (this.associations_for_did_change?.has(ext)) {
                        // VS Code has a bug that causes onDidChange events to happen to files that aren't changed,
                        // which causes a large backlog of "files to parse" to accumulate.
                        // We workaround this via only sending the change message if the modified time is within 10 seconds.
                        const mtime: Date = fs.statSync(uri.fsPath).mtime;
                        const duration: number = Date.now() - mtime.getTime();
                        if (duration < 10000) {
                            this.languageClient.sendNotification(FileChangedNotification, { uri: uri.toString() });
                        }
                    }
                }
            });

            this.rootPathFileWatcher.onDidDelete((uri) => {
                if (path.basename(uri.fsPath).toLowerCase() == ".editorconfig") {
                    configStorage.clear()
                }

                this.languageClient.sendNotification(FileDeletedNotification, { uri: uri.toString() });
            });

            this.disposables.push(this.rootPathFileWatcher);
        } else {
            this.rootPathFileWatcher = undefined;
        }
    }

    /**
     * handle notifications coming from the language server
     */

    public addFileAssociations(fileAssociations: string, is_c: boolean): void {
        const settings: OtherSettings = new OtherSettings();
        const assocs: any = settings.filesAssociations;

        const filesAndPaths: string[] = fileAssociations.split(";");
        let foundNewAssociation: boolean = false;
        for (let i: number = 0; i < filesAndPaths.length; ++i) {
            const fileAndPath: string[] = filesAndPaths[i].split("@");
            // Skip empty or malformed
            if (fileAndPath.length === 2) {
                const file: string = fileAndPath[0];
                const filePath: string = fileAndPath[1];
                if ((file in assocs) || (("**/" + file) in assocs)) {
                    continue; // File already has an association.
                }
                const j: number = file.lastIndexOf('.');
                if (j !== -1) {
                    const ext: string = file.substr(j);
                    if ((("*" + ext) in assocs) || (("**/*" + ext) in assocs)) {
                        continue; // Extension already has an association.
                    }
                }
                let foundGlobMatch: boolean = false;
                for (const assoc in assocs) {
                    if (minimatch(filePath, assoc)) {
                        foundGlobMatch = true;
                        break; // Assoc matched a glob pattern.
                    }
                }
                if (foundGlobMatch) {
                    continue;
                }
                assocs[file] = is_c ? "c" : "cpp";
                foundNewAssociation = true;
            }
        }
        if (foundNewAssociation) {
            settings.filesAssociations = assocs;
        }
    }

    private updateStatus(notificationBody: ReportStatusNotificationBody): void {
        const message: string = notificationBody.status;
        util.setProgress(util.getProgressExecutableSuccess());
        const testHook: TestHook = getTestHook();
        if (message.endsWith("Indexing...")) {
            this.model.isTagParsing.Value = true;
            const status: IntelliSenseStatus = { status: Status.TagParsingBegun };
            testHook.updateStatus(status);
        } else if (message.endsWith("Updating IntelliSense...")) {
            timeStamp = Date.now();
            this.model.isUpdatingIntelliSense.Value = true;
            const status: IntelliSenseStatus = { status: Status.IntelliSenseCompiling };
            testHook.updateStatus(status);
        } else if (message.endsWith("IntelliSense Ready")) {
            const settings: CppSettings = new CppSettings();
            if (settings.loggingLevel === "Debug") {
                const out: logger.Logger = logger.getOutputChannelLogger();
                const duration: number = Date.now() - timeStamp;
                out.appendLine(localize("update.intellisense.time", "Update IntelliSense time (sec): {0}", duration / 1000));
            }
            this.model.isUpdatingIntelliSense.Value = false;
            const status: IntelliSenseStatus = { status: Status.IntelliSenseReady };
            testHook.updateStatus(status);
        } else if (message.endsWith("Ready")) { // Tag Parser Ready
            this.model.isTagParsing.Value = false;
            const status: IntelliSenseStatus = { status: Status.TagParsingDone };
            testHook.updateStatus(status);
            util.setProgress(util.getProgressParseRootSuccess());
        } else if (message.includes("Squiggles Finished - File name:")) {
            const index: number = message.lastIndexOf(":");
            const name: string = message.substring(index + 2);
            const status: IntelliSenseStatus = { status: Status.IntelliSenseReady, filename: name };
            testHook.updateStatus(status);
        } else if (message.endsWith("No Squiggles")) {
            util.setIntelliSenseProgress(util.getProgressIntelliSenseNoSquiggles());
        } else if (message.endsWith("Unresolved Headers")) {
            if (notificationBody.workspaceFolderUri) {
                const client: DefaultClient = <DefaultClient>clientCollection.getClientFor(vscode.Uri.file(notificationBody.workspaceFolderUri));
                if (!client.configuration.CurrentConfiguration?.configurationProvider) {
                    const showIntelliSenseFallbackMessage: PersistentState<boolean> = new PersistentState<boolean>("CPP.showIntelliSenseFallbackMessage", true);
                    if (showIntelliSenseFallbackMessage.Value) {
                        ui.showConfigureIncludePathMessage(() => {
                            const configJSON: string = localize("configure.json.button", "Configure (JSON)");
                            const configUI: string = localize("configure.ui.button", "Configure (UI)");
                            const dontShowAgain: string = localize("dont.show.again", "Don't Show Again");
                            const fallbackMsg: string = client.configuration.VcpkgInstalled ?
                                localize("update.your.intellisense.settings", "Update your IntelliSense settings or use Vcpkg to install libraries to help find missing headers.") :
                                localize("configure.your.intellisense.settings", "Configure your IntelliSense settings to help find missing headers.");
                            return vscode.window.showInformationMessage(fallbackMsg, configJSON, configUI, dontShowAgain).then((value) => {
                                switch (value) {
                                    case configJSON:
                                        vscode.commands.getCommands(true).then((commands: string[]) => {
                                            if (commands.indexOf("workbench.action.problems.focus") >= 0) {
                                                vscode.commands.executeCommand("workbench.action.problems.focus");
                                            }
                                        });
                                        client.handleConfigurationEditJSONCommand();
                                        telemetry.logLanguageServerEvent("SettingsCommand", { "toast": "json" }, undefined);
                                        break;
                                    case configUI:
                                        vscode.commands.getCommands(true).then((commands: string[]) => {
                                            if (commands.indexOf("workbench.action.problems.focus") >= 0) {
                                                vscode.commands.executeCommand("workbench.action.problems.focus");
                                            }
                                        });
                                        client.handleConfigurationEditUICommand();
                                        telemetry.logLanguageServerEvent("SettingsCommand", { "toast": "ui" }, undefined);
                                        break;
                                    case dontShowAgain:
                                        showIntelliSenseFallbackMessage.Value = false;
                                        break;
                                }
                                return true;
                            });
                        },
                        () => showIntelliSenseFallbackMessage.Value = false);
                    }
                }
            }
        }
    }

    private updateTagParseStatus(notificationBody: LocalizeStringParams): void {
        this.model.tagParserStatus.Value = util.getLocalizedString(notificationBody);
    }

    private updateInactiveRegions(params: InactiveRegionParams): void {
        const settings: CppSettings = new CppSettings(this.RootUri);
        const opacity: number | undefined = settings.inactiveRegionOpacity;
        if (opacity !== null && opacity !== undefined) {
            let backgroundColor: string | undefined = settings.inactiveRegionBackgroundColor;
            if (backgroundColor === "") {
                backgroundColor = undefined;
            }
            let color: string | undefined = settings.inactiveRegionForegroundColor;
            if (color === "") {
                color = undefined;
            }
            const decoration: vscode.TextEditorDecorationType = vscode.window.createTextEditorDecorationType({
                opacity: opacity.toString(),
                backgroundColor: backgroundColor,
                color: color,
                rangeBehavior: vscode.DecorationRangeBehavior.OpenOpen
            });
            // We must convert to vscode.Ranges in order to make use of the API's
            const ranges: vscode.Range[] = [];
            params.regions.forEach(element => {
                const newRange: vscode.Range = new vscode.Range(element.startLine, 0, element.endLine, 0);
                ranges.push(newRange);
            });
            // Find entry for cached file and act accordingly
            const valuePair: DecorationRangesPair | undefined = this.inactiveRegionsDecorations.get(params.uri);
            if (valuePair) {
                // Disposing of and resetting the decoration will undo previously applied text decorations
                valuePair.decoration.dispose();
                valuePair.decoration = decoration;
                // As vscode.TextEditor.setDecorations only applies to visible editors, we must cache the range for when another editor becomes visible
                valuePair.ranges = ranges;
            } else { // The entry does not exist. Make a new one
                const toInsert: DecorationRangesPair = {
                    decoration: decoration,
                    ranges: ranges
                };
                this.inactiveRegionsDecorations.set(params.uri, toInsert);
            }
            if (settings.dimInactiveRegions && params.fileVersion === openFileVersions.get(params.uri)) {
                // Apply the decorations to all *visible* text editors
                const editors: vscode.TextEditor[] = vscode.window.visibleTextEditors.filter(e => e.document.uri.toString() === params.uri);
                for (const e of editors) {
                    e.setDecorations(decoration, ranges);
                }
            }
        }
    }

    private promptCompileCommands(params: CompileCommandsPaths): void {
        if (!params.workspaceFolderUri) {
            return;
        }
        const client: DefaultClient = <DefaultClient>clientCollection.getClientFor(vscode.Uri.file(params.workspaceFolderUri));
        if (client.configuration.CurrentConfiguration?.compileCommands || client.configuration.CurrentConfiguration?.configurationProvider) {
            return;
        }
        const rootFolder: vscode.WorkspaceFolder | undefined = client.RootFolder;
        if (!rootFolder) {
            return;
        }

        const ask: PersistentFolderState<boolean> = new PersistentFolderState<boolean>("CPP.showCompileCommandsSelection", true, rootFolder);
        if (!ask.Value) {
            return;
        }

        const aCompileCommandsFile: string = localize("a.compile.commands.file", "a compile_commands.json file");
        const compileCommandStr: string = params.paths.length > 1 ? aCompileCommandsFile : params.paths[0];
        const message: string = (vscode.workspace.workspaceFolders && vscode.workspace.workspaceFolders.length > 1)
            ? localize("auto-configure.intellisense.folder", "Would you like to use {0} to auto-configure IntelliSense for the '{1}' folder?", compileCommandStr, client.Name)
            : localize("auto-configure.intellisense.this.folder", "Would you like to use {0} to auto-configure IntelliSense for this folder?", compileCommandStr);

        ui.showConfigureCompileCommandsMessage(() => {
            const yes: string = localize("yes.button", "Yes");
            const no: string = localize("no.button", "No");
            const askLater: string = localize("ask.me.later.button", "Ask Me Later");
            return vscode.window.showInformationMessage(message, yes, no, askLater).then(async (value) => {
                switch (value) {
                    case yes:
                        if (params.paths.length > 1) {
                            const index: number = await ui.showCompileCommands(params.paths);
                            if (index < 0) {
                                return false;
                            }
                            this.configuration.setCompileCommands(params.paths[index]);
                        } else {
                            this.configuration.setCompileCommands(params.paths[0]);
                        }
                        return true;
                    case askLater:
                        break;
                    case no:
                        ask.Value = false;
                        break;
                }
                return false;
            });
        },
        () => ask.Value = false);
    }

    /**
     * requests to the language server
     */
    public requestSwitchHeaderSource(rootPath: string, fileName: string): Thenable<string> {
        const params: SwitchHeaderSourceParams = {
            switchHeaderSourceFileName: fileName,
            workspaceFolderUri: rootPath
        };
        return this.requestWhenReady(() => this.languageClient.sendRequest(SwitchHeaderSourceRequest, params));
    }

    /**
     * notifications to the language server
     */
    public activeDocumentChanged(document: vscode.TextDocument): void {
        this.notifyWhenReady(() => {
            this.languageClient.sendNotification(ActiveDocumentChangeNotification, this.languageClient.code2ProtocolConverter.asTextDocumentIdentifier(document));
        });
    }

    /**
     * enable UI updates from this client and resume tag parsing on the server.
     */
    public activate(): void {
        this.model.activate();
        this.resumeParsing();
    }

    public selectionChanged(selection: Range): void {
        this.notifyWhenReady(() => {
            this.languageClient.sendNotification(TextEditorSelectionChangeNotification, selection);
        });
    }

    public resetDatabase(): void {
        this.notifyWhenReady(() => this.languageClient.sendNotification(ResetDatabaseNotification));
    }

    /**
     * disable UI updates from this client and pause tag parsing on the server.
     */
    public deactivate(): void {
        this.model.deactivate();
    }

    public pauseParsing(): void {
        this.notifyWhenReady(() => this.languageClient.sendNotification(PauseParsingNotification));
    }

    public resumeParsing(): void {
        this.notifyWhenReady(() => this.languageClient.sendNotification(ResumeParsingNotification));
    }

    private doneInitialCustomBrowseConfigurationCheck: Boolean = false;

    private onConfigurationsChanged(configurations: configs.Configuration[]): void {
        const params: CppPropertiesParams = {
            configurations: configurations,
            currentConfiguration: this.configuration.CurrentConfigurationIndex,
            workspaceFolderUri: this.RootPath,
            isReady: true
        };
        // Separate compiler path and args before sending to language client
        params.configurations.forEach((c: configs.Configuration) => {
            const compilerPathAndArgs: util.CompilerPathAndArgs =
                util.extractCompilerPathAndArgs(c.compilerPath, c.compilerArgs);
            c.compilerPath = compilerPathAndArgs.compilerPath;
            c.compilerArgs = compilerPathAndArgs.additionalArgs;
        });
        let sendLastCustomBrowseConfiguration: boolean = false;
        const rootFolder: vscode.WorkspaceFolder | undefined = this.RootFolder;
        if (!rootFolder) {
            this.languageClient.sendNotification(ChangeCppPropertiesNotification, params);
        } else {
            const lastCustomBrowseConfigurationProviderId: PersistentFolderState<string | undefined> = new PersistentFolderState<string | undefined>("CPP.lastCustomBrowseConfigurationProviderId", undefined, rootFolder);
            const lastCustomBrowseConfiguration: PersistentFolderState<WorkspaceBrowseConfiguration | undefined> = new PersistentFolderState<WorkspaceBrowseConfiguration | undefined>("CPP.lastCustomBrowseConfiguration", undefined, rootFolder);
            if (!this.doneInitialCustomBrowseConfigurationCheck) {
                // Send the last custom browse configuration we received from this provider.
                // This ensures we don't start tag parsing without it, and undo'ing work we have to re-do when the (likely same) browse config arrives
                // Should only execute on launch, for the initial delivery of configurations
                if (isSameProviderExtensionId(lastCustomBrowseConfigurationProviderId.Value, configurations[params.currentConfiguration].configurationProvider)) {
                    if (lastCustomBrowseConfiguration.Value) {
                        sendLastCustomBrowseConfiguration = true;
                        params.isReady = false;
                    }
                }
                this.doneInitialCustomBrowseConfigurationCheck = true;
            }
            this.languageClient.sendNotification(ChangeCppPropertiesNotification, params);
            if (sendLastCustomBrowseConfiguration) {
                this.sendCustomBrowseConfiguration(lastCustomBrowseConfiguration.Value, lastCustomBrowseConfigurationProviderId.Value);
            }
        }
        const configName: string | undefined = configurations[params.currentConfiguration].name ?? "";
        this.model.activeConfigName.setValueIfActive(configName);
        const newProvider: string | undefined = this.configuration.CurrentConfigurationProvider;
        if (!isSameProviderExtensionId(newProvider, this.configurationProvider)) {
            if (this.configurationProvider) {
                this.clearCustomBrowseConfiguration();
            }
            this.configurationProvider = newProvider;
            this.updateCustomBrowseConfiguration();
            this.updateCustomConfigurations();
        }
    }

    private onSelectedConfigurationChanged(index: number): void {
        const params: FolderSelectedSettingParams = {
            currentConfiguration: index,
            workspaceFolderUri: this.RootPath
        };
        this.notifyWhenReady(() => {
            this.languageClient.sendNotification(ChangeSelectedSettingNotification, params);
            let configName: string = "";
            if (this.configuration.ConfigurationNames) {
                configName = this.configuration.ConfigurationNames[index];
            }
            this.model.activeConfigName.Value = configName;
            this.configuration.onDidChangeSettings();
        });
    }

    private onCompileCommandsChanged(path: string): void {
        const params: FileChangedParams = {
            uri: vscode.Uri.file(path).toString(),
            workspaceFolderUri: this.RootPath
        };
        this.notifyWhenReady(() => this.languageClient.sendNotification(ChangeCompileCommandsNotification, params));
    }

    private isSourceFileConfigurationItem(input: any): input is SourceFileConfigurationItem {
        return (input && (util.isString(input.uri) || util.isUri(input.uri)) &&
            input.configuration &&
            util.isArrayOfString(input.configuration.includePath) &&
            util.isArrayOfString(input.configuration.defines) &&
            util.isString(input.configuration.intelliSenseMode) &&
            util.isString(input.configuration.standard) &&
            util.isOptionalString(input.configuration.compilerPath) &&
            util.isOptionalArrayOfString(input.configuration.compilerArgs) &&
            util.isOptionalArrayOfString(input.configuration.forcedInclude));
    }

    private sendCustomConfigurations(configs: any): void {
        // configs is marked as 'any' because it is untrusted data coming from a 3rd-party. We need to sanitize it before sending it to the language server.
        if (!configs || !(configs instanceof Array)) {
            console.warn("discarding invalid SourceFileConfigurationItems[]: " + configs);
            return;
        }

        const settings: CppSettings = new CppSettings();
        const out: logger.Logger = logger.getOutputChannelLogger();
        if (settings.loggingLevel === "Debug") {
            out.appendLine(localize("configurations.received", "Custom configurations received:"));
        }
        const sanitized: SourceFileConfigurationItemAdapter[] = [];
        configs.forEach(item => {
            if (this.isSourceFileConfigurationItem(item)) {
                this.configurationLogging.set(item.uri.toString(), JSON.stringify(item.configuration, null, 4));
                if (settings.loggingLevel === "Debug") {
                    out.appendLine(`  uri: ${item.uri.toString()}`);
                    out.appendLine(`  config: ${JSON.stringify(item.configuration, null, 2)}`);
                }
                if (item.configuration.includePath.some(path => path.endsWith('**'))) {
                    console.warn("custom include paths should not use recursive includes ('**')");
                }
                // Separate compiler path and args before sending to language client
                const itemConfig: util.Mutable<SourceFileConfiguration> = {...item.configuration};
                if (util.isString(itemConfig.compilerPath)) {
                    const compilerPathAndArgs: util.CompilerPathAndArgs = util.extractCompilerPathAndArgs(
                        itemConfig.compilerPath,
                        util.isArrayOfString(itemConfig.compilerArgs) ? itemConfig.compilerArgs : undefined);
                    itemConfig.compilerPath = compilerPathAndArgs.compilerPath;
                    itemConfig.compilerArgs = compilerPathAndArgs.additionalArgs;
                }
                sanitized.push({
                    uri: item.uri.toString(),
                    configuration: itemConfig
                });
            } else {
                console.warn("discarding invalid SourceFileConfigurationItem: " + item);
            }
        });

        if (sanitized.length === 0) {
            return;
        }

        const params: CustomConfigurationParams = {
            configurationItems: sanitized,
            workspaceFolderUri: this.RootPath
        };

        this.languageClient.sendNotification(CustomConfigurationNotification, params);
    }

    private browseConfigurationLogging: string = "";
    private configurationLogging: Map<string, string> = new Map<string, string>();

    private sendCustomBrowseConfiguration(config: any, providerId?: string, timeoutOccured?: boolean): void {
        const rootFolder: vscode.WorkspaceFolder | undefined = this.RootFolder;
        if (!rootFolder) {
            return;
        }
        const lastCustomBrowseConfiguration: PersistentFolderState<WorkspaceBrowseConfiguration | undefined> = new PersistentFolderState<WorkspaceBrowseConfiguration | undefined>("CPP.lastCustomBrowseConfiguration", undefined, rootFolder);
        const lastCustomBrowseConfigurationProviderId: PersistentFolderState<string | undefined> = new PersistentFolderState<string | undefined>("CPP.lastCustomBrowseConfigurationProviderId", undefined, rootFolder);
        let sanitized: util.Mutable<WorkspaceBrowseConfiguration>;

        this.browseConfigurationLogging = "";

        // This while (true) is here just so we can break out early if the config is set on error
        while (true) {
            // config is marked as 'any' because it is untrusted data coming from a 3rd-party. We need to sanitize it before sending it to the language server.
            if (timeoutOccured || !config || config instanceof Array) {
                if (!timeoutOccured) {
                    console.log("Received an invalid browse configuration from configuration provider.");
                }
                const configValue: WorkspaceBrowseConfiguration | undefined = lastCustomBrowseConfiguration.Value;
                if (configValue) {
                    sanitized = configValue;
                    console.log("Falling back to last received browse configuration: ", JSON.stringify(sanitized, null, 2));
                    break;
                }
                console.log("No browse configuration is available.");
                return;
            }

            sanitized = {...<WorkspaceBrowseConfiguration>config};
            if (!util.isArrayOfString(sanitized.browsePath) ||
                !util.isOptionalString(sanitized.compilerPath) ||
                !util.isOptionalArrayOfString(sanitized.compilerArgs) ||
                !util.isOptionalString(sanitized.standard) ||
                !util.isOptionalString(sanitized.windowsSdkVersion)) {
                console.log("Received an invalid browse configuration from configuration provider.");
                const configValue: WorkspaceBrowseConfiguration | undefined = lastCustomBrowseConfiguration.Value;
                if (configValue) {
                    sanitized = configValue;
                    console.log("Falling back to last received browse configuration: ", JSON.stringify(sanitized, null, 2));
                    break;
                }
                return;
            }

            const settings: CppSettings = new CppSettings();
            if (settings.loggingLevel === "Debug") {
                const out: logger.Logger = logger.getOutputChannelLogger();
                out.appendLine(localize("browse.configuration.received", "Custom browse configuration received: {0}", JSON.stringify(sanitized, null, 2)));
            }

            // Separate compiler path and args before sending to language client
            if (util.isString(sanitized.compilerPath)) {
                const compilerPathAndArgs: util.CompilerPathAndArgs = util.extractCompilerPathAndArgs(
                    sanitized.compilerPath,
                    util.isArrayOfString(sanitized.compilerArgs) ? sanitized.compilerArgs : undefined);
                sanitized.compilerPath = compilerPathAndArgs.compilerPath;
                sanitized.compilerArgs = compilerPathAndArgs.additionalArgs;
            }

            lastCustomBrowseConfiguration.Value = sanitized;
            if (!providerId) {
                lastCustomBrowseConfigurationProviderId.setDefault();
            } else {
                lastCustomBrowseConfigurationProviderId.Value = providerId;
            }
            break;
        }

        this.browseConfigurationLogging = localize("browse.configuration", "Custom browse configuration: {0}", `\n${JSON.stringify(sanitized, null, 4)}\n`);

        const params: CustomBrowseConfigurationParams = {
            browseConfiguration: sanitized,
            workspaceFolderUri: this.RootPath
        };

        this.languageClient.sendNotification(CustomBrowseConfigurationNotification, params);
    }

    private clearCustomConfigurations(): void {
        this.configurationLogging.clear();
        const params: WorkspaceFolderParams = {
            workspaceFolderUri: this.RootPath
        };
        this.notifyWhenReady(() => this.languageClient.sendNotification(ClearCustomConfigurationsNotification, params));
    }

    private clearCustomBrowseConfiguration(): void {
        this.browseConfigurationLogging = "";
        const params: WorkspaceFolderParams = {
            workspaceFolderUri: this.RootPath
        };
        this.notifyWhenReady(() => this.languageClient.sendNotification(ClearCustomBrowseConfigurationNotification, params));
    }

    /**
     * command handlers
     */
    public handleConfigurationSelectCommand(): void {
        this.notifyWhenReady(() => {
            const configNames: string[] | undefined = this.configuration.ConfigurationNames;
            if (configNames) {
                ui.showConfigurations(configNames)
                    .then((index: number) => {
                        if (index < 0) {
                            return;
                        }
                        this.configuration.select(index);
                    });
            }
        });
    }

    public handleConfigurationProviderSelectCommand(): void {
        this.notifyWhenReady(() => {
            ui.showConfigurationProviders(this.configuration.CurrentConfigurationProvider)
                .then(extensionId => {
                    if (extensionId === undefined) {
                        // operation was canceled.
                        return;
                    }
                    this.configuration.updateCustomConfigurationProvider(extensionId)
                        .then(() => {
                            if (extensionId) {
                                const provider: CustomConfigurationProvider1 | undefined = getCustomConfigProviders().get(extensionId);
                                this.updateCustomBrowseConfiguration(provider);
                                this.updateCustomConfigurations(provider);
                                telemetry.logLanguageServerEvent("customConfigurationProvider", { "providerId": extensionId });
                            } else {
                                this.clearCustomConfigurations();
                                this.clearCustomBrowseConfiguration();
                            }
                        });
                });
        });
    }

    public handleShowParsingCommands(): void {
        this.notifyWhenReady(() => {
            ui.showParsingCommands()
                .then((index: number) => {
                    if (index === 0) {
                        this.pauseParsing();
                    } else if (index === 1) {
                        this.resumeParsing();
                    }
                });
        });
    }

    public handleConfigurationEditCommand(): void {
        this.notifyWhenReady(() => this.configuration.handleConfigurationEditCommand(undefined, vscode.window.showTextDocument));
    }

    public handleConfigurationEditJSONCommand(): void {
        this.notifyWhenReady(() => this.configuration.handleConfigurationEditJSONCommand(undefined, vscode.window.showTextDocument));
    }

    public handleConfigurationEditUICommand(): void {
        this.notifyWhenReady(() => this.configuration.handleConfigurationEditUICommand(undefined, vscode.window.showTextDocument));
    }

    public handleAddToIncludePathCommand(path: string): void {
        this.notifyWhenReady(() => this.configuration.addToIncludePathCommand(path));
    }

    public onInterval(): void {
        // These events can be discarded until the language client is ready.
        // Don't queue them up with this.notifyWhenReady calls.
        if (this.innerLanguageClient !== undefined && this.configuration !== undefined) {
            this.languageClient.sendNotification(IntervalTimerNotification);
            this.configuration.checkCppProperties();
        }
    }

    public dispose(): Thenable<void> {
        const promise: Thenable<void> = (this.languageClient && clientCollection.Count === 0) ? this.languageClient.stop() : Promise.resolve();
        return promise.then(() => {
            this.disposables.forEach((d) => d.dispose());
            this.disposables = [];
            if (this.codeFoldingProviderDisposable) {
                this.codeFoldingProviderDisposable.dispose();
                this.codeFoldingProviderDisposable = undefined;
            }
            if (this.semanticTokensProviderDisposable) {
                this.semanticTokensProviderDisposable.dispose();
                this.semanticTokensProviderDisposable = undefined;
            }
            this.model.dispose();
        });
    }

    public handleReferencesIcon(): void {
        this.notifyWhenReady(() => {
            const cancelling: boolean = referencesPendingCancellations.length > 0;
            if (!cancelling) {
                workspaceReferences.UpdateProgressUICounter(this.model.referencesCommandMode.Value);
                if (this.ReferencesCommandMode === refs.ReferencesCommandMode.Find) {
                    if (!workspaceReferences.referencesRequestPending) {
                        if (workspaceReferences.referencesRequestHasOccurred) {
                            // References are not usable if a references request is pending,
                            // So after the initial request, we don't send a 2nd references request until the next request occurs.
                            if (!workspaceReferences.referencesRefreshPending) {
                                workspaceReferences.referencesRefreshPending = true;
                                vscode.commands.executeCommand("references-view.refresh");
                            }
                        } else {
                            workspaceReferences.referencesRequestHasOccurred = true;
                            workspaceReferences.referencesRequestPending = true;
                            this.languageClient.sendNotification(RequestReferencesNotification, false);
                        }
                    }
                }
            }
        });
    }

    public cancelReferences(): void {
        referencesParams = undefined;
        renamePending = false;
        if (referencesRequestPending || workspaceReferences.symbolSearchInProgress) {
            const cancelling: boolean = referencesPendingCancellations.length > 0;
            referencesPendingCancellations.push({ reject: () => {}, callback: () => {} });
            if (!cancelling) {
                workspaceReferences.referencesCanceled = true;
                languageClient.sendNotification(CancelReferencesNotification);
            }
        }
    }

    private handleReferencesProgress(notificationBody: refs.ReportReferencesProgressNotification): void {
        workspaceReferences.handleProgress(notificationBody);
    }

    private processReferencesResult(referencesResult: refs.ReferencesResult): void {
        workspaceReferences.processResults(referencesResult);
    }

    public setReferencesCommandMode(mode: refs.ReferencesCommandMode): void {
        this.model.referencesCommandMode.Value = mode;
    }

    public abortRequest(id: number): void {
        const params: AbortRequestParams = {
            id: id
        };
        languageClient.sendNotification(AbortRequestNotification, params);
    }
}

function getLanguageServerFileName(): string {
    let extensionProcessName: string = 'cpptools';
    const plat: NodeJS.Platform = process.platform;
    if (plat === 'win32') {
        extensionProcessName += '.exe';
    } else if (plat !== 'linux' && plat !== 'darwin') {
        throw "Invalid Platform";
    }
    return path.resolve(util.getExtensionFilePath("bin"), extensionProcessName);
}

class NullClient implements Client {
    private booleanEvent = new vscode.EventEmitter<boolean>();
    private stringEvent = new vscode.EventEmitter<string>();
    private referencesCommandModeEvent = new vscode.EventEmitter<refs.ReferencesCommandMode>();

    public get TagParsingChanged(): vscode.Event<boolean> { return this.booleanEvent.event; }
    public get IntelliSenseParsingChanged(): vscode.Event<boolean> { return this.booleanEvent.event; }
    public get ReferencesCommandModeChanged(): vscode.Event<refs.ReferencesCommandMode> { return this.referencesCommandModeEvent.event; }
    public get TagParserStatusChanged(): vscode.Event<string> { return this.stringEvent.event; }
    public get ActiveConfigChanged(): vscode.Event<string> { return this.stringEvent.event; }
    RootPath: string = "/";
    RootUri?: vscode.Uri = vscode.Uri.file("/");
    Name: string = "(empty)";
    TrackedDocuments = new Set<vscode.TextDocument>();
    onDidChangeSettings(event: vscode.ConfigurationChangeEvent, isFirstClient: boolean): { [key: string]: string } { return {}; }
    onDidOpenTextDocument(document: vscode.TextDocument): void {}
    onDidCloseTextDocument(document: vscode.TextDocument): void {}
    onDidChangeVisibleTextEditors(editors: vscode.TextEditor[]): void {}
    onDidChangeTextDocument(textDocumentChangeEvent: vscode.TextDocumentChangeEvent): void {}
    onRegisterCustomConfigurationProvider(provider: CustomConfigurationProvider1): Thenable<void> { return Promise.resolve(); }
    updateCustomConfigurations(requestingProvider?: CustomConfigurationProvider1): Thenable<void> { return Promise.resolve(); }
    updateCustomBrowseConfiguration(requestingProvider?: CustomConfigurationProvider1): Thenable<void> { return Promise.resolve(); }
    provideCustomConfiguration(docUri: vscode.Uri, requestFile?: string): Promise<void> { return Promise.resolve(); }
    logDiagnostics(): Promise<void> { return Promise.resolve(); }
    rescanFolder(): Promise<void> { return Promise.resolve(); }
    toggleReferenceResultsView(): void {}
    setCurrentConfigName(configurationName: string): Thenable<void> { return Promise.resolve(); }
    getCurrentConfigName(): Thenable<string> { return Promise.resolve(""); }
    getCurrentConfigCustomVariable(variableName: string): Thenable<string> { return Promise.resolve(""); }
    getVcpkgInstalled(): Thenable<boolean> { return Promise.resolve(false); }
    getVcpkgEnabled(): Thenable<boolean> { return Promise.resolve(false); }
    getCurrentCompilerPathAndArgs(): Thenable<util.CompilerPathAndArgs | undefined> { return Promise.resolve(undefined); }
    getKnownCompilers(): Thenable<configs.KnownCompiler[] | undefined> { return Promise.resolve([]); }
    takeOwnership(document: vscode.TextDocument): void {}
    queueTask<T>(task: () => Thenable<T>): Thenable<T> { return task(); }
    requestWhenReady<T>(request: () => Thenable<T>): Thenable<T> { return request(); }
    notifyWhenReady(notify: () => void): void {}
    requestSwitchHeaderSource(rootPath: string, fileName: string): Thenable<string> { return Promise.resolve(""); }
    activeDocumentChanged(document: vscode.TextDocument): void {}
    activate(): void {}
    selectionChanged(selection: Range): void {}
    resetDatabase(): void {}
    deactivate(): void {}
    pauseParsing(): void {}
    resumeParsing(): void {}
    handleConfigurationSelectCommand(): void {}
    handleConfigurationProviderSelectCommand(): void {}
    handleShowParsingCommands(): void {}
    handleReferencesIcon(): void {}
    handleConfigurationEditCommand(): void {}
    handleConfigurationEditJSONCommand(): void {}
    handleConfigurationEditUICommand(): void {}
    handleAddToIncludePathCommand(path: string): void {}
    onInterval(): void {}
    dispose(): Thenable<void> {
        this.booleanEvent.dispose();
        this.stringEvent.dispose();
        return Promise.resolve();
    }
    addFileAssociations(fileAssociations: string, is_c: boolean): void {}
    sendDidChangeSettings(settings: any): void {}
}<|MERGE_RESOLUTION|>--- conflicted
+++ resolved
@@ -6,7 +6,7 @@
 
 import * as path from 'path';
 import * as vscode from 'vscode';
-import * as editorConfig from 'editorconfig'
+import * as editorConfig from 'editorconfig';
 import {
     LanguageClient, LanguageClientOptions, ServerOptions, NotificationType, TextDocumentIdentifier,
     RequestType, ErrorAction, CloseAction, DidOpenTextDocumentParams, Range, Position, DocumentFilter
@@ -57,7 +57,7 @@
 let workspaceDisposables: vscode.Disposable[] = [];
 let workspaceReferences: refs.ReferencesManager;
 const openFileVersions: Map<string, number> = new Map<string, number>();
-const configStorage: Map<string, any> = new Map<string, any>();
+const cachedEditorConfigSettings: Map<string, any> = new Map<string, any>();
 
 export function disposeWorkspaceData(): void {
     workspaceDisposables.forEach((d) => d.dispose());
@@ -299,20 +299,19 @@
     settings: any;
 }
 
-interface DocumentFormatParams { 
-    settings: any;
+interface DocumentFormatParams {
     uri: string;
+    range: Range;
+    character: string;
     insertSpaces: boolean;
     tabSize: number;
-    range: Range;
-    character: string;
+    settings: any;
 }
 
 interface TextEdit {
     range: Range;
     newText: string;
 }
-
 
 interface GetFoldingRangesParams {
     uri: string;
@@ -1024,21 +1023,20 @@
                             });
                         }
                     }
-<<<<<<< HEAD
-                    
+
                     class DocumentRangeFormattingEditProvider implements vscode.DocumentRangeFormattingEditProvider {
                         private client: DefaultClient;
                         constructor(client: DefaultClient) {
                             this.client = client;
                         }
-                        
+
                         public provideDocumentRangeFormattingEdits(document: vscode.TextDocument, range: vscode.Range, options: vscode.FormattingOptions, token: vscode.CancellationToken): Promise<vscode.TextEdit[]> {
                             return new Promise<vscode.TextEdit[]>((resolve, reject) => {
                                 this.client.notifyWhenReady(() => {
-                                    let filePath = document.uri.fsPath;
+                                    const filePath: string = document.uri.fsPath;
                                     const configCallBack = (configSettings: any) => {
                                         console.log(configSettings);
-                                        configStorage.set(filePath, configSettings);
+                                        cachedEditorConfigSettings.set(filePath, configSettings);
                                         const params: DocumentFormatParams = {
                                             settings: configSettings,
                                             uri: document.uri.toString(),
@@ -1055,7 +1053,7 @@
                                                     line: range.end.line
                                                 }
                                             }
-                                        }
+                                        };
                                         return this.client.languageClient.sendRequest(DocumentFormatRequest, params)
                                             .then((textEdits) => {
                                                 const result: vscode.TextEdit[] = [];
@@ -1065,30 +1063,30 @@
                                                         newText: textEdit.newText
                                                     });
                                                 });
-                                                resolve(result)
+                                                resolve(result);
                                             });
                                     };
-                                    let settings = configStorage.get(filePath);
-
+                                    const settings: any = cachedEditorConfigSettings.get(filePath);
                                     if (!settings) {
-                                        editorConfig.parse(filePath).then(configCallBack)
+                                        editorConfig.parse(filePath).then(configCallBack);
                                     } else {
-                                        configCallBack(settings)
+                                        configCallBack(settings);
                                     }
                                 });
                             });
                         };
                     }
-                    class OnTypeFormattingEditProvider implements vscode.OnTypeFormattingEditProvider { 
+
+                    class OnTypeFormattingEditProvider implements vscode.OnTypeFormattingEditProvider {
                         private client: DefaultClient;
                         constructor(client: DefaultClient) {
                             this.client = client;
                         }
 
-                        public provideOnTypeFormattingEdits(document: vscode.TextDocument, position: vscode.Position, ch: string, options: vscode.FormattingOptions, token: vscode.CancellationToken): Promise<vscode.TextEdit[]> { 
+                        public provideOnTypeFormattingEdits(document: vscode.TextDocument, position: vscode.Position, ch: string, options: vscode.FormattingOptions, token: vscode.CancellationToken): Promise<vscode.TextEdit[]> {
                             return new Promise<vscode.TextEdit[]>((resolve, reject) => {
                                 this.client.notifyWhenReady(() => {
-                                    let filePath = document.uri.fsPath;
+                                    const filePath: string = document.uri.fsPath;
                                     const configCallBack = (configSettings: any) => {
                                         const params: DocumentFormatParams = {
                                             settings: configSettings,
@@ -1116,23 +1114,21 @@
                                                         newText: textEdit.newText
                                                     });
                                                 });
-                                                resolve(result)
+                                                resolve(result);
                                             });
                                     };
-                                    let settings = configStorage.get(filePath);
-
+                                    const settings: any = cachedEditorConfigSettings.get(filePath);
                                     if (!settings) {
-                                        editorConfig.parse(filePath).then(configCallBack)
+                                        editorConfig.parse(filePath).then(configCallBack);
                                     } else {
-                                        configCallBack(settings)
+                                        configCallBack(settings);
                                     }
                                 });
                             });
                         }
-                 }
-                
+                    }
+
                     class DocumentFormattingEditProvider implements vscode.DocumentFormattingEditProvider {
-
                         private client: DefaultClient;
                         constructor(client: DefaultClient) {
                             this.client = client;
@@ -1141,9 +1137,8 @@
                         public provideDocumentFormattingEdits(document: vscode.TextDocument, options: vscode.FormattingOptions, token: vscode.CancellationToken): Promise<vscode.TextEdit[]> {
                             return new Promise<vscode.TextEdit[]>((resolve, reject) => {
                                 this.client.notifyWhenReady(() => {
-                                    let filePath = document.uri.fsPath;
+                                    const filePath: string = document.uri.fsPath;
                                     const configCallBack = (configSettings: any) => {
-                                        
                                         console.log(configSettings);
                                         const params: DocumentFormatParams = {
                                             settings: configSettings,
@@ -1151,7 +1146,7 @@
                                             insertSpaces: options.insertSpaces,
                                             tabSize: options.tabSize,
                                             character: "",
-                                            range:  { 
+                                            range:  {
                                                 start: {
                                                     character: 0,
                                                     line: 0
@@ -1171,23 +1166,20 @@
                                                         newText: textEdit.newText
                                                     });
                                                 });
-                                                resolve(result)
+                                                resolve(result);
                                             });
                                     };
-                                    let settings = configStorage.get(filePath);
-
+                                    const settings: any = cachedEditorConfigSettings.get(filePath);
                                     if (!settings) {
-                                        editorConfig.parse(filePath).then(configCallBack)
+                                        editorConfig.parse(filePath).then(configCallBack);
                                     } else {
-                                        configCallBack(settings)
+                                        configCallBack(settings);
                                     }
                                 });
                             });
                         }
                     }
-                        
-=======
->>>>>>> 8246ad06
+
                     class RenameProvider implements vscode.RenameProvider {
                         private client: DefaultClient;
                         constructor(client: DefaultClient) {
@@ -1328,7 +1320,7 @@
 
                             this.disposables.push(vscode.languages.registerRenameProvider(this.documentSelector, new RenameProvider(this)));
                             this.disposables.push(vscode.languages.registerDocumentFormattingEditProvider(this.documentSelector, new DocumentFormattingEditProvider(this)));
-                            this.disposables.push(vscode.languages.registerOnTypeFormattingEditProvider(this.documentSelector, new OnTypeFormattingEditProvider(this), ";", "{","}"));
+                            this.disposables.push(vscode.languages.registerOnTypeFormattingEditProvider(this.documentSelector, new OnTypeFormattingEditProvider(this), ";", "{", "}", "\n"));
                             this.disposables.push(vscode.languages.registerDocumentRangeFormattingEditProvider(this.documentSelector, new DocumentRangeFormattingEditProvider(this)));
                             this.disposables.push(vscode.languages.registerReferenceProvider(this.documentSelector, new FindAllReferencesProvider(this)));
                             this.disposables.push(vscode.languages.registerWorkspaceSymbolProvider(new WorkspaceSymbolProvider(this)));
@@ -2376,8 +2368,8 @@
                 false /* ignoreDeleteEvents */);
 
             this.rootPathFileWatcher.onDidCreate((uri) => {
-                if (path.basename(uri.fsPath).toLowerCase() == ".editorconfig") {
-                    configStorage.clear()
+                if (path.basename(uri.fsPath).toLowerCase() === ".editorconfig") {
+                    cachedEditorConfigSettings.clear();
                 }
 
                 this.languageClient.sendNotification(FileCreatedNotification, { uri: uri.toString() });
@@ -2396,10 +2388,9 @@
             this.rootPathFileWatcher.onDidChange((uri) => {
                 const dotIndex: number = uri.fsPath.lastIndexOf('.');
 
-                if (path.basename(uri.fsPath).toLowerCase() == ".editorconfig") {
-                    configStorage.clear()
-                }
-
+                if (path.basename(uri.fsPath).toLowerCase() === ".editorconfig") {
+                    cachedEditorConfigSettings.clear();
+                }
 
                 if (dotIndex !== -1) {
                     const ext: string = uri.fsPath.substr(dotIndex + 1);
@@ -2417,8 +2408,8 @@
             });
 
             this.rootPathFileWatcher.onDidDelete((uri) => {
-                if (path.basename(uri.fsPath).toLowerCase() == ".editorconfig") {
-                    configStorage.clear()
+                if (path.basename(uri.fsPath).toLowerCase() === ".editorconfig") {
+                    cachedEditorConfigSettings.clear();
                 }
 
                 this.languageClient.sendNotification(FileDeletedNotification, { uri: uri.toString() });
