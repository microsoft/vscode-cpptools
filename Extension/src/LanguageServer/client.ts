/* --------------------------------------------------------------------------------------------
 * Copyright (c) Microsoft Corporation. All Rights Reserved.
 * See 'LICENSE' in the project root for license information.
 * ------------------------------------------------------------------------------------------ */
'use strict';

import * as path from 'path';
import * as vscode from 'vscode';

// Importing providers here
import { OnTypeFormattingEditProvider } from './Providers/onTypeFormattingEditProvider';
import { FoldingRangeProvider } from './Providers/foldingRangeProvider';
import { SemanticTokensProvider } from './Providers/semanticTokensProvider';
import { DocumentFormattingEditProvider } from './Providers/documentFormattingEditProvider';
import { DocumentRangeFormattingEditProvider } from './Providers/documentRangeFormattingEditProvider';
import { DocumentSymbolProvider } from './Providers/documentSymbolProvider';
import { WorkspaceSymbolProvider } from './Providers/workspaceSymbolProvider';
import { RenameProvider } from './Providers/renameProvider';
import { FindAllReferencesProvider } from './Providers/findAllReferencesProvider';
// End provider imports

import { LanguageClient, LanguageClientOptions, ServerOptions, NotificationType, TextDocumentIdentifier, RequestType, ErrorAction, CloseAction, DidOpenTextDocumentParams, Range, Position, DocumentFilter } from 'vscode-languageclient';
import { SourceFileConfigurationItem, WorkspaceBrowseConfiguration, SourceFileConfiguration, Version } from 'vscode-cpptools';
import { Status, IntelliSenseStatus } from 'vscode-cpptools/out/testApi';
import * as util from '../common';
import * as configs from './configurations';
import { CppSettings, getEditorConfigSettings, OtherSettings } from './settings';
import * as telemetry from '../telemetry';
import { PersistentState, PersistentFolderState } from './persistentState';
import { UI, getUI } from './ui';
import { ClientCollection } from './clientCollection';
import { createProtocolFilter } from './protocolFilter';
import { DataBinding } from './dataBinding';
import minimatch = require("minimatch");
import * as logger from '../logger';
import { updateLanguageConfigurations, registerCommands } from './extension';
import { SettingsTracker, getTracker } from './settingsTracker';
import { getTestHook, TestHook } from '../testHook';
import { getCustomConfigProviders, CustomConfigurationProvider1, isSameProviderExtensionId } from '../LanguageServer/customProviders';
import * as fs from 'fs';
import * as os from 'os';
import * as refs from './references';
import * as nls from 'vscode-nls';
import { lookupString, localizedStringCount } from '../nativeStrings';

nls.config({ messageFormat: nls.MessageFormat.bundle, bundleFormat: nls.BundleFormat.standalone })();
const localize: nls.LocalizeFunc = nls.loadMessageBundle();
type LocalizeStringParams = util.LocalizeStringParams;

let ui: UI;
let timeStamp: number = 0;
const configProviderTimeout: number = 2000;

// Data shared by all clients.
let languageClient: LanguageClient;
let languageClientCrashedNeedsRestart: boolean = false;
const languageClientCrashTimes: number[] = [];
let clientCollection: ClientCollection;
let pendingTask: util.BlockingTask<any> | undefined;
let compilerDefaults: configs.CompilerDefaults;
let diagnosticsChannel: vscode.OutputChannel;
let outputChannel: vscode.OutputChannel;
let debugChannel: vscode.OutputChannel;
let warningChannel: vscode.OutputChannel;
let diagnosticsCollectionIntelliSense: vscode.DiagnosticCollection;
let diagnosticsCollectionCodeAnalysis: vscode.DiagnosticCollection;
let workspaceDisposables: vscode.Disposable[] = [];
export let workspaceReferences: refs.ReferencesManager;
export const openFileVersions: Map<string, number> = new Map<string, number>();
export const cachedEditorConfigSettings: Map<string, any> = new Map<string, any>();
export const cachedEditorConfigLookups: Map<string, boolean> = new Map<string, boolean>();

export function disposeWorkspaceData(): void {
    workspaceDisposables.forEach((d) => d.dispose());
    workspaceDisposables = [];
}

function logTelemetry(notificationBody: TelemetryPayload): void {
    telemetry.logLanguageServerEvent(notificationBody.event, notificationBody.properties, notificationBody.metrics);
}

/**
 * listen for logging messages from the language server and print them to the Output window
 */
function setupOutputHandlers(): void {
    console.assert(languageClient !== undefined, "This method must not be called until this.languageClient is set in \"onReady\"");

    languageClient.onNotification(DebugProtocolNotification, (output) => {
        if (!debugChannel) {
            debugChannel = vscode.window.createOutputChannel(`${localize("c.cpp.debug.protocol", "C/C++ Debug Protocol")}`);
            workspaceDisposables.push(debugChannel);
        }
        debugChannel.appendLine("");
        debugChannel.appendLine("************************************************************************************************************************");
        debugChannel.append(`${output}`);
    });

    languageClient.onNotification(DebugLogNotification, logLocalized);
}

function log(output: string): void {
    if (!outputChannel) {
        outputChannel = logger.getOutputChannel();
        workspaceDisposables.push(outputChannel);
    }
    outputChannel.appendLine(`${output}`);
}

function logLocalized(params: LocalizeStringParams): void {
    const output: string = util.getLocalizedString(params);
    log(output);
}

/** Note: We should not await on the following functions,
 * or any funstion that returns a promise acquired from them,
 * vscode.window.showInformationMessage, vscode.window.showWarningMessage, vscode.window.showErrorMessage
*/
function showMessageWindow(params: ShowMessageWindowParams): void {
    const message: string = util.getLocalizedString(params.localizeStringParams);
    switch (params.type) {
        case 1: // Error
            vscode.window.showErrorMessage(message);
            break;
        case 2: // Warning
            vscode.window.showWarningMessage(message);
            break;
        case 3: // Info
            vscode.window.showInformationMessage(message);
            break;
        default:
            console.assert("Unrecognized type for showMessageWindow");
            break;
    }
}

function showWarning(params: ShowWarningParams): void {
    const message: string = util.getLocalizedString(params.localizeStringParams);
    let showChannel: boolean = false;
    if (!warningChannel) {
        warningChannel = vscode.window.createOutputChannel(`${localize("c.cpp.warnings", "C/C++ Configuration Warnings")}`);
        workspaceDisposables.push(warningChannel);
        showChannel = true;
    }
    // Append before showing the channel, to avoid a delay.
    warningChannel.appendLine(`[${new Date().toLocaleString()}] ${message}`);
    if (showChannel) {
        warningChannel.show(true);
    }
}

function publishDiagnostics(params: PublishDiagnosticsParams): void {
    const is_intelliSense: boolean = params.diagnosticsType === DiagnosticsType.IntelliSense;
    if (is_intelliSense) {
        if (!diagnosticsCollectionIntelliSense) {
            diagnosticsCollectionIntelliSense = vscode.languages.createDiagnosticCollection("C/C++");
        }
    } else if (!diagnosticsCollectionCodeAnalysis) {
        diagnosticsCollectionCodeAnalysis = vscode.languages.createDiagnosticCollection("clang-tidy");
    }

    // Convert from our Diagnostic objects to vscode Diagnostic objects
    const diagnosticsIntelliSense: vscode.Diagnostic[] = [];
    const diagnosticsCodeAnalysis: vscode.Diagnostic[] = [];
    params.diagnostics.forEach((d) => {
        const message: string = util.getLocalizedString(d.localizeStringParams);
        const r: vscode.Range = new vscode.Range(d.range.start.line, d.range.start.character, d.range.end.line, d.range.end.character);
        const diagnostic: vscode.Diagnostic = new vscode.Diagnostic(r, message, d.severity);
        diagnostic.code = d.code;
        diagnostic.source = "C/C++";

        if (is_intelliSense) {
            diagnosticsIntelliSense.push(diagnostic);
        } else {
            diagnosticsCodeAnalysis.push(diagnostic);
        }
    });

    const realUri: vscode.Uri = vscode.Uri.parse(params.uri);
    if (is_intelliSense) {
        diagnosticsCollectionIntelliSense.set(realUri, diagnosticsIntelliSense);
    } else {
        diagnosticsCollectionCodeAnalysis.set(realUri, diagnosticsCodeAnalysis);
    }

    clientCollection.timeTelemetryCollector.setUpdateRangeTime(realUri);
}

interface WorkspaceFolderParams {
    workspaceFolderUri?: string;
}

interface TelemetryPayload {
    event: string;
    properties?: { [key: string]: string };
    metrics?: { [key: string]: number };
}

interface DebugProtocolParams {
    jsonrpc: string;
    method: string;
    params?: any;
}

interface ReportStatusNotificationBody extends WorkspaceFolderParams {
    status: string;
}

interface QueryCompilerDefaultsParams {
}

interface CppPropertiesParams extends WorkspaceFolderParams {
    currentConfiguration: number;
    configurations: any[];
    isReady?: boolean;
}

interface FolderSelectedSettingParams extends WorkspaceFolderParams {
    currentConfiguration: number;
}

interface SwitchHeaderSourceParams extends WorkspaceFolderParams {
    switchHeaderSourceFileName: string;
}

interface FileChangedParams extends WorkspaceFolderParams {
    uri: string;
}

interface InputRegion {
    startLine: number;
    endLine: number;
}

interface DecorationRangesPair {
    decoration: vscode.TextEditorDecorationType;
    ranges: vscode.Range[];
}

interface InactiveRegionParams {
    uri: string;
    fileVersion: number;
    regions: InputRegion[];
}

// Need to convert vscode.Uri to a string before sending it to the language server.
interface SourceFileConfigurationItemAdapter {
    uri: string;
    configuration: SourceFileConfiguration;
}

interface CustomConfigurationParams extends WorkspaceFolderParams {
    configurationItems: SourceFileConfigurationItemAdapter[];
}

interface CustomBrowseConfigurationParams extends WorkspaceFolderParams {
    browseConfiguration: WorkspaceBrowseConfiguration;
}

interface CompileCommandsPaths extends WorkspaceFolderParams {
    paths: string[];
}

interface QueryTranslationUnitSourceParams extends WorkspaceFolderParams {
    uri: string;
}

interface QueryTranslationUnitSourceResult {
    candidates: string[];
}

interface GetDiagnosticsResult {
    diagnostics: string;
}

interface Diagnostic {
    range: Range;
    code?: number | string;
    source?: string;
    severity: vscode.DiagnosticSeverity;
    localizeStringParams: LocalizeStringParams;
}

enum DiagnosticsType {
    IntelliSense,
    CodeAnalysis
}

interface PublishDiagnosticsParams {
    uri: string;
    diagnostics: Diagnostic[];
    diagnosticsType: DiagnosticsType;
}

interface GetCodeActionsRequestParams {
    uri: string;
    range: Range;
}

interface CodeActionCommand {
    localizeStringParams: LocalizeStringParams;
    command: string;
    arguments?: any[];
    edit?: TextEdit;
}

interface ShowMessageWindowParams {
    type: number;
    localizeStringParams: LocalizeStringParams;
}

interface ShowWarningParams {
    localizeStringParams: LocalizeStringParams;
}

export interface GetDocumentSymbolRequestParams {
    uri: string;
}

export interface WorkspaceSymbolParams extends WorkspaceFolderParams {
    query: string;
}

export enum SymbolScope {
    Public = 0,
    Protected = 1,
    Private = 2
}

export interface LocalizeDocumentSymbol {
    name: string;
    detail: LocalizeStringParams;
    kind: vscode.SymbolKind;
    scope: SymbolScope;
    range: Range;
    selectionRange: Range;
    children: LocalizeDocumentSymbol[];
}

/** Differs from vscode.Location, which has a uri of type vscode.Uri. */
interface Location {
    uri: string;
    range: Range;
}

export interface LocalizeSymbolInformation {
    name: string;
    kind: vscode.SymbolKind;
    scope: SymbolScope;
    location: Location;
    containerName: string;
    suffix: LocalizeStringParams;
}

export interface RenameParams {
    newName: string;
    position: Position;
    textDocument: TextDocumentIdentifier;
}

export interface FindAllReferencesParams {
    position: Position;
    textDocument: TextDocumentIdentifier;
}

interface DidChangeConfigurationParams extends WorkspaceFolderParams {
    settings: any;
}

export interface FormatParams {
    uri: string;
    range: Range;
    character: string;
    insertSpaces: boolean;
    tabSize: number;
    editorConfigSettings: any;
    useVcFormat: boolean;
}

interface TextEdit {
    range: Range;
    newText: string;
}

export interface GetFoldingRangesParams {
    uri: string;
    id: number;
}

export enum FoldingRangeKind {
    None = 0,
    Comment = 1,
    Imports = 2,
    Region = 3
}

export interface CppFoldingRange {
    kind: FoldingRangeKind;
    range: InputRegion;
}

export interface GetFoldingRangesResult {
    canceled: boolean;
    ranges: CppFoldingRange[];
}

interface AbortRequestParams {
    id: number;
}

export interface GetSemanticTokensParams {
    uri: string;
    id: number;
}

interface SemanticToken {
    line: number;
    character: number;
    length: number;
    type: number;
    modifiers?: number;
}

export interface GetSemanticTokensResult {
    fileVersion: number;
    canceled: boolean;
    tokens: SemanticToken[];
}

enum SemanticTokenTypes {
    // These are camelCase as the enum names are used directly as strings in our legend.
    macro = 0,
    enumMember = 1,
    variable = 2,
    parameter = 3,
    type = 4,
    referenceType = 5,
    valueType = 6,
    function = 7,
    method = 8,
    property = 9,
    cliProperty = 10,
    event = 11,
    genericType = 12,
    templateFunction = 13,
    templateType = 14,
    namespace = 15,
    label = 16,
    customLiteral = 17,
    numberLiteral = 18,
    stringLiteral = 19,
    operatorOverload = 20,
    memberOperatorOverload = 21,
    newOperator = 22
}

enum SemanticTokenModifiers {
    // These are camelCase as the enum names are used directly as strings in our legend.
    // eslint-disable-next-line no-bitwise
    static = (1 << 0),
    // eslint-disable-next-line no-bitwise
    global = (1 << 1),
    // eslint-disable-next-line no-bitwise
    local = (1 << 2)
}

interface IntelliSenseSetup {
    uri: string;
}

interface GoToDirectiveInGroupParams {
    uri: string;
    position: Position;
    next: boolean;
};

interface SetTemporaryTextDocumentLanguageParams {
    path: string;
    isC: boolean;
    isCuda: boolean;
}

enum CodeAnalysisScope {
    ActiveFile,
    OpenFiles,
    AllFiles
};

interface IntervalTimerParams {
    freeMemory: number;
};

export interface TextDocumentWillSaveParams {
    textDocument: TextDocumentIdentifier;
    reason: vscode.TextDocumentSaveReason;
}

// Requests
const QueryCompilerDefaultsRequest: RequestType<QueryCompilerDefaultsParams, configs.CompilerDefaults, void, void> = new RequestType<QueryCompilerDefaultsParams, configs.CompilerDefaults, void, void>('cpptools/queryCompilerDefaults');
const QueryTranslationUnitSourceRequest: RequestType<QueryTranslationUnitSourceParams, QueryTranslationUnitSourceResult, void, void> = new RequestType<QueryTranslationUnitSourceParams, QueryTranslationUnitSourceResult, void, void>('cpptools/queryTranslationUnitSource');
const SwitchHeaderSourceRequest: RequestType<SwitchHeaderSourceParams, string, void, void> = new RequestType<SwitchHeaderSourceParams, string, void, void>('cpptools/didSwitchHeaderSource');
const GetDiagnosticsRequest: RequestType<void, GetDiagnosticsResult, void, void> = new RequestType<void, GetDiagnosticsResult, void, void>('cpptools/getDiagnostics');
const GetCodeActionsRequest: RequestType<GetCodeActionsRequestParams, CodeActionCommand[], void, void> = new RequestType<GetCodeActionsRequestParams, CodeActionCommand[], void, void>('cpptools/getCodeActions');
export const GetDocumentSymbolRequest: RequestType<GetDocumentSymbolRequestParams, LocalizeDocumentSymbol[], void, void> = new RequestType<GetDocumentSymbolRequestParams, LocalizeDocumentSymbol[], void, void>('cpptools/getDocumentSymbols');
export const GetSymbolInfoRequest: RequestType<WorkspaceSymbolParams, LocalizeSymbolInformation[], void, void> = new RequestType<WorkspaceSymbolParams, LocalizeSymbolInformation[], void, void>('cpptools/getWorkspaceSymbols');
export const GetFoldingRangesRequest: RequestType<GetFoldingRangesParams, GetFoldingRangesResult, void, void> = new RequestType<GetFoldingRangesParams, GetFoldingRangesResult, void, void>('cpptools/getFoldingRanges');
export const GetSemanticTokensRequest: RequestType<GetSemanticTokensParams, GetSemanticTokensResult, void, void> = new RequestType<GetSemanticTokensParams, GetSemanticTokensResult, void, void>('cpptools/getSemanticTokens');
export const FormatDocumentRequest: RequestType<FormatParams, TextEdit[], void, void> = new RequestType<FormatParams, TextEdit[], void, void>('cpptools/formatDocument');
export const FormatRangeRequest: RequestType<FormatParams, TextEdit[], void, void> = new RequestType<FormatParams, TextEdit[], void, void>('cpptools/formatRange');
export const FormatOnTypeRequest: RequestType<FormatParams, TextEdit[], void, void> = new RequestType<FormatParams, TextEdit[], void, void>('cpptools/formatOnType');
const GoToDirectiveInGroupRequest: RequestType<GoToDirectiveInGroupParams, Position | undefined, void, void> = new RequestType<GoToDirectiveInGroupParams, Position | undefined, void, void>('cpptools/goToDirectiveInGroup');

// Notifications to the server
const DidOpenNotification: NotificationType<DidOpenTextDocumentParams, void> = new NotificationType<DidOpenTextDocumentParams, void>('textDocument/didOpen');
const FileCreatedNotification: NotificationType<FileChangedParams, void> = new NotificationType<FileChangedParams, void>('cpptools/fileCreated');
const FileChangedNotification: NotificationType<FileChangedParams, void> = new NotificationType<FileChangedParams, void>('cpptools/fileChanged');
const FileDeletedNotification: NotificationType<FileChangedParams, void> = new NotificationType<FileChangedParams, void>('cpptools/fileDeleted');
const ResetDatabaseNotification: NotificationType<void, void> = new NotificationType<void, void>('cpptools/resetDatabase');
const PauseParsingNotification: NotificationType<void, void> = new NotificationType<void, void>('cpptools/pauseParsing');
const ResumeParsingNotification: NotificationType<void, void> = new NotificationType<void, void>('cpptools/resumeParsing');
const PauseCodeAnalysisNotification: NotificationType<void, void> = new NotificationType<void, void>('cpptools/pauseCodeAnalysis');
const ResumeCodeAnalysisNotification: NotificationType<void, void> = new NotificationType<void, void>('cpptools/resumeCodeAnalysis');
const CancelCodeAnalysisNotification: NotificationType<void, void> = new NotificationType<void, void>('cpptools/cancelCodeAnalysis');
const ActiveDocumentChangeNotification: NotificationType<TextDocumentIdentifier, void> = new NotificationType<TextDocumentIdentifier, void>('cpptools/activeDocumentChange');
const RestartIntelliSenseForFileNotification: NotificationType<TextDocumentIdentifier, void> = new NotificationType<TextDocumentIdentifier, void>('cpptools/restartIntelliSenseForFile');
const TextEditorSelectionChangeNotification: NotificationType<Range, void> = new NotificationType<Range, void>('cpptools/textEditorSelectionChange');
const ChangeCppPropertiesNotification: NotificationType<CppPropertiesParams, void> = new NotificationType<CppPropertiesParams, void>('cpptools/didChangeCppProperties');
const ChangeCompileCommandsNotification: NotificationType<FileChangedParams, void> = new NotificationType<FileChangedParams, void>('cpptools/didChangeCompileCommands');
const ChangeSelectedSettingNotification: NotificationType<FolderSelectedSettingParams, void> = new NotificationType<FolderSelectedSettingParams, void>('cpptools/didChangeSelectedSetting');
const IntervalTimerNotification: NotificationType<IntervalTimerParams, void> = new NotificationType<IntervalTimerParams, void>('cpptools/onIntervalTimer');
const CustomConfigurationNotification: NotificationType<CustomConfigurationParams, void> = new NotificationType<CustomConfigurationParams, void>('cpptools/didChangeCustomConfiguration');
const CustomBrowseConfigurationNotification: NotificationType<CustomBrowseConfigurationParams, void> = new NotificationType<CustomBrowseConfigurationParams, void>('cpptools/didChangeCustomBrowseConfiguration');
const ClearCustomConfigurationsNotification: NotificationType<WorkspaceFolderParams, void> = new NotificationType<WorkspaceFolderParams, void>('cpptools/clearCustomConfigurations');
const ClearCustomBrowseConfigurationNotification: NotificationType<WorkspaceFolderParams, void> = new NotificationType<WorkspaceFolderParams, void>('cpptools/clearCustomBrowseConfiguration');
const RescanFolderNotification: NotificationType<void, void> = new NotificationType<void, void>('cpptools/rescanFolder');
export const RequestReferencesNotification: NotificationType<boolean, void> = new NotificationType<boolean, void>('cpptools/requestReferences');
export const CancelReferencesNotification: NotificationType<void, void> = new NotificationType<void, void>('cpptools/cancelReferences');
const FinishedRequestCustomConfig: NotificationType<string, void> = new NotificationType<string, void>('cpptools/finishedRequestCustomConfig');
const FindAllReferencesNotification: NotificationType<FindAllReferencesParams, void> = new NotificationType<FindAllReferencesParams, void>('cpptools/findAllReferences');
const RenameNotification: NotificationType<RenameParams, void> = new NotificationType<RenameParams, void>('cpptools/rename');
const DidChangeSettingsNotification: NotificationType<DidChangeConfigurationParams, void> = new NotificationType<DidChangeConfigurationParams, void>('cpptools/didChangeSettings');
const AbortRequestNotification: NotificationType<AbortRequestParams, void> = new NotificationType<AbortRequestParams, void>('cpptools/abortRequest');
const CodeAnalysisNotification: NotificationType<CodeAnalysisScope, void> = new NotificationType<CodeAnalysisScope, void>('cpptools/runCodeAnalysis');

// Notifications from the server
const ReloadWindowNotification: NotificationType<void, void> = new NotificationType<void, void>('cpptools/reloadWindow');
const LogTelemetryNotification: NotificationType<TelemetryPayload, void> = new NotificationType<TelemetryPayload, void>('cpptools/logTelemetry');
const ReportTagParseStatusNotification: NotificationType<LocalizeStringParams, void> = new NotificationType<LocalizeStringParams, void>('cpptools/reportTagParseStatus');
const ReportStatusNotification: NotificationType<ReportStatusNotificationBody, void> = new NotificationType<ReportStatusNotificationBody, void>('cpptools/reportStatus');
const DebugProtocolNotification: NotificationType<DebugProtocolParams, void> = new NotificationType<DebugProtocolParams, void>('cpptools/debugProtocol');
const DebugLogNotification: NotificationType<LocalizeStringParams, void> = new NotificationType<LocalizeStringParams, void>('cpptools/debugLog');
const InactiveRegionNotification: NotificationType<InactiveRegionParams, void> = new NotificationType<InactiveRegionParams, void>('cpptools/inactiveRegions');
const CompileCommandsPathsNotification: NotificationType<CompileCommandsPaths, void> = new NotificationType<CompileCommandsPaths, void>('cpptools/compileCommandsPaths');
const ReferencesNotification: NotificationType<refs.ReferencesResultMessage, void> = new NotificationType<refs.ReferencesResultMessage, void>('cpptools/references');
const ReportReferencesProgressNotification: NotificationType<refs.ReportReferencesProgressNotification, void> = new NotificationType<refs.ReportReferencesProgressNotification, void>('cpptools/reportReferencesProgress');
const RequestCustomConfig: NotificationType<string, void> = new NotificationType<string, void>('cpptools/requestCustomConfig');
const PublishDiagnosticsNotification: NotificationType<PublishDiagnosticsParams, void> = new NotificationType<PublishDiagnosticsParams, void>('cpptools/publishDiagnostics');
const ShowMessageWindowNotification: NotificationType<ShowMessageWindowParams, void> = new NotificationType<ShowMessageWindowParams, void>('cpptools/showMessageWindow');
const ShowWarningNotification: NotificationType<ShowWarningParams, void> = new NotificationType<ShowWarningParams, void>('cpptools/showWarning');
const ReportTextDocumentLanguage: NotificationType<string, void> = new NotificationType<string, void>('cpptools/reportTextDocumentLanguage');
const SemanticTokensChanged: NotificationType<string, void> = new NotificationType<string, void>('cpptools/semanticTokensChanged');
const IntelliSenseSetupNotification: NotificationType<IntelliSenseSetup, void> = new NotificationType<IntelliSenseSetup, void>('cpptools/IntelliSenseSetup');
const SetTemporaryTextDocumentLanguageNotification: NotificationType<SetTemporaryTextDocumentLanguageParams, void> = new NotificationType<SetTemporaryTextDocumentLanguageParams, void>('cpptools/setTemporaryTextDocumentLanguage');
const ReportCodeAnalysisProcessedNotification: NotificationType<number, void> = new NotificationType<number, void>('cpptools/reportCodeAnalysisProcessed');
const ReportCodeAnalysisTotalNotification: NotificationType<number, void> = new NotificationType<number, void>('cpptools/reportCodeAnalysisTotal');

let failureMessageShown: boolean = false;

export interface ReferencesCancellationState {
    reject(): void;
    callback(): void;
}

class ClientModel {
    public isParsingWorkspace: DataBinding<boolean>;
    public isParsingWorkspacePausable: DataBinding<boolean>;
    public isParsingWorkspacePaused: DataBinding<boolean>;
    public isParsingFiles: DataBinding<boolean>;
    public isUpdatingIntelliSense: DataBinding<boolean>;
    public isRunningCodeAnalysis: DataBinding<boolean>;
    public codeAnalysisProcessed: DataBinding<number>;
    public codeAnalysisTotal: DataBinding<number>;
    public referencesCommandMode: DataBinding<refs.ReferencesCommandMode>;
    public parsingWorkspaceStatus: DataBinding<string>;
    public activeConfigName: DataBinding<string>;

    constructor() {
        this.isParsingWorkspace = new DataBinding<boolean>(false);
        this.isParsingWorkspacePausable = new DataBinding<boolean>(false);
        this.isParsingWorkspacePaused = new DataBinding<boolean>(false);
        this.isParsingFiles = new DataBinding<boolean>(false);
        this.isUpdatingIntelliSense = new DataBinding<boolean>(false);
        this.isRunningCodeAnalysis = new DataBinding<boolean>(false);
        this.codeAnalysisProcessed = new DataBinding<number>(0);
        this.codeAnalysisTotal = new DataBinding<number>(0);
        this.referencesCommandMode = new DataBinding<refs.ReferencesCommandMode>(refs.ReferencesCommandMode.None);
        this.parsingWorkspaceStatus = new DataBinding<string>("");
        this.activeConfigName = new DataBinding<string>("");
    }

    public activate(): void {
        this.isParsingWorkspace.activate();
        this.isParsingWorkspacePausable.activate();
        this.isParsingWorkspacePaused.activate();
        this.isParsingFiles.activate();
        this.isUpdatingIntelliSense.activate();
        this.isRunningCodeAnalysis.activate();
        this.codeAnalysisProcessed.activate();
        this.codeAnalysisTotal.activate();
        this.referencesCommandMode.activate();
        this.parsingWorkspaceStatus.activate();
        this.activeConfigName.activate();
    }

    public deactivate(): void {
        this.isParsingWorkspace.deactivate();
        this.isParsingWorkspacePausable.deactivate();
        this.isParsingWorkspacePaused.deactivate();
        this.isParsingFiles.deactivate();
        this.isUpdatingIntelliSense.deactivate();
        this.isRunningCodeAnalysis.deactivate();
        this.codeAnalysisProcessed.deactivate();
        this.codeAnalysisTotal.deactivate();
        this.referencesCommandMode.deactivate();
        this.parsingWorkspaceStatus.deactivate();
        this.activeConfigName.deactivate();
    }

    public dispose(): void {
        this.isParsingWorkspace.dispose();
        this.isParsingWorkspacePausable.dispose();
        this.isParsingWorkspacePaused.dispose();
        this.isParsingFiles.dispose();
        this.isUpdatingIntelliSense.dispose();
        this.isRunningCodeAnalysis.dispose();
        this.codeAnalysisProcessed.dispose();
        this.codeAnalysisTotal.dispose();
        this.referencesCommandMode.dispose();
        this.parsingWorkspaceStatus.dispose();
        this.activeConfigName.dispose();
    }
}

export interface Client {
    ParsingWorkspaceChanged: vscode.Event<boolean>;
    ParsingWorkspacePausableChanged: vscode.Event<boolean>;
    ParsingWorkspacePausedChanged: vscode.Event<boolean>;
    ParsingFilesChanged: vscode.Event<boolean>;
    IntelliSenseParsingChanged: vscode.Event<boolean>;
    RunningCodeAnalysisChanged: vscode.Event<boolean>;
    CodeAnalysisProcessedChanged: vscode.Event<number>;
    CodeAnalysisTotalChanged: vscode.Event<number>;
    ReferencesCommandModeChanged: vscode.Event<refs.ReferencesCommandMode>;
    TagParserStatusChanged: vscode.Event<string>;
    ActiveConfigChanged: vscode.Event<string>;
    RootPath: string;
    RootRealPath: string;
    RootUri?: vscode.Uri;
    Name: string;
    TrackedDocuments: Set<vscode.TextDocument>;
    onDidChangeSettings(event: vscode.ConfigurationChangeEvent, isFirstClient: boolean): { [key: string]: string };
    onDidOpenTextDocument(document: vscode.TextDocument): void;
    onDidCloseTextDocument(document: vscode.TextDocument): void;
    onDidChangeVisibleTextEditors(editors: vscode.TextEditor[]): void;
    onDidChangeTextDocument(textDocumentChangeEvent: vscode.TextDocumentChangeEvent): void;
    onRegisterCustomConfigurationProvider(provider: CustomConfigurationProvider1): Thenable<void>;
    updateCustomConfigurations(requestingProvider?: CustomConfigurationProvider1): Thenable<void>;
    updateCustomBrowseConfiguration(requestingProvider?: CustomConfigurationProvider1): Thenable<void>;
    provideCustomConfiguration(docUri: vscode.Uri, requestFile?: string): Promise<void>;
    logDiagnostics(): Promise<void>;
    rescanFolder(): Promise<void>;
    toggleReferenceResultsView(): void;
    setCurrentConfigName(configurationName: string): Thenable<void>;
    getCurrentConfigName(): Thenable<string | undefined>;
    getCurrentConfigCustomVariable(variableName: string): Thenable<string>;
    getVcpkgInstalled(): Thenable<boolean>;
    getVcpkgEnabled(): Thenable<boolean>;
    getCurrentCompilerPathAndArgs(): Thenable<util.CompilerPathAndArgs | undefined>;
    getKnownCompilers(): Thenable<configs.KnownCompiler[] | undefined>;
    takeOwnership(document: vscode.TextDocument): void;
    queueTask<T>(task: () => Thenable<T>): Promise<T>;
    requestWhenReady<T>(request: () => Thenable<T>): Thenable<T>;
    notifyWhenLanguageClientReady(notify: () => void): void;
    awaitUntilLanguageClientReady(): void;
    requestSwitchHeaderSource(rootPath: string, fileName: string): Thenable<string>;
    activeDocumentChanged(document: vscode.TextDocument): Promise<void>;
    restartIntelliSenseForFile(document: vscode.TextDocument): Promise<void>;
    activate(): void;
    selectionChanged(selection: Range): void;
    resetDatabase(): void;
    deactivate(): void;
    pauseParsing(): void;
    resumeParsing(): void;
    PauseCodeAnalysis(): void;
    ResumeCodeAnalysis(): void;
    CancelCodeAnalysis(): void;
    handleConfigurationSelectCommand(): Promise<void>;
    handleConfigurationProviderSelectCommand(): Promise<void>;
    handleShowParsingCommands(): Promise<void>;
    handleShowCodeAnalysisCommands(): Promise<void>;
    handleReferencesIcon(): void;
    handleConfigurationEditCommand(viewColumn?: vscode.ViewColumn): void;
    handleConfigurationEditJSONCommand(viewColumn?: vscode.ViewColumn): void;
    handleConfigurationEditUICommand(viewColumn?: vscode.ViewColumn): void;
    handleAddToIncludePathCommand(path: string): void;
    handleGoToDirectiveInGroup(next: boolean): Promise<void>;
    handleCheckForCompiler(): Promise<void>;
    handleRunCodeAnalysisOnActiveFile(): Promise<void>;
    handleRunCodeAnalysisOnOpenFiles(): Promise<void>;
    handleRunCodeAnalysisOnAllFiles(): Promise<void>;
    onInterval(): void;
    dispose(): void;
    addFileAssociations(fileAssociations: string, languageId: string): void;
    sendDidChangeSettings(settings: any): void;
}

export function createClient(allClients: ClientCollection, workspaceFolder?: vscode.WorkspaceFolder): Client {
    return new DefaultClient(allClients, workspaceFolder);
}

export function createNullClient(): Client {
    return new NullClient();
}

export class DefaultClient implements Client {
    private innerLanguageClient?: LanguageClient; // The "client" that launches and communicates with our language "server" process.
    private disposables: vscode.Disposable[] = [];
    private documentFormattingProviderDisposable: vscode.Disposable | undefined;
    private formattingRangeProviderDisposable: vscode.Disposable | undefined;
    private onTypeFormattingProviderDisposable: vscode.Disposable | undefined;
    private codeFoldingProvider: FoldingRangeProvider | undefined;
    private codeFoldingProviderDisposable: vscode.Disposable | undefined;
    private semanticTokensProvider: SemanticTokensProvider | undefined;
    private semanticTokensProviderDisposable: vscode.Disposable | undefined;
    private innerConfiguration?: configs.CppProperties;
    private rootPathFileWatcher?: vscode.FileSystemWatcher;
    private rootFolder?: vscode.WorkspaceFolder;
    private rootRealPath: string;
    private storagePath: string;
    private trackedDocuments = new Set<vscode.TextDocument>();
    private isSupported: boolean = true;
    private inactiveRegionsDecorations = new Map<string, DecorationRangesPair>();
    private settingsTracker: SettingsTracker;
    private loggingLevel: string | undefined;
    private configurationProvider?: string;
    private documentSelector: DocumentFilter[] = [
        { scheme: 'file', language: 'c' },
        { scheme: 'file', language: 'cpp' },
        { scheme: 'file', language: 'cuda-cpp' }
    ];
    public semanticTokensLegend: vscode.SemanticTokensLegend | undefined;

    public static abortRequestId: number = 0;

    public static referencesParams: RenameParams | FindAllReferencesParams | undefined;
    public static referencesRequestPending: boolean = false;
    public static referencesPendingCancellations: ReferencesCancellationState[] = [];

    public static renameRequestsPending: number = 0;
    public static renamePending: boolean = false;

    // The "model" that is displayed via the UI (status bar).
    private model: ClientModel = new ClientModel();

    public get ParsingWorkspaceChanged(): vscode.Event<boolean> { return this.model.isParsingWorkspace.ValueChanged; }
    public get ParsingWorkspacePausableChanged(): vscode.Event<boolean> { return this.model.isParsingWorkspacePausable.ValueChanged; }
    public get ParsingWorkspacePausedChanged(): vscode.Event<boolean> { return this.model.isParsingWorkspacePaused.ValueChanged; }
    public get ParsingFilesChanged(): vscode.Event<boolean> { return this.model.isParsingFiles.ValueChanged; }
    public get IntelliSenseParsingChanged(): vscode.Event<boolean> { return this.model.isUpdatingIntelliSense.ValueChanged; }
    public get RunningCodeAnalysisChanged(): vscode.Event<boolean> { return this.model.isRunningCodeAnalysis.ValueChanged; }
    public get CodeAnalysisProcessedChanged(): vscode.Event<number> { return this.model.codeAnalysisProcessed.ValueChanged; }
    public get CodeAnalysisTotalChanged(): vscode.Event<number> { return this.model.codeAnalysisTotal.ValueChanged; }
    public get ReferencesCommandModeChanged(): vscode.Event<refs.ReferencesCommandMode> { return this.model.referencesCommandMode.ValueChanged; }
    public get TagParserStatusChanged(): vscode.Event<string> { return this.model.parsingWorkspaceStatus.ValueChanged; }
    public get ActiveConfigChanged(): vscode.Event<string> { return this.model.activeConfigName.ValueChanged; }

    /**
     * don't use this.rootFolder directly since it can be undefined
     */
    public get RootPath(): string {
        return (this.rootFolder) ? this.rootFolder.uri.fsPath : "";
    }
    public get RootRealPath(): string {
        return this.rootRealPath;
    }
    public get RootUri(): vscode.Uri | undefined {
        return (this.rootFolder) ? this.rootFolder.uri : undefined;
    }
    public get RootFolder(): vscode.WorkspaceFolder | undefined {
        return this.rootFolder;
    }
    public get Name(): string {
        return this.getName(this.rootFolder);
    }
    public get TrackedDocuments(): Set<vscode.TextDocument> {
        return this.trackedDocuments;
    }
    public get IsTagParsing(): boolean {
        return this.model.isParsingWorkspace.Value || this.model.isParsingFiles.Value;
    }
    public get ReferencesCommandMode(): refs.ReferencesCommandMode {
        return this.model.referencesCommandMode.Value;
    }

    public get languageClient(): LanguageClient {
        if (!this.innerLanguageClient) {
            throw new Error("Attempting to use languageClient before initialized");
        }
        return this.innerLanguageClient;
    }

    private get configuration(): configs.CppProperties {
        if (!this.innerConfiguration) {
            throw new Error("Attempting to use configuration before initialized");
        }
        return this.innerConfiguration;
    }

    private get AdditionalEnvironment(): { [key: string]: string | string[] } {
        return {
            workspaceFolderBasename: this.Name,
            workspaceStorage: this.storagePath,
            execPath: process.execPath,
            pathSeparator: (os.platform() === 'win32') ? "\\" : "/"
        };
    }

    private getName(workspaceFolder?: vscode.WorkspaceFolder): string {
        return workspaceFolder ? workspaceFolder.name : "untitled";
    }

    /**
     * All public methods on this class must be guarded by the "pendingTask" promise. Requests and notifications received before the task is
     * complete are executed after this promise is resolved.
     * @see requestWhenReady<T>(request)
     * @see notifyWhenLanguageClientReady(notify)
     * @see awaitUntilLanguageClientReady()
     */

    constructor(allClients: ClientCollection, workspaceFolder?: vscode.WorkspaceFolder) {
        this.rootFolder = workspaceFolder;
        this.rootRealPath = this.RootPath ? (fs.existsSync(this.RootPath) ? fs.realpathSync(this.RootPath) : this.RootPath) : "";
        let storagePath: string | undefined;
        if (util.extensionContext) {
            const path: string | undefined = util.extensionContext.storageUri?.fsPath;
            if (path) {
                storagePath = path;
            }
        }

        if (!storagePath) {
            storagePath = this.RootPath ? path.join(this.RootPath, "/.vscode") : "";
        }
        if (workspaceFolder && vscode.workspace.workspaceFolders && vscode.workspace.workspaceFolders.length > 1) {
            storagePath = path.join(storagePath, util.getUniqueWorkspaceStorageName(workspaceFolder));
        }
        this.storagePath = storagePath;
        const rootUri: vscode.Uri | undefined = this.RootUri;
        this.settingsTracker = getTracker(rootUri);
        try {
            let firstClient: boolean = false;
            if (!languageClient || languageClientCrashedNeedsRestart) {
                if (languageClientCrashedNeedsRestart) {
                    languageClientCrashedNeedsRestart = false;
                }
                languageClient = this.createLanguageClient(allClients);
                clientCollection = allClients;
                languageClient.registerProposedFeatures();
                languageClient.start();  // This returns Disposable, but doesn't need to be tracked because we call .stop() explicitly in our dispose()
                util.setProgress(util.getProgressExecutableStarted());
                firstClient = true;
            }
            ui = getUI();
            ui.bind(this);

            // requests/notifications are deferred until this.languageClient is set.
            this.queueBlockingTask(async () => {
                await languageClient.onReady();
                try {
                    const workspaceFolder: vscode.WorkspaceFolder | undefined = this.rootFolder;
                    this.innerConfiguration = new configs.CppProperties(rootUri, workspaceFolder);
                    this.innerConfiguration.ConfigurationsChanged((e) => this.onConfigurationsChanged(e));
                    this.innerConfiguration.SelectionChanged((e) => this.onSelectedConfigurationChanged(e));
                    this.innerConfiguration.CompileCommandsChanged((e) => this.onCompileCommandsChanged(e));
                    this.disposables.push(this.innerConfiguration);

                    this.innerLanguageClient = languageClient;
                    telemetry.logLanguageServerEvent("NonDefaultInitialCppSettings", this.settingsTracker.getUserModifiedSettings());
                    failureMessageShown = false;

                    class CodeActionProvider implements vscode.CodeActionProvider {
                        private client: DefaultClient;
                        constructor(client: DefaultClient) {
                            this.client = client;
                        }

                        public async provideCodeActions(document: vscode.TextDocument, range: vscode.Range | vscode.Selection, context: vscode.CodeActionContext, token: vscode.CancellationToken): Promise<(vscode.Command | vscode.CodeAction)[]> {
                            return this.client.requestWhenReady(async () => {
                                let r: Range;
                                if (range instanceof vscode.Selection) {
                                    if (range.active.isBefore(range.anchor)) {
                                        r = Range.create(Position.create(range.active.line, range.active.character), Position.create(range.anchor.line, range.anchor.character));
                                    } else {
                                        r = Range.create(Position.create(range.anchor.line, range.anchor.character), Position.create(range.active.line, range.active.character));
                                    }
                                } else {
                                    r = Range.create(Position.create(range.start.line, range.start.character), Position.create(range.end.line, range.end.character));
                                }

                                const params: GetCodeActionsRequestParams = {
                                    range: r,
                                    uri: document.uri.toString()
                                };

                                const commands: CodeActionCommand[] = await this.client.languageClient.sendRequest(GetCodeActionsRequest, params);
                                const resultCodeActions: vscode.CodeAction[] = [];

                                // Convert to vscode.CodeAction array
                                commands.forEach((command) => {
                                    const title: string = util.getLocalizedString(command.localizeStringParams);
                                    let edit: vscode.WorkspaceEdit | undefined;
                                    if (command.edit) {
                                        edit = new vscode.WorkspaceEdit();
                                        edit.replace(document.uri, new vscode.Range(
                                            new vscode.Position(command.edit.range.start.line, command.edit.range.start.character),
                                            new vscode.Position(command.edit.range.end.line, command.edit.range.end.character)),
                                        command.edit.newText);
                                    }
                                    const vscodeCodeAction: vscode.CodeAction = {
                                        title: title,
                                        command: command.command === "edit" ? undefined : {
                                            title: title,
                                            command: command.command,
                                            arguments: command.arguments
                                        },
                                        edit: edit,
                                        kind: edit === undefined ? vscode.CodeActionKind.QuickFix : vscode.CodeActionKind.RefactorInline
                                    };
                                    resultCodeActions.push(vscodeCodeAction);
                                });

                                return resultCodeActions;
                            });
                        }
                    }

                    // Semantic token types are identified by indexes in this list of types, in the legend.
                    const tokenTypesLegend: string[] = [];
                    for (const e in SemanticTokenTypes) {
                        // An enum is actually a set of mappings from key <=> value.  Enumerate over only the names.
                        // This allow us to represent the constants using an enum, which we can match in native code.
                        if (isNaN(Number(e))) {
                            tokenTypesLegend.push(e);
                        }
                    }
                    // Semantic token modifiers are bit indexes corresponding to the indexes in this list of modifiers in the legend.
                    const tokenModifiersLegend: string[] = [];
                    for (const e in SemanticTokenModifiers) {
                        if (isNaN(Number(e))) {
                            tokenModifiersLegend.push(e);
                        }
                    }
                    this.semanticTokensLegend = new vscode.SemanticTokensLegend(tokenTypesLegend, tokenModifiersLegend);

                    if (firstClient) {
                        workspaceReferences = new refs.ReferencesManager(this);

                        // The configurations will not be sent to the language server until the default include paths and frameworks have been set.
                        // The event handlers must be set before this happens.
                        const inputCompilerDefaults: configs.CompilerDefaults = await languageClient.sendRequest(QueryCompilerDefaultsRequest, {});
                        compilerDefaults = inputCompilerDefaults;
                        this.configuration.CompilerDefaults = compilerDefaults;

                        // Only register file watchers, providers, and the real commands after the extension has finished initializing,
                        // e.g. prevents empty c_cpp_properties.json from generation.
                        registerCommands();

                        this.registerFileWatcher();

                        this.disposables.push(vscode.languages.registerRenameProvider(this.documentSelector, new RenameProvider(this)));
                        this.disposables.push(vscode.languages.registerReferenceProvider(this.documentSelector, new FindAllReferencesProvider(this)));
                        this.disposables.push(vscode.languages.registerWorkspaceSymbolProvider(new WorkspaceSymbolProvider(this)));
                        this.disposables.push(vscode.languages.registerDocumentSymbolProvider(this.documentSelector, new DocumentSymbolProvider(this), undefined));
                        this.disposables.push(vscode.languages.registerCodeActionsProvider(this.documentSelector, new CodeActionProvider(this), undefined));
                        const settings: CppSettings = new CppSettings();
                        if (settings.formattingEngine !== "Disabled") {
                            this.documentFormattingProviderDisposable = vscode.languages.registerDocumentFormattingEditProvider(this.documentSelector, new DocumentFormattingEditProvider(this));
                            this.formattingRangeProviderDisposable = vscode.languages.registerDocumentRangeFormattingEditProvider(this.documentSelector, new DocumentRangeFormattingEditProvider(this));
                            this.onTypeFormattingProviderDisposable = vscode.languages.registerOnTypeFormattingEditProvider(this.documentSelector, new OnTypeFormattingEditProvider(this), ";", "}", "\n");
                        }
                        if (settings.codeFolding) {
                            this.codeFoldingProvider = new FoldingRangeProvider(this);
                            this.codeFoldingProviderDisposable = vscode.languages.registerFoldingRangeProvider(this.documentSelector, this.codeFoldingProvider);
                        }
                        if (settings.enhancedColorization && this.semanticTokensLegend) {
                            this.semanticTokensProvider = new SemanticTokensProvider(this);
                            this.semanticTokensProviderDisposable = vscode.languages.registerDocumentSemanticTokensProvider(this.documentSelector, this.semanticTokensProvider, this.semanticTokensLegend);
                        }
                        // Listen for messages from the language server.
                        this.registerNotifications();
                    } else {
                        this.configuration.CompilerDefaults = compilerDefaults;
                    }
                } catch (err) {
                    this.isSupported = false;   // Running on an OS we don't support yet.
                    if (!failureMessageShown) {
                        failureMessageShown = true;
                        vscode.window.showErrorMessage(localize("unable.to.start", "Unable to start the C/C++ language server. IntelliSense features will be disabled. Error: {0}", String(err)));
                    }
                }
            });
        } catch (errJS) {
            const err: NodeJS.ErrnoException = errJS as NodeJS.ErrnoException;
            this.isSupported = false;   // Running on an OS we don't support yet.
            if (!failureMessageShown) {
                failureMessageShown = true;
                let additionalInfo: string;
                if (err.code === "EPERM") {
                    additionalInfo = localize('check.permissions', "EPERM: Check permissions for '{0}'", getLanguageServerFileName());
                } else {
                    additionalInfo = String(err);
                }
                vscode.window.showErrorMessage(localize("unable.to.start", "Unable to start the C/C++ language server. IntelliSense features will be disabled. Error: {0}", additionalInfo));
            }
        }
    }

    public sendFindAllReferencesNotification(params: FindAllReferencesParams): void {
        this.languageClient.sendNotification(FindAllReferencesNotification, params);
    }

    public sendRenameNofication(params: RenameParams): void {
        this.languageClient.sendNotification(RenameNotification, params);
    }

    private createLanguageClient(allClients: ClientCollection): LanguageClient {
        const serverModule: string = getLanguageServerFileName();
        const exeExists: boolean = fs.existsSync(serverModule);
        if (!exeExists) {
            telemetry.logLanguageServerEvent("missingLanguageServerBinary");
            throw String('Missing binary at ' + serverModule);
        }
        const serverName: string = this.getName(this.rootFolder);
        const serverOptions: ServerOptions = {
            run: { command: serverModule },
            debug: { command: serverModule, args: [serverName] }
        };

        // Get all the per-workspace settings.
        // They're sent as individual arrays to make it easier to process on the server,
        // so don't refactor this to an array of settings objects unless a good method is
        // found for processing data in that format on the server.
        const settings_clangFormatPath: (string | undefined)[] = [];
        const settings_clangFormatStyle: (string | undefined)[] = [];
        const settings_clangFormatFallbackStyle: (string | undefined)[] = [];
        const settings_clangFormatSortIncludes: (string | undefined)[] = [];
        const settings_codeAnalysisExclude: (vscode.WorkspaceConfiguration | undefined)[] = [];
        const settings_codeAnalysisRunInBackground: (boolean | undefined)[] = [];
        const settings_clangTidyEnabled: (boolean | undefined)[] = [];
        const settings_clangTidyPath: (string | undefined)[] = [];
        const settings_clangTidyBuildPath: (string | undefined)[] = [];
        const settings_clangTidyConfig: (string | undefined)[] = [];
        const settings_clangTidyFallbackConfig: (string | undefined)[] = [];
        const settings_clangTidyFixWarnings: (boolean | undefined)[] = [];
        const settings_clangTidyFixErrors: (boolean | undefined)[] = [];
        const settings_clangTidyFixNotes: (boolean | undefined)[] = [];
        const settings_clangTidyArgs: (string | undefined)[] = [];
        const settings_clangTidyChecksEnabled: (string[] | undefined)[] = [];
        const settings_clangTidyChecksDisabled: (string[] | undefined)[] = [];
        const settings_filesEncoding: (string | undefined)[] = [];
        const settings_cppFilesExclude: (vscode.WorkspaceConfiguration | undefined)[] = [];
        const settings_filesExclude: (vscode.WorkspaceConfiguration | undefined)[] = [];
        const settings_filesAutoSaveAfterDelay: boolean[] = [];
        const settings_searchExclude: (vscode.WorkspaceConfiguration | undefined)[] = [];
        const settings_editorAutoClosingBrackets: (string | undefined)[] = [];
        const settings_intelliSenseEngine: (string | undefined)[] = [];
        const settings_intelliSenseEngineFallback: (string | undefined)[] = [];
        const settings_errorSquiggles: (string | undefined)[] = [];
        const settings_dimInactiveRegions: boolean[] = [];
        const settings_enhancedColorization: string[] = [];
        const settings_suggestSnippets: (boolean | undefined)[] = [];
        const settings_exclusionPolicy: (string | undefined)[] = [];
        const settings_preferredPathSeparator: (string | undefined)[] = [];
        const settings_defaultSystemIncludePath: (string[] | undefined)[] = [];
        const settings_intelliSenseCachePath: (string | undefined)[] = [];
        const settings_intelliSenseCacheSize: (number | undefined)[] = [];
        const settings_intelliSenseMemoryLimit: (number | undefined)[] = [];
        const settings_autocomplete: (string | undefined)[] = [];
        const settings_autocompleteAddParentheses: (boolean | undefined)[] = [];
        const workspaceSettings: CppSettings = new CppSettings();
        const workspaceOtherSettings: OtherSettings = new OtherSettings();
        const settings_indentBraces: boolean[] = [];
        const settings_indentMultiLine: (string | undefined)[] = [];
        const settings_indentWithinParentheses: (string | undefined)[] = [];
        const settings_indentPreserveWithinParentheses: boolean[] = [];
        const settings_indentCaseLabels: boolean[] = [];
        const settings_indentCaseContents: boolean[] = [];
        const settings_indentCaseContentsWhenBlock: boolean[] = [];
        const settings_indentLambdaBracesWhenParameter: boolean[] = [];
        const settings_indentGotoLabels: (string | undefined)[] = [];
        const settings_indentPreprocessor: (string | undefined)[] = [];
        const settings_indentAccessSpecifiers: boolean[] = [];
        const settings_indentNamespaceContents: boolean[] = [];
        const settings_indentPreserveComments: boolean[] = [];
        const settings_newLineBeforeOpenBraceNamespace: (string | undefined)[] = [];
        const settings_newLineBeforeOpenBraceType: (string | undefined)[] = [];
        const settings_newLineBeforeOpenBraceFunction: (string | undefined)[] = [];
        const settings_newLineBeforeOpenBraceBlock: (string | undefined)[] = [];
        const settings_newLineBeforeOpenBraceLambda: (string | undefined)[] = [];
        const settings_newLineScopeBracesOnSeparateLines: boolean[] = [];
        const settings_newLineCloseBraceSameLineEmptyType: boolean[] = [];
        const settings_newLineCloseBraceSameLineEmptyFunction: boolean[] = [];
        const settings_newLineBeforeCatch: boolean[] = [];
        const settings_newLineBeforeElse: boolean[] = [];
        const settings_newLineBeforeWhileInDoWhile: boolean[] = [];
        const settings_spaceBeforeFunctionOpenParenthesis: (string | undefined)[] = [];
        const settings_spaceWithinParameterListParentheses: boolean[] = [];
        const settings_spaceBetweenEmptyParameterListParentheses: boolean[] = [];
        const settings_spaceAfterKeywordsInControlFlowStatements: boolean[] = [];
        const settings_spaceWithinControlFlowStatementParentheses: boolean[] = [];
        const settings_spaceBeforeLambdaOpenParenthesis: boolean[] = [];
        const settings_spaceWithinCastParentheses: boolean[] = [];
        const settings_spaceSpaceAfterCastCloseParenthesis: boolean[] = [];
        const settings_spaceWithinExpressionParentheses: boolean[] = [];
        const settings_spaceBeforeBlockOpenBrace: boolean[] = [];
        const settings_spaceBetweenEmptyBraces: boolean[] = [];
        const settings_spaceBeforeInitializerListOpenBrace: boolean[] = [];
        const settings_spaceWithinInitializerListBraces: boolean[] = [];
        const settings_spacePreserveInInitializerList: boolean[] = [];
        const settings_spaceBeforeOpenSquareBracket: boolean[] = [];
        const settings_spaceWithinSquareBrackets: boolean[] = [];
        const settings_spaceBeforeEmptySquareBrackets: boolean[] = [];
        const settings_spaceBetweenEmptySquareBrackets: boolean[] = [];
        const settings_spaceGroupSquareBrackets: boolean[] = [];
        const settings_spaceWithinLambdaBrackets: boolean[] = [];
        const settings_spaceBetweenEmptyLambdaBrackets: boolean[] = [];
        const settings_spaceBeforeComma: boolean[] = [];
        const settings_spaceAfterComma: boolean[] = [];
        const settings_spaceRemoveAroundMemberOperators: boolean[] = [];
        const settings_spaceBeforeInheritanceColon: boolean[] = [];
        const settings_spaceBeforeConstructorColon: boolean[] = [];
        const settings_spaceRemoveBeforeSemicolon: boolean[] = [];
        const settings_spaceInsertAfterSemicolon: boolean[] = [];
        const settings_spaceRemoveAroundUnaryOperator: boolean[] = [];
        const settings_spaceAroundBinaryOperator: (string | undefined)[] = [];
        const settings_spaceAroundAssignmentOperator: (string | undefined)[] = [];
        const settings_spacePointerReferenceAlignment: (string | undefined)[] = [];
        const settings_spaceAroundTernaryOperator: (string | undefined)[] = [];
        const settings_wrapPreserveBlocks: (string | undefined)[] = [];

        {
            const settings: CppSettings[] = [];
            const otherSettings: OtherSettings[] = [];

            if (vscode.workspace.workspaceFolders && vscode.workspace.workspaceFolders.length > 0) {
                for (const workspaceFolder of vscode.workspace.workspaceFolders) {
                    settings.push(new CppSettings(workspaceFolder.uri));
                    otherSettings.push(new OtherSettings(workspaceFolder.uri));
                }
            } else {
                settings.push(workspaceSettings);
                otherSettings.push(workspaceOtherSettings);
            }

            for (const setting of settings) {
                settings_clangFormatPath.push(util.resolveVariables(setting.clangFormatPath, this.AdditionalEnvironment));
                settings_codeAnalysisExclude.push(setting.codeAnalysisExclude);
                settings_codeAnalysisRunInBackground.push(setting.codeAnalysisRunInBackground);
                settings_clangTidyEnabled.push(setting.clangTidyEnabled);
                settings_clangTidyPath.push(util.resolveVariables(setting.clangTidyPath, this.AdditionalEnvironment));
                settings_clangTidyBuildPath.push(setting.clangTidyBuildPath);
                settings_clangTidyConfig.push(setting.clangTidyConfig);
                settings_clangTidyFallbackConfig.push(setting.clangTidyFallbackConfig);
                settings_clangTidyFixWarnings.push(setting.clangTidyFixWarnings);
                settings_clangTidyFixErrors.push(setting.clangTidyFixErrors);
                settings_clangTidyFixNotes.push(setting.clangTidyFixNotes);
                settings_clangTidyArgs.push(setting.clangTidyArgs);
                settings_clangTidyChecksEnabled.push(setting.clangTidyChecksEnabled);
                settings_clangTidyChecksDisabled.push(setting.clangTidyChecksDisabled);
                settings_indentBraces.push(setting.vcFormatIndentBraces);
                settings_indentWithinParentheses.push(setting.vcFormatIndentWithinParentheses);
                settings_indentPreserveWithinParentheses.push(setting.vcFormatIndentPreserveWithinParentheses);
                settings_indentMultiLine.push(setting.vcFormatIndentMultiLineRelativeTo);
                settings_indentCaseLabels.push(setting.vcFormatIndentCaseLabels);
                settings_indentCaseContents.push(setting.vcFormatIndentCaseContents);
                settings_indentCaseContentsWhenBlock.push(setting.vcFormatIndentCaseContentsWhenBlock);
                settings_indentLambdaBracesWhenParameter.push(setting.vcFormatIndentLambdaBracesWhenParameter);
                settings_indentGotoLabels.push(setting.vcFormatIndentGotoLables);
                settings_indentPreprocessor.push(setting.vcFormatIndentPreprocessor);
                settings_indentAccessSpecifiers.push(setting.vcFormatIndentAccessSpecifiers);
                settings_indentNamespaceContents.push(setting.vcFormatIndentNamespaceContents);
                settings_indentPreserveComments.push(setting.vcFormatIndentPreserveComments);
                settings_newLineBeforeOpenBraceNamespace.push(setting.vcFormatNewlineBeforeOpenBraceNamespace);
                settings_newLineBeforeOpenBraceType.push(setting.vcFormatNewlineBeforeOpenBraceType);
                settings_newLineBeforeOpenBraceFunction.push(setting.vcFormatNewlineBeforeOpenBraceFunction);
                settings_newLineBeforeOpenBraceBlock.push(setting.vcFormatNewlineBeforeOpenBraceBlock);
                settings_newLineScopeBracesOnSeparateLines.push(setting.vcFormatNewlineScopeBracesOnSeparateLines);
                settings_newLineBeforeOpenBraceLambda.push(setting.vcFormatNewlineBeforeOpenBraceLambda);
                settings_newLineCloseBraceSameLineEmptyType.push(setting.vcFormatNewlineCloseBraceSameLineEmptyType);
                settings_newLineCloseBraceSameLineEmptyFunction.push(setting.vcFormatNewlineCloseBraceSameLineEmptyFunction);
                settings_newLineBeforeCatch.push(setting.vcFormatNewlineBeforeCatch);
                settings_newLineBeforeElse.push(setting.vcFormatNewlineBeforeElse);
                settings_newLineBeforeWhileInDoWhile.push(setting.vcFormatNewlineBeforeWhileInDoWhile);
                settings_spaceBeforeFunctionOpenParenthesis.push(setting.vcFormatSpaceBeforeFunctionOpenParenthesis);
                settings_spaceWithinParameterListParentheses.push(setting.vcFormatSpaceWithinParameterListParentheses);
                settings_spaceBetweenEmptyParameterListParentheses.push(setting.vcFormatSpaceBetweenEmptyParameterListParentheses);
                settings_spaceAfterKeywordsInControlFlowStatements.push(setting.vcFormatSpaceAfterKeywordsInControlFlowStatements);
                settings_spaceWithinControlFlowStatementParentheses.push(setting.vcFormatSpaceWithinControlFlowStatementParentheses);
                settings_spaceBeforeLambdaOpenParenthesis.push(setting.vcFormatSpaceBeforeLambdaOpenParenthesis);
                settings_spaceWithinCastParentheses.push(setting.vcFormatSpaceWithinCastParentheses);
                settings_spaceSpaceAfterCastCloseParenthesis.push(setting.vcFormatSpaceAfterCastCloseParenthesis);
                settings_spaceWithinExpressionParentheses.push(setting.vcFormatSpaceWithinExpressionParentheses);
                settings_spaceBeforeBlockOpenBrace.push(setting.vcFormatSpaceBeforeBlockOpenBrace);
                settings_spaceBetweenEmptyBraces.push(setting.vcFormatSpaceBetweenEmptyBraces);
                settings_spaceBeforeInitializerListOpenBrace.push(setting.vcFormatSpaceBeforeInitializerListOpenBrace);
                settings_spaceWithinInitializerListBraces.push(setting.vcFormatSpaceWithinInitializerListBraces);
                settings_spacePreserveInInitializerList.push(setting.vcFormatSpacePreserveInInitializerList);
                settings_spaceBeforeOpenSquareBracket.push(setting.vcFormatSpaceBeforeOpenSquareBracket);
                settings_spaceWithinSquareBrackets.push(setting.vcFormatSpaceWithinSquareBrackets);
                settings_spaceBeforeEmptySquareBrackets.push(setting.vcFormatSpaceBeforeEmptySquareBrackets);
                settings_spaceBetweenEmptySquareBrackets.push(setting.vcFormatSpaceBetweenEmptySquareBrackets);
                settings_spaceGroupSquareBrackets.push(setting.vcFormatSpaceGroupSquareBrackets);
                settings_spaceWithinLambdaBrackets.push(setting.vcFormatSpaceWithinLambdaBrackets);
                settings_spaceBetweenEmptyLambdaBrackets.push(setting.vcFormatSpaceBetweenEmptyLambdaBrackets);
                settings_spaceBeforeComma.push(setting.vcFormatSpaceBeforeComma);
                settings_spaceAfterComma.push(setting.vcFormatSpaceAfterComma);
                settings_spaceRemoveAroundMemberOperators.push(setting.vcFormatSpaceRemoveAroundMemberOperators);
                settings_spaceBeforeInheritanceColon.push(setting.vcFormatSpaceBeforeInheritanceColon);
                settings_spaceBeforeConstructorColon.push(setting.vcFormatSpaceBeforeConstructorColon);
                settings_spaceRemoveBeforeSemicolon.push(setting.vcFormatSpaceRemoveBeforeSemicolon);
                settings_spaceInsertAfterSemicolon.push(setting.vcFormatSpaceInsertAfterSemicolon);
                settings_spaceRemoveAroundUnaryOperator.push(setting.vcFormatSpaceRemoveAroundUnaryOperator);
                settings_spaceAroundBinaryOperator.push(setting.vcFormatSpaceAroundBinaryOperator);
                settings_spaceAroundAssignmentOperator.push(setting.vcFormatSpaceAroundAssignmentOperator);
                settings_spacePointerReferenceAlignment.push(setting.vcFormatSpacePointerReferenceAlignment);
                settings_spaceAroundTernaryOperator.push(setting.vcFormatSpaceAroundTernaryOperator);
                settings_wrapPreserveBlocks.push(setting.vcFormatWrapPreserveBlocks);
                settings_clangFormatStyle.push(setting.clangFormatStyle);
                settings_clangFormatFallbackStyle.push(setting.clangFormatFallbackStyle);
                settings_clangFormatSortIncludes.push(setting.clangFormatSortIncludes);
                settings_intelliSenseEngine.push(setting.intelliSenseEngine);
                settings_intelliSenseEngineFallback.push(setting.intelliSenseEngineFallback);
                settings_errorSquiggles.push(setting.errorSquiggles);
                settings_dimInactiveRegions.push(setting.dimInactiveRegions);
                settings_enhancedColorization.push(workspaceSettings.enhancedColorization ? "Enabled" : "Disabled");
                settings_suggestSnippets.push(setting.suggestSnippets);
                settings_exclusionPolicy.push(setting.exclusionPolicy);
                settings_preferredPathSeparator.push(setting.preferredPathSeparator);
                settings_defaultSystemIncludePath.push(setting.defaultSystemIncludePath);
                settings_intelliSenseCachePath.push(util.resolveCachePath(setting.intelliSenseCachePath, this.AdditionalEnvironment));
                settings_intelliSenseCacheSize.push(setting.intelliSenseCacheSize);
                settings_intelliSenseMemoryLimit.push(setting.intelliSenseMemoryLimit);
                settings_autocomplete.push(setting.autocomplete);
                settings_autocompleteAddParentheses.push(setting.autocompleteAddParentheses);
                settings_cppFilesExclude.push(setting.filesExclude);
            }

            for (const otherSetting of otherSettings) {
                settings_filesEncoding.push(otherSetting.filesEncoding);
                settings_filesExclude.push(otherSetting.filesExclude);
                settings_filesAutoSaveAfterDelay.push(otherSetting.filesAutoSaveAfterDelay);
                settings_searchExclude.push(otherSetting.searchExclude);
                settings_editorAutoClosingBrackets.push(otherSetting.editorAutoClosingBrackets);
            }
        }

        let intelliSenseCacheDisabled: boolean = false;
        if (os.platform() === "darwin") {
            const releaseParts: string[] = os.release().split(".");
            if (releaseParts.length >= 1) {
                // AutoPCH doesn't work for older Mac OS's.
                intelliSenseCacheDisabled = parseInt(releaseParts[0]) < 17;
            }
        }

        const localizedStrings: string[] = [];
        for (let i: number = 0; i < localizedStringCount; i++) {
            localizedStrings.push(lookupString(i));
        }

        const clientOptions: LanguageClientOptions = {
            documentSelector: [
                { scheme: 'file', language: 'c' },
                { scheme: 'file', language: 'cpp' },
                { scheme: 'file', language: 'cuda-cpp' }
            ],
            initializationOptions: {
                freeMemory: os.freemem() / 1048576,
                maxConcurrentThreads: workspaceSettings.maxConcurrentThreads,
                maxCachedProcesses: workspaceSettings.maxCachedProcesses,
                maxMemory: workspaceSettings.maxMemory,
                intelliSense: {
                    maxCachedProcesses: workspaceSettings.intelliSenseMaxCachedProcesses,
                    maxMemory: workspaceSettings.intelliSenseMaxMemory
                },
                references: {
                    maxConcurrentThreads: workspaceSettings.maxConcurrentThreads,
                    maxCachedProcesses: workspaceSettings.referencesMaxCachedProcesses,
                    maxMemory: workspaceSettings.referencesMaxMemory
                },
                codeAnalysis: {
                    maxConcurrentThreads: workspaceSettings.codeAnalysisMaxConcurrentThreads,
                    maxMemory: workspaceSettings.codeAnalysisMaxMemory,
                    updateDelay: workspaceSettings.codeAnalysisUpdateDelay,
                    exclude: settings_codeAnalysisExclude,
                    runInBackground: settings_codeAnalysisRunInBackground,
                    clangTidy: {
                        enabled: settings_clangTidyEnabled,
                        path: settings_clangTidyPath,
                        buildPath: settings_clangTidyBuildPath,
                        config: settings_clangTidyConfig,
                        fallbackConfig: settings_clangTidyFallbackConfig,
                        fix: {
                            warnings: settings_clangTidyFixWarnings,
                            errors: settings_clangTidyFixErrors,
                            notes: settings_clangTidyFixNotes
                        },
                        args: settings_clangTidyArgs,
                        checks: {
                            enabled: settings_clangTidyChecksEnabled,
                            disabled: settings_clangTidyChecksDisabled
                        }
                    }
                },
                clang_format_path: settings_clangFormatPath,
                clang_format_style: settings_clangFormatStyle,
                vcFormat: {
                    indent: {
                        braces: settings_indentBraces,
                        multiLineRelativeTo: settings_indentMultiLine,
                        withinParentheses: settings_indentWithinParentheses,
                        preserveWithinParentheses: settings_indentPreserveWithinParentheses,
                        caseLabels: settings_indentCaseLabels,
                        caseContents: settings_indentCaseContents,
                        caseContentsWhenBlock: settings_indentCaseContentsWhenBlock,
                        lambdaBracesWhenParameter: settings_indentLambdaBracesWhenParameter,
                        gotoLabels: settings_indentGotoLabels,
                        preprocessor: settings_indentPreprocessor,
                        accesSpecifiers: settings_indentAccessSpecifiers,
                        namespaceContents: settings_indentNamespaceContents,
                        preserveComments: settings_indentPreserveComments
                    },
                    newLine: {
                        beforeOpenBrace: {
                            namespace: settings_newLineBeforeOpenBraceNamespace,
                            type: settings_newLineBeforeOpenBraceType,
                            function: settings_newLineBeforeOpenBraceFunction,
                            block: settings_newLineBeforeOpenBraceBlock,
                            lambda: settings_newLineBeforeOpenBraceLambda
                        },
                        scopeBracesOnSeparateLines: settings_newLineScopeBracesOnSeparateLines,
                        closeBraceSameLine: {
                            emptyType: settings_newLineCloseBraceSameLineEmptyType,
                            emptyFunction: settings_newLineCloseBraceSameLineEmptyFunction
                        },
                        beforeCatch: settings_newLineBeforeCatch,
                        beforeElse: settings_newLineBeforeElse,
                        beforeWhileInDoWhile: settings_newLineBeforeWhileInDoWhile

                    },
                    space: {
                        beforeFunctionOpenParenthesis: settings_spaceBeforeFunctionOpenParenthesis,
                        withinParameterListParentheses: settings_spaceWithinParameterListParentheses,
                        betweenEmptyParameterListParentheses: settings_spaceBetweenEmptyParameterListParentheses,
                        afterKeywordsInControlFlowStatements: settings_spaceAfterKeywordsInControlFlowStatements,
                        withinControlFlowStatementParentheses: settings_spaceWithinControlFlowStatementParentheses,
                        beforeLambdaOpenParenthesis: settings_spaceBeforeLambdaOpenParenthesis,
                        withinCastParentheses: settings_spaceWithinCastParentheses,
                        afterCastCloseParenthesis: settings_spaceSpaceAfterCastCloseParenthesis,
                        withinExpressionParentheses: settings_spaceWithinExpressionParentheses,
                        beforeBlockOpenBrace: settings_spaceBeforeBlockOpenBrace,
                        betweenEmptyBraces: settings_spaceBetweenEmptyBraces,
                        beforeInitializerListOpenBrace: settings_spaceBeforeInitializerListOpenBrace,
                        withinInitializerListBraces: settings_spaceWithinInitializerListBraces,
                        preserveInInitializerList: settings_spacePreserveInInitializerList,
                        beforeOpenSquareBracket: settings_spaceBeforeOpenSquareBracket,
                        withinSquareBrackets: settings_spaceWithinSquareBrackets,
                        beforeEmptySquareBrackets: settings_spaceBeforeEmptySquareBrackets,
                        betweenEmptySquareBrackets: settings_spaceBetweenEmptySquareBrackets,
                        groupSquareBrackets: settings_spaceGroupSquareBrackets,
                        withinLambdaBrackets: settings_spaceWithinLambdaBrackets,
                        betweenEmptyLambdaBrackets: settings_spaceBetweenEmptyLambdaBrackets,
                        beforeComma: settings_spaceBeforeComma,
                        afterComma: settings_spaceAfterComma,
                        removeAroundMemberOperators: settings_spaceRemoveAroundMemberOperators,
                        beforeInheritanceColon: settings_spaceBeforeInheritanceColon,
                        beforeConstructorColon: settings_spaceBeforeConstructorColon,
                        removeBeforeSemicolon: settings_spaceRemoveBeforeSemicolon,
                        insertAfterSemicolon: settings_spaceInsertAfterSemicolon,
                        removeAroundUnaryOperator: settings_spaceRemoveAroundUnaryOperator,
                        aroundBinaryOperator: settings_spaceAroundBinaryOperator,
                        aroundAssignmentOperator: settings_spaceAroundAssignmentOperator,
                        pointerReferenceAlignment: settings_spacePointerReferenceAlignment,
                        aroundTernaryOperator: settings_spaceAroundTernaryOperator
                    },
                    wrap: {
                        preserveBlocks: settings_wrapPreserveBlocks
                    }
                },
                clang_format_fallbackStyle: settings_clangFormatFallbackStyle,
                clang_format_sortIncludes: settings_clangFormatSortIncludes,
                extension_path: util.extensionPath,
                files: {
                    encoding: settings_filesEncoding,
                    autoSaveAfterDelay: settings_filesAutoSaveAfterDelay
                },
                editor: {
                    autoClosingBrackets: settings_editorAutoClosingBrackets
                },
                workspace_fallback_encoding: workspaceOtherSettings.filesEncoding,
                cpp_exclude_files: settings_cppFilesExclude,
                exclude_files: settings_filesExclude,
                exclude_search: settings_searchExclude,
                associations: workspaceOtherSettings.filesAssociations,
                storage_path: this.storagePath,
                intelliSenseEngine: settings_intelliSenseEngine,
                intelliSenseEngineFallback: settings_intelliSenseEngineFallback,
                intelliSenseCacheDisabled: intelliSenseCacheDisabled,
                intelliSenseCachePath: settings_intelliSenseCachePath,
                intelliSenseCacheSize: settings_intelliSenseCacheSize,
                intelliSenseMemoryLimit: settings_intelliSenseMemoryLimit,
                intelliSenseUpdateDelay: workspaceSettings.intelliSenseUpdateDelay,
                autocomplete: settings_autocomplete,
                autocompleteAddParentheses: settings_autocompleteAddParentheses,
                errorSquiggles: settings_errorSquiggles,
                dimInactiveRegions: settings_dimInactiveRegions,
                enhancedColorization: settings_enhancedColorization,
                suggestSnippets: settings_suggestSnippets,
                simplifyStructuredComments: workspaceSettings.simplifyStructuredComments,
                loggingLevel: workspaceSettings.loggingLevel,
                workspaceParsingPriority: workspaceSettings.workspaceParsingPriority,
                workspaceSymbols: workspaceSettings.workspaceSymbols,
                exclusionPolicy: settings_exclusionPolicy,
                preferredPathSeparator: settings_preferredPathSeparator,
                default: {
                    systemIncludePath: settings_defaultSystemIncludePath
                },
                vcpkg_root: util.getVcpkgRoot(),
                experimentalFeatures: workspaceSettings.experimentalFeatures,
                edgeMessagesDirectory: path.join(util.getExtensionFilePath("bin"), "messages", util.getLocaleId()),
                localizedStrings: localizedStrings,
                supportCuda: util.supportCuda,
                packageVersion: util.packageJson.version
            },
            middleware: createProtocolFilter(allClients),
            errorHandler: {
                error: () => ErrorAction.Continue,
                closed: () => {
                    languageClientCrashTimes.push(Date.now());
                    languageClientCrashedNeedsRestart = true;
                    telemetry.logLanguageServerEvent("languageClientCrash");
                    if (languageClientCrashTimes.length < 5) {
                        allClients.forEach(client => { allClients.replace(client, true); });
                    } else {
                        const elapsed: number = languageClientCrashTimes[languageClientCrashTimes.length - 1] - languageClientCrashTimes[0];
                        if (elapsed <= 3 * 60 * 1000) {
                            vscode.window.showErrorMessage(localize('server.crashed2', "The language server crashed 5 times in the last 3 minutes. It will not be restarted."));
                            allClients.forEach(client => { allClients.replace(client, false); });
                        } else {
                            languageClientCrashTimes.shift();
                            allClients.forEach(client => { allClients.replace(client, true); });
                        }
                    }
                    return CloseAction.DoNotRestart;
                }
            }

            // TODO: should I set the output channel?  Does this sort output between servers?
        };

        // Create the language client
        this.loggingLevel = clientOptions.initializationOptions.loggingLevel;
        return new LanguageClient(`cpptools`, serverOptions, clientOptions);
    }

    public sendAllSettings(): void {
        const cppSettingsScoped: { [key: string]: any } = {};
        // Gather the C_Cpp settings
        {
            const cppSettingsResourceScoped: vscode.WorkspaceConfiguration = vscode.workspace.getConfiguration("C_Cpp", this.RootUri);
            const cppSettingsNonScoped: vscode.WorkspaceConfiguration = vscode.workspace.getConfiguration("C_Cpp");

            for (const key in cppSettingsResourceScoped) {
                const curSetting: any = util.packageJson.contributes.configuration.properties["C_Cpp." + key];
                if (curSetting === undefined) {
                    continue;
                }
                const settings: vscode.WorkspaceConfiguration = (curSetting.scope === "resource" || curSetting.scope === "machine-overridable") ? cppSettingsResourceScoped : cppSettingsNonScoped;
                cppSettingsScoped[key] = settings.get(key);
            }
            cppSettingsScoped["default"] = { systemIncludePath: cppSettingsResourceScoped.get("default.systemIncludePath") };
        }

        const otherSettingsFolder: OtherSettings = new OtherSettings(this.RootUri);
        const otherSettingsWorkspace: OtherSettings = new OtherSettings();

        // Unlike the LSP message, the event does not contain all settings as a payload, so we need to
        // build a new JSON object with everything we need on the native side.
        const settings: any = {
            C_Cpp: {
                ...cppSettingsScoped,
                codeAnalysis: {
                    ...vscode.workspace.getConfiguration("C_Cpp.codeAnalysis", this.RootUri),
                    clangTidy: {
                        ...vscode.workspace.getConfiguration("C_Cpp.codeAnalysis.clangTidy", this.RootUri),
                        fix: {
                            ...vscode.workspace.getConfiguration("C_Cpp.codeAnalysis.clangTidy.fix", this.RootUri)
                        },
                        checks: {
                            ...vscode.workspace.getConfiguration("C_Cpp.codeAnalysis.clangTidy.checks", this.RootUri)
                        }
                    }
                },
                files: {
                    exclude: vscode.workspace.getConfiguration("C_Cpp.files.exclude", this.RootUri)
                },
                intelliSense: {
                    ...vscode.workspace.getConfiguration("C_Cpp.intelliSense", this.RootUri)
                },
                references: {
                    ...vscode.workspace.getConfiguration("C_Cpp.references", this.RootUri)
                },
                vcFormat: {
                    ...vscode.workspace.getConfiguration("C_Cpp.vcFormat", this.RootUri),
                    indent: vscode.workspace.getConfiguration("C_Cpp.vcFormat.indent", this.RootUri),
                    newLine: {
                        ...vscode.workspace.getConfiguration("C_Cpp.vcFormat.newLine", this.RootUri),
                        beforeOpenBrace: vscode.workspace.getConfiguration("C_Cpp.vcFormat.newLine.beforeOpenBrace", this.RootUri),
                        closeBraceSameLine: vscode.workspace.getConfiguration("C_Cpp.vcFormat.newLine.closeBraceSameLine", this.RootUri)
                    },
                    space: vscode.workspace.getConfiguration("C_Cpp.vcFormat.space", this.RootUri),
                    wrap: vscode.workspace.getConfiguration("C_Cpp.vcFormat.wrap", this.RootUri)
                }
            },
            editor: {
                autoClosingBrackets: otherSettingsFolder.editorAutoClosingBrackets
            },
            files: {
                encoding: otherSettingsFolder.filesEncoding,
                exclude: vscode.workspace.getConfiguration("files.exclude", this.RootUri),
                associations: new OtherSettings().filesAssociations,
                autoSaveAfterDelay: otherSettingsFolder.filesAutoSaveAfterDelay
            },
            workspace_fallback_encoding: otherSettingsWorkspace.filesEncoding,
            search: {
                exclude: vscode.workspace.getConfiguration("search.exclude", this.RootUri)
            }
        };

        this.sendDidChangeSettings(settings);
    }

    public sendDidChangeSettings(settings: any): void {
        // Send settings json to native side
        this.notifyWhenLanguageClientReady(() => {
            this.languageClient.sendNotification(DidChangeSettingsNotification, { settings, workspaceFolderUri: this.RootPath });
        });
    }

    public onDidChangeSettings(event: vscode.ConfigurationChangeEvent, isFirstClient: boolean): { [key: string]: string } {
        this.sendAllSettings();
        const changedSettings: { [key: string]: string } = this.settingsTracker.getChangedSettings();
        this.notifyWhenLanguageClientReady(() => {
            if (Object.keys(changedSettings).length > 0) {
                if (isFirstClient) {
                    if (changedSettings["commentContinuationPatterns"]) {
                        updateLanguageConfigurations();
                    }
                    if (changedSettings["loggingLevel"]) {
                        const oldLoggingLevelLogged: boolean = !!this.loggingLevel && this.loggingLevel !== "None" && this.loggingLevel !== "Error";
                        const newLoggingLevel: string | undefined = changedSettings["loggingLevel"];
                        this.loggingLevel = newLoggingLevel;
                        const newLoggingLevelLogged: boolean = !!newLoggingLevel && newLoggingLevel !== "None" && newLoggingLevel !== "Error";
                        if (oldLoggingLevelLogged || newLoggingLevelLogged) {
                            const out: logger.Logger = logger.getOutputChannelLogger();
                            out.appendLine(localize({ key: "loggingLevel.changed", comment: ["{0} is the setting name 'loggingLevel', {1} is a string value such as 'Debug'"] }, "{0} has changed to: {1}", "loggingLevel", changedSettings["loggingLevel"]));
                        }
                    }
                    const settings: CppSettings = new CppSettings();
                    if (changedSettings["formatting"]) {
                        const folderSettings: CppSettings = new CppSettings(this.RootUri);
                        if (folderSettings.formattingEngine !== "Disabled") {
                            // Because the setting is not a bool, changes do not always imply we need to
                            // register/unregister the providers.
                            if (!this.documentFormattingProviderDisposable) {
                                this.documentFormattingProviderDisposable = vscode.languages.registerDocumentFormattingEditProvider(this.documentSelector, new DocumentFormattingEditProvider(this));
                            }
                            if (!this.formattingRangeProviderDisposable) {
                                this.formattingRangeProviderDisposable = vscode.languages.registerDocumentRangeFormattingEditProvider(this.documentSelector, new DocumentRangeFormattingEditProvider(this));
                            }
                            if (!this.onTypeFormattingProviderDisposable) {
                                this.onTypeFormattingProviderDisposable = vscode.languages.registerOnTypeFormattingEditProvider(this.documentSelector, new OnTypeFormattingEditProvider(this), ";", "}", "\n");
                            }
                        } else {
                            if (this.documentFormattingProviderDisposable) {
                                this.documentFormattingProviderDisposable.dispose();
                                this.documentFormattingProviderDisposable = undefined;
                            }
                            if (this.formattingRangeProviderDisposable) {
                                this.formattingRangeProviderDisposable.dispose();
                                this.formattingRangeProviderDisposable = undefined;
                            }
                            if (this.onTypeFormattingProviderDisposable) {
                                this.onTypeFormattingProviderDisposable.dispose();
                                this.onTypeFormattingProviderDisposable = undefined;
                            }
                        }
                    }
                    if (changedSettings["codeFolding"]) {
                        if (settings.codeFolding) {
                            this.codeFoldingProvider = new FoldingRangeProvider(this);
                            this.codeFoldingProviderDisposable = vscode.languages.registerFoldingRangeProvider(this.documentSelector, this.codeFoldingProvider);
                        } else if (this.codeFoldingProviderDisposable) {
                            this.codeFoldingProviderDisposable.dispose();
                            this.codeFoldingProviderDisposable = undefined;
                            this.codeFoldingProvider = undefined;
                        }
                    }
                    if (changedSettings["enhancedColorization"]) {
                        if (settings.enhancedColorization && this.semanticTokensLegend) {
                            this.semanticTokensProvider = new SemanticTokensProvider(this);
                            this.semanticTokensProviderDisposable = vscode.languages.registerDocumentSemanticTokensProvider(this.documentSelector, this.semanticTokensProvider, this.semanticTokensLegend);
                        } else if (this.semanticTokensProviderDisposable) {
                            this.semanticTokensProviderDisposable.dispose();
                            this.semanticTokensProviderDisposable = undefined;
                            this.semanticTokensProvider = undefined;
                        }
                    }
                    // if addNodeAddonIncludePaths was turned on but no includes have been found yet then 1) presume that nan
                    // or node-addon-api was installed so prompt for reload.
                    if (changedSettings["addNodeAddonIncludePaths"] && settings.addNodeAddonIncludePaths && this.configuration.nodeAddonIncludesFound() === 0) {
                        util.promptForReloadWindowDueToSettingsChange();
                    }
                }
                this.configuration.onDidChangeSettings();
                telemetry.logLanguageServerEvent("CppSettingsChange", changedSettings, undefined);
            }
        });
        return changedSettings;
    }

    public onDidChangeVisibleTextEditors(editors: vscode.TextEditor[]): void {
        const settings: CppSettings = new CppSettings(this.RootUri);
        if (settings.dimInactiveRegions) {
            // Apply text decorations to inactive regions
            for (const e of editors) {
                const valuePair: DecorationRangesPair | undefined = this.inactiveRegionsDecorations.get(e.document.uri.toString());
                if (valuePair) {
                    e.setDecorations(valuePair.decoration, valuePair.ranges); // VSCode clears the decorations when the text editor becomes invisible
                }
            }
        }
    }

    public onDidChangeTextDocument(textDocumentChangeEvent: vscode.TextDocumentChangeEvent): void {
        if (textDocumentChangeEvent.document.uri.scheme === "file") {
            if (textDocumentChangeEvent.document.languageId === "c"
                || textDocumentChangeEvent.document.languageId === "cpp"
                || textDocumentChangeEvent.document.languageId === "cuda-cpp") {
                // If any file has changed, we need to abort the current rename operation
                if (DefaultClient.renamePending) {
                    this.cancelReferences();
                }

                const oldVersion: number | undefined = openFileVersions.get(textDocumentChangeEvent.document.uri.toString());
                const newVersion: number = textDocumentChangeEvent.document.version;
                if (oldVersion === undefined || newVersion > oldVersion) {
                    openFileVersions.set(textDocumentChangeEvent.document.uri.toString(), newVersion);
                }
            }
        }
    }

    public onDidOpenTextDocument(document: vscode.TextDocument): void {
        if (document.uri.scheme === "file") {
            const uri: string = document.uri.toString();
            openFileVersions.set(uri, document.version);
        }
    }

    public onDidCloseTextDocument(document: vscode.TextDocument): void {
        const uri: string = document.uri.toString();
        if (this.semanticTokensProvider) {
            this.semanticTokensProvider.invalidateFile(uri);
        }

        openFileVersions.delete(uri);
    }

    private registeredProviders: CustomConfigurationProvider1[] = [];
    public onRegisterCustomConfigurationProvider(provider: CustomConfigurationProvider1): Thenable<void> {
        const onRegistered: () => void = () => {
            // version 2 providers control the browse.path. Avoid thrashing the tag parser database by pausing parsing until
            // the provider has sent the correct browse.path value.
            if (provider.version >= Version.v2) {
                this.pauseParsing();
            }
        };
        return this.notifyWhenLanguageClientReady(() => {
            if (this.registeredProviders.includes(provider)) {
                return; // Prevent duplicate processing.
            }
            this.registeredProviders.push(provider);
            const rootFolder: vscode.WorkspaceFolder | undefined = this.RootFolder;
            if (!rootFolder) {
                return; // There is no c_cpp_properties.json to edit because there is no folder open.
            }
            this.configuration.handleConfigurationChange();
            const selectedProvider: string | undefined = this.configuration.CurrentConfigurationProvider;
            if (!selectedProvider) {
                const ask: PersistentFolderState<boolean> = new PersistentFolderState<boolean>("Client.registerProvider", true, rootFolder);
                // If c_cpp_properties.json and settings.json are both missing, reset our prompt
                if (!fs.existsSync(`${this.RootPath}/.vscode/c_cpp_properties.json`) && !fs.existsSync(`${this.RootPath}/.vscode/settings.json`)) {
                    ask.Value = true;
                }
                if (ask.Value) {
                    ui.showConfigureCustomProviderMessage(async () => {
                        const message: string = (vscode.workspace.workspaceFolders && vscode.workspace.workspaceFolders.length > 1)
                            ? localize("provider.configure.folder", "{0} would like to configure IntelliSense for the '{1}' folder.", provider.name, this.Name)
                            : localize("provider.configure.this.folder", "{0} would like to configure IntelliSense for this folder.", provider.name);
                        const allow: string = localize("allow.button", "Allow");
                        const dontAllow: string = localize("dont.allow.button", "Don't Allow");
                        const askLater: string = localize("ask.me.later.button", "Ask Me Later");
                        return vscode.window.showInformationMessage(message, allow, dontAllow, askLater).then(async result => {
                            switch (result) {
                                case allow: {
                                    await this.configuration.updateCustomConfigurationProvider(provider.extensionId);
                                    onRegistered();
                                    ask.Value = false;
                                    telemetry.logLanguageServerEvent("customConfigurationProvider", { "providerId": provider.extensionId });
                                    return true;
                                }
                                case dontAllow: {
                                    ask.Value = false;
                                    break;
                                }
                                default: {
                                    break;
                                }
                            }
                            return false;
                        });
                    }, () => ask.Value = false);
                }
            } else if (isSameProviderExtensionId(selectedProvider, provider.extensionId)) {
                onRegistered();
                telemetry.logLanguageServerEvent("customConfigurationProvider", { "providerId": provider.extensionId });
            } else if (selectedProvider === provider.name) {
                onRegistered();
                this.configuration.updateCustomConfigurationProvider(provider.extensionId); // v0 -> v1 upgrade. Update the configurationProvider in c_cpp_properties.json
            }
        });
    }

    public updateCustomConfigurations(requestingProvider?: CustomConfigurationProvider1): Thenable<void> {
        return this.notifyWhenLanguageClientReady(() => {
            if (!this.configurationProvider) {
                this.clearCustomConfigurations();
                return;
            }
            const currentProvider: CustomConfigurationProvider1 | undefined = getCustomConfigProviders().get(this.configurationProvider);
            if (!currentProvider) {
                this.clearCustomConfigurations();
                return;
            }
            if (requestingProvider && requestingProvider.extensionId !== currentProvider.extensionId) {
                // If we are being called by a configuration provider other than the current one, ignore it.
                return;
            }

            this.clearCustomConfigurations();
            this.trackedDocuments.forEach(document => {
                this.provideCustomConfiguration(document.uri, undefined);
            });
        });
    }

    public updateCustomBrowseConfiguration(requestingProvider?: CustomConfigurationProvider1): Promise<void> {
        return this.notifyWhenLanguageClientReady(() => {
            if (!this.configurationProvider) {
                return;
            }
            console.log("updateCustomBrowseConfiguration");
            const currentProvider: CustomConfigurationProvider1 | undefined = getCustomConfigProviders().get(this.configurationProvider);
            if (!currentProvider || (requestingProvider && requestingProvider.extensionId !== currentProvider.extensionId)) {
                return;
            }

            const tokenSource: vscode.CancellationTokenSource = new vscode.CancellationTokenSource();
            const task: () => Thenable<WorkspaceBrowseConfiguration | null> = async () => {
                if (this.RootUri && await currentProvider.canProvideBrowseConfigurationsPerFolder(tokenSource.token)) {
                    return (currentProvider.provideFolderBrowseConfiguration(this.RootUri, tokenSource.token));
                }
                if (await currentProvider.canProvideBrowseConfiguration(tokenSource.token)) {
                    return currentProvider.provideBrowseConfiguration(tokenSource.token);
                }
                if (currentProvider.version >= Version.v2) {
                    console.warn("failed to provide browse configuration");
                }
                return null;
            };

            // Initiate request for custom configuration.
            // Resume parsing on either resolve or reject, only if parsing was not resumed due to timeout
            let hasCompleted: boolean = false;
            task().then(async config => {
                if (!config) {
                    return;
                }
                if (currentProvider.version < Version.v3) {
                    // This is to get around the (fixed) CMake Tools bug: https://github.com/microsoft/vscode-cmake-tools/issues/1073
                    for (const c of config.browsePath) {
                        if (vscode.workspace.getWorkspaceFolder(vscode.Uri.file(c)) === this.RootFolder) {
                            this.sendCustomBrowseConfiguration(config, currentProvider.extensionId);
                            break;
                        }
                    }
                } else {
                    this.sendCustomBrowseConfiguration(config, currentProvider.extensionId);
                }
                if (!hasCompleted) {
                    hasCompleted = true;
                    if (currentProvider.version >= Version.v2) {
                        this.resumeParsing();
                    }
                }
            }, () => {
                if (!hasCompleted) {
                    hasCompleted = true;
                    if (currentProvider.version >= Version.v2) {
                        this.resumeParsing();
                    }
                }
            });

            // Set up a timeout to use previously received configuration and resume parsing if the provider times out
            global.setTimeout(async () => {
                if (!hasCompleted) {
                    hasCompleted = true;
                    this.sendCustomBrowseConfiguration(null, undefined, true);
                    if (currentProvider.version >= Version.v2) {
                        console.warn("Configuration Provider timed out in {0}ms.", configProviderTimeout);
                        this.resumeParsing();
                    }
                }
            }, configProviderTimeout);
        });
    }

    public toggleReferenceResultsView(): void {
        workspaceReferences.toggleGroupView();
    }

    public async logDiagnostics(): Promise<void> {
        const response: GetDiagnosticsResult = await this.requestWhenReady(() => this.languageClient.sendRequest(GetDiagnosticsRequest, null));
        if (!diagnosticsChannel) {
            diagnosticsChannel = vscode.window.createOutputChannel(localize("c.cpp.diagnostics", "C/C++ Diagnostics"));
            workspaceDisposables.push(diagnosticsChannel);
        } else {
            diagnosticsChannel.clear();
        }

        const header: string = `-------- Diagnostics - ${new Date().toLocaleString()}\n`;
        const version: string = `Version: ${util.packageJson.version}\n`;
        let configJson: string = "";
        if (this.configuration.CurrentConfiguration) {
            configJson = `Current Configuration:\n${JSON.stringify(this.configuration.CurrentConfiguration, null, 4)}\n`;
        }

        // Get diagnotics for configuration provider info.
        let configurationLoggingStr: string = "";
        const tuSearchStart: number = response.diagnostics.indexOf("Translation Unit Mappings:");
        if (tuSearchStart >= 0) {
            const tuSearchEnd: number = response.diagnostics.indexOf("Translation Unit Configurations:");
            if (tuSearchEnd >= 0 && tuSearchEnd > tuSearchStart) {
                let tuSearchString: string = response.diagnostics.substr(tuSearchStart, tuSearchEnd - tuSearchStart);
                let tuSearchIndex: number = tuSearchString.indexOf("[");
                while (tuSearchIndex >= 0) {
                    const tuMatch: RegExpMatchArray | null = tuSearchString.match(/\[\s(.*)\s\]/);
                    if (tuMatch && tuMatch.length > 1) {
                        const tuPath: string = vscode.Uri.file(tuMatch[1]).toString();
                        if (this.configurationLogging.has(tuPath)) {
                            if (configurationLoggingStr.length === 0) {
                                configurationLoggingStr += "Custom configurations:\n";
                            }
                            configurationLoggingStr += `[ ${tuMatch[1]} ]\n${this.configurationLogging.get(tuPath)}\n`;
                        }
                    }
                    tuSearchString = tuSearchString.substr(tuSearchIndex + 1);
                    tuSearchIndex = tuSearchString.indexOf("[");
                }
            }
        }
        diagnosticsChannel.appendLine(`${header}${version}${configJson}${this.browseConfigurationLogging}${configurationLoggingStr}${response.diagnostics}`);
        diagnosticsChannel.show(false);
    }

    public async rescanFolder(): Promise<void> {
        await this.notifyWhenLanguageClientReady(() => this.languageClient.sendNotification(RescanFolderNotification));
    }

    public async provideCustomConfiguration(docUri: vscode.Uri, requestFile?: string): Promise<void> {
        const onFinished: () => void = () => {
            if (requestFile) {
                this.languageClient.sendNotification(FinishedRequestCustomConfig, requestFile);
            }
        };
        const providerId: string | undefined = this.configurationProvider;
        if (!providerId) {
            onFinished();
            return;
        }
        const provider: CustomConfigurationProvider1 | undefined = getCustomConfigProviders().get(providerId);
        if (!provider) {
            onFinished();
            return;
        }
        if (!provider.isReady) {
            onFinished();
            throw new Error(`${this.configurationProvider} is not ready`);
        }
        return this.queueBlockingTask(async () => {
            const tokenSource: vscode.CancellationTokenSource = new vscode.CancellationTokenSource();
            console.log("provideCustomConfiguration");

            const providerName: string = provider.name;

            const params: QueryTranslationUnitSourceParams = {
                uri: docUri.toString(),
                workspaceFolderUri: this.RootPath
            };
            const response: QueryTranslationUnitSourceResult = await this.languageClient.sendRequest(QueryTranslationUnitSourceRequest, params);
            if (!response.candidates || response.candidates.length === 0) {
                // If we didn't receive any candidates, no configuration is needed.
                onFinished();
                return;
            }

            // Need to loop through candidates, to see if we can get a custom configuration from any of them.
            // Wrap all lookups in a single task, so we can apply a timeout to the entire duration.
            const provideConfigurationAsync: () => Thenable<SourceFileConfigurationItem[] | null | undefined> = async () => {
                if (provider) {
                    for (let i: number = 0; i < response.candidates.length; ++i) {
                        try {
                            const candidate: string = response.candidates[i];
                            const tuUri: vscode.Uri = vscode.Uri.parse(candidate);
                            if (await provider.canProvideConfiguration(tuUri, tokenSource.token)) {
                                const configs: SourceFileConfigurationItem[] = await provider.provideConfigurations([tuUri], tokenSource.token);
                                if (configs && configs.length > 0 && configs[0]) {
                                    return configs;
                                }
                            }
                            if (tokenSource.token.isCancellationRequested) {
                                return null;
                            }
                        } catch (err) {
                            console.warn("Caught exception request configuration");
                        }
                    }
                }
            };
            const configs: SourceFileConfigurationItem[] | null | undefined = await this.callTaskWithTimeout(provideConfigurationAsync, configProviderTimeout, tokenSource);
            try {
                if (configs && configs.length > 0) {
                    this.sendCustomConfigurations(configs, provider.version);
                }
                onFinished();
            } catch (err) {
                if (requestFile) {
                    onFinished();
                    return;
                }
                const settings: CppSettings = new CppSettings(this.RootUri);
                if (settings.configurationWarnings === "Enabled" && !this.isExternalHeader(docUri) && !vscode.debug.activeDebugSession) {
                    const dismiss: string = localize("dismiss.button", "Dismiss");
                    const disable: string = localize("diable.warnings.button", "Disable Warnings");
                    const configName: string | undefined = this.configuration.CurrentConfiguration?.name;
                    if (!configName) {
                        return;
                    }
                    let message: string = localize("unable.to.provide.configuration",
                        "{0} is unable to provide IntelliSense configuration information for '{1}'. Settings from the '{2}' configuration will be used instead.",
                        providerName, docUri.fsPath, configName);
                    if (err) {
                        message += ` (${err})`;
                    }

                    vscode.window.showInformationMessage(message, dismiss, disable).then(response => {
                        switch (response) {
                            case disable: {
                                settings.toggleSetting("configurationWarnings", "Enabled", "Disabled");
                                break;
                            }
                        }
                    });
                }
            }
        });
    }

    private async handleRequestCustomConfig(requestFile: string): Promise<void> {
        await this.provideCustomConfiguration(vscode.Uri.file(requestFile), requestFile);
    }

    private isExternalHeader(uri: vscode.Uri): boolean {
        const rootUri: vscode.Uri | undefined = this.RootUri;
        return !rootUri || (util.isHeader(uri) && !uri.toString().startsWith(rootUri.toString()));
    }

    public getCurrentConfigName(): Thenable<string | undefined> {
        return this.queueTask(() => Promise.resolve(this.configuration.CurrentConfiguration?.name));
    }

    public getCurrentConfigCustomVariable(variableName: string): Thenable<string> {
        return this.queueTask(() => Promise.resolve(this.configuration.CurrentConfiguration?.customConfigurationVariables?.[variableName] || ''));
    }

    public setCurrentConfigName(configurationName: string): Thenable<void> {
        return this.queueTask(() => new Promise((resolve, reject) => {
            const configurations: configs.Configuration[] = this.configuration.Configurations || [];
            const configurationIndex: number = configurations.findIndex((config) => config.name === configurationName);

            if (configurationIndex !== -1) {
                this.configuration.select(configurationIndex);
                resolve();
            } else {
                reject(new Error(localize("config.not.found", "The requested configuration name is not found: {0}", configurationName)));
            }
        }));
    }

    public getCurrentCompilerPathAndArgs(): Thenable<util.CompilerPathAndArgs | undefined> {
        return this.queueTask(() => Promise.resolve(
            util.extractCompilerPathAndArgs(
                this.configuration.CurrentConfiguration?.compilerPath,
                this.configuration.CurrentConfiguration?.compilerArgs)
        ));
    }

    public getVcpkgInstalled(): Thenable<boolean> {
        return this.queueTask(() => Promise.resolve(this.configuration.VcpkgInstalled));
    }

    public getVcpkgEnabled(): Thenable<boolean> {
        const cppSettings: CppSettings = new CppSettings(this.RootUri);
        return Promise.resolve(cppSettings.vcpkgEnabled === true);
    }

    public getKnownCompilers(): Thenable<configs.KnownCompiler[] | undefined> {
        return this.queueTask(() => Promise.resolve(this.configuration.KnownCompiler));
    }

    /**
     * Take ownership of a document that was previously serviced by another client.
     * This process involves sending a textDocument/didOpen message to the server so
     * that it knows about the file, as well as adding it to this client's set of
     * tracked documents.
     */
    public takeOwnership(document: vscode.TextDocument): void {
        const params: DidOpenTextDocumentParams = {
            textDocument: {
                uri: document.uri.toString(),
                languageId: document.languageId,
                version: document.version,
                text: document.getText()
            }
        };
        this.updateActiveDocumentTextOptions();
        this.notifyWhenLanguageClientReady(() => this.languageClient.sendNotification(DidOpenNotification, params));
        this.trackedDocuments.add(document);
    }

    /**
     * wait until the all pendingTasks are complete (e.g. language client is ready for use)
     * before attempting to send messages or operate on the client.
     */

    public async queueTask<T>(task: () => Thenable<T>): Promise<T> {
        if (this.isSupported) {
            const nextTask: () => Promise<T> = async () => {
                try {
                    return await task();
                } catch (err) {
                    console.error(err);
                    throw err;
                }
            };
            if (pendingTask && !pendingTask.Done) {
                // We don't want the queue to stall because of a rejected promise.
                try {
                    await pendingTask.getPromise();
                } catch (e) { }
            } else {
                pendingTask = undefined;
            }
            return nextTask();
        } else {
            throw new Error(localize("unsupported.client", "Unsupported client"));
        }
    }

    /**
     * Queue a task that blocks all future tasks until it completes. This is currently only intended to be used
     * during language client startup and for custom configuration providers.
     * @param task The task that blocks all future tasks
     */
    private async queueBlockingTask<T>(task: () => Thenable<T>): Promise<T> {
        if (this.isSupported) {
            pendingTask = new util.BlockingTask<T>(task, pendingTask);
            return pendingTask.getPromise();
        } else {
            throw new Error(localize("unsupported.client", "Unsupported client"));
        }
    }

    private callTaskWithTimeout<T>(task: () => Thenable<T>, ms: number, cancelToken?: vscode.CancellationTokenSource): Promise<T> {
        let timer: NodeJS.Timer;
        // Create a promise that rejects in <ms> milliseconds
        const timeout: () => Promise<T> = () => new Promise<T>((resolve, reject) => {
            timer = global.setTimeout(() => {
                clearTimeout(timer);
                if (cancelToken) {
                    cancelToken.cancel();
                }
                reject(localize("timed.out", "Timed out in {0}ms.", ms));
            }, ms);
        });

        // Returns a race between our timeout and the passed in promise
        return Promise.race([task(), timeout()]).then(
            (result: any) => {
                clearTimeout(timer);
                return result;
            },
            (error: any) => {
                clearTimeout(timer);
                throw error;
            });
    }

    public requestWhenReady<T>(request: () => Thenable<T>): Thenable<T> {
        return this.queueTask(request);
    }

    public notifyWhenLanguageClientReady<T>(notify: () => T): Promise<T> {
        const task: () => Promise<T> = () => new Promise<T>(resolve => {
            resolve(notify());
        });
        return this.queueTask(task);
    }

    public awaitUntilLanguageClientReady(): Thenable<void> {
        const task: () => Thenable<void> = () => new Promise<void>(resolve => {
            resolve();
        });
        return this.queueTask(task);
    }

    /**
     * listen for notifications from the language server.
     */
    private registerNotifications(): void {
        console.assert(this.languageClient !== undefined, "This method must not be called until this.languageClient is set in \"onReady\"");

        this.languageClient.onNotification(ReloadWindowNotification, () => util.promptForReloadWindowDueToSettingsChange());
        this.languageClient.onNotification(LogTelemetryNotification, logTelemetry);
        this.languageClient.onNotification(ReportStatusNotification, (e) => this.updateStatus(e));
        this.languageClient.onNotification(ReportTagParseStatusNotification, (e) => this.updateTagParseStatus(e));
        this.languageClient.onNotification(InactiveRegionNotification, (e) => this.updateInactiveRegions(e));
        this.languageClient.onNotification(CompileCommandsPathsNotification, (e) => this.promptCompileCommands(e));
        this.languageClient.onNotification(ReferencesNotification, (e) => this.processReferencesResult(e.referencesResult));
        this.languageClient.onNotification(ReportReferencesProgressNotification, (e) => this.handleReferencesProgress(e));
        this.languageClient.onNotification(RequestCustomConfig, (requestFile: string) => {
            const client: DefaultClient = <DefaultClient>clientCollection.getClientFor(vscode.Uri.file(requestFile));
            client.handleRequestCustomConfig(requestFile);
        });
        this.languageClient.onNotification(PublishDiagnosticsNotification, publishDiagnostics);
        this.languageClient.onNotification(ShowMessageWindowNotification, showMessageWindow);
        this.languageClient.onNotification(ShowWarningNotification, showWarning);
        this.languageClient.onNotification(ReportTextDocumentLanguage, (e) => this.setTextDocumentLanguage(e));
        this.languageClient.onNotification(SemanticTokensChanged, (e) => this.semanticTokensProvider?.invalidateFile(e));
        this.languageClient.onNotification(IntelliSenseSetupNotification, (e) => this.logIntellisenseSetupTime(e));
        this.languageClient.onNotification(SetTemporaryTextDocumentLanguageNotification, (e) => this.setTemporaryTextDocumentLanguage(e));
        this.languageClient.onNotification(ReportCodeAnalysisProcessedNotification, (e) => this.updateCodeAnalysisProcessed(e));
        this.languageClient.onNotification(ReportCodeAnalysisTotalNotification, (e) => this.updateCodeAnalysisTotal(e));
        setupOutputHandlers();
    }

    private setTextDocumentLanguage(languageStr: string): void {
        const cppSettings: CppSettings = new CppSettings();
        if (cppSettings.autoAddFileAssociations) {
            const is_c: boolean = languageStr.startsWith("c;");
            const is_cuda: boolean = languageStr.startsWith("cu;");
            languageStr = languageStr.substr(is_c ? 2 : (is_cuda ? 3 : 1));
            this.addFileAssociations(languageStr, is_c ? "c" : (is_cuda ? "cuda-cpp" : "cpp"));
        }
    }

    private async setTemporaryTextDocumentLanguage(params: SetTemporaryTextDocumentLanguageParams): Promise<void> {
        const languageId: string = params.isC ? "c" : (params.isCuda ? "cuda-cpp" : "cpp");
        const document: vscode.TextDocument = await vscode.workspace.openTextDocument(params.path);
        if (!!document && document.languageId !== languageId) {
            vscode.languages.setTextDocumentLanguage(document, languageId);
        }
    }

    private associations_for_did_change?: Set<string>;

    /**
     * listen for file created/deleted events under the ${workspaceFolder} folder
     */
    private registerFileWatcher(): void {
        console.assert(this.languageClient !== undefined, "This method must not be called until this.languageClient is set in \"onReady\"");

        if (this.rootFolder) {
            // WARNING: The default limit on Linux is 8k, so for big directories, this can cause file watching to fail.
            this.rootPathFileWatcher = vscode.workspace.createFileSystemWatcher(
                "**/*",
                false /* ignoreCreateEvents */,
                false /* ignoreChangeEvents */,
                false /* ignoreDeleteEvents */);

            this.rootPathFileWatcher.onDidCreate(async (uri) => {
                const fileName: string = path.basename(uri.fsPath).toLowerCase();
                if (fileName === ".editorconfig") {
                    cachedEditorConfigSettings.clear();
                    cachedEditorConfigLookups.clear();
                    await this.updateActiveDocumentTextOptions();
                }
                if (fileName === ".clang-format" || fileName === "_clang-format") {
                    cachedEditorConfigLookups.clear();
                }

                this.languageClient.sendNotification(FileCreatedNotification, { uri: uri.toString() });
            });

            // TODO: Handle new associations without a reload.
            this.associations_for_did_change = new Set<string>(["cu", "cuh", "c", "i", "cpp", "cc", "cxx", "c++", "cp", "hpp", "hh", "hxx", "h++", "hp", "h", "ii", "ino", "inl", "ipp", "tcc", "idl"]);
            const assocs: any = new OtherSettings().filesAssociations;
            for (const assoc in assocs) {
                const dotIndex: number = assoc.lastIndexOf('.');
                if (dotIndex !== -1) {
                    const ext: string = assoc.substr(dotIndex + 1);
                    this.associations_for_did_change.add(ext);
                }
            }
            this.rootPathFileWatcher.onDidChange(async (uri) => {
                const dotIndex: number = uri.fsPath.lastIndexOf('.');
                const fileName: string = path.basename(uri.fsPath).toLowerCase();
                if (fileName === ".editorconfig") {
                    cachedEditorConfigSettings.clear();
                    cachedEditorConfigLookups.clear();
                    await this.updateActiveDocumentTextOptions();
                }
                if (dotIndex !== -1) {
                    const ext: string = uri.fsPath.substr(dotIndex + 1);
                    if (this.associations_for_did_change?.has(ext)) {
                        // VS Code has a bug that causes onDidChange events to happen to files that aren't changed,
                        // which causes a large backlog of "files to parse" to accumulate.
                        // We workaround this via only sending the change message if the modified time is within 10 seconds.
                        const mtime: Date = fs.statSync(uri.fsPath).mtime;
                        const duration: number = Date.now() - mtime.getTime();
                        if (duration < 10000) {
                            this.languageClient.sendNotification(FileChangedNotification, { uri: uri.toString() });
                        }
                    }
                }
            });

            this.rootPathFileWatcher.onDidDelete((uri) => {
                const fileName: string = path.basename(uri.fsPath).toLowerCase();
                if (fileName === ".editorconfig") {
                    cachedEditorConfigSettings.clear();
                    cachedEditorConfigLookups.clear();
                }
                if (fileName === ".clang-format" || fileName === "_clang-format") {
                    cachedEditorConfigLookups.clear();
                }
                this.languageClient.sendNotification(FileDeletedNotification, { uri: uri.toString() });
            });

            this.disposables.push(this.rootPathFileWatcher);
        } else {
            this.rootPathFileWatcher = undefined;
        }
    }

    /**
     * handle notifications coming from the language server
     */

    public addFileAssociations(fileAssociations: string, languageId: string): void {
        const settings: OtherSettings = new OtherSettings();
        const assocs: any = settings.filesAssociations;

        const filesAndPaths: string[] = fileAssociations.split(";");
        let foundNewAssociation: boolean = false;
        for (let i: number = 0; i < filesAndPaths.length; ++i) {
            const fileAndPath: string[] = filesAndPaths[i].split("@");
            // Skip empty or malformed
            if (fileAndPath.length === 2) {
                const file: string = fileAndPath[0];
                const filePath: string = fileAndPath[1];
                if ((file in assocs) || (("**/" + file) in assocs)) {
                    continue; // File already has an association.
                }
                const j: number = file.lastIndexOf('.');
                if (j !== -1) {
                    const ext: string = file.substr(j);
                    if ((("*" + ext) in assocs) || (("**/*" + ext) in assocs)) {
                        continue; // Extension already has an association.
                    }
                }
                let foundGlobMatch: boolean = false;
                for (const assoc in assocs) {
                    if (minimatch(filePath, assoc)) {
                        foundGlobMatch = true;
                        break; // Assoc matched a glob pattern.
                    }
                }
                if (foundGlobMatch) {
                    continue;
                }
                assocs[file] = languageId;
                foundNewAssociation = true;
            }
        }
        if (foundNewAssociation) {
            settings.filesAssociations = assocs;
        }
    }

    private updateStatus(notificationBody: ReportStatusNotificationBody): void {
        const message: string = notificationBody.status;
        util.setProgress(util.getProgressExecutableSuccess());
        const testHook: TestHook = getTestHook();
        if (message.endsWith("Idle")) {
            // nothing to do
        } else if (message.endsWith("Parsing")) {
            this.model.isParsingWorkspace.Value = true;
            this.model.isParsingWorkspacePausable.Value = false;
            const status: IntelliSenseStatus = { status: Status.TagParsingBegun };
            testHook.updateStatus(status);
        } else if (message.endsWith("files")) {
            this.model.isParsingFiles.Value = true;
        } else if (message.endsWith("IntelliSense")) {
            timeStamp = Date.now();
            this.model.isUpdatingIntelliSense.Value = true;
            const status: IntelliSenseStatus = { status: Status.IntelliSenseCompiling };
            testHook.updateStatus(status);
        } else if (message.endsWith("IntelliSense done")) {
            const settings: CppSettings = new CppSettings();
            if (settings.loggingLevel === "Debug") {
                const out: logger.Logger = logger.getOutputChannelLogger();
                const duration: number = Date.now() - timeStamp;
                out.appendLine(localize("update.intellisense.time", "Update IntelliSense time (sec): {0}", duration / 1000));
            }
            this.model.isUpdatingIntelliSense.Value = false;
            const status: IntelliSenseStatus = { status: Status.IntelliSenseReady };
            testHook.updateStatus(status);
        } else if (message.endsWith("Parsing done")) { // Tag Parser Ready
            this.model.isParsingWorkspace.Value = false;
            const status: IntelliSenseStatus = { status: Status.TagParsingDone };
            testHook.updateStatus(status);
            util.setProgress(util.getProgressParseRootSuccess());
        } else if (message.endsWith("files done")) {
            this.model.isParsingFiles.Value = false;
        } else if (message.endsWith("Analysis")) {
            this.model.isRunningCodeAnalysis.Value = true;
        } else if (message.endsWith("Analysis done")) {
            this.model.isRunningCodeAnalysis.Value = false;
        } else if (message.includes("Squiggles Finished - File name:")) {
            const index: number = message.lastIndexOf(":");
            const name: string = message.substring(index + 2);
            const status: IntelliSenseStatus = { status: Status.IntelliSenseReady, filename: name };
            testHook.updateStatus(status);
        } else if (message.endsWith("No Squiggles")) {
            util.setIntelliSenseProgress(util.getProgressIntelliSenseNoSquiggles());
        } else if (message.endsWith("Unresolved Headers")) {
            if (notificationBody.workspaceFolderUri) {
                const client: DefaultClient = <DefaultClient>clientCollection.getClientFor(vscode.Uri.file(notificationBody.workspaceFolderUri));
                if (!client.configuration.CurrentConfiguration?.configurationProvider) {
                    const showIntelliSenseFallbackMessage: PersistentState<boolean> = new PersistentState<boolean>("CPP.showIntelliSenseFallbackMessage", true);
                    if (showIntelliSenseFallbackMessage.Value) {
                        ui.showConfigureIncludePathMessage(async () => {
                            const configJSON: string = localize("configure.json.button", "Configure (JSON)");
                            const configUI: string = localize("configure.ui.button", "Configure (UI)");
                            const dontShowAgain: string = localize("dont.show.again", "Don't Show Again");
                            const fallbackMsg: string = client.configuration.VcpkgInstalled ?
                                localize("update.your.intellisense.settings", "Update your IntelliSense settings or use Vcpkg to install libraries to help find missing headers.") :
                                localize("configure.your.intellisense.settings", "Configure your IntelliSense settings to help find missing headers.");
                            return vscode.window.showInformationMessage(fallbackMsg, configJSON, configUI, dontShowAgain).then(async (value) => {
                                let commands: string[];
                                switch (value) {
                                    case configJSON:
                                        commands = await vscode.commands.getCommands(true);
                                        if (commands.indexOf("workbench.action.problems.focus") >= 0) {
                                            vscode.commands.executeCommand("workbench.action.problems.focus");
                                        }
                                        client.handleConfigurationEditJSONCommand();
                                        telemetry.logLanguageServerEvent("SettingsCommand", { "toast": "json" }, undefined);
                                        break;
                                    case configUI:
                                        commands = await vscode.commands.getCommands(true);
                                        if (commands.indexOf("workbench.action.problems.focus") >= 0) {
                                            vscode.commands.executeCommand("workbench.action.problems.focus");
                                        }
                                        client.handleConfigurationEditUICommand();
                                        telemetry.logLanguageServerEvent("SettingsCommand", { "toast": "ui" }, undefined);
                                        break;
                                    case dontShowAgain:
                                        showIntelliSenseFallbackMessage.Value = false;
                                        break;
                                }
                                return true;
                            });
                        }, () => showIntelliSenseFallbackMessage.Value = false);
                    }
                }
            }
        }
    }

    private updateTagParseStatus(notificationBody: LocalizeStringParams): void {
        this.model.parsingWorkspaceStatus.Value = util.getLocalizedString(notificationBody);
        if (notificationBody.text.startsWith("Workspace parsing paused")) {
            this.model.isParsingWorkspacePausable.Value = true;
            this.model.isParsingWorkspacePaused.Value = true;
        } else if (notificationBody.text.startsWith("Parsing workspace")) {
            this.model.isParsingWorkspacePausable.Value = true;
            this.model.isParsingWorkspacePaused.Value = false;
        } else {
            this.model.isParsingWorkspacePausable.Value = false;
            this.model.isParsingWorkspacePaused.Value = false;
        }
    }

    private updateInactiveRegions(params: InactiveRegionParams): void {
        const settings: CppSettings = new CppSettings(this.RootUri);
        const opacity: number | undefined = settings.inactiveRegionOpacity;
        if (opacity !== null && opacity !== undefined) {
            let backgroundColor: string | undefined = settings.inactiveRegionBackgroundColor;
            if (backgroundColor === "") {
                backgroundColor = undefined;
            }
            let color: string | undefined = settings.inactiveRegionForegroundColor;
            if (color === "") {
                color = undefined;
            }
            const decoration: vscode.TextEditorDecorationType = vscode.window.createTextEditorDecorationType({
                opacity: opacity.toString(),
                backgroundColor: backgroundColor,
                color: color,
                rangeBehavior: vscode.DecorationRangeBehavior.OpenOpen
            });
            // We must convert to vscode.Ranges in order to make use of the API's
            const ranges: vscode.Range[] = [];
            params.regions.forEach(element => {
                const newRange: vscode.Range = new vscode.Range(element.startLine, 0, element.endLine, 0);
                ranges.push(newRange);
            });
            // Find entry for cached file and act accordingly
            const valuePair: DecorationRangesPair | undefined = this.inactiveRegionsDecorations.get(params.uri);
            if (valuePair) {
                // Disposing of and resetting the decoration will undo previously applied text decorations
                valuePair.decoration.dispose();
                valuePair.decoration = decoration;
                // As vscode.TextEditor.setDecorations only applies to visible editors, we must cache the range for when another editor becomes visible
                valuePair.ranges = ranges;
            } else { // The entry does not exist. Make a new one
                const toInsert: DecorationRangesPair = {
                    decoration: decoration,
                    ranges: ranges
                };
                this.inactiveRegionsDecorations.set(params.uri, toInsert);
            }
            if (settings.dimInactiveRegions && params.fileVersion === openFileVersions.get(params.uri)) {
                // Apply the decorations to all *visible* text editors
                const editors: vscode.TextEditor[] = vscode.window.visibleTextEditors.filter(e => e.document.uri.toString() === params.uri);
                for (const e of editors) {
                    e.setDecorations(decoration, ranges);
                }
            }
        }
        if (this.codeFoldingProvider) {
            this.codeFoldingProvider.refresh();
        }
    }

    public logIntellisenseSetupTime(notification: IntelliSenseSetup): void {
        clientCollection.timeTelemetryCollector.setSetupTime(vscode.Uri.parse(notification.uri));
    }

    private promptCompileCommands(params: CompileCommandsPaths): void {
        if (!params.workspaceFolderUri) {
            return;
        }
        const client: DefaultClient = <DefaultClient>clientCollection.getClientFor(vscode.Uri.file(params.workspaceFolderUri));
        if (client.configuration.CurrentConfiguration?.compileCommands || client.configuration.CurrentConfiguration?.configurationProvider) {
            return;
        }
        const rootFolder: vscode.WorkspaceFolder | undefined = client.RootFolder;
        if (!rootFolder) {
            return;
        }

        const ask: PersistentFolderState<boolean> = new PersistentFolderState<boolean>("CPP.showCompileCommandsSelection", true, rootFolder);
        if (!ask.Value) {
            return;
        }

        const aCompileCommandsFile: string = localize("a.compile.commands.file", "a compile_commands.json file");
        const compileCommandStr: string = params.paths.length > 1 ? aCompileCommandsFile : params.paths[0];
        const message: string = (vscode.workspace.workspaceFolders && vscode.workspace.workspaceFolders.length > 1)
            ? localize("auto-configure.intellisense.folder", "Would you like to use {0} to auto-configure IntelliSense for the '{1}' folder?", compileCommandStr, client.Name)
            : localize("auto-configure.intellisense.this.folder", "Would you like to use {0} to auto-configure IntelliSense for this folder?", compileCommandStr);

        ui.showConfigureCompileCommandsMessage(async () => {
            const yes: string = localize("yes.button", "Yes");
            const no: string = localize("no.button", "No");
            const askLater: string = localize("ask.me.later.button", "Ask Me Later");
            return vscode.window.showInformationMessage(message, yes, no, askLater).then(async (value) => {
                switch (value) {
                    case yes:
                        if (params.paths.length > 1) {
                            const index: number = await ui.showCompileCommands(params.paths);
                            if (index < 0) {
                                return false;
                            }
                            this.configuration.setCompileCommands(params.paths[index]);
                        } else {
                            this.configuration.setCompileCommands(params.paths[0]);
                        }
                        return true;
                    case askLater:
                        break;
                    case no:
                        ask.Value = false;
                        break;
                }
                return false;
            });
        },
        () => ask.Value = false);
    }

    /**
     * requests to the language server
     */
    public requestSwitchHeaderSource(rootPath: string, fileName: string): Thenable<string> {
        const params: SwitchHeaderSourceParams = {
            switchHeaderSourceFileName: fileName,
            workspaceFolderUri: rootPath
        };
        return this.requestWhenReady(() => this.languageClient.sendRequest(SwitchHeaderSourceRequest, params));
    }

    private async updateActiveDocumentTextOptions(): Promise<void> {
        const editor: vscode.TextEditor | undefined = vscode.window.activeTextEditor;
        if (editor?.document?.uri.scheme === "file"
            && (editor.document.languageId === "c"
                || editor.document.languageId === "cpp"
                || editor.document.languageId === "cuda-cpp")) {
            // If using vcFormat, check for a ".editorconfig" file, and apply those text options to the active document.
            const settings: CppSettings = new CppSettings(this.RootUri);
            if (settings.useVcFormat(editor.document)) {
                const editorConfigSettings: any = getEditorConfigSettings(editor.document.uri.fsPath);
                if (editorConfigSettings.indent_style === "space" || editorConfigSettings.indent_style === "tab") {
                    editor.options.insertSpaces = editorConfigSettings.indent_style === "space";
                    if (editorConfigSettings.indent_size === "tab") {
                        if (!editorConfigSettings.tab_width !== undefined) {
                            editor.options.tabSize = editorConfigSettings.tab_width;
                        }
                    } else if (editorConfigSettings.indent_size !== undefined) {
                        editor.options.tabSize = editorConfigSettings.indent_size;
                    }
                }
                if (editorConfigSettings.end_of_line !== undefined) {
                    editor.edit((edit) => {
                        edit.setEndOfLine(editorConfigSettings.end_of_line === "lf" ? vscode.EndOfLine.LF : vscode.EndOfLine.CRLF);
                    });
                }
            }
        }
    }

    /**
     * notifications to the language server
     */
    public async activeDocumentChanged(document: vscode.TextDocument): Promise<void> {
        await this.updateActiveDocumentTextOptions();
        await this.awaitUntilLanguageClientReady();
        this.languageClient.sendNotification(ActiveDocumentChangeNotification, this.languageClient.code2ProtocolConverter.asTextDocumentIdentifier(document));
<<<<<<< HEAD
=======
    }

    /**
     * send notifications to the language server to restart IntelliSense for the selected file.
     */
    public async restartIntelliSenseForFile(document: vscode.TextDocument): Promise<void> {
        await this.awaitUntilLanguageClientReady();
        this.languageClient.sendNotification(RestartIntelliSenseForFileNotification, this.languageClient.code2ProtocolConverter.asTextDocumentIdentifier(document));
>>>>>>> 32ac8ae3
    }

    /**
     * enable UI updates from this client and resume tag parsing on the server.
     */
    public activate(): void {
        this.model.activate();
        this.resumeParsing();
    }

    public selectionChanged(selection: Range): void {
        this.notifyWhenLanguageClientReady(() => {
            this.languageClient.sendNotification(TextEditorSelectionChangeNotification, selection);
        });
    }

    public resetDatabase(): void {
        this.notifyWhenLanguageClientReady(() => this.languageClient.sendNotification(ResetDatabaseNotification));
    }

    /**
     * disable UI updates from this client and pause tag parsing on the server.
     */
    public deactivate(): void {
        this.model.deactivate();
    }

    public pauseParsing(): void {
        this.notifyWhenLanguageClientReady(() => this.languageClient.sendNotification(PauseParsingNotification));
    }

    public resumeParsing(): void {
        this.notifyWhenLanguageClientReady(() => this.languageClient.sendNotification(ResumeParsingNotification));
    }

    public PauseCodeAnalysis(): void {
        this.notifyWhenLanguageClientReady(() => this.languageClient.sendNotification(PauseCodeAnalysisNotification));
    }

    public ResumeCodeAnalysis(): void {
        this.notifyWhenLanguageClientReady(() => this.languageClient.sendNotification(ResumeCodeAnalysisNotification));
    }

    public CancelCodeAnalysis(): void {
        this.notifyWhenLanguageClientReady(() => this.languageClient.sendNotification(CancelCodeAnalysisNotification));
    }

    private updateCodeAnalysisProcessed(processed: number): void {
        this.model.codeAnalysisProcessed.Value = processed;
    }

    private updateCodeAnalysisTotal(total: number): void {
        this.model.codeAnalysisTotal.Value = total;
    }

    private doneInitialCustomBrowseConfigurationCheck: Boolean = false;

    private onConfigurationsChanged(cppProperties: configs.CppProperties): void {
        if (!cppProperties.Configurations) {
            return;
        }
        const configurations: configs.Configuration[] = cppProperties.Configurations;
        const params: CppPropertiesParams = {
            configurations: configurations,
            currentConfiguration: this.configuration.CurrentConfigurationIndex,
            workspaceFolderUri: this.RootPath,
            isReady: true
        };
        // Separate compiler path and args before sending to language client
        params.configurations.forEach((c: configs.Configuration) => {
            const compilerPathAndArgs: util.CompilerPathAndArgs =
                util.extractCompilerPathAndArgs(c.compilerPath, c.compilerArgs);
            c.compilerPath = compilerPathAndArgs.compilerPath;
            c.compilerArgs = compilerPathAndArgs.additionalArgs;
        });
        this.languageClient.sendNotification(ChangeCppPropertiesNotification, params);
        const lastCustomBrowseConfigurationProviderId: PersistentFolderState<string | undefined> | undefined = cppProperties.LastCustomBrowseConfigurationProviderId;
        const lastCustomBrowseConfiguration: PersistentFolderState<WorkspaceBrowseConfiguration | undefined> | undefined = cppProperties.LastCustomBrowseConfiguration;
        if (!!lastCustomBrowseConfigurationProviderId && !!lastCustomBrowseConfiguration) {
            if (!this.doneInitialCustomBrowseConfigurationCheck) {
                // Send the last custom browse configuration we received from this provider.
                // This ensures we don't start tag parsing without it, and undo'ing work we have to re-do when the (likely same) browse config arrives
                // Should only execute on launch, for the initial delivery of configurations
                if (lastCustomBrowseConfiguration.Value) {
                    this.sendCustomBrowseConfiguration(lastCustomBrowseConfiguration.Value, lastCustomBrowseConfigurationProviderId.Value);
                    params.isReady = false;
                }
                this.doneInitialCustomBrowseConfigurationCheck = true;
            }
        }
        const configName: string | undefined = configurations[params.currentConfiguration].name ?? "";
        this.model.activeConfigName.setValueIfActive(configName);
        const newProvider: string | undefined = this.configuration.CurrentConfigurationProvider;
        if (!isSameProviderExtensionId(newProvider, this.configurationProvider)) {
            if (this.configurationProvider) {
                this.clearCustomBrowseConfiguration();
            }
            this.configurationProvider = newProvider;
            this.updateCustomBrowseConfiguration();
            this.updateCustomConfigurations();
        }
    }

    private onSelectedConfigurationChanged(index: number): void {
        const params: FolderSelectedSettingParams = {
            currentConfiguration: index,
            workspaceFolderUri: this.RootPath
        };
        this.notifyWhenLanguageClientReady(() => {
            this.languageClient.sendNotification(ChangeSelectedSettingNotification, params);
            let configName: string = "";
            if (this.configuration.ConfigurationNames) {
                configName = this.configuration.ConfigurationNames[index];
            }
            this.model.activeConfigName.Value = configName;
            this.configuration.onDidChangeSettings();
        });
    }

    private onCompileCommandsChanged(path: string): void {
        const params: FileChangedParams = {
            uri: vscode.Uri.file(path).toString(),
            workspaceFolderUri: this.RootPath
        };
        this.notifyWhenLanguageClientReady(() => this.languageClient.sendNotification(ChangeCompileCommandsNotification, params));
    }

    private isSourceFileConfigurationItem(input: any, providerVersion: Version): input is SourceFileConfigurationItem {
        // IntelliSenseMode and standard are optional for version 5+.
        let areOptionalsValid: boolean = false;
        if (providerVersion < Version.v5) {
            areOptionalsValid = util.isString(input.configuration.intelliSenseMode) && util.isString(input.configuration.standard);
        } else {
            areOptionalsValid = util.isOptionalString(input.configuration.intelliSenseMode) && util.isOptionalString(input.configuration.standard);
        }
        return (input && (util.isString(input.uri) || util.isUri(input.uri)) &&
            input.configuration &&
            areOptionalsValid &&
            util.isArrayOfString(input.configuration.includePath) &&
            util.isArrayOfString(input.configuration.defines) &&
            util.isOptionalArrayOfString(input.configuration.compilerArgs) &&
            util.isOptionalArrayOfString(input.configuration.forcedInclude));
    }

    private sendCustomConfigurations(configs: any, providerVersion: Version): void {
        // configs is marked as 'any' because it is untrusted data coming from a 3rd-party. We need to sanitize it before sending it to the language server.
        if (!configs || !(configs instanceof Array)) {
            console.warn("discarding invalid SourceFileConfigurationItems[]: " + configs);
            return;
        }

        const settings: CppSettings = new CppSettings();
        const out: logger.Logger = logger.getOutputChannelLogger();
        if (settings.loggingLevel === "Debug") {
            out.appendLine(localize("configurations.received", "Custom configurations received:"));
        }
        const sanitized: SourceFileConfigurationItemAdapter[] = [];
        configs.forEach(item => {
            if (this.isSourceFileConfigurationItem(item, providerVersion)) {
                this.configurationLogging.set(item.uri.toString(), JSON.stringify(item.configuration, null, 4));
                if (settings.loggingLevel === "Debug") {
                    out.appendLine(`  uri: ${item.uri.toString()}`);
                    out.appendLine(`  config: ${JSON.stringify(item.configuration, null, 2)}`);
                }
                if (item.configuration.includePath.some(path => path.endsWith('**'))) {
                    console.warn("custom include paths should not use recursive includes ('**')");
                }
                // Separate compiler path and args before sending to language client
                const itemConfig: util.Mutable<SourceFileConfiguration> = { ...item.configuration };
                if (util.isString(itemConfig.compilerPath)) {
                    const compilerPathAndArgs: util.CompilerPathAndArgs = util.extractCompilerPathAndArgs(
                        itemConfig.compilerPath,
                        util.isArrayOfString(itemConfig.compilerArgs) ? itemConfig.compilerArgs : undefined);
                    itemConfig.compilerPath = compilerPathAndArgs.compilerPath;
                    itemConfig.compilerArgs = compilerPathAndArgs.additionalArgs;
                }
                sanitized.push({
                    uri: item.uri.toString(),
                    configuration: itemConfig
                });
            } else {
                console.warn("discarding invalid SourceFileConfigurationItem: " + JSON.stringify(item));
            }
        });

        if (sanitized.length === 0) {
            return;
        }

        const params: CustomConfigurationParams = {
            configurationItems: sanitized,
            workspaceFolderUri: this.RootPath
        };

        this.languageClient.sendNotification(CustomConfigurationNotification, params);
    }

    private browseConfigurationLogging: string = "";
    private configurationLogging: Map<string, string> = new Map<string, string>();

    private isWorkspaceBrowseConfiguration(input: any): boolean {
        return util.isArrayOfString(input.browsePath) &&
            util.isOptionalString(input.compilerPath) &&
            util.isOptionalString(input.standard) &&
            util.isOptionalArrayOfString(input.compilerArgs) &&
            util.isOptionalString(input.windowsSdkVersion);
    }

    private sendCustomBrowseConfiguration(config: any, providerId?: string, timeoutOccured?: boolean): void {
        const rootFolder: vscode.WorkspaceFolder | undefined = this.RootFolder;
        if (!rootFolder) {
            return;
        }
        const lastCustomBrowseConfiguration: PersistentFolderState<WorkspaceBrowseConfiguration | undefined> = new PersistentFolderState<WorkspaceBrowseConfiguration | undefined>("CPP.lastCustomBrowseConfiguration", undefined, rootFolder);
        const lastCustomBrowseConfigurationProviderId: PersistentFolderState<string | undefined> = new PersistentFolderState<string | undefined>("CPP.lastCustomBrowseConfigurationProviderId", undefined, rootFolder);
        let sanitized: util.Mutable<WorkspaceBrowseConfiguration>;

        this.browseConfigurationLogging = "";

        // This while (true) is here just so we can break out early if the config is set on error
        while (true) {
            // config is marked as 'any' because it is untrusted data coming from a 3rd-party. We need to sanitize it before sending it to the language server.
            if (timeoutOccured || !config || config instanceof Array) {
                if (!timeoutOccured) {
                    console.log("Received an invalid browse configuration from configuration provider.");
                }
                const configValue: WorkspaceBrowseConfiguration | undefined = lastCustomBrowseConfiguration.Value;
                if (configValue) {
                    sanitized = configValue;
                    console.log("Falling back to last received browse configuration: ", JSON.stringify(sanitized, null, 2));
                    break;
                }
                console.log("No browse configuration is available.");
                return;
            }

            sanitized = { ...<WorkspaceBrowseConfiguration>config };
            if (!this.isWorkspaceBrowseConfiguration(sanitized)) {
                console.log("Received an invalid browse configuration from configuration provider: " + JSON.stringify(sanitized));
                const configValue: WorkspaceBrowseConfiguration | undefined = lastCustomBrowseConfiguration.Value;
                if (configValue) {
                    sanitized = configValue;
                    console.log("Falling back to last received browse configuration: ", JSON.stringify(sanitized, null, 2));
                    break;
                }
                return;
            }

            const settings: CppSettings = new CppSettings();
            if (settings.loggingLevel === "Debug") {
                const out: logger.Logger = logger.getOutputChannelLogger();
                out.appendLine(localize("browse.configuration.received", "Custom browse configuration received: {0}", JSON.stringify(sanitized, null, 2)));
            }

            // Separate compiler path and args before sending to language client
            if (util.isString(sanitized.compilerPath)) {
                const compilerPathAndArgs: util.CompilerPathAndArgs = util.extractCompilerPathAndArgs(
                    sanitized.compilerPath,
                    util.isArrayOfString(sanitized.compilerArgs) ? sanitized.compilerArgs : undefined);
                sanitized.compilerPath = compilerPathAndArgs.compilerPath;
                sanitized.compilerArgs = compilerPathAndArgs.additionalArgs;
            }

            lastCustomBrowseConfiguration.Value = sanitized;
            if (!providerId) {
                lastCustomBrowseConfigurationProviderId.setDefault();
            } else {
                lastCustomBrowseConfigurationProviderId.Value = providerId;
            }
            break;
        }

        this.browseConfigurationLogging = `Custom browse configuration: \n${JSON.stringify(sanitized, null, 4)}\n`;

        const params: CustomBrowseConfigurationParams = {
            browseConfiguration: sanitized,
            workspaceFolderUri: this.RootPath
        };

        this.languageClient.sendNotification(CustomBrowseConfigurationNotification, params);
    }

    private clearCustomConfigurations(): void {
        this.configurationLogging.clear();
        const params: WorkspaceFolderParams = {
            workspaceFolderUri: this.RootPath
        };
        this.notifyWhenLanguageClientReady(() => this.languageClient.sendNotification(ClearCustomConfigurationsNotification, params));
    }

    private clearCustomBrowseConfiguration(): void {
        this.browseConfigurationLogging = "";
        const params: WorkspaceFolderParams = {
            workspaceFolderUri: this.RootPath
        };
        this.notifyWhenLanguageClientReady(() => this.languageClient.sendNotification(ClearCustomBrowseConfigurationNotification, params));
    }

    /**
     * command handlers
     */
    public async handleConfigurationSelectCommand(): Promise<void> {
        await this.awaitUntilLanguageClientReady();
        const configNames: string[] | undefined = this.configuration.ConfigurationNames;
        if (configNames) {
            const index: number = await ui.showConfigurations(configNames);
            if (index < 0) {
                return;
            }
            this.configuration.select(index);
        }
    }

    public async handleConfigurationProviderSelectCommand(): Promise<void> {
        await this.awaitUntilLanguageClientReady();
        const extensionId: string | undefined = await ui.showConfigurationProviders(this.configuration.CurrentConfigurationProvider);
        if (extensionId === undefined) {
            // operation was canceled.
            return;
        }
        await this.configuration.updateCustomConfigurationProvider(extensionId);
        if (extensionId) {
            const provider: CustomConfigurationProvider1 | undefined = getCustomConfigProviders().get(extensionId);
            this.updateCustomBrowseConfiguration(provider);
            this.updateCustomConfigurations(provider);
            telemetry.logLanguageServerEvent("customConfigurationProvider", { "providerId": extensionId });
        } else {
            this.clearCustomConfigurations();
            this.clearCustomBrowseConfiguration();
        }
    }

    public async handleShowParsingCommands(): Promise<void> {
        await this.awaitUntilLanguageClientReady();
        const index: number = await ui.showParsingCommands();
        if (index === 0) {
            this.pauseParsing();
        } else if (index === 1) {
            this.resumeParsing();
        }
    }

    public async handleShowCodeAnalysisCommands(): Promise<void> {
        await this.awaitUntilLanguageClientReady();
        const index: number = await ui.showCodeAnalysisCommands();
        switch (index) {
            case 0: this.CancelCodeAnalysis(); break;
            case 1: this.PauseCodeAnalysis(); break;
            case 2: this.ResumeCodeAnalysis(); break;
        }
    }

    public handleConfigurationEditCommand(viewColumn: vscode.ViewColumn = vscode.ViewColumn.Active): void {
        this.notifyWhenLanguageClientReady(() => this.configuration.handleConfigurationEditCommand(undefined, vscode.window.showTextDocument, viewColumn));
    }

    public handleConfigurationEditJSONCommand(viewColumn: vscode.ViewColumn = vscode.ViewColumn.Active): void {
        this.notifyWhenLanguageClientReady(() => this.configuration.handleConfigurationEditJSONCommand(undefined, vscode.window.showTextDocument, viewColumn));
    }

    public handleConfigurationEditUICommand(viewColumn: vscode.ViewColumn = vscode.ViewColumn.Active): void {
        this.notifyWhenLanguageClientReady(() => this.configuration.handleConfigurationEditUICommand(undefined, vscode.window.showTextDocument, viewColumn));
    }

    public handleAddToIncludePathCommand(path: string): void {
        this.notifyWhenLanguageClientReady(() => this.configuration.addToIncludePathCommand(path));
    }

    public async handleGoToDirectiveInGroup(next: boolean): Promise<void> {
        const editor: vscode.TextEditor | undefined = vscode.window.activeTextEditor;
        if (editor) {
            const params: GoToDirectiveInGroupParams = {
                uri: editor.document.uri.toString(),
                position: editor.selection.active,
                next: next
            };

            const response: Position | undefined = await this.languageClient.sendRequest(GoToDirectiveInGroupRequest, params);
            if (response) {
                const p: vscode.Position = new vscode.Position(response.line, response.character);
                const r: vscode.Range = new vscode.Range(p, p);

                // Check if still the active document.
                const currentEditor: vscode.TextEditor | undefined = vscode.window.activeTextEditor;
                if (currentEditor && editor.document.uri === currentEditor.document.uri) {
                    currentEditor.selection = new vscode.Selection(r.start, r.end);
                    currentEditor.revealRange(r);
                }
            }
        }
    }

    public async handleCheckForCompiler(): Promise<void> {
        await this.awaitUntilLanguageClientReady();
        const compilers: configs.KnownCompiler[] | undefined = await this.getKnownCompilers();
        if (!compilers || compilers.length === 0) {
            const compilerName: string = process.platform === "win32" ? "MSVC" : (process.platform === "darwin" ? "Clang" : "GCC");
            vscode.window.showInformationMessage(localize("no.compilers.found", "No C++ compilers were found on your system. For your platform, we recommend installing {0} using the instructions in the editor.", compilerName), { modal: true });
        } else {
            const header: string = localize("compilers.found", "We found the following C++ compilers on your system. Choose a compiler in your project's IntelliSense Configuration.");
            let message: string = "";
            const settings: CppSettings = new CppSettings(this.RootUri);
            const pathSeparator: string | undefined = settings.preferredPathSeparator;
            let isFirstLine: boolean = true;
            compilers.forEach(compiler => {
                if (isFirstLine) {
                    isFirstLine = false;
                } else {
                    message += "\n";
                }
                if (pathSeparator !== "Forward Slash") {
                    message += compiler.path.replace(/\//g, '\\');
                } else {
                    message += compiler.path.replace(/\\/g, '/');
                }
            });
            vscode.window.showInformationMessage(header, { modal: true, detail: message });
        }
    }

    public async handleRunCodeAnalysisOnActiveFile(): Promise<void> {
        await this.awaitUntilLanguageClientReady();
        this.languageClient.sendNotification(CodeAnalysisNotification, CodeAnalysisScope.ActiveFile);
    }

    public async handleRunCodeAnalysisOnOpenFiles(): Promise<void> {
        await this.awaitUntilLanguageClientReady();
        this.languageClient.sendNotification(CodeAnalysisNotification, CodeAnalysisScope.OpenFiles);
    }

    public async handleRunCodeAnalysisOnAllFiles(): Promise<void> {
        await this.awaitUntilLanguageClientReady();
        this.languageClient.sendNotification(CodeAnalysisNotification, CodeAnalysisScope.AllFiles);
    }

    public onInterval(): void {
        // These events can be discarded until the language client is ready.
        // Don't queue them up with this.notifyWhenLanguageClientReady calls.
        if (this.innerLanguageClient !== undefined && this.configuration !== undefined) {
            const params: IntervalTimerParams = {
                freeMemory: os.freemem() / 1048576
            };
            this.languageClient.sendNotification(IntervalTimerNotification, params);
            this.configuration.checkCppProperties();
            this.configuration.checkCompileCommands();
        }
    }

    public dispose(): void {
        this.disposables.forEach((d) => d.dispose());
        this.disposables = [];
        if (this.documentFormattingProviderDisposable) {
            this.documentFormattingProviderDisposable.dispose();
            this.documentFormattingProviderDisposable = undefined;
        }
        if (this.formattingRangeProviderDisposable) {
            this.formattingRangeProviderDisposable.dispose();
            this.formattingRangeProviderDisposable = undefined;
        }
        if (this.onTypeFormattingProviderDisposable) {
            this.onTypeFormattingProviderDisposable.dispose();
            this.onTypeFormattingProviderDisposable = undefined;
        }
        if (this.codeFoldingProviderDisposable) {
            this.codeFoldingProviderDisposable.dispose();
            this.codeFoldingProviderDisposable = undefined;
        }
        if (this.semanticTokensProviderDisposable) {
            this.semanticTokensProviderDisposable.dispose();
            this.semanticTokensProviderDisposable = undefined;
        }
        this.model.dispose();
    }

    public static stopLanguageClient(): Thenable<void> {
        return languageClient ? languageClient.stop() : Promise.resolve();
    }

    public handleReferencesIcon(): void {
        this.notifyWhenLanguageClientReady(() => {
            const cancelling: boolean = DefaultClient.referencesPendingCancellations.length > 0;
            if (!cancelling) {
                workspaceReferences.UpdateProgressUICounter(this.model.referencesCommandMode.Value);
                if (this.ReferencesCommandMode === refs.ReferencesCommandMode.Find) {
                    if (!workspaceReferences.referencesRequestPending) {
                        if (workspaceReferences.referencesRequestHasOccurred) {
                            // References are not usable if a references request is pending,
                            // So after the initial request, we don't send a 2nd references request until the next request occurs.
                            if (!workspaceReferences.referencesRefreshPending) {
                                workspaceReferences.referencesRefreshPending = true;
                                vscode.commands.executeCommand("references-view.refresh");
                            }
                        } else {
                            workspaceReferences.referencesRequestHasOccurred = true;
                            workspaceReferences.referencesRequestPending = true;
                            this.languageClient.sendNotification(RequestReferencesNotification, false);
                        }
                    }
                }
            }
        });
    }

    public cancelReferences(): void {
        DefaultClient.referencesParams = undefined;
        DefaultClient.renamePending = false;
        if (DefaultClient.referencesRequestPending || workspaceReferences.symbolSearchInProgress) {
            const cancelling: boolean = DefaultClient.referencesPendingCancellations.length > 0;
            DefaultClient.referencesPendingCancellations.push({
                reject: () => { },
                callback: () => { }
            });
            if (!cancelling) {
                workspaceReferences.referencesCanceled = true;
                languageClient.sendNotification(CancelReferencesNotification);
            }
        }
    }

    private handleReferencesProgress(notificationBody: refs.ReportReferencesProgressNotification): void {
        workspaceReferences.handleProgress(notificationBody);
    }

    private processReferencesResult(referencesResult: refs.ReferencesResult): void {
        workspaceReferences.processResults(referencesResult);
    }

    public setReferencesCommandMode(mode: refs.ReferencesCommandMode): void {
        this.model.referencesCommandMode.Value = mode;
    }

    public abortRequest(id: number): void {
        const params: AbortRequestParams = {
            id: id
        };
        languageClient.sendNotification(AbortRequestNotification, params);
    }
}

function getLanguageServerFileName(): string {
    let extensionProcessName: string = 'cpptools';
    const plat: NodeJS.Platform = process.platform;
    if (plat === 'win32') {
        extensionProcessName += '.exe';
    } else if (plat !== 'linux' && plat !== 'darwin') {
        throw "Invalid Platform";
    }
    return path.resolve(util.getExtensionFilePath("bin"), extensionProcessName);
}

class NullClient implements Client {
    private booleanEvent = new vscode.EventEmitter<boolean>();
    private numberEvent = new vscode.EventEmitter<number>();
    private stringEvent = new vscode.EventEmitter<string>();
    private referencesCommandModeEvent = new vscode.EventEmitter<refs.ReferencesCommandMode>();

    public get ParsingWorkspaceChanged(): vscode.Event<boolean> { return this.booleanEvent.event; }
    public get ParsingWorkspacePausableChanged(): vscode.Event<boolean> { return this.booleanEvent.event; }
    public get ParsingWorkspacePausedChanged(): vscode.Event<boolean> { return this.booleanEvent.event; }
    public get ParsingFilesChanged(): vscode.Event<boolean> { return this.booleanEvent.event; }
    public get IntelliSenseParsingChanged(): vscode.Event<boolean> { return this.booleanEvent.event; }
    public get RunningCodeAnalysisChanged(): vscode.Event<boolean> { return this.booleanEvent.event; }
    public get CodeAnalysisProcessedChanged(): vscode.Event<number> { return this.numberEvent.event; }
    public get CodeAnalysisTotalChanged(): vscode.Event<number> { return this.numberEvent.event; }
    public get ReferencesCommandModeChanged(): vscode.Event<refs.ReferencesCommandMode> { return this.referencesCommandModeEvent.event; }
    public get TagParserStatusChanged(): vscode.Event<string> { return this.stringEvent.event; }
    public get ActiveConfigChanged(): vscode.Event<string> { return this.stringEvent.event; }
    RootPath: string = "/";
    RootRealPath: string = "/";
    RootUri?: vscode.Uri = vscode.Uri.file("/");
    Name: string = "(empty)";
    TrackedDocuments = new Set<vscode.TextDocument>();
    onDidChangeSettings(event: vscode.ConfigurationChangeEvent, isFirstClient: boolean): { [key: string]: string } { return {}; }
    onDidOpenTextDocument(document: vscode.TextDocument): void { }
    onDidCloseTextDocument(document: vscode.TextDocument): void { }
    onDidChangeVisibleTextEditors(editors: vscode.TextEditor[]): void { }
    onDidChangeTextDocument(textDocumentChangeEvent: vscode.TextDocumentChangeEvent): void { }
    onRegisterCustomConfigurationProvider(provider: CustomConfigurationProvider1): Thenable<void> { return Promise.resolve(); }
    updateCustomConfigurations(requestingProvider?: CustomConfigurationProvider1): Thenable<void> { return Promise.resolve(); }
    updateCustomBrowseConfiguration(requestingProvider?: CustomConfigurationProvider1): Thenable<void> { return Promise.resolve(); }
    provideCustomConfiguration(docUri: vscode.Uri, requestFile?: string): Promise<void> { return Promise.resolve(); }
    logDiagnostics(): Promise<void> { return Promise.resolve(); }
    rescanFolder(): Promise<void> { return Promise.resolve(); }
    toggleReferenceResultsView(): void { }
    setCurrentConfigName(configurationName: string): Thenable<void> { return Promise.resolve(); }
    getCurrentConfigName(): Thenable<string> { return Promise.resolve(""); }
    getCurrentConfigCustomVariable(variableName: string): Thenable<string> { return Promise.resolve(""); }
    getVcpkgInstalled(): Thenable<boolean> { return Promise.resolve(false); }
    getVcpkgEnabled(): Thenable<boolean> { return Promise.resolve(false); }
    getCurrentCompilerPathAndArgs(): Thenable<util.CompilerPathAndArgs | undefined> { return Promise.resolve(undefined); }
    getKnownCompilers(): Thenable<configs.KnownCompiler[] | undefined> { return Promise.resolve([]); }
    takeOwnership(document: vscode.TextDocument): void { }
    queueTask<T>(task: () => Thenable<T>): Promise<T> { return Promise.resolve(task()); }
    requestWhenReady<T>(request: () => Thenable<T>): Thenable<T> { return request(); }
    notifyWhenLanguageClientReady(notify: () => void): void { }
    awaitUntilLanguageClientReady(): void { }
    requestSwitchHeaderSource(rootPath: string, fileName: string): Thenable<string> { return Promise.resolve(""); }
    activeDocumentChanged(document: vscode.TextDocument): Promise<void> { return Promise.resolve(); }
    restartIntelliSenseForFile(document: vscode.TextDocument): Promise<void> { return Promise.resolve(); }
    activate(): void { }
    selectionChanged(selection: Range): void { }
    resetDatabase(): void { }
    deactivate(): void { }
    pauseParsing(): void { }
    resumeParsing(): void { }
    PauseCodeAnalysis(): void { }
    ResumeCodeAnalysis(): void { }
    CancelCodeAnalysis(): void { }
    handleConfigurationSelectCommand(): Promise<void> { return Promise.resolve(); }
    handleConfigurationProviderSelectCommand(): Promise<void> { return Promise.resolve(); }
    handleShowParsingCommands(): Promise<void> { return Promise.resolve(); }
    handleShowCodeAnalysisCommands(): Promise<void> { return Promise.resolve(); }
    handleReferencesIcon(): void { }
    handleConfigurationEditCommand(viewColumn?: vscode.ViewColumn): void { }
    handleConfigurationEditJSONCommand(viewColumn?: vscode.ViewColumn): void { }
    handleConfigurationEditUICommand(viewColumn?: vscode.ViewColumn): void { }
    handleAddToIncludePathCommand(path: string): void { }
    handleGoToDirectiveInGroup(next: boolean): Promise<void> { return Promise.resolve(); }
    handleCheckForCompiler(): Promise<void> { return Promise.resolve(); }
    handleRunCodeAnalysisOnActiveFile(): Promise<void> { return Promise.resolve(); }
    handleRunCodeAnalysisOnOpenFiles(): Promise<void> { return Promise.resolve(); }
    handleRunCodeAnalysisOnAllFiles(): Promise<void> { return Promise.resolve(); }
    onInterval(): void { }
    dispose(): void {
        this.booleanEvent.dispose();
        this.stringEvent.dispose();
    }
    addFileAssociations(fileAssociations: string, languageId: string): void { }
    sendDidChangeSettings(settings: any): void { }
}<|MERGE_RESOLUTION|>--- conflicted
+++ resolved
@@ -2590,8 +2590,6 @@
         await this.updateActiveDocumentTextOptions();
         await this.awaitUntilLanguageClientReady();
         this.languageClient.sendNotification(ActiveDocumentChangeNotification, this.languageClient.code2ProtocolConverter.asTextDocumentIdentifier(document));
-<<<<<<< HEAD
-=======
     }
 
     /**
@@ -2600,7 +2598,6 @@
     public async restartIntelliSenseForFile(document: vscode.TextDocument): Promise<void> {
         await this.awaitUntilLanguageClientReady();
         this.languageClient.sendNotification(RestartIntelliSenseForFileNotification, this.languageClient.code2ProtocolConverter.asTextDocumentIdentifier(document));
->>>>>>> 32ac8ae3
     }
 
     /**
