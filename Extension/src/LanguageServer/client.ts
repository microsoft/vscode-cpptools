--- conflicted
+++ resolved
@@ -597,10 +597,48 @@
     }
 }
 
+class SemanticTokensProvider implements vscode.DocumentSemanticTokensProvider {
+    private client: DefaultClient;
+    constructor(client: DefaultClient) {
+        this.client = client;
+    }
+
+    public async provideDocumentSemanticTokens(document: vscode.TextDocument, token: vscode.CancellationToken): Promise<vscode.SemanticTokens> {
+        return new Promise<vscode.SemanticTokens>((resolve, reject) => {
+            this.client.notifyWhenReady(() => {
+                let uriString: string = document.uri.toString();
+                let id: number = ++abortRequestId;
+                let params: GetSemanticTokensParams = {
+                    id: id,
+                    uri: uriString
+                };
+                this.client.languageClient.sendRequest(GetSemanticTokensRequest, params)
+                    .then((tokensResult) => {
+                        if (tokensResult.canceled) {
+                            reject();
+                        } else {
+                            if (tokensResult.fileVersion !== this.client.openFileVersions.get(uriString)) {
+                                reject();
+                            } else {
+                                let builder: vscode.SemanticTokensBuilder = new vscode.SemanticTokensBuilder(this.client.semanticTokensLegend);
+                                tokensResult.tokens.forEach((token) => {
+                                    builder.push(token.line, token.character, token.length, token.type, token.modifiers);
+                                });
+                                resolve(builder.build());
+                            }
+                        }
+                    });
+                token.onCancellationRequested(e => this.client.abortRequest(id));
+            });
+        });
+    }
+}
+
 export class DefaultClient implements Client {
     private innerLanguageClient?: LanguageClient; // The "client" that launches and communicates with our language "server" process.
     private disposables: vscode.Disposable[] = [];
     private codeFoldingProviderDisposable: vscode.Disposable | undefined;
+    private semanticTokensProviderDisposable: vscode.Disposable | undefined;
     private innerConfiguration?: configs.CppProperties;
     private rootPathFileWatcher?: vscode.FileSystemWatcher;
     private rootFolder?: vscode.WorkspaceFolder;
@@ -608,13 +646,14 @@
     private trackedDocuments = new Set<vscode.TextDocument>();
     private isSupported: boolean = true;
     private inactiveRegionsDecorations = new Map<string, DecorationRangesPair>();
-    private openFileVersions = new Map<string, number>();
+    public openFileVersions = new Map<string, number>();
     private settingsTracker: SettingsTracker;
     private configurationProvider?: string;
     private documentSelector: DocumentFilter[] = [
         { scheme: 'file', language: 'cpp' },
         { scheme: 'file', language: 'c' }
     ];
+    public semanticTokensLegend: vscode.SemanticTokensLegend | undefined;
 
     // The "model" that is displayed via the UI (status bar).
     private model: ClientModel = new ClientModel();
@@ -1052,56 +1091,6 @@
                         }
                     }
 
-<<<<<<< HEAD
-                    class FoldingRangeProvider implements vscode.FoldingRangeProvider {
-                        private client: DefaultClient;
-                        constructor(client: DefaultClient) {
-                            this.client = client;
-                        }
-                        provideFoldingRanges(document: vscode.TextDocument, context: vscode.FoldingContext,
-                            token: vscode.CancellationToken): Promise<vscode.FoldingRange[]> {
-                            let id: number = ++abortRequestId;
-                            let params: GetFoldingRangesParams = {
-                                id: id,
-                                uri: document.uri.toString()
-                            };
-                            return new Promise<vscode.FoldingRange[]>((resolve, reject) => {
-                                this.client.notifyWhenReady(() => {
-                                    this.client.languageClient.sendRequest(GetFoldingRangesRequest, params)
-                                        .then((ranges) => {
-                                            if (ranges.canceled) {
-                                                reject();
-                                            } else {
-                                                let result: vscode.FoldingRange[] = [];
-                                                ranges.ranges.forEach((r) => {
-                                                    let foldingRange: vscode.FoldingRange = {
-                                                        start: r.range.start.line,
-                                                        end: r.range.end.line
-                                                    };
-                                                    switch (r.kind) {
-                                                        case FoldingRangeKind.Comment:
-                                                            foldingRange.kind = vscode.FoldingRangeKind.Comment;
-                                                            break;
-                                                        case FoldingRangeKind.Imports:
-                                                            foldingRange.kind = vscode.FoldingRangeKind.Imports;
-                                                            break;
-                                                        case FoldingRangeKind.Region:
-                                                            foldingRange.kind = vscode.FoldingRangeKind.Region;
-                                                            break;
-                                                        default:
-                                                            break;
-                                                    }
-                                                    result.push(foldingRange);
-                                                });
-                                                resolve(result);
-                                            }
-                                        });
-                                    token.onCancellationRequested(e => this.client.abortRequest(id));
-                                });
-                            });
-                        }
-                    }
-
                     // Semantic token types are identified by indexes in this list of types, in the legend.
                     let tokenTypesLegend: string[] = [];
                     for (let e in SemanticTokenTypes) {
@@ -1118,62 +1107,9 @@
                             tokenModifiersLegend.push(e);
                         }
                     }
-                    const legend: vscode.SemanticTokensLegend = new vscode.SemanticTokensLegend(tokenTypesLegend, tokenModifiersLegend);
-
-                    class SemanticTokensProvider implements vscode.DocumentSemanticTokensProvider {
-                        private client: DefaultClient;
-                        constructor(client: DefaultClient) {
-                            this.client = client;
-                        }
-
-                        public async provideDocumentSemanticTokens(document: vscode.TextDocument, token: vscode.CancellationToken): Promise<vscode.SemanticTokens> {
-                            return new Promise<vscode.SemanticTokens>((resolve, reject) => {
-                                this.client.notifyWhenReady(() => {
-                                    let uriString: string = document.uri.toString();
-                                    let id: number = ++abortRequestId;
-                                    let params: GetSemanticTokensParams = {
-                                        id: id,
-                                        uri: uriString
-                                    };
-                                    this.client.languageClient.sendRequest(GetSemanticTokensRequest, params)
-                                        .then((tokensResult) => {
-                                            if (tokensResult.canceled) {
-                                                reject();
-                                            } else {
-                                                if (tokensResult.fileVersion !== this.client.openFileVersions.get(uriString)) {
-                                                    reject();
-                                                } else {
-                                                    let builder: vscode.SemanticTokensBuilder = new vscode.SemanticTokensBuilder(legend);
-                                                    tokensResult.tokens.forEach((token) => {
-                                                        builder.push(token.line, token.character, token.length, token.type, token.modifiers);
-                                                    });
-                                                    resolve(builder.build());
-                                                }
-                                            }
-                                        });
-                                    token.onCancellationRequested(e => this.client.abortRequest(id));
-                                });
-                            });
-                        }
-                    }
-
-                    this.registerFileWatcher();
+                    this.semanticTokensLegend = new vscode.SemanticTokensLegend(tokenTypesLegend, tokenModifiersLegend);
 
                     if (firstClient) {
-                        this.disposables.push(vscode.languages.registerRenameProvider(documentSelector, new RenameProvider(this)));
-                        this.disposables.push(vscode.languages.registerReferenceProvider(documentSelector, new FindAllReferencesProvider(this)));
-                        this.disposables.push(vscode.languages.registerWorkspaceSymbolProvider(new WorkspaceSymbolProvider(this)));
-                        this.disposables.push(vscode.languages.registerDocumentSymbolProvider(documentSelector, new DocumentSymbolProvider(this), undefined));
-                        this.disposables.push(vscode.languages.registerCodeActionsProvider(documentSelector, new CodeActionProvider(this), undefined));
-                        this.disposables.push(vscode.languages.registerFoldingRangeProvider(documentSelector, new FoldingRangeProvider(this)));
-                        this.disposables.push(vscode.languages.registerDocumentSemanticTokensProvider(documentSelector, new SemanticTokensProvider(this), legend));
-
-                        // Listen for messages from the language server.
-                        this.registerNotifications();
-
-=======
-                    if (firstClient) {
->>>>>>> 9e3eecc9
                         workspaceReferences = new refs.ReferencesManager(this);
 
                         // The configurations will not be sent to the language server until the default include paths and frameworks have been set.
@@ -1196,6 +1132,9 @@
                             let settings: CppSettings = new CppSettings();
                             if (settings.codeFolding) {
                                 this.codeFoldingProviderDisposable = vscode.languages.registerFoldingRangeProvider(this.documentSelector, new FoldingRangeProvider(this));
+                            }
+                            if (settings.enhancedColorization && this.semanticTokensLegend) {
+                                this.semanticTokensProviderDisposable = vscode.languages.registerDocumentSemanticTokensProvider(this.documentSelector, new SemanticTokensProvider(this), this.semanticTokensLegend);
                             }
 
                             // Listen for messages from the language server.
@@ -1453,6 +1392,15 @@
                         this.codeFoldingProviderDisposable = undefined;
                     }
                 }
+                if (changedSettings["enhancedColorization"]) {
+                    let settings: CppSettings = new CppSettings();
+                    if (settings.enhancedColorization && this.semanticTokensLegend) {
+                        this.semanticTokensProviderDisposable = vscode.languages.registerDocumentSemanticTokensProvider(this.documentSelector, new SemanticTokensProvider(this), this.semanticTokensLegend);                        ;
+                    } else if (this.semanticTokensProviderDisposable) {
+                        this.semanticTokensProviderDisposable.dispose();
+                        this.semanticTokensProviderDisposable = undefined;
+                    }
+                }
                 this.configuration.onDidChangeSettings();
                 telemetry.logLanguageServerEvent("CppSettingsChange", changedSettings, undefined);
             }
@@ -2627,6 +2575,10 @@
                 this.codeFoldingProviderDisposable.dispose();
                 this.codeFoldingProviderDisposable = undefined;
             }
+            if (this.semanticTokensProviderDisposable) {
+                this.semanticTokensProviderDisposable.dispose();
+                this.semanticTokensProviderDisposable = undefined;
+            }
             this.model.dispose();
         });
     }
