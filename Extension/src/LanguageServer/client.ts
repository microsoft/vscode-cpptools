--- conflicted
+++ resolved
@@ -52,10 +52,6 @@
 let outputChannel: vscode.OutputChannel;
 let debugChannel: vscode.OutputChannel;
 let diagnosticsCollection: vscode.DiagnosticCollection;
-<<<<<<< HEAD
-=======
-const workspaceColorizationState: Map<string, ColorizationState> = new Map<string, ColorizationState>();
->>>>>>> 1f1b2b02
 let workspaceDisposables: vscode.Disposable[] = [];
 let workspaceReferences: refs.ReferencesManager;
 
@@ -138,31 +134,6 @@
     diagnosticsCollection.set(realUri, diagnostics);
 }
 
-<<<<<<< HEAD
-=======
-function updateSemanticColorizationRegions(params: SemanticColorizationRegionsParams): void {
-    const colorizationState: ColorizationState | undefined = workspaceColorizationState.get(params.uri);
-    if (colorizationState) {
-        // Convert the params to vscode.Range's before passing to colorizationState.updateSemantic()
-        const semanticRanges: vscode.Range[][] = new Array<vscode.Range[]>(TokenKind.Count);
-        for (let i: number = 0; i < TokenKind.Count; i++) {
-            semanticRanges[i] = [];
-        }
-        params.regions.forEach(element => {
-            const newRange: vscode.Range = new vscode.Range(element.range.start.line, element.range.start.character, element.range.end.line, element.range.end.character);
-            semanticRanges[element.kind].push(newRange);
-        });
-        const inactiveRanges: vscode.Range[] = [];
-        params.inactiveRegions.forEach(element => {
-            const newRange: vscode.Range = new vscode.Range(element.startLine, 0, element.endLine, 0);
-            inactiveRanges.push(newRange);
-        });
-        colorizationState.updateSemantic(params.uri, semanticRanges, inactiveRanges, params.editVersion);
-        languageClient.sendNotification(SemanticColorizationRegionsReceiptNotification, { uri: params.uri });
-    }
-}
-
->>>>>>> 1f1b2b02
 interface WorkspaceFolderParams {
     workspaceFolderUri?: string;
 }
@@ -1413,47 +1384,6 @@
         this.sendAllSettings();
         const changedSettings: { [key: string]: string } = this.settingsTracker.getChangedSettings();
         this.notifyWhenReady(() => {
-<<<<<<< HEAD
-=======
-            const colorizationNeedsReload: boolean = isFirstClient && (event.affectsConfiguration("workbench.colorTheme")
-                || event.affectsConfiguration("editor.tokenColorCustomizations"));
-
-            const colorizationNeedsRefresh: boolean = colorizationNeedsReload
-                || event.affectsConfiguration("C_Cpp.enhancedColorization", this.RootUri)
-                || event.affectsConfiguration("C_Cpp.dimInactiveRegions", this.RootUri)
-                || event.affectsConfiguration("C_Cpp.inactiveRegionOpacity", this.RootUri)
-                || event.affectsConfiguration("C_Cpp.inactiveRegionForegroundColor", this.RootUri)
-                || event.affectsConfiguration("C_Cpp.inactiveRegionBackgroundColor", this.RootUri);
-
-            if (isFirstClient) {
-                const colorThemeChanged: boolean = event.affectsConfiguration("workbench.colorTheme");
-                if (colorThemeChanged) {
-                    const otherSettings: OtherSettings = new OtherSettings();
-                    this.languageClient.sendNotification(ColorThemeChangedNotification, { name: otherSettings.colorTheme });
-                }
-            }
-
-            if (colorizationNeedsReload) {
-                this.colorizationSettings.reload();
-            }
-            if (colorizationNeedsRefresh) {
-                const processedUris: vscode.Uri[] = [];
-                for (const e of vscode.window.visibleTextEditors) {
-                    const uri: vscode.Uri = e.document.uri;
-
-                    // Make sure we don't process the same file multiple times.
-                    // colorizationState.onSettingsChanged ensures all visible text editors for that file get
-                    // refreshed, after it creates a set of decorators to be shared by all visible instances of the file.
-                    if (!processedUris.find(e => e === uri)) {
-                        processedUris.push(uri);
-                        const colorizationState: ColorizationState | undefined = workspaceColorizationState.get(uri.toString());
-                        if (colorizationState) {
-                            colorizationState.onSettingsChanged(uri);
-                        }
-                    }
-                }
-            }
->>>>>>> 1f1b2b02
             if (Object.keys(changedSettings).length > 0) {
                 if (changedSettings["commentContinuationPatterns"]) {
                     updateLanguageConfigurations();
@@ -1508,19 +1438,6 @@
                 const newVersion: number = textDocumentChangeEvent.document.version;
                 if (oldVersion === undefined || newVersion > oldVersion) {
                     this.openFileVersions.set(textDocumentChangeEvent.document.uri.toString(), newVersion);
-<<<<<<< HEAD
-=======
-                    try {
-                        const colorizationState: ColorizationState | undefined = workspaceColorizationState.get(textDocumentChangeEvent.document.uri.toString());
-                        if (colorizationState) {
-                            // Adjust colorization ranges after this edit.  (i.e. if a line was added, push decorations after it down one line)
-                            colorizationState.addEdits(textDocumentChangeEvent.contentChanges, this.editVersion);
-                        }
-                    } catch (e) {
-                        // Ensure an exception does not prevent pass-through to native handler, or editVersion could become inconsistent
-                        console.log(e.toString());
-                    }
->>>>>>> 1f1b2b02
                 }
             }
         }
@@ -1536,73 +1453,6 @@
         this.openFileVersions.delete(document.uri.toString());
     }
 
-<<<<<<< HEAD
-=======
-    public onDidChangeVisibleTextEditors(editors: vscode.TextEditor[]): void {
-        const processedUris: vscode.Uri[] = [];
-        editors.forEach(editor => {
-            if (editor.document.uri.scheme === "file") {
-                const colorizationState: ColorizationState | undefined = workspaceColorizationState.get(editor.document.uri.toString());
-                if (colorizationState) {
-                    colorizationState.refresh(editor);
-                    if (!processedUris.find(uri => uri === editor.document.uri)) {
-                        processedUris.push(editor.document.uri);
-                        this.sendVisibleRanges(editor.document.uri);
-                    }
-                }
-            }
-        });
-    }
-
-    public sendVisibleRanges(uri: vscode.Uri): void {
-        const ranges: Range[] = [];
-        // Get ranges from all editors matching this URI
-        const editors: vscode.TextEditor[] = vscode.window.visibleTextEditors.filter(e => e.document.uri === uri);
-        for (const e of editors) {
-            e.visibleRanges.forEach(range => ranges.push(Range.create(range.start.line, range.start.character, range.end.line, range.end.character)));
-        }
-
-        // Only send ranges if they have actually changed.
-        let isSame: boolean = false;
-        const savedRanges: Range[] | undefined = this.visibleRanges.get(uri.toString());
-        if (savedRanges) {
-            if (ranges.length === savedRanges.length) {
-                isSame = true;
-                for (let i: number = 0; i < ranges.length; i++) {
-                    if (ranges[i] !== savedRanges[i]) {
-                        isSame = false;
-                        break;
-                    }
-                }
-            }
-        } else {
-            isSame = ranges.length === 0;
-        }
-        if (!isSame) {
-            this.visibleRanges.set(uri.toString(), ranges);
-            const params: DidChangeVisibleRangesParams = {
-                uri: uri.toString(),
-                ranges: ranges
-            };
-            this.notifyWhenReady(() => this.languageClient.sendNotification(DidChangeVisibleRangesNotification, params));
-        }
-    }
-
-    public onDidChangeTextEditorVisibleRanges(textEditorVisibleRangesChangeEvent: vscode.TextEditorVisibleRangesChangeEvent): void {
-        this.notifyWhenReady(() => {
-            if (textEditorVisibleRangesChangeEvent.textEditor.document.uri.scheme === "file") {
-                if (vscode.window.activeTextEditor === textEditorVisibleRangesChangeEvent.textEditor) {
-                    if (textEditorVisibleRangesChangeEvent.visibleRanges.length === 1) {
-                        const visibleRangesLength: number = textEditorVisibleRangesChangeEvent.visibleRanges[0].end.line - textEditorVisibleRangesChangeEvent.visibleRanges[0].start.line;
-                        workspaceReferences.updateVisibleRange(visibleRangesLength);
-                    }
-                }
-                this.sendVisibleRanges(textEditorVisibleRangesChangeEvent.textEditor.document.uri);
-            }
-        });
-    }
-
->>>>>>> 1f1b2b02
     private registeredProviders: CustomConfigurationProvider1[] = [];
     public onRegisterCustomConfigurationProvider(provider: CustomConfigurationProvider1): Thenable<void> {
         const onRegistered: () => void = () => {
