--- conflicted
+++ resolved
@@ -592,6 +592,8 @@
     freeMemory: number;
     vcpkgRoot: string;
     intelliSenseCacheDisabled: boolean;
+    caseSensitiveFileSupport: boolean;
+    resetDatabase: boolean;
     edgeMessagesDirectory: string;
     localizedStrings: string[];
     settings: SettingsParams;
@@ -1276,7 +1278,12 @@
             localizedStrings.push(lookupString(i));
         }
 
-<<<<<<< HEAD
+        const workspaceSettings: CppSettings = new CppSettings();
+        if (workspaceSettings.caseSensitiveFileSupport !== currentCaseSensitiveFileSupport.Value) {
+            resetDatabase = true;
+            currentCaseSensitiveFileSupport.Value = workspaceSettings.caseSensitiveFileSupport;
+        }
+
         const initializationOptions: InitializationOptions = {
             packageVersion: util.packageJson.version,
             extensionPath: util.extensionPath,
@@ -1284,16 +1291,12 @@
             freeMemory: os.freemem() / 1048576,
             vcpkgRoot: util.getVcpkgRoot(),
             intelliSenseCacheDisabled: intelliSenseCacheDisabled,
+            caseSensitiveFileSupport: workspaceSettings.caseSensitiveFileSupport,
+            resetDatabase: resetDatabase,
             edgeMessagesDirectory: path.join(util.getExtensionFilePath("bin"), "messages", getLocaleId()),
             localizedStrings: localizedStrings,
             settings: this.getAllSettings()
         };
-=======
-        if (workspaceSettings.caseSensitiveFileSupport !== currentCaseSensitiveFileSupport.Value) {
-            resetDatabase = true;
-            currentCaseSensitiveFileSupport.Value = workspaceSettings.caseSensitiveFileSupport;
-        }
->>>>>>> 281d04fe
 
         const clientOptions: LanguageClientOptions = {
             documentSelector: [
@@ -1301,176 +1304,7 @@
                 { scheme: 'file', language: 'cpp' },
                 { scheme: 'file', language: 'cuda-cpp' }
             ],
-<<<<<<< HEAD
             initializationOptions: initializationOptions,
-=======
-            initializationOptions: {
-                freeMemory: os.freemem() / 1048576,
-                resetDatabase: resetDatabase,
-                maxConcurrentThreads: workspaceSettings.maxConcurrentThreads,
-                maxCachedProcesses: workspaceSettings.maxCachedProcesses,
-                caseSensitiveFileSupport: workspaceSettings.caseSensitiveFileSupport,
-                maxMemory: workspaceSettings.maxMemory,
-                intelliSense: {
-                    maxCachedProcesses: workspaceSettings.intelliSenseMaxCachedProcesses,
-                    maxMemory: workspaceSettings.intelliSenseMaxMemory
-                },
-                references: {
-                    maxConcurrentThreads: workspaceSettings.referencesMaxConcurrentThreads,
-                    maxCachedProcesses: workspaceSettings.referencesMaxCachedProcesses,
-                    maxMemory: workspaceSettings.referencesMaxMemory
-                },
-                codeAnalysis: {
-                    maxConcurrentThreads: workspaceSettings.codeAnalysisMaxConcurrentThreads,
-                    maxMemory: workspaceSettings.codeAnalysisMaxMemory,
-                    updateDelay: workspaceSettings.codeAnalysisUpdateDelay,
-                    exclude: settings_codeAnalysisExclude,
-                    runAutomatically: settings_codeAnalysisRunAutomatically,
-                    clangTidy: {
-                        enabled: settings_clangTidyEnabled,
-                        path: settings_clangTidyPath,
-                        config: settings_clangTidyConfig,
-                        fallbackConfig: settings_clangTidyFallbackConfig,
-                        fix: {
-                            warnings: settings_clangTidyFixWarnings,
-                            errors: settings_clangTidyFixErrors,
-                            notes: settings_clangTidyFixNotes
-                        },
-                        headerFilter: settings_clangTidyHeaderFilter,
-                        args: settings_clangTidyArgs,
-                        useBuildPath: settings_clangTidyUseBuildPath,
-                        checks: {
-                            enabled: settings_clangTidyChecksEnabled,
-                            disabled: settings_clangTidyChecksDisabled
-                        }
-                    }
-                },
-                clang_format_path: settings_clangFormatPath,
-                clang_format_style: settings_clangFormatStyle,
-                vcFormat: {
-                    indent: {
-                        braces: settings_indentBraces,
-                        multiLineRelativeTo: settings_indentMultiLine,
-                        withinParentheses: settings_indentWithinParentheses,
-                        preserveWithinParentheses: settings_indentPreserveWithinParentheses,
-                        caseLabels: settings_indentCaseLabels,
-                        caseContents: settings_indentCaseContents,
-                        caseContentsWhenBlock: settings_indentCaseContentsWhenBlock,
-                        lambdaBracesWhenParameter: settings_indentLambdaBracesWhenParameter,
-                        gotoLabels: settings_indentGotoLabels,
-                        preprocessor: settings_indentPreprocessor,
-                        accesSpecifiers: settings_indentAccessSpecifiers,
-                        namespaceContents: settings_indentNamespaceContents,
-                        preserveComments: settings_indentPreserveComments
-                    },
-                    newLine: {
-                        beforeOpenBrace: {
-                            namespace: settings_newLineBeforeOpenBraceNamespace,
-                            type: settings_newLineBeforeOpenBraceType,
-                            function: settings_newLineBeforeOpenBraceFunction,
-                            block: settings_newLineBeforeOpenBraceBlock,
-                            lambda: settings_newLineBeforeOpenBraceLambda
-                        },
-                        scopeBracesOnSeparateLines: settings_newLineScopeBracesOnSeparateLines,
-                        closeBraceSameLine: {
-                            emptyType: settings_newLineCloseBraceSameLineEmptyType,
-                            emptyFunction: settings_newLineCloseBraceSameLineEmptyFunction
-                        },
-                        beforeCatch: settings_newLineBeforeCatch,
-                        beforeElse: settings_newLineBeforeElse,
-                        beforeWhileInDoWhile: settings_newLineBeforeWhileInDoWhile
-
-                    },
-                    space: {
-                        beforeFunctionOpenParenthesis: settings_spaceBeforeFunctionOpenParenthesis,
-                        withinParameterListParentheses: settings_spaceWithinParameterListParentheses,
-                        betweenEmptyParameterListParentheses: settings_spaceBetweenEmptyParameterListParentheses,
-                        afterKeywordsInControlFlowStatements: settings_spaceAfterKeywordsInControlFlowStatements,
-                        withinControlFlowStatementParentheses: settings_spaceWithinControlFlowStatementParentheses,
-                        beforeLambdaOpenParenthesis: settings_spaceBeforeLambdaOpenParenthesis,
-                        withinCastParentheses: settings_spaceWithinCastParentheses,
-                        afterCastCloseParenthesis: settings_spaceSpaceAfterCastCloseParenthesis,
-                        withinExpressionParentheses: settings_spaceWithinExpressionParentheses,
-                        beforeBlockOpenBrace: settings_spaceBeforeBlockOpenBrace,
-                        betweenEmptyBraces: settings_spaceBetweenEmptyBraces,
-                        beforeInitializerListOpenBrace: settings_spaceBeforeInitializerListOpenBrace,
-                        withinInitializerListBraces: settings_spaceWithinInitializerListBraces,
-                        preserveInInitializerList: settings_spacePreserveInInitializerList,
-                        beforeOpenSquareBracket: settings_spaceBeforeOpenSquareBracket,
-                        withinSquareBrackets: settings_spaceWithinSquareBrackets,
-                        beforeEmptySquareBrackets: settings_spaceBeforeEmptySquareBrackets,
-                        betweenEmptySquareBrackets: settings_spaceBetweenEmptySquareBrackets,
-                        groupSquareBrackets: settings_spaceGroupSquareBrackets,
-                        withinLambdaBrackets: settings_spaceWithinLambdaBrackets,
-                        betweenEmptyLambdaBrackets: settings_spaceBetweenEmptyLambdaBrackets,
-                        beforeComma: settings_spaceBeforeComma,
-                        afterComma: settings_spaceAfterComma,
-                        removeAroundMemberOperators: settings_spaceRemoveAroundMemberOperators,
-                        beforeInheritanceColon: settings_spaceBeforeInheritanceColon,
-                        beforeConstructorColon: settings_spaceBeforeConstructorColon,
-                        removeBeforeSemicolon: settings_spaceRemoveBeforeSemicolon,
-                        insertAfterSemicolon: settings_spaceInsertAfterSemicolon,
-                        removeAroundUnaryOperator: settings_spaceRemoveAroundUnaryOperator,
-                        aroundBinaryOperator: settings_spaceAroundBinaryOperator,
-                        aroundAssignmentOperator: settings_spaceAroundAssignmentOperator,
-                        pointerReferenceAlignment: settings_spacePointerReferenceAlignment,
-                        aroundTernaryOperator: settings_spaceAroundTernaryOperator
-                    },
-                    wrap: {
-                        preserveBlocks: settings_wrapPreserveBlocks
-                    }
-                },
-                clang_format_fallbackStyle: settings_clangFormatFallbackStyle,
-                clang_format_sortIncludes: settings_clangFormatSortIncludes,
-                extension_path: util.extensionPath,
-                files: {
-                    encoding: settings_filesEncoding,
-                    autoSaveAfterDelay: settings_filesAutoSaveAfterDelay
-                },
-                editor: {
-                    autoClosingBrackets: settings_editorAutoClosingBrackets,
-                    inlayHintsEnabled: workspaceOtherSettings.InlayHintsEnabled
-                },
-                workspace_fallback_encoding: workspaceOtherSettings.filesEncoding,
-                cpp_exclude_files: settings_cppFilesExclude,
-                exclude_files: settings_filesExclude,
-                exclude_search: settings_searchExclude,
-                associations: workspaceOtherSettings.filesAssociations,
-                storage_path: this.storagePath,
-                intelliSenseEngine: settings_intelliSenseEngine,
-                intelliSenseEngineFallback: settings_intelliSenseEngineFallback,
-                intelliSenseCacheDisabled: intelliSenseCacheDisabled,
-                intelliSenseCachePath: settings_intelliSenseCachePath,
-                intelliSenseCacheSize: settings_intelliSenseCacheSize,
-                intelliSenseMemoryLimit: settings_intelliSenseMemoryLimit,
-                intelliSenseUpdateDelay: workspaceSettings.intelliSenseUpdateDelay,
-                autocomplete: settings_autocomplete,
-                autocompleteAddParentheses: settings_autocompleteAddParentheses,
-                errorSquiggles: settings_errorSquiggles,
-                dimInactiveRegions: settings_dimInactiveRegions,
-                enhancedColorization: settings_enhancedColorization,
-                suggestSnippets: settings_suggestSnippets,
-                simplifyStructuredComments: workspaceSettings.simplifyStructuredComments,
-                doxygen: {
-                    generatedStyle: settings_doxygenGeneratedCommentStyle,
-                    generateOnType: settings_doxygenGenerateOnType
-                },
-                loggingLevel: workspaceSettings.loggingLevel,
-                workspaceParsingPriority: workspaceSettings.workspaceParsingPriority,
-                workspaceSymbols: workspaceSettings.workspaceSymbols,
-                exclusionPolicy: settings_exclusionPolicy,
-                preferredPathSeparator: settings_preferredPathSeparator,
-                default: {
-                    systemIncludePath: settings_defaultSystemIncludePath
-                },
-                vcpkg_root: util.getVcpkgRoot(),
-                experimentalFeatures: workspaceSettings.experimentalFeatures,
-                edgeMessagesDirectory: path.join(util.getExtensionFilePath("bin"), "messages", getLocaleId()),
-                localizedStrings: localizedStrings,
-                packageVersion: util.packageJson.version,
-                legacyCompilerArgsBehavior: settings_legacyCompilerArgsBehavior
-            },
->>>>>>> 281d04fe
             middleware: createProtocolFilter(allClients),
             errorHandler: {
                 error: (error, message, count) => ({ action: ErrorAction.Continue }),
@@ -1583,17 +1417,9 @@
                             this.semanticTokensProvider = undefined;
                         }
                     }
-<<<<<<< HEAD
-=======
-                    if (changedSettings["legacyCompilerArgsBehavior"]) {
-                        this.configuration.handleConfigurationChange();
-                    }
-
                     if (changedSettings["caseSensitiveFileSupport"] && util.isWindows()) {
                         util.promptForReloadWindowDueToSettingsChange();
                     }
-
->>>>>>> 281d04fe
                     // if addNodeAddonIncludePaths was turned on but no includes have been found yet then 1) presume that nan
                     // or node-addon-api was installed so prompt for reload.
                     if (changedSettings["addNodeAddonIncludePaths"] && settings.addNodeAddonIncludePaths && this.configuration.nodeAddonIncludesFound() === 0) {
