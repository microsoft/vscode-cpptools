/* --------------------------------------------------------------------------------------------
 * Copyright (c) Microsoft Corporation. All Rights Reserved.
 * See 'LICENSE' in the project root for license information.
 * ------------------------------------------------------------------------------------------ */
'use strict';

import * as path from 'path';
import * as vscode from 'vscode';

// Start provider imports
import { OnTypeFormattingEditProvider } from './Providers/onTypeFormattingEditProvider';
import { FoldingRangeProvider } from './Providers/foldingRangeProvider';
import { SemanticTokensProvider } from './Providers/semanticTokensProvider';
import { DocumentFormattingEditProvider } from './Providers/documentFormattingEditProvider';
import { DocumentRangeFormattingEditProvider } from './Providers/documentRangeFormattingEditProvider';
import { DocumentSymbolProvider } from './Providers/documentSymbolProvider';
import { WorkspaceSymbolProvider } from './Providers/workspaceSymbolProvider';
import { RenameProvider } from './Providers/renameProvider';
import { FindAllReferencesProvider } from './Providers/findAllReferencesProvider';
import { CodeActionProvider } from './Providers/codeActionProvider';
import { InlayHintsProvider } from './Providers/inlayHintProvider';
// End provider imports

import { LanguageClientOptions, NotificationType, TextDocumentIdentifier, RequestType, ErrorAction, CloseAction, DidOpenTextDocumentParams, Range, Position } from 'vscode-languageclient';
import { LanguageClient, ServerOptions } from 'vscode-languageclient/node';
import { SourceFileConfigurationItem, WorkspaceBrowseConfiguration, SourceFileConfiguration, Version } from 'vscode-cpptools';
import { Status, IntelliSenseStatus } from 'vscode-cpptools/out/testApi';
import { getLocaleId, getLocalizedString, LocalizeStringParams } from './localization';
import { Location, TextEdit } from './commonTypes';
import { makeVscodeRange, makeVscodeLocation, handleChangedFromCppToC } from './utils';
import * as util from '../common';
import * as configs from './configurations';
import { CppSettings, getEditorConfigSettings, OtherSettings, SettingsParams, WorkspaceFolderSettingsParams } from './settings';
import * as telemetry from '../telemetry';
import { PersistentState, PersistentFolderState, PersistentWorkspaceState } from './persistentState';
import { UI, getUI } from './ui';
import { createProtocolFilter } from './protocolFilter';
import { DataBinding } from './dataBinding';
import minimatch = require("minimatch");
import { updateLanguageConfigurations, CppSourceStr, configPrefix, clients } from './extension';
import { SettingsTracker } from './settingsTracker';
import { getTestHook, TestHook } from '../testHook';
import { getCustomConfigProviders, CustomConfigurationProvider1, isSameProviderExtensionId } from '../LanguageServer/customProviders';
import * as fs from 'fs';
import * as os from 'os';
import * as refs from './references';
import * as nls from 'vscode-nls';
import { lookupString, localizedStringCount } from '../nativeStrings';
import {
    CodeAnalysisDiagnosticIdentifiersAndUri, RegisterCodeAnalysisNotifications, removeAllCodeAnalysisProblems,
    removeCodeAnalysisProblems, RemoveCodeAnalysisProblemsParams
} from './codeAnalysis';
import { DebugProtocolParams, getDiagnosticsChannel, getOutputChannelLogger, logDebugProtocol, Logger, logLocalized, showWarning, ShowWarningParams } from '../logger';

nls.config({ messageFormat: nls.MessageFormat.bundle, bundleFormat: nls.BundleFormat.standalone })();
const localize: nls.LocalizeFunc = nls.loadMessageBundle();

let ui: UI;
let timeStamp: number = 0;
const configProviderTimeout: number = 2000;
let initializedClientCount: number = 0;
export let compilerPaths: string[] = [];
// Data shared by all clients.
let languageClient: LanguageClient;
let firstClientStarted: Promise<void>;
let languageClientCrashedNeedsRestart: boolean = false;
const languageClientCrashTimes: number[] = [];
let pendingTask: util.BlockingTask<any> | undefined;
let compilerDefaults: configs.CompilerDefaults;
let diagnosticsCollectionIntelliSense: vscode.DiagnosticCollection;
let diagnosticsCollectionRefactor: vscode.DiagnosticCollection;
let displayedSelectCompiler: boolean = false;
let secondPromptCounter: number = 0;

let workspaceDisposables: vscode.Disposable[] = [];
export let workspaceReferences: refs.ReferencesManager;
export const openFileVersions: Map<string, number> = new Map<string, number>();
export const cachedEditorConfigSettings: Map<string, any> = new Map<string, any>();
export const cachedEditorConfigLookups: Map<string, boolean> = new Map<string, boolean>();
export let semanticTokensLegend: vscode.SemanticTokensLegend | undefined;

export function disposeWorkspaceData(): void {
    workspaceDisposables.forEach((d) => d.dispose());
    workspaceDisposables = [];
}

function logTelemetry(notificationBody: TelemetryPayload): void {
    telemetry.logLanguageServerEvent(notificationBody.event, notificationBody.properties, notificationBody.metrics);
}

/**
 * listen for logging messages from the language server and print them to the Output window
 */
function setupOutputHandlers(): void {
    console.assert(languageClient !== undefined, "This method must not be called until this.languageClient is set in \"onReady\"");

    languageClient.onNotification(DebugProtocolNotification, logDebugProtocol);
    languageClient.onNotification(DebugLogNotification, logLocalized);
}

/** Note: We should not await on the following functions,
 * or any function that returns a promise acquired from them,
 * vscode.window.showInformationMessage, vscode.window.showWarningMessage, vscode.window.showErrorMessage
*/
function showMessageWindow(params: ShowMessageWindowParams): void {
    const message: string = getLocalizedString(params.localizeStringParams);
    switch (params.type) {
        case 1: // Error
            vscode.window.showErrorMessage(message);
            break;
        case 2: // Warning
            vscode.window.showWarningMessage(message);
            break;
        case 3: // Info
            vscode.window.showInformationMessage(message);
            break;
        default:
            console.assert("Unrecognized type for showMessageWindow");
            break;
    }
}

function publishIntelliSenseDiagnostics(params: PublishIntelliSenseDiagnosticsParams): void {
    if (!diagnosticsCollectionIntelliSense) {
        diagnosticsCollectionIntelliSense = vscode.languages.createDiagnosticCollection(configPrefix + "IntelliSense");
    }

    // Convert from our Diagnostic objects to vscode Diagnostic objects
    const diagnosticsIntelliSense: vscode.Diagnostic[] = [];
    params.diagnostics.forEach((d) => {
        const message: string = getLocalizedString(d.localizeStringParams);
        const diagnostic: vscode.Diagnostic = new vscode.Diagnostic(makeVscodeRange(d.range), message, d.severity);
        diagnostic.code = d.code;
        diagnostic.source = CppSourceStr;
        if (d.relatedInformation) {
            diagnostic.relatedInformation = [];
            for (const info of d.relatedInformation) {
                diagnostic.relatedInformation.push(new vscode.DiagnosticRelatedInformation(makeVscodeLocation(info.location), info.message));
            }
        }

        diagnosticsIntelliSense.push(diagnostic);
    });

    const realUri: vscode.Uri = vscode.Uri.parse(params.uri);
    diagnosticsCollectionIntelliSense.set(realUri, diagnosticsIntelliSense);

    clients.timeTelemetryCollector.setUpdateRangeTime(realUri);
}

function publishRefactorDiagnostics(params: PublishRefactorDiagnosticsParams): void {
    if (!diagnosticsCollectionRefactor) {
        diagnosticsCollectionRefactor = vscode.languages.createDiagnosticCollection(configPrefix + "Refactor");
    }

    const newDiagnostics: vscode.Diagnostic[] = [];
    params.diagnostics.forEach((d) => {
        const message: string = getLocalizedString(d.localizeStringParams);
        const diagnostic: vscode.Diagnostic = new vscode.Diagnostic(makeVscodeRange(d.range), message, d.severity);
        diagnostic.code = d.code;
        diagnostic.source = CppSourceStr;
        if (d.relatedInformation) {
            diagnostic.relatedInformation = [];
            for (const info of d.relatedInformation) {
                diagnostic.relatedInformation.push(new vscode.DiagnosticRelatedInformation(makeVscodeLocation(info.location), info.message));
            }
        }

        newDiagnostics.push(diagnostic);
    });

    const fileUri: vscode.Uri = vscode.Uri.parse(params.uri);
    diagnosticsCollectionRefactor.set(fileUri, newDiagnostics);
}

interface WorkspaceFolderParams {
    workspaceFolderUri?: string;
}

interface TelemetryPayload {
    event: string;
    properties?: { [key: string]: string };
    metrics?: { [key: string]: number };
}

interface ReportStatusNotificationBody extends WorkspaceFolderParams {
    status: string;
}

interface QueryDefaultCompilerParams {
    trustedCompilerPaths: string[];
}

interface CppPropertiesParams extends WorkspaceFolderParams {
    currentConfiguration: number;
    configurations: configs.Configuration[];
    isReady?: boolean;
}

interface FolderSelectedSettingParams extends WorkspaceFolderParams {
    currentConfiguration: number;
}

interface SwitchHeaderSourceParams extends WorkspaceFolderParams {
    switchHeaderSourceFileName: string;
}

interface FileChangedParams extends WorkspaceFolderParams {
    uri: string;
}

interface InputRegion {
    startLine: number;
    endLine: number;
}

interface DecorationRangesPair {
    decoration: vscode.TextEditorDecorationType;
    ranges: vscode.Range[];
}

interface InactiveRegionParams {
    uri: string;
    fileVersion: number;
    regions: InputRegion[];
}

interface InternalSourceFileConfiguration extends SourceFileConfiguration {
    compilerArgsLegacy?: string[];
};

interface InternalWorkspaceBrowseConfiguration extends WorkspaceBrowseConfiguration {
    compilerArgsLegacy?: string[];
}

// Need to convert vscode.Uri to a string before sending it to the language server.
interface SourceFileConfigurationItemAdapter {
    uri: string;
    configuration: InternalSourceFileConfiguration;
}

interface CustomConfigurationParams extends WorkspaceFolderParams {
    configurationItems: SourceFileConfigurationItemAdapter[];
}

interface CustomBrowseConfigurationParams extends WorkspaceFolderParams {
    browseConfiguration: InternalWorkspaceBrowseConfiguration;
}

interface CompileCommandsPaths extends WorkspaceFolderParams {
    paths: string[];
}

interface QueryTranslationUnitSourceParams extends WorkspaceFolderParams {
    uri: string;
    ignoreExisting: boolean;
}

interface QueryTranslationUnitSourceResult {
    candidates: string[];
}

interface GetDiagnosticsResult {
    diagnostics: string;
}

interface IntelliSenseDiagnosticRelatedInformation {
    location: Location;
    message: string;
}

interface RefactorDiagnosticRelatedInformation {
    location: Location;
    message: string;
}

interface IntelliSenseDiagnostic {
    range: Range;
    code?: number;
    severity: vscode.DiagnosticSeverity;
    localizeStringParams: LocalizeStringParams;
    relatedInformation?: IntelliSenseDiagnosticRelatedInformation[];
}

interface RefactorDiagnostic {
    range: Range;
    code?: number;
    severity: vscode.DiagnosticSeverity;
    localizeStringParams: LocalizeStringParams;
    relatedInformation?: RefactorDiagnosticRelatedInformation[];
}

interface PublishIntelliSenseDiagnosticsParams {
    uri: string;
    diagnostics: IntelliSenseDiagnostic[];
}

interface PublishRefactorDiagnosticsParams {
    uri: string;
    diagnostics: RefactorDiagnostic[];
}

export interface CreateDeclarationOrDefinitionParams {
    uri: string;
    range: Range;
}

export interface CreateDeclarationOrDefinitionResult {
    changes: { [key: string]: any[] };
}

interface ShowMessageWindowParams {
    type: number;
    localizeStringParams: LocalizeStringParams;
}

export interface GetDocumentSymbolRequestParams {
    uri: string;
}

export interface WorkspaceSymbolParams extends WorkspaceFolderParams {
    query: string;
}

export enum SymbolScope {
    Public = 0,
    Protected = 1,
    Private = 2
}

export interface LocalizeDocumentSymbol {
    name: string;
    detail: LocalizeStringParams;
    kind: vscode.SymbolKind;
    scope: SymbolScope;
    range: Range;
    selectionRange: Range;
    children: LocalizeDocumentSymbol[];
}

export interface GetDocumentSymbolResult {
    symbols: LocalizeDocumentSymbol[];
}

export interface LocalizeSymbolInformation {
    name: string;
    kind: vscode.SymbolKind;
    scope: SymbolScope;
    location: Location;
    containerName: string;
    suffix: LocalizeStringParams;
}

export interface RenameParams {
    newName: string;
    position: Position;
    textDocument: TextDocumentIdentifier;
}

export interface FindAllReferencesParams {
    position: Position;
    textDocument: TextDocumentIdentifier;
}

export interface FormatParams {
    uri: string;
    range: Range;
    character: string;
    insertSpaces: boolean;
    tabSize: number;
    editorConfigSettings: any;
    useVcFormat: boolean;
    onChanges: boolean;
}

export interface FormatResult {
    edits: TextEdit[];
}

export interface GetFoldingRangesParams {
    uri: string;
}

export enum FoldingRangeKind {
    None = 0,
    Comment = 1,
    Imports = 2,
    Region = 3
}

export interface CppFoldingRange {
    kind: FoldingRangeKind;
    range: InputRegion;
}

export interface GetFoldingRangesResult {
    ranges: CppFoldingRange[];
}

export interface GetSemanticTokensParams {
    uri: string;
}

interface SemanticToken {
    line: number;
    character: number;
    length: number;
    type: number;
    modifiers?: number;
}

export interface GetSemanticTokensResult {
    fileVersion: number;
    tokens: SemanticToken[];
}

enum SemanticTokenTypes {
    // These are camelCase as the enum names are used directly as strings in our legend.
    macro = 0,
    enumMember = 1,
    variable = 2,
    parameter = 3,
    type = 4,
    referenceType = 5,
    valueType = 6,
    function = 7,
    method = 8,
    property = 9,
    cliProperty = 10,
    event = 11,
    genericType = 12,
    templateFunction = 13,
    templateType = 14,
    namespace = 15,
    label = 16,
    customLiteral = 17,
    numberLiteral = 18,
    stringLiteral = 19,
    operatorOverload = 20,
    memberOperatorOverload = 21,
    newOperator = 22
}

enum SemanticTokenModifiers {
    // These are camelCase as the enum names are used directly as strings in our legend.
    // eslint-disable-next-line no-bitwise
    static = (1 << 0),
    // eslint-disable-next-line no-bitwise
    global = (1 << 1),
    // eslint-disable-next-line no-bitwise
    local = (1 << 2)
}

interface IntelliSenseSetup {
    uri: string;
}

interface GoToDirectiveInGroupParams {
    uri: string;
    position: Position;
    next: boolean;
};

export interface GenerateDoxygenCommentParams {
    uri: string;
    position: Position;
    isCodeAction: boolean;
    isCursorAboveSignatureLine: boolean | undefined;
}
export interface GenerateDoxygenCommentResult {
    contents: string;
    initPosition: Position;
    finalInsertionLine: number;
    finalCursorPosition: Position;
    fileVersion: number;
    isCursorAboveSignatureLine: boolean;
}

export interface IndexableQuickPickItem extends vscode.QuickPickItem {
    index: number;
}
export interface UpdateTrustedCompilerPathsResult {
    compilerPath: string;
}

export interface DoxygenCodeActionCommandArguments {
    initialCursor: Position;
    adjustedCursor: Position;
    isCursorAboveSignatureLine: boolean;
};

interface SetTemporaryTextDocumentLanguageParams {
    path: string;
    isC: boolean;
    isCuda: boolean;
}

enum CodeAnalysisScope {
    ActiveFile,
    OpenFiles,
    AllFiles,
    ClearSquiggles
};

interface CodeAnalysisParams {
    scope: CodeAnalysisScope;
}

interface FinishedRequestCustomConfigParams {
    uri: string;
}

interface IntervalTimerParams {
    freeMemory: number;
};

export interface TextDocumentWillSaveParams {
    textDocument: TextDocumentIdentifier;
    reason: vscode.TextDocumentSaveReason;
}

interface InitializationOptions {
    packageVersion: string;
    extensionPath: string;
    storagePath: string;
    freeMemory: number;
    vcpkgRoot: string;
    intelliSenseCacheDisabled: boolean;
    caseSensitiveFileSupport: boolean;
    resetDatabase: boolean;
    edgeMessagesDirectory: string;
    localizedStrings: string[];
    settings: SettingsParams;
};

interface TagParseStatus {
    localizeStringParams: LocalizeStringParams;
    isPausable: boolean;
    isPaused: boolean;
}

// Requests
const QueryCompilerDefaultsRequest: RequestType<QueryDefaultCompilerParams, configs.CompilerDefaults, void> = new RequestType<QueryDefaultCompilerParams, configs.CompilerDefaults, void>('cpptools/queryCompilerDefaults');
const QueryTranslationUnitSourceRequest: RequestType<QueryTranslationUnitSourceParams, QueryTranslationUnitSourceResult, void> = new RequestType<QueryTranslationUnitSourceParams, QueryTranslationUnitSourceResult, void>('cpptools/queryTranslationUnitSource');
const SwitchHeaderSourceRequest: RequestType<SwitchHeaderSourceParams, string, void> = new RequestType<SwitchHeaderSourceParams, string, void>('cpptools/didSwitchHeaderSource');
const GetDiagnosticsRequest: RequestType<void, GetDiagnosticsResult, void> = new RequestType<void, GetDiagnosticsResult, void>('cpptools/getDiagnostics');
export const GetDocumentSymbolRequest: RequestType<GetDocumentSymbolRequestParams, GetDocumentSymbolResult, void> = new RequestType<GetDocumentSymbolRequestParams, GetDocumentSymbolResult, void>('cpptools/getDocumentSymbols');
export const GetSymbolInfoRequest: RequestType<WorkspaceSymbolParams, LocalizeSymbolInformation[], void> = new RequestType<WorkspaceSymbolParams, LocalizeSymbolInformation[], void>('cpptools/getWorkspaceSymbols');
export const GetFoldingRangesRequest: RequestType<GetFoldingRangesParams, GetFoldingRangesResult, void> = new RequestType<GetFoldingRangesParams, GetFoldingRangesResult, void>('cpptools/getFoldingRanges');
export const GetSemanticTokensRequest: RequestType<GetSemanticTokensParams, GetSemanticTokensResult, void> = new RequestType<GetSemanticTokensParams, GetSemanticTokensResult, void>('cpptools/getSemanticTokens');
export const FormatDocumentRequest: RequestType<FormatParams, FormatResult, void> = new RequestType<FormatParams, FormatResult, void>('cpptools/formatDocument');
export const FormatRangeRequest: RequestType<FormatParams, FormatResult, void> = new RequestType<FormatParams, FormatResult, void>('cpptools/formatRange');
export const FormatOnTypeRequest: RequestType<FormatParams, FormatResult, void> = new RequestType<FormatParams, FormatResult, void>('cpptools/formatOnType');
const CreateDeclarationOrDefinitionRequest: RequestType<CreateDeclarationOrDefinitionParams, CreateDeclarationOrDefinitionResult, void> = new RequestType<CreateDeclarationOrDefinitionParams, CreateDeclarationOrDefinitionResult, void>('cpptools/createDeclDef');
const GoToDirectiveInGroupRequest: RequestType<GoToDirectiveInGroupParams, Position | undefined, void> = new RequestType<GoToDirectiveInGroupParams, Position | undefined, void>('cpptools/goToDirectiveInGroup');
const GenerateDoxygenCommentRequest: RequestType<GenerateDoxygenCommentParams, GenerateDoxygenCommentResult | undefined, void> = new RequestType<GenerateDoxygenCommentParams, GenerateDoxygenCommentResult, void>('cpptools/generateDoxygenComment');
const ChangeCppPropertiesRequest: RequestType<CppPropertiesParams, void, void> = new RequestType<CppPropertiesParams, void, void>('cpptools/didChangeCppProperties');

// Notifications to the server
const DidOpenNotification: NotificationType<DidOpenTextDocumentParams> = new NotificationType<DidOpenTextDocumentParams>('textDocument/didOpen');
const FileCreatedNotification: NotificationType<FileChangedParams> = new NotificationType<FileChangedParams>('cpptools/fileCreated');
const FileChangedNotification: NotificationType<FileChangedParams> = new NotificationType<FileChangedParams>('cpptools/fileChanged');
const FileDeletedNotification: NotificationType<FileChangedParams> = new NotificationType<FileChangedParams>('cpptools/fileDeleted');
const ResetDatabaseNotification: NotificationType<void> = new NotificationType<void>('cpptools/resetDatabase');
const PauseParsingNotification: NotificationType<void> = new NotificationType<void>('cpptools/pauseParsing');
const ResumeParsingNotification: NotificationType<void> = new NotificationType<void>('cpptools/resumeParsing');
const ActiveDocumentChangeNotification: NotificationType<TextDocumentIdentifier> = new NotificationType<TextDocumentIdentifier>('cpptools/activeDocumentChange');
const RestartIntelliSenseForFileNotification: NotificationType<TextDocumentIdentifier> = new NotificationType<TextDocumentIdentifier>('cpptools/restartIntelliSenseForFile');
const TextEditorSelectionChangeNotification: NotificationType<Range> = new NotificationType<Range>('cpptools/textEditorSelectionChange');
const ChangeCompileCommandsNotification: NotificationType<FileChangedParams> = new NotificationType<FileChangedParams>('cpptools/didChangeCompileCommands');
const ChangeSelectedSettingNotification: NotificationType<FolderSelectedSettingParams> = new NotificationType<FolderSelectedSettingParams>('cpptools/didChangeSelectedSetting');
const IntervalTimerNotification: NotificationType<IntervalTimerParams> = new NotificationType<IntervalTimerParams>('cpptools/onIntervalTimer');
const CustomConfigurationNotification: NotificationType<CustomConfigurationParams> = new NotificationType<CustomConfigurationParams>('cpptools/didChangeCustomConfiguration');
const CustomBrowseConfigurationNotification: NotificationType<CustomBrowseConfigurationParams> = new NotificationType<CustomBrowseConfigurationParams>('cpptools/didChangeCustomBrowseConfiguration');
const ClearCustomConfigurationsNotification: NotificationType<WorkspaceFolderParams> = new NotificationType<WorkspaceFolderParams>('cpptools/clearCustomConfigurations');
const ClearCustomBrowseConfigurationNotification: NotificationType<WorkspaceFolderParams> = new NotificationType<WorkspaceFolderParams>('cpptools/clearCustomBrowseConfiguration');
const RescanFolderNotification: NotificationType<void> = new NotificationType<void>('cpptools/rescanFolder');
export const RequestReferencesNotification: NotificationType<void> = new NotificationType<void>('cpptools/requestReferences');
export const CancelReferencesNotification: NotificationType<void> = new NotificationType<void>('cpptools/cancelReferences');
const FinishedRequestCustomConfig: NotificationType<FinishedRequestCustomConfigParams> = new NotificationType<FinishedRequestCustomConfigParams>('cpptools/finishedRequestCustomConfig');
const FindAllReferencesNotification: NotificationType<FindAllReferencesParams> = new NotificationType<FindAllReferencesParams>('cpptools/findAllReferences');
const RenameNotification: NotificationType<RenameParams> = new NotificationType<RenameParams>('cpptools/rename');
const DidChangeSettingsNotification: NotificationType<SettingsParams> = new NotificationType<SettingsParams>('cpptools/didChangeSettings');
const InitializationNotification: NotificationType<InitializationOptions> = new NotificationType<InitializationOptions>('cpptools/initialize');

const CodeAnalysisNotification: NotificationType<CodeAnalysisParams> = new NotificationType<CodeAnalysisParams>('cpptools/runCodeAnalysis');
const PauseCodeAnalysisNotification: NotificationType<void> = new NotificationType<void>('cpptools/pauseCodeAnalysis');
const ResumeCodeAnalysisNotification: NotificationType<void> = new NotificationType<void>('cpptools/resumeCodeAnalysis');
const CancelCodeAnalysisNotification: NotificationType<void> = new NotificationType<void>('cpptools/cancelCodeAnalysis');
const RemoveCodeAnalysisProblemsNotification: NotificationType<RemoveCodeAnalysisProblemsParams> = new NotificationType<RemoveCodeAnalysisProblemsParams>('cpptools/removeCodeAnalysisProblems');

// Notifications from the server
const ReloadWindowNotification: NotificationType<void> = new NotificationType<void>('cpptools/reloadWindow');
const UpdateTrustedCompilersNotification: NotificationType<UpdateTrustedCompilerPathsResult> = new NotificationType<UpdateTrustedCompilerPathsResult>('cpptools/updateTrustedCompilersList');
const LogTelemetryNotification: NotificationType<TelemetryPayload> = new NotificationType<TelemetryPayload>('cpptools/logTelemetry');
const ReportTagParseStatusNotification: NotificationType<TagParseStatus> = new NotificationType<TagParseStatus>('cpptools/reportTagParseStatus');
const ReportStatusNotification: NotificationType<ReportStatusNotificationBody> = new NotificationType<ReportStatusNotificationBody>('cpptools/reportStatus');
const DebugProtocolNotification: NotificationType<DebugProtocolParams> = new NotificationType<DebugProtocolParams>('cpptools/debugProtocol');
const DebugLogNotification: NotificationType<LocalizeStringParams> = new NotificationType<LocalizeStringParams>('cpptools/debugLog');
const InactiveRegionNotification: NotificationType<InactiveRegionParams> = new NotificationType<InactiveRegionParams>('cpptools/inactiveRegions');
const CompileCommandsPathsNotification: NotificationType<CompileCommandsPaths> = new NotificationType<CompileCommandsPaths>('cpptools/compileCommandsPaths');
const ReferencesNotification: NotificationType<refs.ReferencesResult> = new NotificationType<refs.ReferencesResult>('cpptools/references');
const ReportReferencesProgressNotification: NotificationType<refs.ReportReferencesProgressNotification> = new NotificationType<refs.ReportReferencesProgressNotification>('cpptools/reportReferencesProgress');
const RequestCustomConfig: NotificationType<string> = new NotificationType<string>('cpptools/requestCustomConfig');
const PublishIntelliSenseDiagnosticsNotification: NotificationType<PublishIntelliSenseDiagnosticsParams> = new NotificationType<PublishIntelliSenseDiagnosticsParams>('cpptools/publishIntelliSenseDiagnostics');
const PublishRefactorDiagnosticsNotification: NotificationType<PublishRefactorDiagnosticsParams> = new NotificationType<PublishRefactorDiagnosticsParams>('cpptools/publishRefactorDiagnostics');
const ShowMessageWindowNotification: NotificationType<ShowMessageWindowParams> = new NotificationType<ShowMessageWindowParams>('cpptools/showMessageWindow');
const ShowWarningNotification: NotificationType<ShowWarningParams> = new NotificationType<ShowWarningParams>('cpptools/showWarning');
const ReportTextDocumentLanguage: NotificationType<string> = new NotificationType<string>('cpptools/reportTextDocumentLanguage');
const SemanticTokensChanged: NotificationType<string> = new NotificationType<string>('cpptools/semanticTokensChanged');
const InlayHintsChanged: NotificationType<string> = new NotificationType<string>('cpptools/inlayHintsChanged');
const IntelliSenseSetupNotification: NotificationType<IntelliSenseSetup> = new NotificationType<IntelliSenseSetup>('cpptools/IntelliSenseSetup');
const SetTemporaryTextDocumentLanguageNotification: NotificationType<SetTemporaryTextDocumentLanguageParams> = new NotificationType<SetTemporaryTextDocumentLanguageParams>('cpptools/setTemporaryTextDocumentLanguage');
const ReportCodeAnalysisProcessedNotification: NotificationType<number> = new NotificationType<number>('cpptools/reportCodeAnalysisProcessed');
const ReportCodeAnalysisTotalNotification: NotificationType<number> = new NotificationType<number>('cpptools/reportCodeAnalysisTotal');
const DoxygenCommentGeneratedNotification: NotificationType<GenerateDoxygenCommentResult> = new NotificationType<GenerateDoxygenCommentResult>('cpptools/insertDoxygenComment');

let failureMessageShown: boolean = false;

export interface ReferencesCancellationState {
    reject(): void;
    callback(): void;
}

class ClientModel {
    public isInitializingWorkspace: DataBinding<boolean>;
    public isIndexingWorkspace: DataBinding<boolean>;
    public isParsingWorkspace: DataBinding<boolean>;
    public isParsingWorkspacePausable: DataBinding<boolean>;
    public isParsingWorkspacePaused: DataBinding<boolean>;
    public isParsingFiles: DataBinding<boolean>;
    public isUpdatingIntelliSense: DataBinding<boolean>;
    public isRunningCodeAnalysis: DataBinding<boolean>;
    public isCodeAnalysisPaused: DataBinding<boolean>;
    public codeAnalysisProcessed: DataBinding<number>;
    public codeAnalysisTotal: DataBinding<number>;
    public referencesCommandMode: DataBinding<refs.ReferencesCommandMode>;
    public parsingWorkspaceStatus: DataBinding<string>;
    public activeConfigName: DataBinding<string>;

    constructor() {
        this.isInitializingWorkspace = new DataBinding<boolean>(false);
        this.isIndexingWorkspace = new DataBinding<boolean>(false);
        this.isParsingWorkspace = new DataBinding<boolean>(false);
        this.isParsingWorkspacePausable = new DataBinding<boolean>(false);
        this.isParsingWorkspacePaused = new DataBinding<boolean>(false);
        this.isParsingFiles = new DataBinding<boolean>(false);
        this.isUpdatingIntelliSense = new DataBinding<boolean>(false);
        this.isRunningCodeAnalysis = new DataBinding<boolean>(false);
        this.isCodeAnalysisPaused = new DataBinding<boolean>(false);
        this.codeAnalysisProcessed = new DataBinding<number>(0);
        this.codeAnalysisTotal = new DataBinding<number>(0);
        this.referencesCommandMode = new DataBinding<refs.ReferencesCommandMode>(refs.ReferencesCommandMode.None);
        this.parsingWorkspaceStatus = new DataBinding<string>("");
        this.activeConfigName = new DataBinding<string>("");
    }

    public activate(): void {
        this.isInitializingWorkspace.activate();
        this.isIndexingWorkspace.activate();
        this.isParsingWorkspace.activate();
        this.isParsingWorkspacePausable.activate();
        this.isParsingWorkspacePaused.activate();
        this.isParsingFiles.activate();
        this.isUpdatingIntelliSense.activate();
        this.isRunningCodeAnalysis.activate();
        this.isCodeAnalysisPaused.activate();
        this.codeAnalysisProcessed.activate();
        this.codeAnalysisTotal.activate();
        this.referencesCommandMode.activate();
        this.parsingWorkspaceStatus.activate();
        this.activeConfigName.activate();
    }

    public deactivate(): void {
        this.isInitializingWorkspace.deactivate();
        this.isIndexingWorkspace.deactivate();
        this.isParsingWorkspace.deactivate();
        this.isParsingWorkspacePausable.deactivate();
        this.isParsingWorkspacePaused.deactivate();
        this.isParsingFiles.deactivate();
        this.isUpdatingIntelliSense.deactivate();
        this.isRunningCodeAnalysis.deactivate();
        this.isCodeAnalysisPaused.deactivate();
        this.codeAnalysisProcessed.deactivate();
        this.codeAnalysisTotal.deactivate();
        this.referencesCommandMode.deactivate();
        this.parsingWorkspaceStatus.deactivate();
        this.activeConfigName.deactivate();
    }

    public dispose(): void {
        this.isInitializingWorkspace.dispose();
        this.isIndexingWorkspace.dispose();
        this.isParsingWorkspace.dispose();
        this.isParsingWorkspacePausable.dispose();
        this.isParsingWorkspacePaused.dispose();
        this.isParsingFiles.dispose();
        this.isUpdatingIntelliSense.dispose();
        this.isRunningCodeAnalysis.dispose();
        this.isCodeAnalysisPaused.dispose();
        this.codeAnalysisProcessed.dispose();
        this.codeAnalysisTotal.dispose();
        this.referencesCommandMode.dispose();
        this.parsingWorkspaceStatus.dispose();
        this.activeConfigName.dispose();
    }
}

export interface Client {
    InitializingWorkspaceChanged: vscode.Event<boolean>;
    IndexingWorkspaceChanged: vscode.Event<boolean>;
    ParsingWorkspaceChanged: vscode.Event<boolean>;
    ParsingWorkspacePausableChanged: vscode.Event<boolean>;
    ParsingWorkspacePausedChanged: vscode.Event<boolean>;
    ParsingFilesChanged: vscode.Event<boolean>;
    IntelliSenseParsingChanged: vscode.Event<boolean>;
    RunningCodeAnalysisChanged: vscode.Event<boolean>;
    CodeAnalysisPausedChanged: vscode.Event<boolean>;
    CodeAnalysisProcessedChanged: vscode.Event<number>;
    CodeAnalysisTotalChanged: vscode.Event<number>;
    ReferencesCommandModeChanged: vscode.Event<refs.ReferencesCommandMode>;
    TagParserStatusChanged: vscode.Event<string>;
    ActiveConfigChanged: vscode.Event<string>;
    RootPath: string;
    RootRealPath: string;
    RootUri?: vscode.Uri;
    RootFolder?: vscode.WorkspaceFolder;
    Name: string;
    TrackedDocuments: Set<vscode.TextDocument>;
    onDidChangeSettings(event: vscode.ConfigurationChangeEvent): { [key: string]: string };
    onDidOpenTextDocument(document: vscode.TextDocument): void;
    onDidCloseTextDocument(document: vscode.TextDocument): void;
    onDidChangeVisibleTextEditor(editor: vscode.TextEditor): void;
    onDidChangeTextDocument(textDocumentChangeEvent: vscode.TextDocumentChangeEvent): void;
    onRegisterCustomConfigurationProvider(provider: CustomConfigurationProvider1): Thenable<void>;
    updateCustomConfigurations(requestingProvider?: CustomConfigurationProvider1): Thenable<void>;
    updateCustomBrowseConfiguration(requestingProvider?: CustomConfigurationProvider1): Thenable<void>;
    provideCustomConfiguration(docUri: vscode.Uri, requestFile?: string, replaceExisting?: boolean): Promise<void>;
    logDiagnostics(): Promise<void>;
    rescanFolder(): Promise<void>;
    toggleReferenceResultsView(): void;
    setCurrentConfigName(configurationName: string): Thenable<void>;
    getCurrentConfigName(): Thenable<string | undefined>;
    getCurrentConfigCustomVariable(variableName: string): Thenable<string>;
    getVcpkgInstalled(): Thenable<boolean>;
    getVcpkgEnabled(): Thenable<boolean>;
    getCurrentCompilerPathAndArgs(): Thenable<util.CompilerPathAndArgs | undefined>;
    getKnownCompilers(): Thenable<configs.KnownCompiler[] | undefined>;
    takeOwnership(document: vscode.TextDocument): Promise<void>;
    sendDidOpen(document: vscode.TextDocument): Promise<void>;
    queueTask<T>(task: () => Thenable<T>): Promise<T>;
    requestWhenReady<T>(request: () => Thenable<T>): Promise<T>;
    notifyWhenLanguageClientReady<T>(notify: () => T): Promise<T>;
    awaitUntilLanguageClientReady(): Promise<void>;
    requestSwitchHeaderSource(rootUri: vscode.Uri, fileName: string): Thenable<string>;
    activeDocumentChanged(document: vscode.TextDocument): Promise<void>;
    restartIntelliSenseForFile(document: vscode.TextDocument): Promise<void>;
    activate(): void;
    selectionChanged(selection: Range): void;
    resetDatabase(): void;
    deactivate(): void;
    promptSelectIntelliSenseConfiguration(command: boolean, sender?: any): Promise<void>;
    pauseParsing(): void;
    resumeParsing(): void;
    PauseCodeAnalysis(): void;
    ResumeCodeAnalysis(): void;
    CancelCodeAnalysis(): void;
    handleConfigurationSelectCommand(): Promise<void>;
    handleConfigurationProviderSelectCommand(): Promise<void>;
    handleShowParsingCommands(): Promise<void>;
    handleShowActiveCodeAnalysisCommands(): Promise<void>;
    handleShowIdleCodeAnalysisCommands(): Promise<void>;
    handleReferencesIcon(): void;
    handleConfigurationEditCommand(viewColumn?: vscode.ViewColumn): void;
    handleConfigurationEditJSONCommand(viewColumn?: vscode.ViewColumn): void;
    handleConfigurationEditUICommand(viewColumn?: vscode.ViewColumn): void;
    handleAddToIncludePathCommand(path: string): void;
    handleGoToDirectiveInGroup(next: boolean): Promise<void>;
    handleGenerateDoxygenComment(args: DoxygenCodeActionCommandArguments | vscode.Uri | undefined): Promise<void>;
    handleCheckForCompiler(): Promise<void>;
    handleRunCodeAnalysisOnActiveFile(): Promise<void>;
    handleRunCodeAnalysisOnOpenFiles(): Promise<void>;
    handleRunCodeAnalysisOnAllFiles(): Promise<void>;
    handleRemoveAllCodeAnalysisProblems(): Promise<void>;
    handleRemoveCodeAnalysisProblems(refreshSquigglesOnSave: boolean, identifiersAndUris: CodeAnalysisDiagnosticIdentifiersAndUri[]): Promise<void>;
    handleFixCodeAnalysisProblems(workspaceEdit: vscode.WorkspaceEdit, refreshSquigglesOnSave: boolean, identifiersAndUris: CodeAnalysisDiagnosticIdentifiersAndUri[]): Promise<void>;
    handleDisableAllTypeCodeAnalysisProblems(code: string, identifiersAndUris: CodeAnalysisDiagnosticIdentifiersAndUri[]): Promise<void>;
    handleCreateDeclarationOrDefinition(): Promise<void>;
    onInterval(): void;
    dispose(): void;
    addFileAssociations(fileAssociations: string, languageId: string): void;
    sendDidChangeSettings(): void;
    isInitialized(): boolean;
}

export function createClient(workspaceFolder?: vscode.WorkspaceFolder): Client {
    return new DefaultClient(workspaceFolder);
}

export function createNullClient(): Client {
    return new NullClient();
}

export class DefaultClient implements Client {
    private innerLanguageClient?: LanguageClient; // The "client" that launches and communicates with our language "server" process.
    private disposables: vscode.Disposable[] = [];
    private documentFormattingProviderDisposable: vscode.Disposable | undefined;
    private formattingRangeProviderDisposable: vscode.Disposable | undefined;
    private onTypeFormattingProviderDisposable: vscode.Disposable | undefined;
    private codeFoldingProvider: FoldingRangeProvider | undefined;
    private codeFoldingProviderDisposable: vscode.Disposable | undefined;
    private inlayHintsProvider: InlayHintsProvider | undefined;
    private semanticTokensProvider: SemanticTokensProvider | undefined;
    private semanticTokensProviderDisposable: vscode.Disposable | undefined;
    private innerConfiguration?: configs.CppProperties;
    private rootPathFileWatcher?: vscode.FileSystemWatcher;
    private rootFolder?: vscode.WorkspaceFolder;
    private rootRealPath: string;
    private storagePath: string;
    private trackedDocuments = new Set<vscode.TextDocument>();
    private isSupported: boolean = true;
    private inactiveRegionsDecorations = new Map<string, DecorationRangesPair>();
    private settingsTracker: SettingsTracker;
    private loggingLevel: string | undefined;
    private configurationProvider?: string;

    public lastCustomBrowseConfiguration: PersistentFolderState<WorkspaceBrowseConfiguration | undefined> | undefined;
    public lastCustomBrowseConfigurationProviderId: PersistentFolderState<string | undefined> | undefined;
    public lastCustomBrowseConfigurationProviderVersion: PersistentFolderState<Version> | undefined;
    private registeredProviders: PersistentFolderState<string[]> | undefined;

    public static referencesParams: RenameParams | FindAllReferencesParams | undefined;
    public static referencesRequestPending: boolean = false;
    public static referencesPendingCancellations: ReferencesCancellationState[] = [];

    public static renameRequestsPending: number = 0;
    public static renamePending: boolean = false;

    // The "model" that is displayed via the UI (status bar).
    private model: ClientModel = new ClientModel();

    public get InitializingWorkspaceChanged(): vscode.Event<boolean> { return this.model.isInitializingWorkspace.ValueChanged; }
    public get IndexingWorkspaceChanged(): vscode.Event<boolean> { return this.model.isIndexingWorkspace.ValueChanged; }
    public get ParsingWorkspaceChanged(): vscode.Event<boolean> { return this.model.isParsingWorkspace.ValueChanged; }
    public get ParsingWorkspacePausableChanged(): vscode.Event<boolean> { return this.model.isParsingWorkspacePausable.ValueChanged; }
    public get ParsingWorkspacePausedChanged(): vscode.Event<boolean> { return this.model.isParsingWorkspacePaused.ValueChanged; }
    public get ParsingFilesChanged(): vscode.Event<boolean> { return this.model.isParsingFiles.ValueChanged; }
    public get IntelliSenseParsingChanged(): vscode.Event<boolean> { return this.model.isUpdatingIntelliSense.ValueChanged; }
    public get RunningCodeAnalysisChanged(): vscode.Event<boolean> { return this.model.isRunningCodeAnalysis.ValueChanged; }
    public get CodeAnalysisPausedChanged(): vscode.Event<boolean> { return this.model.isCodeAnalysisPaused.ValueChanged; }
    public get CodeAnalysisProcessedChanged(): vscode.Event<number> { return this.model.codeAnalysisProcessed.ValueChanged; }
    public get CodeAnalysisTotalChanged(): vscode.Event<number> { return this.model.codeAnalysisTotal.ValueChanged; }
    public get ReferencesCommandModeChanged(): vscode.Event<refs.ReferencesCommandMode> { return this.model.referencesCommandMode.ValueChanged; }
    public get TagParserStatusChanged(): vscode.Event<string> { return this.model.parsingWorkspaceStatus.ValueChanged; }
    public get ActiveConfigChanged(): vscode.Event<string> { return this.model.activeConfigName.ValueChanged; }
    public isInitialized(): boolean { return this.innerLanguageClient !== undefined; }

    /**
     * don't use this.rootFolder directly since it can be undefined
     */
    public get RootPath(): string {
        return (this.rootFolder) ? this.rootFolder.uri.fsPath : "";
    }
    public get RootRealPath(): string {
        return this.rootRealPath;
    }
    public get RootUri(): vscode.Uri | undefined {
        return (this.rootFolder) ? this.rootFolder.uri : undefined;
    }
    public get RootFolder(): vscode.WorkspaceFolder | undefined {
        return this.rootFolder;
    }
    public get Name(): string {
        return this.getName(this.rootFolder);
    }
    public get TrackedDocuments(): Set<vscode.TextDocument> {
        return this.trackedDocuments;
    }
    public get IsTagParsing(): boolean {
        return this.model.isParsingWorkspace.Value || this.model.isParsingFiles.Value || this.model.isInitializingWorkspace.Value || this.model.isIndexingWorkspace.Value;
    }
    public get ReferencesCommandMode(): refs.ReferencesCommandMode {
        return this.model.referencesCommandMode.Value;
    }

    public get languageClient(): LanguageClient {
        if (!this.innerLanguageClient) {
            throw new Error("Attempting to use languageClient before initialized");
        }
        return this.innerLanguageClient;
    }

    public get configuration(): configs.CppProperties {
        if (!this.innerConfiguration) {
            throw new Error("Attempting to use configuration before initialized");
        }
        return this.innerConfiguration;
    }

    public get AdditionalEnvironment(): { [key: string]: string | string[] } {
        return {
            workspaceFolderBasename: this.Name,
            workspaceStorage: this.storagePath,
            execPath: process.execPath,
            pathSeparator: (os.platform() === 'win32') ? "\\" : "/"
        };
    }

    private getName(workspaceFolder?: vscode.WorkspaceFolder): string {
        return workspaceFolder ? workspaceFolder.name : "untitled";
    }

    public static updateClientConfigurations(): void {
        clients.forEach(client => {
            if (client instanceof DefaultClient) {
                const defaultClient: DefaultClient = <DefaultClient>client;
                if (!client.isInitialized()) {
                    // This can randomly get hit when adding/removing workspace folders.
                    return;
                }
                defaultClient.configuration.CompilerDefaults = compilerDefaults;
                defaultClient.configuration.handleConfigurationChange();
            }
        });
    }

    public async showSelectIntelliSenseConfiguration(paths: string[]): Promise<number> {
        const options: vscode.QuickPickOptions = {};
        options.placeHolder = localize("select.compile.commands", "How would you like to configure IntelliSense for this workspace?");

        const items: IndexableQuickPickItem[] = [];
        for (let i: number = 0; i < paths.length; i++) {
            const compilerName: string = path.basename(paths[i]);
            const isCompiler: boolean = compilerName !== paths[i];

            if (isCompiler) {
                const path: string | undefined = paths[i].replace(compilerName, "");
                const description: string = localize("found.string", "Found at {0}", path);
                const label: string = localize("use.compiler", "Use the configuration from querying {0}", compilerName);
                items.push({ label: label, description: description, index: i });
            } else if (paths[i] === "compilers") {
                items.push({ label: localize("compilers", "compilers"), index: i, kind: vscode.QuickPickItemKind.Separator });
            } else {
                items.push({ label: paths[i], index: i });
            }
        }

        const selection: IndexableQuickPickItem | undefined = await vscode.window.showQuickPick(items, options);
        return (selection) ? selection.index : -1;
    }

    public async showPrompt(buttonMessage: string, showSecondPrompt: boolean, sender?: any): Promise<void> {
        if (secondPromptCounter < 1) {
            const value: string | undefined = await vscode.window.showInformationMessage(localize("setCompiler.message", "You do not have IntelliSense configured. Unless you set your own configurations, IntelliSense may not be functional."), buttonMessage);
            secondPromptCounter++;
            if (value === buttonMessage) {
                this.handleIntelliSenseConfigurationQuickPick(showSecondPrompt, sender);
            }
        }
    }

    public async handleIntelliSenseConfigurationQuickPick(showSecondPrompt: boolean, sender?: any): Promise<void> {
        const settings: CppSettings = new CppSettings();
        const selectCompiler: string = localize("selectCompiler.string", "Select IntelliSense Configuration");
        const paths: string[] = [];
        paths.push("compilers");
        if (compilerDefaults.knownCompilers !== undefined) {
            const tempPaths: string[] = compilerDefaults.knownCompilers.map(function (a: configs.KnownCompiler): string { return a.path; });
            let clFound: boolean = false;
            // Remove all but the first cl path.
            for (const path of tempPaths) {
                if (clFound) {
                    if (!util.isCl(path)) {
                        paths.push(path);
                    }
                } else {
                    if (util.isCl(path)) {
                        clFound = true;
                    }
                    paths.push(path);
                }
            }
        }
        paths.push(localize("selectAnotherCompiler.string", "Select another compiler on my machine to query"));
        paths.push(localize("installCompiler.string", "Help me install a compiler"));
        paths.push(localize("noConfig.string", "Do not configure a compiler to query (not recommended)"));
        const index: number = await this.showSelectIntelliSenseConfiguration(paths);
        let action: string = "";
        try {
            if (index === -1) {
                action = "escaped";
                if (showSecondPrompt && !compilerDefaults.trustedCompilerFound) {
                    this.showPrompt(selectCompiler, true, sender);
                }
                return;
            }
            if (index === paths.length - 1) {
                action = "disable";
                settings.defaultCompilerPath = "";
                if (showSecondPrompt) {
                    this.showPrompt(selectCompiler, true, sender);
                }
                ui.showConfigureIntelliSenseStatusIcon(false);
                return;
            }
            if (index === paths.length - 2) {
                action = "help";
                switch (os.platform()) {
                    case 'win32':
                        vscode.commands.executeCommand('vscode.open', "https://go.microsoft.com/fwlink/?linkid=2217614");
                        return;
                    case 'darwin':
                        vscode.commands.executeCommand('vscode.open', "https://go.microsoft.com/fwlink/?linkid=2217706");
                        return;
                    default: // Linux
                        vscode.commands.executeCommand('vscode.open', "https://go.microsoft.com/fwlink/?linkid=2217615");
                        return;
                }
            }
            if (index === paths.length - 3) {
                const result: vscode.Uri[] | undefined = await vscode.window.showOpenDialog();
                if (result === undefined || result.length === 0) {
                    if (showSecondPrompt && !compilerDefaults.trustedCompilerFound) {
                        this.showPrompt(selectCompiler, true, sender);
                    }
                    action = "browse dismissed";
                    return;
                }
                action = "compiler browsed";
                settings.defaultCompilerPath = result[0].fsPath;
                ui.showConfigureIntelliSenseStatusIcon(false);
            } else {
                action = "select compiler";
                settings.defaultCompilerPath = util.isCl(paths[index]) ? "cl.exe" : paths[index];
                ui.showConfigureIntelliSenseStatusIcon(false);
            }

            util.addTrustedCompiler(compilerPaths, settings.defaultCompilerPath);
            compilerDefaults = await this.requestCompiler(compilerPaths);
            DefaultClient.updateClientConfigurations();
        } finally {
            telemetry.logLanguageServerEvent('compilerSelection', { action, sender: util.getSenderType(sender)}, { compilerCount: paths.length });
        }
    }

    async promptSelectIntelliSenseConfiguration(isCommand: boolean, sender?: any): Promise<void> {
        secondPromptCounter = 0;
        if (compilerDefaults === undefined) {
            return;
        }
        const selectCompiler: string = localize("selectIntelliSenseConfiguration.string", "Select IntelliSense Configuration");
        const confirmCompiler: string = localize("confirmCompiler.string", "Yes");
        let action: string;
        const settings: CppSettings = new CppSettings();
        if (isCommand || compilerDefaults.compilerPath !== "") {
            if (!isCommand && (compilerDefaults.compilerPath !== undefined)) {
                const value: string | undefined = await vscode.window.showInformationMessage(localize("selectCompiler.message", "The compiler {0} was found. Do you want to configure IntelliSense with this compiler?", compilerDefaults.compilerPath), confirmCompiler, selectCompiler);
                if (value === confirmCompiler) {
                    compilerPaths = await util.addTrustedCompiler(compilerPaths, compilerDefaults.compilerPath);
                    settings.defaultCompilerPath = compilerDefaults.compilerPath;
                    compilerDefaults = await this.requestCompiler(compilerPaths);
                    DefaultClient.updateClientConfigurations();
<<<<<<< HEAD
                    ui.showConfigureIntelliSenseStatusIcon(false);
=======
>>>>>>> 5a337901
                    action = "confirm compiler";
                    ui.showCompilerStatusIcon(false);
                } else if (value === selectCompiler) {
                    this.handleIntelliSenseConfigurationQuickPick(true, sender);
                    action = "show quickpick";
                } else {
                    this.showPrompt(selectCompiler, true, sender);
                    action = "dismissed";
                }
                telemetry.logLanguageServerEvent('compilerNotification', { action });
            } else if (!isCommand && (compilerDefaults.compilerPath === undefined)) {
                this.showPrompt(selectCompiler, false, sender);
            } else {
                this.handleIntelliSenseConfigurationQuickPick(isCommand, sender);
            }
        }
    }

    /**
     * All public methods on this class must be guarded by the "pendingTask" promise. Requests and notifications received before the task is
     * complete are executed after this promise is resolved.
     * @see requestWhenReady<T>(request)
     * @see notifyWhenLanguageClientReady(notify)
     * @see awaitUntilLanguageClientReady()
     */

    constructor(workspaceFolder?: vscode.WorkspaceFolder, initializeNow?: boolean) {
        if (workspaceFolder !== undefined) {
            this.lastCustomBrowseConfiguration = new PersistentFolderState<WorkspaceBrowseConfiguration | undefined>("CPP.lastCustomBrowseConfiguration", undefined, workspaceFolder);
            this.lastCustomBrowseConfigurationProviderId = new PersistentFolderState<string | undefined>("CPP.lastCustomBrowseConfigurationProviderId", undefined, workspaceFolder);
            this.lastCustomBrowseConfigurationProviderVersion = new PersistentFolderState<Version>("CPP.lastCustomBrowseConfigurationProviderVersion", Version.v5, workspaceFolder);
            this.registeredProviders = new PersistentFolderState<string[]>("CPP.registeredProviders", [], workspaceFolder);
            // If this provider did the register in the last session, clear out the cached browse config.
            if (!this.isProviderRegistered(this.lastCustomBrowseConfigurationProviderId.Value)) {
                this.lastCustomBrowseConfigurationProviderId.Value = undefined;
                if (this.lastCustomBrowseConfiguration !== undefined) {
                    this.lastCustomBrowseConfiguration.Value = undefined;
                }
            }
            this.registeredProviders.Value = [];
        }
        if (!semanticTokensLegend) {
            // Semantic token types are identified by indexes in this list of types, in the legend.
            const tokenTypesLegend: string[] = [];
            for (const e in SemanticTokenTypes) {
                // An enum is actually a set of mappings from key <=> value.  Enumerate over only the names.
                // This allow us to represent the constants using an enum, which we can match in native code.
                if (isNaN(Number(e))) {
                    tokenTypesLegend.push(e);
                }
            }
            // Semantic token modifiers are bit indexes corresponding to the indexes in this list of modifiers in the legend.
            const tokenModifiersLegend: string[] = [];
            for (const e in SemanticTokenModifiers) {
                if (isNaN(Number(e))) {
                    tokenModifiersLegend.push(e);
                }
            }
            semanticTokensLegend = new vscode.SemanticTokensLegend(tokenTypesLegend, tokenModifiersLegend);
        }

        this.rootFolder = workspaceFolder;
        this.rootRealPath = this.RootPath ? (fs.existsSync(this.RootPath) ? fs.realpathSync(this.RootPath) : this.RootPath) : "";

        let storagePath: string | undefined;
        if (util.extensionContext) {
            const path: string | undefined = util.extensionContext.storageUri?.fsPath;
            if (path) {
                storagePath = path;
            }
        }

        if (!storagePath) {
            storagePath = this.RootPath ? path.join(this.RootPath, "/.vscode") : "";
        }
        if (workspaceFolder && vscode.workspace.workspaceFolders && vscode.workspace.workspaceFolders.length > 1) {
            storagePath = path.join(storagePath, util.getUniqueWorkspaceStorageName(workspaceFolder));
        }
        this.storagePath = storagePath;
        const rootUri: vscode.Uri | undefined = this.RootUri;
        this.settingsTracker = new SettingsTracker(rootUri);

        try {
            let isFirstClient: boolean = false;
            if (!languageClient || languageClientCrashedNeedsRestart) {
                if (languageClientCrashedNeedsRestart) {
                    languageClientCrashedNeedsRestart = false;
                }
                firstClientStarted = this.createLanguageClient();
                util.setProgress(util.getProgressExecutableStarted());
                isFirstClient = true;
            }

            // requests/notifications are deferred until this.languageClient is set.
            this.queueBlockingTask(async () => {
                ui = await getUI();
                ui.bind(this);
                await firstClientStarted;
                try {
                    const workspaceFolder: vscode.WorkspaceFolder | undefined = this.rootFolder;
                    this.innerConfiguration = new configs.CppProperties(this, rootUri, workspaceFolder);
                    this.innerConfiguration.ConfigurationsChanged((e) => this.onConfigurationsChanged(e));
                    this.innerConfiguration.SelectionChanged((e) => this.onSelectedConfigurationChanged(e));
                    this.innerConfiguration.CompileCommandsChanged((e) => this.onCompileCommandsChanged(e));
                    this.disposables.push(this.innerConfiguration);

                    this.innerLanguageClient = languageClient;
                    telemetry.logLanguageServerEvent("NonDefaultInitialCppSettings", this.settingsTracker.getUserModifiedSettings());
                    failureMessageShown = false;

                    if (isFirstClient) {
                        workspaceReferences = new refs.ReferencesManager(this);
                        // Only register file watchers and providers after the extension has finished initializing,
                        // e.g. prevents empty c_cpp_properties.json from generation.
                        this.registerFileWatcher();
                        initializedClientCount = 0;
                        this.inlayHintsProvider = new InlayHintsProvider(this);

                        this.disposables.push(vscode.languages.registerInlayHintsProvider(util.documentSelector, this.inlayHintsProvider));
                        this.disposables.push(vscode.languages.registerRenameProvider(util.documentSelector, new RenameProvider(this)));
                        this.disposables.push(vscode.languages.registerReferenceProvider(util.documentSelector, new FindAllReferencesProvider(this)));
                        this.disposables.push(vscode.languages.registerWorkspaceSymbolProvider(new WorkspaceSymbolProvider(this)));
                        this.disposables.push(vscode.languages.registerDocumentSymbolProvider(util.documentSelector, new DocumentSymbolProvider(), undefined));
                        this.disposables.push(vscode.languages.registerCodeActionsProvider(util.documentSelector, new CodeActionProvider(this), undefined));
                        // Because formatting and codeFolding can vary per folder, we need to register these providers once
                        // and leave them registered. The decision of whether to provide results needs to be made on a per folder basis,
                        // within the providers themselves.
                        this.documentFormattingProviderDisposable = vscode.languages.registerDocumentFormattingEditProvider(util.documentSelector, new DocumentFormattingEditProvider(this));
                        this.formattingRangeProviderDisposable = vscode.languages.registerDocumentRangeFormattingEditProvider(util.documentSelector, new DocumentRangeFormattingEditProvider(this));
                        this.onTypeFormattingProviderDisposable = vscode.languages.registerOnTypeFormattingEditProvider(util.documentSelector, new OnTypeFormattingEditProvider(this), ";", "}", "\n");

                        this.codeFoldingProvider = new FoldingRangeProvider(this);
                        this.codeFoldingProviderDisposable = vscode.languages.registerFoldingRangeProvider(util.documentSelector, this.codeFoldingProvider);

                        const settings: CppSettings = new CppSettings();
                        if (settings.enhancedColorization && semanticTokensLegend) {
                            this.semanticTokensProvider = new SemanticTokensProvider(this);
                            this.semanticTokensProviderDisposable = vscode.languages.registerDocumentSemanticTokensProvider(util.documentSelector, this.semanticTokensProvider, semanticTokensLegend);
                        }
                        // Listen for messages from the language server.
                        this.registerNotifications();
                    }
                    // update all client configurations
                    this.configuration.setupConfigurations();
                    initializedClientCount++;
                    // count number of clients, once all clients are configured, check for trusted compiler to display notification to user and add a short delay to account for config provider logic to finish
                    if ((vscode.workspace.workspaceFolders === undefined) || (initializedClientCount >= vscode.workspace.workspaceFolders.length)) {
                        // The configurations will not be sent to the language server until the default include paths and frameworks have been set.
                        // The event handlers must be set before this happens.
                        compilerDefaults = await this.requestCompiler(compilerPaths);
                        DefaultClient.updateClientConfigurations();
                        if (!compilerDefaults.trustedCompilerFound && !displayedSelectCompiler && (compilerPaths.length !== 1 || compilerPaths[0] !== "")) {
<<<<<<< HEAD
                            const showingConfigureIntelliSenseStatusIcon: boolean = await ui.showConfigureIntelliSenseStatusIcon(true);
                            // if there is no compilerPath in c_cpp_properties.json, prompt user to configure a compiler
                            if (!showingConfigureIntelliSenseStatusIcon) {
                                this.promptSelectIntelliSenseConfiguration(false, 'initialization');
                            }
=======
                            // if there is no compilerPath in c_cpp_properties.json, prompt user to configure a compiler
                            ui.showCompilerStatusIcon(true);
                            this.promptSelectCompiler(false);
>>>>>>> 5a337901
                            displayedSelectCompiler = true;
                        }
                    }
                } catch (err) {
                    this.isSupported = false;   // Running on an OS we don't support yet.
                    if (!failureMessageShown) {
                        failureMessageShown = true;
                        vscode.window.showErrorMessage(localize("unable.to.start", "Unable to start the C/C++ language server. IntelliSense features will be disabled. Error: {0}", String(err)));
                    }
                }
            });
        } catch (errJS) {
            const err: NodeJS.ErrnoException = errJS as NodeJS.ErrnoException;
            this.isSupported = false;   // Running on an OS we don't support yet.
            if (!failureMessageShown) {
                failureMessageShown = true;
                let additionalInfo: string;
                if (err.code === "EPERM") {
                    additionalInfo = localize('check.permissions', "EPERM: Check permissions for '{0}'", getLanguageServerFileName());
                } else {
                    additionalInfo = String(err);
                }
                vscode.window.showErrorMessage(localize("unable.to.start", "Unable to start the C/C++ language server. IntelliSense features will be disabled. Error: {0}", additionalInfo));
            }
        }
    }

    public sendFindAllReferencesNotification(params: FindAllReferencesParams): void {
        this.languageClient.sendNotification(FindAllReferencesNotification, params);
    }

    public sendRenameNotification(params: RenameParams): void {
        this.languageClient.sendNotification(RenameNotification, params);
    }

    private getWorkspaceFolderSettings(workspaceFolderUri: vscode.Uri | undefined, settings: CppSettings, otherSettings: OtherSettings): WorkspaceFolderSettingsParams {
        const result: WorkspaceFolderSettingsParams = {
            uri: workspaceFolderUri?.toString(),
            intelliSenseEngine: settings.intelliSenseEngine,
            intelliSenseEngineFallback: settings.intelliSenseEngineFallback,
            autocomplete: settings.autocomplete,
            autocompleteAddParentheses: settings.autocompleteAddParentheses,
            errorSquiggles: settings.errorSquiggles,
            exclusionPolicy: settings.exclusionPolicy,
            preferredPathSeparator: settings.preferredPathSeparator,
            intelliSenseCachePath: util.resolveCachePath(settings.intelliSenseCachePath, this.AdditionalEnvironment),
            intelliSenseCacheSize: settings.intelliSenseCacheSize,
            intelliSenseMemoryLimit: settings.intelliSenseMemoryLimit,
            dimInactiveRegions: settings.dimInactiveRegions,
            suggestSnippets: settings.suggestSnippets,
            legacyCompilerArgsBehavior: settings.legacyCompilerArgsBehavior,
            defaultSystemIncludePath: settings.defaultSystemIncludePath,
            cppFilesExclude: settings.filesExclude,
            clangFormatPath: util.resolveVariables(settings.clangFormatPath, this.AdditionalEnvironment),
            clangFormatStyle: settings.clangFormatStyle,
            clangFormatFallbackStyle: settings.clangFormatFallbackStyle,
            clangFormatSortIncludes: settings.clangFormatSortIncludes,
            codeAnalysisRunAutomatically: settings.codeAnalysisRunAutomatically,
            codeAnalysisExclude: settings.codeAnalysisExclude,
            clangTidyEnabled: settings.clangTidyEnabled,
            clangTidyPath: util.resolveVariables(settings.clangTidyPath, this.AdditionalEnvironment),
            clangTidyConfig: settings.clangTidyConfig,
            clangTidyFallbackConfig: settings.clangTidyFallbackConfig,
            clangTidyHeaderFilter: (settings.clangTidyHeaderFilter !== null ? util.resolveVariables(settings.clangTidyHeaderFilter, this.AdditionalEnvironment) : null),
            clangTidyArgs: util.resolveVariablesArray(settings.clangTidyArgs, this.AdditionalEnvironment),
            clangTidyUseBuildPath: settings.clangTidyUseBuildPath,
            clangTidyFixWarnings: settings.clangTidyFixWarnings,
            clangTidyFixErrors: settings.clangTidyFixErrors,
            clangTidyFixNotes: settings.clangTidyFixNotes,
            clangTidyChecksEnabled: settings.clangTidyChecksEnabled,
            clangTidyChecksDisabled: settings.clangTidyChecksDisabled,
            hover: settings.hover,
            vcFormatIndentBraces: settings.vcFormatIndentBraces,
            vcFormatIndentMultiLineRelativeTo: settings.vcFormatIndentMultiLineRelativeTo,
            vcFormatIndentWithinParentheses: settings.vcFormatIndentWithinParentheses,
            vcFormatIndentPreserveWithinParentheses: settings.vcFormatIndentPreserveWithinParentheses,
            vcFormatIndentCaseLabels: settings.vcFormatIndentCaseLabels,
            vcFormatIndentCaseContents: settings.vcFormatIndentCaseContents,
            vcFormatIndentCaseContentsWhenBlock: settings.vcFormatIndentCaseContentsWhenBlock,
            vcFormatIndentLambdaBracesWhenParameter: settings.vcFormatIndentLambdaBracesWhenParameter,
            vcFormatIndentGotoLabels: settings.vcFormatIndentGotoLabels,
            vcFormatIndentPreprocessor: settings.vcFormatIndentPreprocessor,
            vcFormatIndentAccesSpecifiers: settings.vcFormatIndentAccessSpecifiers,
            vcFormatIndentNamespaceContents: settings.vcFormatIndentNamespaceContents,
            vcFormatIndentPreserveComments: settings.vcFormatIndentPreserveComments,
            vcFormatNewLineScopeBracesOnSeparateLines: settings.vcFormatNewlineScopeBracesOnSeparateLines,
            vcFormatNewLineBeforeOpenBraceNamespace: settings.vcFormatNewlineBeforeOpenBraceNamespace,
            vcFormatNewLineBeforeOpenBraceType: settings.vcFormatNewlineBeforeOpenBraceType,
            vcFormatNewLineBeforeOpenBraceFunction: settings.vcFormatNewlineBeforeOpenBraceFunction,
            vcFormatNewLineBeforeOpenBraceBlock: settings.vcFormatNewlineBeforeOpenBraceBlock,
            vcFormatNewLineBeforeOpenBraceLambda: settings.vcFormatNewlineBeforeOpenBraceLambda,
            vcFormatNewLineBeforeCatch: settings.vcFormatNewlineBeforeCatch,
            vcFormatNewLineBeforeElse: settings.vcFormatNewlineBeforeElse,
            vcFormatNewLineBeforeWhileInDoWhile: settings.vcFormatNewlineBeforeWhileInDoWhile,
            vcFormatNewLineCloseBraceSameLineEmptyType: settings.vcFormatNewlineCloseBraceSameLineEmptyType,
            vcFormatNewLineCloseBraceSameLineEmptyFunction: settings.vcFormatNewlineCloseBraceSameLineEmptyFunction,
            vcFormatSpaceBeforeFunctionOpenParenthesis: settings.vcFormatSpaceBeforeFunctionOpenParenthesis,
            vcFormatSpaceWithinParameterListParentheses: settings.vcFormatSpaceWithinParameterListParentheses,
            vcFormatSpaceBetweenEmptyParameterListParentheses: settings.vcFormatSpaceBetweenEmptyParameterListParentheses,
            vcFormatSpaceAfterKeywordsInControlFlowStatements: settings.vcFormatSpaceAfterKeywordsInControlFlowStatements,
            vcFormatSpaceWithinControlFlowStatementParentheses: settings.vcFormatSpaceWithinControlFlowStatementParentheses,
            vcFormatSpaceBeforeLambdaOpenParenthesis: settings.vcFormatSpaceBeforeLambdaOpenParenthesis,
            vcFormatSpaceWithinCastParentheses: settings.vcFormatSpaceWithinCastParentheses,
            vcFormatSpaceAfterCastCloseParenthesis: settings.vcFormatSpaceAfterCastCloseParenthesis,
            vcFormatSpaceWithinExpressionParentheses: settings.vcFormatSpaceWithinExpressionParentheses,
            vcFormatSpaceBeforeBlockOpenBrace: settings.vcFormatSpaceBeforeBlockOpenBrace,
            vcFormatSpaceBetweenEmptyBraces: settings.vcFormatSpaceBetweenEmptyBraces,
            vcFormatSpaceBeforeInitializerListOpenBrace: settings.vcFormatSpaceBeforeInitializerListOpenBrace,
            vcFormatSpaceWithinInitializerListBraces: settings.vcFormatSpaceWithinInitializerListBraces,
            vcFormatSpacePreserveInInitializerList: settings.vcFormatSpacePreserveInInitializerList,
            vcFormatSpaceBeforeOpenSquareBracket: settings.vcFormatSpaceBeforeOpenSquareBracket,
            vcFormatSpaceWithinSquareBrackets: settings.vcFormatSpaceWithinSquareBrackets,
            vcFormatSpaceBeforeEmptySquareBrackets: settings.vcFormatSpaceBeforeEmptySquareBrackets,
            vcFormatSpaceBetweenEmptySquareBrackets: settings.vcFormatSpaceBetweenEmptySquareBrackets,
            vcFormatSpaceGroupSquareBrackets: settings.vcFormatSpaceGroupSquareBrackets,
            vcFormatSpaceWithinLambdaBrackets: settings.vcFormatSpaceWithinLambdaBrackets,
            vcFormatSpaceBetweenEmptyLambdaBrackets: settings.vcFormatSpaceBetweenEmptyLambdaBrackets,
            vcFormatSpaceBeforeComma: settings.vcFormatSpaceBeforeComma,
            vcFormatSpaceAfterComma: settings.vcFormatSpaceAfterComma,
            vcFormatSpaceRemoveAroundMemberOperators: settings.vcFormatSpaceRemoveAroundMemberOperators,
            vcFormatSpaceBeforeInheritanceColon: settings.vcFormatSpaceBeforeInheritanceColon,
            vcFormatSpaceBeforeConstructorColon: settings.vcFormatSpaceBeforeConstructorColon,
            vcFormatSpaceRemoveBeforeSemicolon: settings.vcFormatSpaceRemoveBeforeSemicolon,
            vcFormatSpaceInsertAfterSemicolon: settings.vcFormatSpaceInsertAfterSemicolon,
            vcFormatSpaceRemoveAroundUnaryOperator: settings.vcFormatSpaceRemoveAroundUnaryOperator,
            vcFormatSpaceAroundBinaryOperator: settings.vcFormatSpaceAroundBinaryOperator,
            vcFormatSpaceAroundAssignmentOperator: settings.vcFormatSpaceAroundAssignmentOperator,
            vcFormatSpacePointerReferenceAlignment: settings.vcFormatSpacePointerReferenceAlignment,
            vcFormatSpaceAroundTernaryOperator: settings.vcFormatSpaceAroundTernaryOperator,
            vcFormatWrapPreserveBlocks: settings.vcFormatWrapPreserveBlocks,
            doxygenGenerateOnType: settings.doxygenGenerateOnType,
            doxygenGeneratedStyle: settings.doxygenGeneratedCommentStyle,
            doxygenSectionTags: settings.doxygenSectionTags,
            filesExclude: otherSettings.filesExclude,
            filesAutoSaveAfterDelay: otherSettings.filesAutoSaveAfterDelay,
            filesEncoding: otherSettings.filesEncoding,
            searchExclude: otherSettings.searchExclude,
            editorAutoClosingBrackets: otherSettings.editorAutoClosingBrackets,
            editorInlayHintsEnabled: otherSettings.editorInlayHintsEnabled,
            editorParameterHintsEnabled: otherSettings.editorParameterHintsEnabled
        };
        return result;
    };

    private getAllWorkspaceFolderSettings(): WorkspaceFolderSettingsParams[] {
        const workspaceSettings: CppSettings = new CppSettings();
        const workspaceOtherSettings: OtherSettings = new OtherSettings();
        const workspaceFolderSettingsParams: WorkspaceFolderSettingsParams[] = [];
        if (vscode.workspace.workspaceFolders && vscode.workspace.workspaceFolders.length > 0) {
            for (const workspaceFolder of vscode.workspace.workspaceFolders) {
                workspaceFolderSettingsParams.push(this.getWorkspaceFolderSettings(workspaceFolder.uri, new CppSettings(workspaceFolder.uri), new OtherSettings(workspaceFolder.uri)));
            }
        } else {
            workspaceFolderSettingsParams.push(this.getWorkspaceFolderSettings(this.RootUri, workspaceSettings, workspaceOtherSettings));
        }
        return workspaceFolderSettingsParams;
    }

    private getAllSettings(): SettingsParams {
        const workspaceSettings: CppSettings = new CppSettings();
        const workspaceOtherSettings: OtherSettings = new OtherSettings();
        const workspaceFolderSettingsParams: WorkspaceFolderSettingsParams[] = this.getAllWorkspaceFolderSettings();
        return {
            filesAssociations: workspaceOtherSettings.filesAssociations,
            workspaceFallbackEncoding: workspaceOtherSettings.filesEncoding,
            maxConcurrentThreads: workspaceSettings.maxConcurrentThreads,
            maxCachedProcesses: workspaceSettings.maxCachedProcesses,
            maxMemory: workspaceSettings.maxMemory,
            loggingLevel: workspaceSettings.loggingLevel,
            workspaceParsingPriority: workspaceSettings.workspaceParsingPriority,
            workspaceSymbols: workspaceSettings.workspaceSymbols,
            simplifyStructuredComments: workspaceSettings.simplifyStructuredComments,
            intelliSenseUpdateDelay: workspaceSettings.intelliSenseUpdateDelay,
            experimentalFeatures: workspaceSettings.experimentalFeatures,
            enhancedColorization: workspaceSettings.enhancedColorization,
            intellisenseMaxCachedProcesses: workspaceSettings.intelliSenseMaxCachedProcesses,
            intellisenseMaxMemory: workspaceSettings.intelliSenseMaxMemory,
            referencesMaxConcurrentThreads: workspaceSettings.referencesMaxConcurrentThreads,
            referencesMaxCachedProcesses: workspaceSettings.referencesMaxCachedProcesses,
            referencesMaxMemory: workspaceSettings.referencesMaxMemory,
            codeAnalysisMaxConcurrentThreads: workspaceSettings.codeAnalysisMaxConcurrentThreads,
            codeAnalysisMaxMemory: workspaceSettings.codeAnalysisMaxMemory,
            codeAnalysisUpdateDelay: workspaceSettings.codeAnalysisUpdateDelay,
            workspaceFolderSettings: workspaceFolderSettingsParams
        };
    }

    private async createLanguageClient(): Promise<void> {
        const currentCaseSensitiveFileSupport: PersistentWorkspaceState<boolean> = new PersistentWorkspaceState<boolean>("CPP.currentCaseSensitiveFileSupport", false);
        let resetDatabase: boolean = false;
        const serverModule: string = getLanguageServerFileName();
        const exeExists: boolean = fs.existsSync(serverModule);
        if (!exeExists) {
            telemetry.logLanguageServerEvent("missingLanguageServerBinary");
            throw String('Missing binary at ' + serverModule);
        }
        const serverName: string = this.getName(this.rootFolder);
        const serverOptions: ServerOptions = {
            run: { command: serverModule, options: { detached: false } },
            debug: { command: serverModule, args: [serverName], options: { detached: true } }
        };

        let intelliSenseCacheDisabled: boolean = false;
        if (os.platform() === "darwin") {
            const releaseParts: string[] = os.release().split(".");
            if (releaseParts.length >= 1) {
                // AutoPCH doesn't work for older Mac OS's.
                intelliSenseCacheDisabled = parseInt(releaseParts[0]) < 17;
            }
        }

        const localizedStrings: string[] = [];
        for (let i: number = 0; i < localizedStringCount; i++) {
            localizedStrings.push(lookupString(i));
        }

        const workspaceSettings: CppSettings = new CppSettings();
        if (workspaceSettings.caseSensitiveFileSupport !== currentCaseSensitiveFileSupport.Value) {
            resetDatabase = true;
            currentCaseSensitiveFileSupport.Value = workspaceSettings.caseSensitiveFileSupport;
        }

        const initializationOptions: InitializationOptions = {
            packageVersion: util.packageJson.version,
            extensionPath: util.extensionPath,
            storagePath: this.storagePath,
            freeMemory: Math.floor(os.freemem() / 1048576),
            vcpkgRoot: util.getVcpkgRoot(),
            intelliSenseCacheDisabled: intelliSenseCacheDisabled,
            caseSensitiveFileSupport: workspaceSettings.caseSensitiveFileSupport,
            resetDatabase: resetDatabase,
            edgeMessagesDirectory: path.join(util.getExtensionFilePath("bin"), "messages", getLocaleId()),
            localizedStrings: localizedStrings,
            settings: this.getAllSettings()
        };

        const clientOptions: LanguageClientOptions = {
            documentSelector: [
                { scheme: 'file', language: 'c' },
                { scheme: 'file', language: 'cpp' },
                { scheme: 'file', language: 'cuda-cpp' }
            ],
            middleware: createProtocolFilter(),
            errorHandler: {
                error: (error, message, count) => ({ action: ErrorAction.Continue }),
                closed: () => {
                    languageClientCrashTimes.push(Date.now());
                    languageClientCrashedNeedsRestart = true;
                    telemetry.logLanguageServerEvent("languageClientCrash");
                    let restart: boolean = true;
                    if (languageClientCrashTimes.length < 5) {
                        clients.recreateClients();
                    } else {
                        const elapsed: number = languageClientCrashTimes[languageClientCrashTimes.length - 1] - languageClientCrashTimes[0];
                        if (elapsed <= 3 * 60 * 1000) {
                            clients.recreateClients(true);
                            restart = false;
                        } else {
                            languageClientCrashTimes.shift();
                            clients.recreateClients();
                        }
                    }
                    const message: string = restart ? localize('server.crashed.restart', 'The language server crashed. Restarting...')
                        : localize('server.crashed2', 'The language server crashed 5 times in the last 3 minutes. It will not be restarted.');

                    // We manually restart the language server so tell the LanguageClient not to do it automatically for us.
                    return { action: CloseAction.DoNotRestart, message };
                }
            }

            // TODO: should I set the output channel?  Does this sort output between servers?
        };

        // Create the language client
        this.loggingLevel = initializationOptions.settings.loggingLevel;
        languageClient = new LanguageClient(`cpptools`, serverOptions, clientOptions);
        setupOutputHandlers();
        languageClient.registerProposedFeatures();
        await languageClient.start();
        // Move initialization to a separate message, so we can see log output from it.
        await languageClient.sendNotification(InitializationNotification, initializationOptions);
    }

    public sendDidChangeSettings(): void {
        // Send settings json to native side
        this.notifyWhenLanguageClientReady(() => {
            this.languageClient.sendNotification(DidChangeSettingsNotification, this.getAllSettings());
        });
    }

    public onDidChangeSettings(event: vscode.ConfigurationChangeEvent): { [key: string]: string } {
        const defaultClient: Client = clients.getDefaultClient();
        if (this === defaultClient) {
            // Only send the updated settings information once, as it includes values for all folders.
            this.sendDidChangeSettings();
        }
        const changedSettings: { [key: string]: string } = this.settingsTracker.getChangedSettings();
        this.notifyWhenLanguageClientReady(() => {
            if (Object.keys(changedSettings).length > 0) {
                if (this === defaultClient) {
                    if (changedSettings["commentContinuationPatterns"]) {
                        updateLanguageConfigurations();
                    }
                    if (changedSettings["loggingLevel"]) {
                        const oldLoggingLevelLogged: boolean = !!this.loggingLevel && this.loggingLevel !== "None" && this.loggingLevel !== "Error";
                        const newLoggingLevel: string | undefined = changedSettings["loggingLevel"];
                        this.loggingLevel = newLoggingLevel;
                        const newLoggingLevelLogged: boolean = !!newLoggingLevel && newLoggingLevel !== "None" && newLoggingLevel !== "Error";
                        if (oldLoggingLevelLogged || newLoggingLevelLogged) {
                            const out: Logger = getOutputChannelLogger();
                            out.appendLine(localize({ key: "loggingLevel.changed", comment: ["{0} is the setting name 'loggingLevel', {1} is a string value such as 'Debug'"] }, "{0} has changed to: {1}", "loggingLevel", changedSettings["loggingLevel"]));
                        }
                    }
                    const settings: CppSettings = new CppSettings();
                    if (changedSettings["enhancedColorization"]) {
                        if (settings.enhancedColorization && semanticTokensLegend) {
                            this.semanticTokensProvider = new SemanticTokensProvider(this);
                            this.semanticTokensProviderDisposable = vscode.languages.registerDocumentSemanticTokensProvider(util.documentSelector, this.semanticTokensProvider, semanticTokensLegend);
                        } else if (this.semanticTokensProviderDisposable) {
                            this.semanticTokensProviderDisposable.dispose();
                            this.semanticTokensProviderDisposable = undefined;
                            this.semanticTokensProvider = undefined;
                        }
                    }
                    if (changedSettings["caseSensitiveFileSupport"] && util.isWindows()) {
                        util.promptForReloadWindowDueToSettingsChange();
                    }
                    if (changedSettings["hover"]) {
                        util.promptForReloadWindowDueToSettingsChange();
                    }
                    // if addNodeAddonIncludePaths was turned on but no includes have been found yet then 1) presume that nan
                    // or node-addon-api was installed so prompt for reload.
                    if (changedSettings["addNodeAddonIncludePaths"] && settings.addNodeAddonIncludePaths && this.configuration.nodeAddonIncludesFound() === 0) {
                        util.promptForReloadWindowDueToSettingsChange();
                    }
                }
                if (changedSettings["legacyCompilerArgsBehavior"]) {
                    this.configuration.handleConfigurationChange();
                }
                if (changedSettings["default.compilerPath"] !== undefined || changedSettings["default.compileCommands"] !== undefined || changedSettings["default.configurationProvider"] !== undefined) {
                    ui.showCompilerStatusIcon(false);
                }
                this.configuration.onDidChangeSettings();
                telemetry.logLanguageServerEvent("CppSettingsChange", changedSettings, undefined);
            }
        });
        return changedSettings;
    }

    public onDidChangeVisibleTextEditor(editor: vscode.TextEditor): void {
        const settings: CppSettings = new CppSettings(this.RootUri);
        if (settings.dimInactiveRegions) {
            // Apply text decorations to inactive regions
            const valuePair: DecorationRangesPair | undefined = this.inactiveRegionsDecorations.get(editor.document.uri.toString());
            if (valuePair) {
                editor.setDecorations(valuePair.decoration, valuePair.ranges); // VSCode clears the decorations when the text editor becomes invisible
            }
        }
    }

    public onDidChangeTextDocument(textDocumentChangeEvent: vscode.TextDocumentChangeEvent): void {
        if (textDocumentChangeEvent.document.uri.scheme === "file") {
            if (textDocumentChangeEvent.document.languageId === "c"
                || textDocumentChangeEvent.document.languageId === "cpp"
                || textDocumentChangeEvent.document.languageId === "cuda-cpp") {
                // If any file has changed, we need to abort the current rename operation
                if (DefaultClient.renamePending) {
                    this.cancelReferences();
                }

                const oldVersion: number | undefined = openFileVersions.get(textDocumentChangeEvent.document.uri.toString());
                const newVersion: number = textDocumentChangeEvent.document.version;
                if (oldVersion === undefined || newVersion > oldVersion) {
                    openFileVersions.set(textDocumentChangeEvent.document.uri.toString(), newVersion);
                }
            }
        }
    }

    public onDidOpenTextDocument(document: vscode.TextDocument): void {
        if (document.uri.scheme === "file") {
            const uri: string = document.uri.toString();
            openFileVersions.set(uri, document.version);
            vscode.commands.executeCommand('setContext', 'BuildAndDebug.isSourceFile', util.isCppOrCFile(document.uri));
            vscode.commands.executeCommand('setContext', 'BuildAndDebug.isFolderOpen', util.isFolderOpen(document.uri));
        } else {
            vscode.commands.executeCommand('setContext', 'BuildAndDebug.isSourceFile', false);
        }
    }

    public onDidCloseTextDocument(document: vscode.TextDocument): void {
        const uri: string = document.uri.toString();
        if (this.semanticTokensProvider) {
            this.semanticTokensProvider.invalidateFile(uri);
        }
        if (this.inlayHintsProvider) {
            this.inlayHintsProvider.invalidateFile(uri);
        }
        openFileVersions.delete(uri);
    }

    public isProviderRegistered(extensionId: string | undefined): boolean {
        if (extensionId === undefined || this.registeredProviders === undefined) {
            return false;
        }
        return this.registeredProviders.Value.indexOf(extensionId) > -1;
    }

    public onRegisterCustomConfigurationProvider(provider: CustomConfigurationProvider1): Thenable<void> {
        const onRegistered: () => void = () => {
            // version 2 providers control the browse.path. Avoid thrashing the tag parser database by pausing parsing until
            // the provider has sent the correct browse.path value.
            if (provider.version >= Version.v2) {
                this.pauseParsing();
            }
        };
        return this.notifyWhenLanguageClientReady(() => {
            if (this.registeredProviders === undefined // Shouldn't happen.
                // Prevent duplicate processing.
                || this.registeredProviders.Value.includes(provider.extensionId)) {
                return;
            }
            this.registeredProviders.Value.push(provider.extensionId);
            const rootFolder: vscode.WorkspaceFolder | undefined = this.RootFolder;
            if (!rootFolder) {
                return; // There is no c_cpp_properties.json to edit because there is no folder open.
            }
            this.configuration.handleConfigurationChange();
            const selectedProvider: string | undefined = this.configuration.CurrentConfigurationProvider;
            if (!selectedProvider) {
                const ask: PersistentFolderState<boolean> = new PersistentFolderState<boolean>("Client.registerProvider", true, rootFolder);
                // If c_cpp_properties.json and settings.json are both missing, reset our prompt
                if (!fs.existsSync(`${this.RootPath}/.vscode/c_cpp_properties.json`) && !fs.existsSync(`${this.RootPath}/.vscode/settings.json`)) {
                    ask.Value = true;
                }
                if (ask.Value) {
                    ui.showConfigureCustomProviderMessage(async () => {
                        const message: string = (vscode.workspace.workspaceFolders && vscode.workspace.workspaceFolders.length > 1)
                            ? localize("provider.configure.folder", "{0} would like to configure IntelliSense for the '{1}' folder.", provider.name, this.Name)
                            : localize("provider.configure.this.folder", "{0} would like to configure IntelliSense for this folder.", provider.name);
                        const allow: string = localize("allow.button", "Allow");
                        const dontAllow: string = localize("dont.allow.button", "Don't Allow");
                        const askLater: string = localize("ask.me.later.button", "Ask Me Later");
                        return vscode.window.showInformationMessage(message, allow, dontAllow, askLater).then(async result => {
                            switch (result) {
                                case allow: {
                                    await this.configuration.updateCustomConfigurationProvider(provider.extensionId);
                                    onRegistered();
                                    ask.Value = false;
                                    telemetry.logLanguageServerEvent("customConfigurationProvider", { "providerId": provider.extensionId });
                                    return true;
                                }
                                case dontAllow: {
                                    ask.Value = false;
                                    break;
                                }
                                default: {
                                    break;
                                }
                            }
                            return false;
                        });
                    }, () => ask.Value = false);
                }
            } else if (isSameProviderExtensionId(selectedProvider, provider.extensionId)) {
                onRegistered();
                telemetry.logLanguageServerEvent("customConfigurationProvider", { "providerId": provider.extensionId });
            } else if (selectedProvider === provider.name) {
                onRegistered();
                this.configuration.updateCustomConfigurationProvider(provider.extensionId); // v0 -> v1 upgrade. Update the configurationProvider in c_cpp_properties.json
            }
        });
    }

    public updateCustomConfigurations(requestingProvider?: CustomConfigurationProvider1): Thenable<void> {
        return this.notifyWhenLanguageClientReady(() => {
            if (!this.configurationProvider) {
                this.clearCustomConfigurations();
                return;
            }
            const currentProvider: CustomConfigurationProvider1 | undefined = getCustomConfigProviders().get(this.configurationProvider);
            if (!currentProvider) {
                this.clearCustomConfigurations();
                return;
            }
            if (requestingProvider && requestingProvider.extensionId !== currentProvider.extensionId) {
                // If we are being called by a configuration provider other than the current one, ignore it.
                return;
            }
            if (!currentProvider.isReady) {
                return;
            }

            this.clearCustomConfigurations();
            this.handleRemoveAllCodeAnalysisProblems();
            this.trackedDocuments.forEach(document => {
                this.provideCustomConfiguration(document.uri, undefined, true);
            });
        });
    }

    public updateCustomBrowseConfiguration(requestingProvider?: CustomConfigurationProvider1): Promise<void> {
        return this.notifyWhenLanguageClientReady(() => {
            if (!this.configurationProvider) {
                return;
            }
            console.log("updateCustomBrowseConfiguration");
            const currentProvider: CustomConfigurationProvider1 | undefined = getCustomConfigProviders().get(this.configurationProvider);
            if (!currentProvider || !currentProvider.isReady || (requestingProvider && requestingProvider.extensionId !== currentProvider.extensionId)) {
                return;
            }

            const tokenSource: vscode.CancellationTokenSource = new vscode.CancellationTokenSource();
            const task: () => Thenable<WorkspaceBrowseConfiguration | null> = async () => {
                if (this.RootUri && await currentProvider.canProvideBrowseConfigurationsPerFolder(tokenSource.token)) {
                    return (currentProvider.provideFolderBrowseConfiguration(this.RootUri, tokenSource.token));
                }
                if (await currentProvider.canProvideBrowseConfiguration(tokenSource.token)) {
                    return currentProvider.provideBrowseConfiguration(tokenSource.token);
                }
                if (currentProvider.version >= Version.v2) {
                    console.warn("failed to provide browse configuration");
                }
                return null;
            };

            // Initiate request for custom configuration.
            // Resume parsing on either resolve or reject, only if parsing was not resumed due to timeout
            let hasCompleted: boolean = false;
            task().then(async config => {
                if (!config) {
                    return;
                }
                if (currentProvider.version < Version.v3) {
                    // This is to get around the (fixed) CMake Tools bug: https://github.com/microsoft/vscode-cmake-tools/issues/1073
                    for (const c of config.browsePath) {
                        if (vscode.workspace.getWorkspaceFolder(vscode.Uri.file(c)) === this.RootFolder) {
                            this.sendCustomBrowseConfiguration(config, currentProvider.extensionId, currentProvider.version);
                            break;
                        }
                    }
                } else {
                    this.sendCustomBrowseConfiguration(config, currentProvider.extensionId, currentProvider.version);
                }
                if (!hasCompleted) {
                    hasCompleted = true;
                    if (currentProvider.version >= Version.v2) {
                        this.resumeParsing();
                    }
                }
            }, () => {
                if (!hasCompleted) {
                    hasCompleted = true;
                    if (currentProvider.version >= Version.v2) {
                        this.resumeParsing();
                    }
                }
            });

            // Set up a timeout to use previously received configuration and resume parsing if the provider times out
            global.setTimeout(async () => {
                if (!hasCompleted) {
                    hasCompleted = true;
                    this.sendCustomBrowseConfiguration(null, undefined, Version.v0, true);
                    if (currentProvider.version >= Version.v2) {
                        console.warn("Configuration Provider timed out in {0}ms.", configProviderTimeout);
                        this.resumeParsing();
                    }
                }
            }, configProviderTimeout);
        });
    }

    public toggleReferenceResultsView(): void {
        workspaceReferences.toggleGroupView();
    }

    public async logDiagnostics(): Promise<void> {
        await this.awaitUntilLanguageClientReady();
        const response: GetDiagnosticsResult = await this.languageClient.sendRequest(GetDiagnosticsRequest, null);
        const diagnosticsChannel: vscode.OutputChannel = getDiagnosticsChannel();
        diagnosticsChannel.clear();

        const header: string = `-------- Diagnostics - ${new Date().toLocaleString()}\n`;
        const version: string = `Version: ${util.packageJson.version}\n`;
        let configJson: string = "";
        if (this.configuration.CurrentConfiguration) {
            configJson = `Current Configuration:\n${JSON.stringify(this.configuration.CurrentConfiguration, null, 4)}\n`;
        }

        // Get diagnostics for configuration provider info.
        let configurationLoggingStr: string = "";
        const tuSearchStart: number = response.diagnostics.indexOf("Translation Unit Mappings:");
        if (tuSearchStart >= 0) {
            const tuSearchEnd: number = response.diagnostics.indexOf("Translation Unit Configurations:");
            if (tuSearchEnd >= 0 && tuSearchEnd > tuSearchStart) {
                let tuSearchString: string = response.diagnostics.substring(tuSearchStart, tuSearchEnd);
                let tuSearchIndex: number = tuSearchString.indexOf("[");
                while (tuSearchIndex >= 0) {
                    const tuMatch: RegExpMatchArray | null = tuSearchString.match(/\[\s(.*)\s\]/);
                    if (tuMatch && tuMatch.length > 1) {
                        const tuPath: string = vscode.Uri.file(tuMatch[1]).toString();
                        if (this.configurationLogging.has(tuPath)) {
                            if (configurationLoggingStr.length === 0) {
                                configurationLoggingStr += "Custom configurations:\n";
                            }
                            configurationLoggingStr += `[ ${tuMatch[1]} ]\n${this.configurationLogging.get(tuPath)}\n`;
                        }
                    }
                    tuSearchString = tuSearchString.substring(tuSearchIndex + 1);
                    tuSearchIndex = tuSearchString.indexOf("[");
                }
            }
        }
        diagnosticsChannel.appendLine(`${header}${version}${configJson}${this.browseConfigurationLogging}${configurationLoggingStr}${response.diagnostics}`);
        diagnosticsChannel.show(false);
    }

    public async rescanFolder(): Promise<void> {
        await this.notifyWhenLanguageClientReady(() => this.languageClient.sendNotification(RescanFolderNotification));
    }

    public async provideCustomConfiguration(docUri: vscode.Uri, requestFile?: string, replaceExisting?: boolean): Promise<void> {
        const onFinished: () => void = () => {
            if (requestFile) {
                this.languageClient.sendNotification(FinishedRequestCustomConfig, { uri: requestFile });
            }
        };
        const providerId: string | undefined = this.configurationProvider;
        if (!providerId) {
            onFinished();
            return;
        }
        const provider: CustomConfigurationProvider1 | undefined = getCustomConfigProviders().get(providerId);
        if (!provider || !provider.isReady) {
            onFinished();
            return;
        }
        telemetry.logLanguageServerEvent('provideCustomConfiguration', { providerId });

        return this.queueBlockingTask(async () => {
            const tokenSource: vscode.CancellationTokenSource = new vscode.CancellationTokenSource();
            console.log("provideCustomConfiguration");

            const providerName: string = provider.name;

            const params: QueryTranslationUnitSourceParams = {
                uri: docUri.toString(),
                ignoreExisting: !!replaceExisting,
                workspaceFolderUri: this.RootUri?.toString()
            };
            const response: QueryTranslationUnitSourceResult = await this.languageClient.sendRequest(QueryTranslationUnitSourceRequest, params);
            if (!response.candidates || response.candidates.length === 0) {
                // If we didn't receive any candidates, no configuration is needed.
                onFinished();
                return;
            }

            // Need to loop through candidates, to see if we can get a custom configuration from any of them.
            // Wrap all lookups in a single task, so we can apply a timeout to the entire duration.
            const provideConfigurationAsync: () => Thenable<SourceFileConfigurationItem[] | null | undefined> = async () => {
                const uris: vscode.Uri[] = [];
                for (let i: number = 0; i < response.candidates.length; ++i) {
                    const candidate: string = response.candidates[i];
                    const tuUri: vscode.Uri = vscode.Uri.parse(candidate);
                    try {
                        if (await provider.canProvideConfiguration(tuUri, tokenSource.token)) {
                            uris.push(tuUri);
                        }
                    } catch (err) {
                        console.warn("Caught exception from canProvideConfiguration");
                    }
                }
                if (!uris.length) {
                    return [];
                }
                let configs: util.Mutable<SourceFileConfigurationItem>[] = [];
                try {
                    configs = await provider.provideConfigurations(uris, tokenSource.token);
                } catch (err) {
                    console.warn("Caught exception from provideConfigurations");
                }

                if (configs && configs.length > 0 && configs[0]) {
                    const fileConfiguration: configs.Configuration | undefined = this.configuration.CurrentConfiguration;
                    if (fileConfiguration?.mergeConfigurations) {
                        configs.forEach(config => {
                            if (fileConfiguration.includePath) {
                                fileConfiguration.includePath.forEach(p => {
                                    if (!config.configuration.includePath.includes(p)) {
                                        config.configuration.includePath.push(p);
                                    }
                                });
                            }

                            if (fileConfiguration.defines) {
                                fileConfiguration.defines.forEach(d => {
                                    if (!config.configuration.defines.includes(d)) {
                                        config.configuration.defines.push(d);
                                    }
                                });
                            }

                            if (!config.configuration.forcedInclude) {
                                config.configuration.forcedInclude = [];
                            }

                            if (fileConfiguration.forcedInclude) {
                                fileConfiguration.forcedInclude.forEach(i => {
                                    if (config.configuration.forcedInclude) {
                                        if (!config.configuration.forcedInclude.includes(i)) {
                                            config.configuration.forcedInclude.push(i);
                                        }
                                    }
                                });
                            }
                        });
                    }
                    return configs as SourceFileConfigurationItem[];
                }
                if (tokenSource.token.isCancellationRequested) {
                    return null;
                }
            };
            try {
                const configs: SourceFileConfigurationItem[] | null | undefined = await this.callTaskWithTimeout(provideConfigurationAsync, configProviderTimeout, tokenSource);
                if (configs && configs.length > 0) {
                    this.sendCustomConfigurations(configs, provider.version);
                }
                onFinished();
            } catch (err) {
                if (requestFile) {
                    onFinished();
                    return;
                }
                const settings: CppSettings = new CppSettings(this.RootUri);
                if (settings.configurationWarnings === true && !this.isExternalHeader(docUri) && !vscode.debug.activeDebugSession) {
                    const dismiss: string = localize("dismiss.button", "Dismiss");
                    const disable: string = localize("diable.warnings.button", "Disable Warnings");
                    const configName: string | undefined = this.configuration.CurrentConfiguration?.name;
                    if (!configName) {
                        return;
                    }
                    let message: string = localize("unable.to.provide.configuration",
                        "{0} is unable to provide IntelliSense configuration information for '{1}'. Settings from the '{2}' configuration will be used instead.",
                        providerName, docUri.fsPath, configName);
                    if (err) {
                        message += ` (${err})`;
                    }

                    vscode.window.showInformationMessage(message, dismiss, disable).then(response => {
                        switch (response) {
                            case disable: {
                                settings.toggleSetting("configurationWarnings", "enabled", "disabled");
                                break;
                            }
                        }
                    });
                }
            }
        });
    }

    private async handleRequestCustomConfig(requestFile: string): Promise<void> {
        await this.provideCustomConfiguration(vscode.Uri.file(requestFile), requestFile);
    }

    private isExternalHeader(uri: vscode.Uri): boolean {
        const rootUri: vscode.Uri | undefined = this.RootUri;
        return !rootUri || (util.isHeaderFile(uri) && !uri.toString().startsWith(rootUri.toString()));
    }

    public getCurrentConfigName(): Thenable<string | undefined> {
        return this.queueTask(() => Promise.resolve(this.configuration.CurrentConfiguration?.name));
    }

    public getCurrentConfigCustomVariable(variableName: string): Thenable<string> {
        return this.queueTask(() => Promise.resolve(this.configuration.CurrentConfiguration?.customConfigurationVariables?.[variableName] || ''));
    }

    public setCurrentConfigName(configurationName: string): Thenable<void> {
        return this.queueTask(() => new Promise((resolve, reject) => {
            const configurations: configs.Configuration[] = this.configuration.Configurations || [];
            const configurationIndex: number = configurations.findIndex((config) => config.name === configurationName);

            if (configurationIndex !== -1) {
                this.configuration.select(configurationIndex);
                resolve();
            } else {
                reject(new Error(localize("config.not.found", "The requested configuration name is not found: {0}", configurationName)));
            }
        }));
    }

    public getCurrentCompilerPathAndArgs(): Thenable<util.CompilerPathAndArgs | undefined> {
        const settings: CppSettings = new CppSettings(this.RootUri);
        return this.queueTask(() => Promise.resolve(
            util.extractCompilerPathAndArgs(!!settings.legacyCompilerArgsBehavior,
                this.configuration.CurrentConfiguration?.compilerPath,
                this.configuration.CurrentConfiguration?.compilerArgs)
        ));
    }

    public getVcpkgInstalled(): Thenable<boolean> {
        return this.queueTask(() => Promise.resolve(this.configuration.VcpkgInstalled));
    }

    public getVcpkgEnabled(): Thenable<boolean> {
        const cppSettings: CppSettings = new CppSettings(this.RootUri);
        return Promise.resolve(cppSettings.vcpkgEnabled === true);
    }

    public getKnownCompilers(): Thenable<configs.KnownCompiler[] | undefined> {
        return this.queueTask(() => Promise.resolve(this.configuration.KnownCompiler));
    }

    /**
     * Take ownership of a document that was previously serviced by another client.
     * This process involves sending a textDocument/didOpen message to the server so
     * that it knows about the file, as well as adding it to this client's set of
     * tracked documents.
     */
    public async takeOwnership(document: vscode.TextDocument): Promise<void> {
        this.trackedDocuments.add(document);
        this.updateActiveDocumentTextOptions();
        await this.requestWhenReady(() => this.sendDidOpen(document));
    }

    public async sendDidOpen(document: vscode.TextDocument): Promise<void> {
        const params: DidOpenTextDocumentParams = {
            textDocument: {
                uri: document.uri.toString(),
                languageId: document.languageId,
                version: document.version,
                text: document.getText()
            }
        };
        await this.languageClient.sendNotification(DidOpenNotification, params);
    }

    /**
     * wait until the all pendingTasks are complete (e.g. language client is ready for use)
     * before attempting to send messages or operate on the client.
     */

    public async queueTask<T>(task: () => Thenable<T>): Promise<T> {
        if (this.isSupported) {
            const nextTask: () => Promise<T> = async () => {
                try {
                    return await task();
                } catch (err) {
                    console.error(err);
                    throw err;
                }
            };
            if (pendingTask && !pendingTask.Done) {
                // We don't want the queue to stall because of a rejected promise.
                try {
                    await pendingTask.getPromise();
                } catch (e) { }
            } else {
                pendingTask = undefined;
            }
            return nextTask();
        } else {
            throw new Error(localize("unsupported.client", "Unsupported client"));
        }
    }

    /**
     * Queue a task that blocks all future tasks until it completes. This is currently only intended to be used
     * during language client startup and for custom configuration providers.
     * @param task The task that blocks all future tasks
     */
    private async queueBlockingTask<T>(task: () => Thenable<T>): Promise<T> {
        if (this.isSupported) {
            pendingTask = new util.BlockingTask<T>(task, pendingTask);
            return pendingTask.getPromise();
        } else {
            throw new Error(localize("unsupported.client", "Unsupported client"));
        }
    }

    private callTaskWithTimeout<T>(task: () => Thenable<T>, ms: number, cancelToken?: vscode.CancellationTokenSource): Promise<T> {
        let timer: NodeJS.Timer;
        // Create a promise that rejects in <ms> milliseconds
        const timeout: () => Promise<T> = () => new Promise<T>((resolve, reject) => {
            timer = global.setTimeout(() => {
                clearTimeout(timer);
                if (cancelToken) {
                    cancelToken.cancel();
                }
                reject(localize("timed.out", "Timed out in {0}ms.", ms));
            }, ms);
        });

        // Returns a race between our timeout and the passed in promise
        return Promise.race([task(), timeout()]).then(
            (result: any) => {
                clearTimeout(timer);
                return result;
            },
            (error: any) => {
                clearTimeout(timer);
                throw error;
            });
    }

    public requestWhenReady<T>(request: () => Thenable<T>): Promise<T> {
        return this.queueTask(request);
    }

    public notifyWhenLanguageClientReady<T>(notify: () => T): Promise<T> {
        const task: () => Promise<T> = () => new Promise<T>(resolve => {
            resolve(notify());
        });
        return this.queueTask(task);
    }

    public awaitUntilLanguageClientReady(): Promise<void> {
        const task: () => Thenable<void> = () => new Promise<void>(resolve => {
            resolve();
        });
        return this.queueTask(task);
    }

    /**
     * listen for notifications from the language server.
     */
    private registerNotifications(): void {
        console.assert(this.languageClient !== undefined, "This method must not be called until this.languageClient is set in \"onReady\"");

        this.languageClient.onNotification(ReloadWindowNotification, () => util.promptForReloadWindowDueToSettingsChange());
        this.languageClient.onNotification(UpdateTrustedCompilersNotification, (e) => util.addTrustedCompiler(compilerPaths, e.compilerPath));
        this.languageClient.onNotification(LogTelemetryNotification, logTelemetry);
        this.languageClient.onNotification(ReportStatusNotification, (e) => this.updateStatus(e));
        this.languageClient.onNotification(ReportTagParseStatusNotification, (e) => this.updateTagParseStatus(e));
        this.languageClient.onNotification(InactiveRegionNotification, (e) => this.updateInactiveRegions(e));
        this.languageClient.onNotification(CompileCommandsPathsNotification, (e) => this.promptCompileCommands(e));
        this.languageClient.onNotification(ReferencesNotification, (e) => this.processReferencesResult(e));
        this.languageClient.onNotification(ReportReferencesProgressNotification, (e) => this.handleReferencesProgress(e));
        this.languageClient.onNotification(RequestCustomConfig, (requestFile: string) => {
            const client: Client = clients.getClientFor(vscode.Uri.file(requestFile));
            if (client instanceof DefaultClient) {
                const defaultClient: DefaultClient = <DefaultClient>client;
                defaultClient.handleRequestCustomConfig(requestFile);
            }
        });
        this.languageClient.onNotification(PublishIntelliSenseDiagnosticsNotification, publishIntelliSenseDiagnostics);
        this.languageClient.onNotification(PublishRefactorDiagnosticsNotification, publishRefactorDiagnostics);
        RegisterCodeAnalysisNotifications(this.languageClient);
        this.languageClient.onNotification(ShowMessageWindowNotification, showMessageWindow);
        this.languageClient.onNotification(ShowWarningNotification, showWarning);
        this.languageClient.onNotification(ReportTextDocumentLanguage, (e) => this.setTextDocumentLanguage(e));
        this.languageClient.onNotification(SemanticTokensChanged, (e) => this.semanticTokensProvider?.invalidateFile(e));
        this.languageClient.onNotification(InlayHintsChanged, (e) => this.inlayHintsProvider?.invalidateFile(e));
        this.languageClient.onNotification(IntelliSenseSetupNotification, (e) => this.logIntelliSenseSetupTime(e));
        this.languageClient.onNotification(SetTemporaryTextDocumentLanguageNotification, (e) => this.setTemporaryTextDocumentLanguage(e));
        this.languageClient.onNotification(ReportCodeAnalysisProcessedNotification, (e) => this.updateCodeAnalysisProcessed(e));
        this.languageClient.onNotification(ReportCodeAnalysisTotalNotification, (e) => this.updateCodeAnalysisTotal(e));
        this.languageClient.onNotification(DoxygenCommentGeneratedNotification, (e) => this.insertDoxygenComment(e));
    }

    private setTextDocumentLanguage(languageStr: string): void {
        const cppSettings: CppSettings = new CppSettings();
        if (cppSettings.autoAddFileAssociations) {
            const is_c: boolean = languageStr.startsWith("c;");
            const is_cuda: boolean = languageStr.startsWith("cu;");
            languageStr = languageStr.substring(is_c ? 2 : (is_cuda ? 3 : 1));
            this.addFileAssociations(languageStr, is_c ? "c" : (is_cuda ? "cuda-cpp" : "cpp"));
        }
    }

    private async setTemporaryTextDocumentLanguage(params: SetTemporaryTextDocumentLanguageParams): Promise<void> {
        const languageId: string = params.isC ? "c" : (params.isCuda ? "cuda-cpp" : "cpp");
        const document: vscode.TextDocument = await vscode.workspace.openTextDocument(params.path);
        if (!!document && document.languageId !== languageId) {
            if (document.languageId === "cpp" && languageId === "c") {
                handleChangedFromCppToC(document);
            }
            vscode.languages.setTextDocumentLanguage(document, languageId);
        }
    }

    private associations_for_did_change?: Set<string>;

    /**
     * listen for file created/deleted events under the ${workspaceFolder} folder
     */
    private registerFileWatcher(): void {
        console.assert(this.languageClient !== undefined, "This method must not be called until this.languageClient is set in \"onReady\"");

        if (this.rootFolder) {
            // WARNING: The default limit on Linux is 8k, so for big directories, this can cause file watching to fail.
            this.rootPathFileWatcher = vscode.workspace.createFileSystemWatcher(
                "**/*",
                false /* ignoreCreateEvents */,
                false /* ignoreChangeEvents */,
                false /* ignoreDeleteEvents */);

            this.rootPathFileWatcher.onDidCreate(async (uri) => {
                if (uri.scheme !== 'file') {
                    return;
                }
                const fileName: string = path.basename(uri.fsPath).toLowerCase();
                if (fileName === ".editorconfig") {
                    cachedEditorConfigSettings.clear();
                    cachedEditorConfigLookups.clear();
                    this.updateActiveDocumentTextOptions();
                }
                if (fileName === ".clang-format" || fileName === "_clang-format") {
                    cachedEditorConfigLookups.clear();
                }

                this.languageClient.sendNotification(FileCreatedNotification, { uri: uri.toString() });
            });

            // TODO: Handle new associations without a reload.
            this.associations_for_did_change = new Set<string>(["cu", "cuh", "c", "i", "cpp", "cc", "cxx", "c++", "cp", "hpp", "hh", "hxx", "h++", "hp", "h", "ii", "ino", "inl", "ipp", "tcc", "idl"]);
            const assocs: any = new OtherSettings().filesAssociations;
            for (const assoc in assocs) {
                const dotIndex: number = assoc.lastIndexOf('.');
                if (dotIndex !== -1) {
                    const ext: string = assoc.substring(dotIndex + 1);
                    this.associations_for_did_change.add(ext);
                }
            }
            this.rootPathFileWatcher.onDidChange(async (uri) => {
                if (uri.scheme !== 'file') {
                    return;
                }
                const dotIndex: number = uri.fsPath.lastIndexOf('.');
                const fileName: string = path.basename(uri.fsPath).toLowerCase();
                if (fileName === ".editorconfig") {
                    cachedEditorConfigSettings.clear();
                    cachedEditorConfigLookups.clear();
                    this.updateActiveDocumentTextOptions();
                }
                if (dotIndex !== -1) {
                    const ext: string = uri.fsPath.substring(dotIndex + 1);
                    if (this.associations_for_did_change?.has(ext)) {
                        // VS Code has a bug that causes onDidChange events to happen to files that aren't changed,
                        // which causes a large backlog of "files to parse" to accumulate.
                        // We workaround this via only sending the change message if the modified time is within 10 seconds.
                        const mtime: Date = fs.statSync(uri.fsPath).mtime;
                        const duration: number = Date.now() - mtime.getTime();
                        if (duration < 10000) {
                            this.languageClient.sendNotification(FileChangedNotification, { uri: uri.toString() });
                        }
                    }
                }
            });

            this.rootPathFileWatcher.onDidDelete((uri) => {
                if (uri.scheme !== 'file') {
                    return;
                }
                const fileName: string = path.basename(uri.fsPath).toLowerCase();
                if (fileName === ".editorconfig") {
                    cachedEditorConfigSettings.clear();
                    cachedEditorConfigLookups.clear();
                }
                if (fileName === ".clang-format" || fileName === "_clang-format") {
                    cachedEditorConfigLookups.clear();
                }
                this.languageClient.sendNotification(FileDeletedNotification, { uri: uri.toString() });
            });

            this.disposables.push(this.rootPathFileWatcher);
        } else {
            this.rootPathFileWatcher = undefined;
        }
    }

    /**
     * handle notifications coming from the language server
     */

    public addFileAssociations(fileAssociations: string, languageId: string): void {
        const settings: OtherSettings = new OtherSettings();
        const assocs: any = settings.filesAssociations;

        let foundNewAssociation: boolean = false;
        const filesAndPaths: string[] = fileAssociations.split(";");
        for (let i: number = 0; i < filesAndPaths.length; ++i) {
            const fileAndPath: string[] = filesAndPaths[i].split("@");
            // Skip empty or malformed
            if (fileAndPath.length === 2) {
                const file: string = fileAndPath[0];
                const filePath: string = fileAndPath[1];
                if ((file in assocs) || (("**/" + file) in assocs)) {
                    continue; // File already has an association.
                }
                const j: number = file.lastIndexOf('.');
                if (j !== -1) {
                    const ext: string = file.substring(j);
                    if ((("*" + ext) in assocs) || (("**/*" + ext) in assocs)) {
                        continue; // Extension already has an association.
                    }
                }
                let foundGlobMatch: boolean = false;
                for (const assoc in assocs) {
                    if (minimatch(filePath, assoc)) {
                        foundGlobMatch = true;
                        break; // Assoc matched a glob pattern.
                    }
                }
                if (foundGlobMatch) {
                    continue;
                }
                assocs[file] = languageId;
                foundNewAssociation = true;
            }
        }
        if (foundNewAssociation) {
            settings.filesAssociations = assocs;
        }
    }

    private updateStatus(notificationBody: ReportStatusNotificationBody): void {
        const message: string = notificationBody.status;
        util.setProgress(util.getProgressExecutableSuccess());
        const testHook: TestHook = getTestHook();
        if (message.endsWith("Idle")) {
            // nothing to do
        } else if (message.endsWith("Parsing")) {
            this.model.isParsingWorkspace.Value = true;
            this.model.isInitializingWorkspace.Value = false;
            this.model.isIndexingWorkspace.Value = false;
            this.model.isParsingWorkspacePausable.Value = false;
            const status: IntelliSenseStatus = { status: Status.TagParsingBegun };
            testHook.updateStatus(status);
        } else if (message.endsWith("Initializing")) {
            if (ui.isNewUI) {
                this.model.isInitializingWorkspace.Value = true;
            } else {
                this.model.isParsingWorkspace.Value = true;
            }
        } else if (message.endsWith("Indexing")) {
            if (ui.isNewUI) {
                this.model.isIndexingWorkspace.Value = true;
                this.model.isInitializingWorkspace.Value = false;
            } else {
                this.model.isParsingWorkspace.Value = true;
            }
        } else if (message.endsWith("files")) {
            this.model.isParsingFiles.Value = true;
        } else if (message.endsWith("IntelliSense")) {
            timeStamp = Date.now();
            this.model.isUpdatingIntelliSense.Value = true;
            const status: IntelliSenseStatus = { status: Status.IntelliSenseCompiling };
            testHook.updateStatus(status);
        } else if (message.endsWith("IntelliSense done")) {
            const settings: CppSettings = new CppSettings();
            if (settings.loggingLevel === "Debug") {
                const out: Logger = getOutputChannelLogger();
                const duration: number = Date.now() - timeStamp;
                out.appendLine(localize("update.intellisense.time", "Update IntelliSense time (sec): {0}", duration / 1000));
            }
            this.model.isUpdatingIntelliSense.Value = false;
            const status: IntelliSenseStatus = { status: Status.IntelliSenseReady };
            testHook.updateStatus(status);
        } else if (message.endsWith("Parsing done")) { // Tag Parser Ready
            this.model.isParsingWorkspace.Value = false;
            const status: IntelliSenseStatus = { status: Status.TagParsingDone };
            testHook.updateStatus(status);
            util.setProgress(util.getProgressParseRootSuccess());
        } else if (message.endsWith("files done")) {
            this.model.isParsingFiles.Value = false;
        } else if (message.endsWith("Analysis")) {
            this.model.isRunningCodeAnalysis.Value = true;
            this.model.codeAnalysisTotal.Value = 1;
            this.model.codeAnalysisProcessed.Value = 0;
        } else if (message.endsWith("Analysis done")) {
            this.model.isRunningCodeAnalysis.Value = false;
        } else if (message.includes("Squiggles Finished - File name:")) {
            const index: number = message.lastIndexOf(":");
            const name: string = message.substring(index + 2);
            const status: IntelliSenseStatus = { status: Status.IntelliSenseReady, filename: name };
            testHook.updateStatus(status);
        } else if (message.endsWith("No Squiggles")) {
            util.setIntelliSenseProgress(util.getProgressIntelliSenseNoSquiggles());
        } else if (message.endsWith("Unresolved Headers")) {
            if (notificationBody.workspaceFolderUri) {
                const client: Client = clients.getClientFor(vscode.Uri.file(notificationBody.workspaceFolderUri));
                if (client instanceof DefaultClient) {
                    const defaultClient: DefaultClient = <DefaultClient>client;
                    if (!defaultClient.configuration.CurrentConfiguration?.configurationProvider) {
                        const showIntelliSenseFallbackMessage: PersistentState<boolean> = new PersistentState<boolean>("CPP.showIntelliSenseFallbackMessage", true);
                        if (showIntelliSenseFallbackMessage.Value) {
                            ui.showConfigureIncludePathMessage(async () => {
                                const configJSON: string = localize("configure.json.button", "Configure (JSON)");
                                const configUI: string = localize("configure.ui.button", "Configure (UI)");
                                const dontShowAgain: string = localize("dont.show.again", "Don't Show Again");
                                const fallbackMsg: string = defaultClient.configuration.VcpkgInstalled ?
                                    localize("update.your.intellisense.settings", "Update your IntelliSense settings or use Vcpkg to install libraries to help find missing headers.") :
                                    localize("configure.your.intellisense.settings", "Configure your IntelliSense settings to help find missing headers.");
                                return vscode.window.showInformationMessage(fallbackMsg, configJSON, configUI, dontShowAgain).then(async (value) => {
                                    let commands: string[];
                                    switch (value) {
                                        case configJSON:
                                            commands = await vscode.commands.getCommands(true);
                                            if (commands.indexOf("workbench.action.problems.focus") >= 0) {
                                                vscode.commands.executeCommand("workbench.action.problems.focus");
                                            }
                                            defaultClient.handleConfigurationEditJSONCommand();
                                            telemetry.logLanguageServerEvent("SettingsCommand", { "toast": "json" }, undefined);
                                            break;
                                        case configUI:
                                            commands = await vscode.commands.getCommands(true);
                                            if (commands.indexOf("workbench.action.problems.focus") >= 0) {
                                                vscode.commands.executeCommand("workbench.action.problems.focus");
                                            }
                                            defaultClient.handleConfigurationEditUICommand();
                                            telemetry.logLanguageServerEvent("SettingsCommand", { "toast": "ui" }, undefined);
                                            break;
                                        case dontShowAgain:
                                            showIntelliSenseFallbackMessage.Value = false;
                                            break;
                                    }
                                    return true;
                                });
                            }, () => showIntelliSenseFallbackMessage.Value = false);
                        }
                    }
                }
            }
        }
    }

    private updateTagParseStatus(tagParseStatus: TagParseStatus): void {
        this.model.parsingWorkspaceStatus.Value = getLocalizedString(tagParseStatus.localizeStringParams);
        this.model.isParsingWorkspacePausable.Value = tagParseStatus.isPausable;
        this.model.isParsingWorkspacePaused.Value = tagParseStatus.isPaused;
    }

    private updateInactiveRegions(params: InactiveRegionParams): void {
        const settings: CppSettings = new CppSettings(this.RootUri);
        const opacity: number | undefined = settings.inactiveRegionOpacity;
        if (opacity !== null && opacity !== undefined) {
            let backgroundColor: string | undefined = settings.inactiveRegionBackgroundColor;
            if (backgroundColor === "") {
                backgroundColor = undefined;
            }
            let color: string | undefined = settings.inactiveRegionForegroundColor;
            if (color === "") {
                color = undefined;
            }
            const decoration: vscode.TextEditorDecorationType = vscode.window.createTextEditorDecorationType({
                opacity: opacity.toString(),
                backgroundColor: backgroundColor,
                color: color,
                rangeBehavior: vscode.DecorationRangeBehavior.OpenOpen
            });
            // We must convert to vscode.Ranges in order to make use of the API's
            const ranges: vscode.Range[] = params.regions.map(element => new vscode.Range(element.startLine, 0, element.endLine, 0));
            // Find entry for cached file and act accordingly
            const valuePair: DecorationRangesPair | undefined = this.inactiveRegionsDecorations.get(params.uri);
            if (valuePair) {
                // Disposing of and resetting the decoration will undo previously applied text decorations
                valuePair.decoration.dispose();
                valuePair.decoration = decoration;
                // As vscode.TextEditor.setDecorations only applies to visible editors, we must cache the range for when another editor becomes visible
                valuePair.ranges = ranges;
            } else { // The entry does not exist. Make a new one
                const toInsert: DecorationRangesPair = {
                    decoration: decoration,
                    ranges: ranges
                };
                this.inactiveRegionsDecorations.set(params.uri, toInsert);
            }
            if (settings.dimInactiveRegions && params.fileVersion === openFileVersions.get(params.uri)) {
                // Apply the decorations to all *visible* text editors
                const editors: vscode.TextEditor[] = vscode.window.visibleTextEditors.filter(e => e.document.uri.toString() === params.uri);
                for (const e of editors) {
                    e.setDecorations(decoration, ranges);
                }
            }
        }
        if (this.codeFoldingProvider) {
            this.codeFoldingProvider.refresh();
        }
    }

    public logIntelliSenseSetupTime(notification: IntelliSenseSetup): void {
        clients.timeTelemetryCollector.setSetupTime(vscode.Uri.parse(notification.uri));
    }

    private promptCompileCommands(params: CompileCommandsPaths): void {
        if (!params.workspaceFolderUri) {
            return;
        }
        const potentialClient: Client = clients.getClientFor(vscode.Uri.file(params.workspaceFolderUri));
        if (!(potentialClient instanceof DefaultClient)) {
            return;
        }
        const client: DefaultClient = <DefaultClient>potentialClient;
        if (client.configuration.CurrentConfiguration?.compileCommands || client.configuration.CurrentConfiguration?.configurationProvider) {
            return;
        }
        const rootFolder: vscode.WorkspaceFolder | undefined = client.RootFolder;
        if (!rootFolder) {
            return;
        }

        const ask: PersistentFolderState<boolean> = new PersistentFolderState<boolean>("CPP.showCompileCommandsSelection", true, rootFolder);
        if (!ask.Value) {
            return;
        }

        const aCompileCommandsFile: string = localize("a.compile.commands.file", "a compile_commands.json file");
        const compileCommandStr: string = params.paths.length > 1 ? aCompileCommandsFile : params.paths[0];
        const message: string = (vscode.workspace.workspaceFolders && vscode.workspace.workspaceFolders.length > 1)
            ? localize("auto-configure.intellisense.folder", "Would you like to use {0} to auto-configure IntelliSense for the '{1}' folder?", compileCommandStr, client.Name)
            : localize("auto-configure.intellisense.this.folder", "Would you like to use {0} to auto-configure IntelliSense for this folder?", compileCommandStr);

        ui.showConfigureCompileCommandsMessage(async () => {
            const yes: string = localize("yes.button", "Yes");
            const no: string = localize("no.button", "No");
            const askLater: string = localize("ask.me.later.button", "Ask Me Later");
            return vscode.window.showInformationMessage(message, yes, no, askLater).then(async (value) => {
                switch (value) {
                    case yes:
                        if (params.paths.length > 1) {
                            const index: number = await ui.showCompileCommands(params.paths);
                            if (index < 0) {
                                return false;
                            }
                            this.configuration.setCompileCommands(params.paths[index]);
                        } else {
                            this.configuration.setCompileCommands(params.paths[0]);
                        }
                        return true;
                    case askLater:
                        break;
                    case no:
                        ask.Value = false;
                        break;
                }
                return false;
            });
        },
        () => ask.Value = false);
    }

    /**
     * requests to the language server
     */
    public requestSwitchHeaderSource(rootUri: vscode.Uri, fileName: string): Thenable<string> {
        const params: SwitchHeaderSourceParams = {
            switchHeaderSourceFileName: fileName,
            workspaceFolderUri: rootUri.toString()
        };
        return this.requestWhenReady(() => this.languageClient.sendRequest(SwitchHeaderSourceRequest, params));
    }

    public requestCompiler(compilerPath: string[]): Thenable<configs.CompilerDefaults> {
        const params: QueryDefaultCompilerParams = {
            trustedCompilerPaths: compilerPath
        };
        return this.languageClient.sendRequest(QueryCompilerDefaultsRequest, params);
    }

    private updateActiveDocumentTextOptions(): void {
        const editor: vscode.TextEditor | undefined = vscode.window.activeTextEditor;
        if (editor?.document?.uri.scheme === "file"
            && (editor.document.languageId === "c"
                || editor.document.languageId === "cpp"
                || editor.document.languageId === "cuda-cpp")) {
            vscode.commands.executeCommand('setContext', 'BuildAndDebug.isSourceFile', util.isCppOrCFile(editor.document.uri));
            vscode.commands.executeCommand('setContext', 'BuildAndDebug.isFolderOpen', util.isFolderOpen(editor.document.uri));
            // If using vcFormat, check for a ".editorconfig" file, and apply those text options to the active document.
            const settings: CppSettings = new CppSettings(this.RootUri);
            if (settings.useVcFormat(editor.document)) {
                const editorConfigSettings: any = getEditorConfigSettings(editor.document.uri.fsPath);
                if (editorConfigSettings.indent_style === "space" || editorConfigSettings.indent_style === "tab") {
                    editor.options.insertSpaces = editorConfigSettings.indent_style === "space";
                    if (editorConfigSettings.indent_size === "tab") {
                        if (!editorConfigSettings.tab_width !== undefined) {
                            editor.options.tabSize = editorConfigSettings.tab_width;
                        }
                    } else if (editorConfigSettings.indent_size !== undefined) {
                        editor.options.tabSize = editorConfigSettings.indent_size;
                    }
                }
                if (editorConfigSettings.end_of_line !== undefined) {
                    editor.edit((edit) => {
                        edit.setEndOfLine(editorConfigSettings.end_of_line === "lf" ? vscode.EndOfLine.LF : vscode.EndOfLine.CRLF);
                    });
                }
            }
        } else {
            vscode.commands.executeCommand('setContext', 'BuildAndDebug.isSourceFile', false);
        }
    }

    /**
     * notifications to the language server
     */
    public async activeDocumentChanged(document: vscode.TextDocument): Promise<void> {
        this.updateActiveDocumentTextOptions();
        await this.awaitUntilLanguageClientReady();
        this.languageClient.sendNotification(ActiveDocumentChangeNotification, this.languageClient.code2ProtocolConverter.asTextDocumentIdentifier(document));
    }

    /**
     * send notifications to the language server to restart IntelliSense for the selected file.
     */
    public async restartIntelliSenseForFile(document: vscode.TextDocument): Promise<void> {
        await this.awaitUntilLanguageClientReady();
        this.languageClient.sendNotification(RestartIntelliSenseForFileNotification, this.languageClient.code2ProtocolConverter.asTextDocumentIdentifier(document));
    }

    /**
     * enable UI updates from this client and resume tag parsing on the server.
     */
    public activate(): void {
        this.model.activate();
        this.resumeParsing();
    }

    public selectionChanged(selection: Range): void {
        this.notifyWhenLanguageClientReady(() => {
            this.languageClient.sendNotification(TextEditorSelectionChangeNotification, selection);
        });
    }

    public resetDatabase(): void {
        this.notifyWhenLanguageClientReady(() => this.languageClient.sendNotification(ResetDatabaseNotification));
    }

    /**
     * disable UI updates from this client and pause tag parsing on the server.
     */
    public deactivate(): void {
        this.model.deactivate();
    }

    public pauseParsing(): void {
        this.notifyWhenLanguageClientReady(() => this.languageClient.sendNotification(PauseParsingNotification));
    }

    public resumeParsing(): void {
        this.notifyWhenLanguageClientReady(() => this.languageClient.sendNotification(ResumeParsingNotification));
    }

    public PauseCodeAnalysis(): void {
        this.notifyWhenLanguageClientReady(() => this.languageClient.sendNotification(PauseCodeAnalysisNotification));
        this.model.isCodeAnalysisPaused.Value = true;
    }

    public ResumeCodeAnalysis(): void {
        this.notifyWhenLanguageClientReady(() => this.languageClient.sendNotification(ResumeCodeAnalysisNotification));
        this.model.isCodeAnalysisPaused.Value = false;
    }

    public CancelCodeAnalysis(): void {
        this.notifyWhenLanguageClientReady(() => this.languageClient.sendNotification(CancelCodeAnalysisNotification));
    }

    private updateCodeAnalysisProcessed(processed: number): void {
        this.model.codeAnalysisProcessed.Value = processed;
    }

    private updateCodeAnalysisTotal(total: number): void {
        this.model.codeAnalysisTotal.Value = total;
    }

    private async insertDoxygenComment(result: GenerateDoxygenCommentResult): Promise<void> {
        const editor: vscode.TextEditor | undefined = vscode.window.activeTextEditor;
        if (!editor) {
            return;
        }
        const currentFileVersion: number | undefined = openFileVersions.get(editor.document.uri.toString());
        // Insert the comment only if the cursor has not moved
        if (result.fileVersion === currentFileVersion &&
            result.initPosition.line === editor.selection.start.line &&
            result.initPosition.character === editor.selection.start.character &&
            result.contents.length > 1) {
            const workspaceEdit: vscode.WorkspaceEdit = new vscode.WorkspaceEdit();
            const edits: vscode.TextEdit[] = [];
            const maxColumn: number = 99999999;
            const newRange: vscode.Range = new vscode.Range(editor.selection.start.line, 0, editor.selection.end.line, maxColumn);
            edits.push(new vscode.TextEdit(newRange, result?.contents));
            workspaceEdit.set(editor.document.uri, edits);
            await vscode.workspace.applyEdit(workspaceEdit);

            // Set the cursor position after @brief
            const newPosition: vscode.Position = new vscode.Position(result.finalCursorPosition.line, result.finalCursorPosition.character);
            const newSelection: vscode.Selection = new vscode.Selection(newPosition, newPosition);
            editor.selection = newSelection;
        }
    }

    private doneInitialCustomBrowseConfigurationCheck: boolean = false;

    private async onConfigurationsChanged(cppProperties: configs.CppProperties): Promise<void> {
        if (!cppProperties.Configurations) {
            return;
        }
        const configurations: configs.Configuration[] = cppProperties.Configurations;
        const params: CppPropertiesParams = {
            configurations: [],
            currentConfiguration: this.configuration.CurrentConfigurationIndex,
            workspaceFolderUri: this.RootUri?.toString(),
            isReady: true
        };
        const settings: CppSettings = new CppSettings(this.RootUri);
        // Clone each entry, as we make modifications before sending it, and don't
        // want to add those modifications to the original objects.
        configurations.forEach((c) => {
            const modifiedConfig: configs.Configuration = { ...c };
            // Separate compiler path and args before sending to language client
            const compilerPathAndArgs: util.CompilerPathAndArgs =
                util.extractCompilerPathAndArgs(!!settings.legacyCompilerArgsBehavior, c.compilerPath, c.compilerArgs);
            modifiedConfig.compilerPath = compilerPathAndArgs.compilerPath;
            if (settings.legacyCompilerArgsBehavior) {
                modifiedConfig.compilerArgsLegacy = compilerPathAndArgs.allCompilerArgs;
                modifiedConfig.compilerArgs = undefined;
            } else {
                modifiedConfig.compilerArgs = compilerPathAndArgs.allCompilerArgs;
            }

            params.configurations.push(modifiedConfig);
        });

        await this.languageClient.sendRequest(ChangeCppPropertiesRequest, params);
        if (!!this.lastCustomBrowseConfigurationProviderId && !!this.lastCustomBrowseConfiguration && !!this.lastCustomBrowseConfigurationProviderVersion) {
            if (!this.doneInitialCustomBrowseConfigurationCheck) {
                // Send the last custom browse configuration we received from this provider.
                // This ensures we don't start tag parsing without it, and undo'ing work we have to re-do when the (likely same) browse config arrives
                // Should only execute on launch, for the initial delivery of configurations
                if (this.lastCustomBrowseConfiguration.Value) {
                    this.sendCustomBrowseConfiguration(this.lastCustomBrowseConfiguration.Value, this.lastCustomBrowseConfigurationProviderId.Value, this.lastCustomBrowseConfigurationProviderVersion.Value);
                    params.isReady = false;
                }
                this.doneInitialCustomBrowseConfigurationCheck = true;
            }
        }
        const configName: string | undefined = configurations[params.currentConfiguration].name ?? "";
        this.model.activeConfigName.setValueIfActive(configName);
        const newProvider: string | undefined = this.configuration.CurrentConfigurationProvider;
        if (!isSameProviderExtensionId(newProvider, this.configurationProvider)) {
            if (this.configurationProvider) {
                this.clearCustomBrowseConfiguration();
            }
            this.configurationProvider = newProvider;
            this.updateCustomBrowseConfiguration();
            this.updateCustomConfigurations();
        }
    }

    private onSelectedConfigurationChanged(index: number): void {
        const params: FolderSelectedSettingParams = {
            currentConfiguration: index,
            workspaceFolderUri: this.RootUri?.toString()
        };
        this.notifyWhenLanguageClientReady(() => {
            this.languageClient.sendNotification(ChangeSelectedSettingNotification, params);
            let configName: string = "";
            if (this.configuration.ConfigurationNames) {
                configName = this.configuration.ConfigurationNames[index];
            }
            this.model.activeConfigName.Value = configName;
            this.configuration.onDidChangeSettings();
        });
    }

    private onCompileCommandsChanged(path: string): void {
        const params: FileChangedParams = {
            uri: vscode.Uri.file(path).toString(),
            workspaceFolderUri: this.RootUri?.toString()
        };
        this.notifyWhenLanguageClientReady(() => this.languageClient.sendNotification(ChangeCompileCommandsNotification, params));
    }

    private isSourceFileConfigurationItem(input: any, providerVersion: Version): input is SourceFileConfigurationItem {
        // IntelliSenseMode and standard are optional for version 5+.
        let areOptionalsValid: boolean = false;
        if (providerVersion < Version.v5) {
            areOptionalsValid = util.isString(input.configuration.intelliSenseMode) && util.isString(input.configuration.standard);
        } else {
            areOptionalsValid = util.isOptionalString(input.configuration.intelliSenseMode) && util.isOptionalString(input.configuration.standard);
        }
        return (input && (util.isString(input.uri) || util.isUri(input.uri)) &&
            input.configuration &&
            areOptionalsValid &&
            util.isArrayOfString(input.configuration.includePath) &&
            util.isArrayOfString(input.configuration.defines) &&
            util.isOptionalArrayOfString(input.configuration.compilerArgs) &&
            util.isOptionalArrayOfString(input.configuration.forcedInclude));
    }

    private sendCustomConfigurations(configs: any, providerVersion: Version): void {
        // configs is marked as 'any' because it is untrusted data coming from a 3rd-party. We need to sanitize it before sending it to the language server.
        if (!configs || !(configs instanceof Array)) {
            console.warn("discarding invalid SourceFileConfigurationItems[]: " + configs);
            return;
        }

        const settings: CppSettings = new CppSettings();
        const out: Logger = getOutputChannelLogger();
        if (settings.loggingLevel === "Debug") {
            out.appendLine(localize("configurations.received", "Custom configurations received:"));
        }
        const sanitized: SourceFileConfigurationItemAdapter[] = [];
        configs.forEach(item => {
            if (this.isSourceFileConfigurationItem(item, providerVersion)) {
                let uri: string;
                if (util.isString(item.uri) && !item.uri.startsWith("file://")) {
                    // If the uri field is a string, it may actually contain an fsPath.
                    uri = vscode.Uri.file(item.uri).toString();
                } else {
                    uri = item.uri.toString();
                }
                this.configurationLogging.set(uri, JSON.stringify(item.configuration, null, 4));
                if (settings.loggingLevel === "Debug") {
                    out.appendLine(`  uri: ${uri}`);
                    out.appendLine(`  config: ${JSON.stringify(item.configuration, null, 2)}`);
                }
                if (item.configuration.includePath.some(path => path.endsWith('**'))) {
                    console.warn("custom include paths should not use recursive includes ('**')");
                }
                // Separate compiler path and args before sending to language client
                const itemConfig: util.Mutable<InternalSourceFileConfiguration> = { ...item.configuration };
                if (util.isString(itemConfig.compilerPath)) {
                    const compilerPathAndArgs: util.CompilerPathAndArgs = util.extractCompilerPathAndArgs(
                        providerVersion < Version.v6,
                        itemConfig.compilerPath,
                        util.isArrayOfString(itemConfig.compilerArgs) ? itemConfig.compilerArgs : undefined);
                    itemConfig.compilerPath = compilerPathAndArgs.compilerPath;
                    if (itemConfig.compilerPath !== undefined) {
                        util.addTrustedCompiler(compilerPaths, itemConfig.compilerPath);
                    }
                    if (providerVersion < Version.v6) {
                        itemConfig.compilerArgsLegacy = compilerPathAndArgs.allCompilerArgs;
                        itemConfig.compilerArgs = undefined;
                    } else {
                        itemConfig.compilerArgs = compilerPathAndArgs.allCompilerArgs;
                    }
                }
                sanitized.push({
                    uri,
                    configuration: itemConfig
                });
            } else {
                console.warn("discarding invalid SourceFileConfigurationItem: " + JSON.stringify(item));
            }
        });

        if (sanitized.length === 0) {
            return;
        }

        const params: CustomConfigurationParams = {
            configurationItems: sanitized,
            workspaceFolderUri: this.RootUri?.toString()
        };

        this.languageClient.sendNotification(CustomConfigurationNotification, params);
    }

    private browseConfigurationLogging: string = "";
    private configurationLogging: Map<string, string> = new Map<string, string>();

    private isWorkspaceBrowseConfiguration(input: any): boolean {
        return util.isArrayOfString(input.browsePath) &&
            util.isOptionalString(input.compilerPath) &&
            util.isOptionalString(input.standard) &&
            util.isOptionalArrayOfString(input.compilerArgs) &&
            util.isOptionalString(input.windowsSdkVersion);
    }

    private sendCustomBrowseConfiguration(config: any, providerId: string | undefined, providerVersion: Version, timeoutOccured?: boolean): void {
        const rootFolder: vscode.WorkspaceFolder | undefined = this.RootFolder;
        if (!rootFolder
            || !this.lastCustomBrowseConfiguration
            || !this.lastCustomBrowseConfigurationProviderId) {
            return;
        }

        let sanitized: util.Mutable<InternalWorkspaceBrowseConfiguration>;

        this.browseConfigurationLogging = "";

        // This while (true) is here just so we can break out early if the config is set on error
        while (true) {
            // config is marked as 'any' because it is untrusted data coming from a 3rd-party. We need to sanitize it before sending it to the language server.
            if (timeoutOccured || !config || config instanceof Array) {
                if (!timeoutOccured) {
                    console.log("Received an invalid browse configuration from configuration provider.");
                }
                const configValue: WorkspaceBrowseConfiguration | undefined = this.lastCustomBrowseConfiguration.Value;
                if (configValue) {
                    sanitized = configValue;
                    console.log("Falling back to last received browse configuration: ", JSON.stringify(sanitized, null, 2));
                    break;
                }
                console.log("No browse configuration is available.");
                return;
            }

            sanitized = { ...<InternalWorkspaceBrowseConfiguration>config };
            if (!this.isWorkspaceBrowseConfiguration(sanitized)) {
                console.log("Received an invalid browse configuration from configuration provider: " + JSON.stringify(sanitized));
                const configValue: WorkspaceBrowseConfiguration | undefined = this.lastCustomBrowseConfiguration.Value;
                if (configValue) {
                    sanitized = configValue;
                    console.log("Falling back to last received browse configuration: ", JSON.stringify(sanitized, null, 2));
                    break;
                }
                return;
            }

            const settings: CppSettings = new CppSettings();
            if (settings.loggingLevel === "Debug") {
                const out: Logger = getOutputChannelLogger();
                out.appendLine(localize("browse.configuration.received", "Custom browse configuration received: {0}", JSON.stringify(sanitized, null, 2)));
            }

            // Separate compiler path and args before sending to language client
            if (util.isString(sanitized.compilerPath)) {
                const compilerPathAndArgs: util.CompilerPathAndArgs = util.extractCompilerPathAndArgs(
                    providerVersion < Version.v6,
                    sanitized.compilerPath,
                    util.isArrayOfString(sanitized.compilerArgs) ? sanitized.compilerArgs : undefined);
                sanitized.compilerPath = compilerPathAndArgs.compilerPath;
                if (sanitized.compilerPath !== undefined) {
                    util.addTrustedCompiler(compilerPaths, sanitized.compilerPath);
                }
                if (providerVersion < Version.v6) {
                    sanitized.compilerArgsLegacy = compilerPathAndArgs.allCompilerArgs;
                    sanitized.compilerArgs = undefined;
                } else {
                    sanitized.compilerArgs = compilerPathAndArgs.allCompilerArgs;
                }
            }

            this.lastCustomBrowseConfiguration.Value = sanitized;
            if (!providerId) {
                this.lastCustomBrowseConfigurationProviderId.setDefault();
            } else {
                this.lastCustomBrowseConfigurationProviderId.Value = providerId;
            }
            break;
        }

        this.browseConfigurationLogging = `Custom browse configuration: \n${JSON.stringify(sanitized, null, 4)}\n`;

        const params: CustomBrowseConfigurationParams = {
            browseConfiguration: sanitized,
            workspaceFolderUri: this.RootUri?.toString()
        };

        this.languageClient.sendNotification(CustomBrowseConfigurationNotification, params);
    }

    private clearCustomConfigurations(): void {
        this.configurationLogging.clear();
        const params: WorkspaceFolderParams = {
            workspaceFolderUri: this.RootUri?.toString()
        };
        this.notifyWhenLanguageClientReady(() => this.languageClient.sendNotification(ClearCustomConfigurationsNotification, params));
    }

    private clearCustomBrowseConfiguration(): void {
        this.browseConfigurationLogging = "";
        const params: WorkspaceFolderParams = {
            workspaceFolderUri: this.RootUri?.toString()
        };
        this.notifyWhenLanguageClientReady(() => this.languageClient.sendNotification(ClearCustomBrowseConfigurationNotification, params));
    }

    /**
     * command handlers
     */
    public async handleConfigurationSelectCommand(): Promise<void> {
        await this.awaitUntilLanguageClientReady();
        const configNames: string[] | undefined = this.configuration.ConfigurationNames;
        if (configNames) {
            const index: number = await ui.showConfigurations(configNames);
            if (index < 0) {
                return;
            }
            this.configuration.select(index);
        }
    }

    public async handleConfigurationProviderSelectCommand(): Promise<void> {
        await this.awaitUntilLanguageClientReady();
        const extensionId: string | undefined = await ui.showConfigurationProviders(this.configuration.CurrentConfigurationProvider);
        if (extensionId === undefined) {
            // operation was canceled.
            return;
        }
        await this.configuration.updateCustomConfigurationProvider(extensionId);
        if (extensionId) {
            const provider: CustomConfigurationProvider1 | undefined = getCustomConfigProviders().get(extensionId);
            this.updateCustomBrowseConfiguration(provider);
            this.updateCustomConfigurations(provider);
            telemetry.logLanguageServerEvent("customConfigurationProvider", { "providerId": extensionId });
        } else {
            this.clearCustomConfigurations();
            this.clearCustomBrowseConfiguration();
        }
    }

    public async handleShowParsingCommands(): Promise<void> {
        await this.awaitUntilLanguageClientReady();
        const index: number = await ui.showParsingCommands();
        if (index === 0) {
            this.pauseParsing();
        } else if (index === 1) {
            this.resumeParsing();
        }
    }

    public async handleShowActiveCodeAnalysisCommands(): Promise<void> {
        await this.awaitUntilLanguageClientReady();
        const index: number = await ui.showActiveCodeAnalysisCommands();
        switch (index) {
            case 0: this.CancelCodeAnalysis(); break;
            case 1: this.PauseCodeAnalysis(); break;
            case 2: this.ResumeCodeAnalysis(); break;
            case 3: this.handleShowIdleCodeAnalysisCommands(); break;
        }
    }

    public async handleShowIdleCodeAnalysisCommands(): Promise<void> {
        await this.awaitUntilLanguageClientReady();
        const index: number = await ui.showIdleCodeAnalysisCommands();
        switch (index) {
            case 0: this.handleRunCodeAnalysisOnActiveFile(); break;
            case 1: this.handleRunCodeAnalysisOnAllFiles(); break;
            case 2: this.handleRunCodeAnalysisOnOpenFiles(); break;
        }
    }

    public handleConfigurationEditCommand(viewColumn: vscode.ViewColumn = vscode.ViewColumn.Active): void {
        this.notifyWhenLanguageClientReady(() => this.configuration.handleConfigurationEditCommand(undefined, vscode.window.showTextDocument, viewColumn));
    }

    public handleConfigurationEditJSONCommand(viewColumn: vscode.ViewColumn = vscode.ViewColumn.Active): void {
        this.notifyWhenLanguageClientReady(() => this.configuration.handleConfigurationEditJSONCommand(undefined, vscode.window.showTextDocument, viewColumn));
    }

    public handleConfigurationEditUICommand(viewColumn: vscode.ViewColumn = vscode.ViewColumn.Active): void {
        this.notifyWhenLanguageClientReady(() => this.configuration.handleConfigurationEditUICommand(undefined, vscode.window.showTextDocument, viewColumn));
    }

    public handleAddToIncludePathCommand(path: string): void {
        this.notifyWhenLanguageClientReady(() => this.configuration.addToIncludePathCommand(path));
    }

    public async handleGoToDirectiveInGroup(next: boolean): Promise<void> {
        const editor: vscode.TextEditor | undefined = vscode.window.activeTextEditor;
        if (editor) {
            const params: GoToDirectiveInGroupParams = {
                uri: editor.document.uri.toString(),
                position: editor.selection.active,
                next: next
            };
            await this.awaitUntilLanguageClientReady();
            const response: Position | undefined = await this.languageClient.sendRequest(GoToDirectiveInGroupRequest, params);
            if (response) {
                const p: vscode.Position = new vscode.Position(response.line, response.character);
                const r: vscode.Range = new vscode.Range(p, p);

                // Check if still the active document.
                const currentEditor: vscode.TextEditor | undefined = vscode.window.activeTextEditor;
                if (currentEditor && editor.document.uri === currentEditor.document.uri) {
                    currentEditor.selection = new vscode.Selection(r.start, r.end);
                    currentEditor.revealRange(r);
                }
            }
        }
    }

    public async handleGenerateDoxygenComment(args: DoxygenCodeActionCommandArguments | vscode.Uri | undefined): Promise<void> {
        const editor: vscode.TextEditor | undefined = vscode.window.activeTextEditor;
        if (!editor) {
            return;
        }

        if (editor.document.uri.scheme !== "file") {
            return;
        }

        if (!(editor.document.languageId === "c" || editor.document.languageId === "cpp" || editor.document.languageId === "cuda-cpp")) {
            return;
        }

        let codeActionArguments: DoxygenCodeActionCommandArguments | undefined;
        if (args !== undefined && !(args instanceof vscode.Uri)) {
            codeActionArguments = args;
        }
        const initCursorPosition: vscode.Position = (codeActionArguments !== undefined) ? new vscode.Position(codeActionArguments.initialCursor.line, codeActionArguments.initialCursor.character) : editor.selection.start;
        const params: GenerateDoxygenCommentParams = {
            uri: editor.document.uri.toString(),
            position: (codeActionArguments !== undefined) ? new vscode.Position(codeActionArguments.adjustedCursor.line, codeActionArguments.adjustedCursor.character) : editor.selection.start,
            isCodeAction: codeActionArguments !== undefined,
            isCursorAboveSignatureLine: codeActionArguments?.isCursorAboveSignatureLine
        };
        await this.awaitUntilLanguageClientReady();
        const currentFileVersion: number | undefined = openFileVersions.get(params.uri);
        if (currentFileVersion === undefined) {
            return;
        }
        const result: GenerateDoxygenCommentResult | undefined = await this.languageClient.sendRequest(GenerateDoxygenCommentRequest, params);
        // Insert the comment only if the comment has contents and the cursor has not moved
        if (result !== undefined &&
            initCursorPosition.line === editor.selection.start.line &&
            initCursorPosition.character === editor.selection.start.character &&
            result.fileVersion !== undefined &&
            result.fileVersion === currentFileVersion &&
            result.contents && result.contents.length > 1) {
            const workspaceEdit: vscode.WorkspaceEdit = new vscode.WorkspaceEdit();
            const edits: vscode.TextEdit[] = [];
            const maxColumn: number = 99999999;
            let newRange: vscode.Range;
            const cursorOnEmptyLineAboveSignature: boolean = result.isCursorAboveSignatureLine;
            // The reason why we need to set different range is because if cursor is immediately above the signature line, we want the comments to be inserted at the line of cursor and to replace everything on the line.
            // If the cursor is on the signature line or is inside the boby, the comment will be inserted on the same line of the signature and it shouldn't replace the content of the signature line.
            if (cursorOnEmptyLineAboveSignature) {
                if (codeActionArguments !== undefined) {
                    // The reson why we cannot use finalInsertionLine is because the line number sent from the result is not correct.
                    // In most cases, the finalInsertionLine is the line of the signature line.
                    newRange = new vscode.Range(initCursorPosition.line, 0, initCursorPosition.line, maxColumn);
                } else {
                    newRange = new vscode.Range(result.finalInsertionLine, 0, result.finalInsertionLine, maxColumn);
                }
            } else {
                newRange = new vscode.Range(result.finalInsertionLine, 0, result.finalInsertionLine, 0);
            }
            edits.push(new vscode.TextEdit(newRange, result?.contents));
            workspaceEdit.set(editor.document.uri, edits);
            await vscode.workspace.applyEdit(workspaceEdit);
            // Set the cursor position after @brief
            let newPosition: vscode.Position;
            if (cursorOnEmptyLineAboveSignature && codeActionArguments !== undefined) {
                newPosition = new vscode.Position(result.finalCursorPosition.line - 1, result.finalCursorPosition.character);
            } else {
                newPosition = new vscode.Position(result.finalCursorPosition.line, result.finalCursorPosition.character);
            }
            const newSelection: vscode.Selection = new vscode.Selection(newPosition, newPosition);
            editor.selection = newSelection;
        }

    }

    public async handleCheckForCompiler(): Promise<void> {
        await this.awaitUntilLanguageClientReady();
        const compilers: configs.KnownCompiler[] | undefined = await this.getKnownCompilers();
        if (!compilers || compilers.length === 0) {
            const compilerName: string = process.platform === "win32" ? "MSVC" : (process.platform === "darwin" ? "Clang" : "GCC");
            vscode.window.showInformationMessage(localize("no.compilers.found", "No C++ compilers were found on your system. For your platform, we recommend installing {0} using the instructions in the editor.", compilerName), { modal: true });
        } else {
            const header: string = localize("compilers.found", "We found the following C++ compilers on your system. Choose a compiler in your project's IntelliSense Configuration.");
            let message: string = "";
            const settings: CppSettings = new CppSettings(this.RootUri);
            const pathSeparator: string | undefined = settings.preferredPathSeparator;
            let isFirstLine: boolean = true;
            compilers.forEach(compiler => {
                if (isFirstLine) {
                    isFirstLine = false;
                } else {
                    message += "\n";
                }
                if (pathSeparator !== "Forward Slash") {
                    message += compiler.path.replace(/\//g, '\\');
                } else {
                    message += compiler.path.replace(/\\/g, '/');
                }
            });
            vscode.window.showInformationMessage(header, { modal: true, detail: message });
        }
    }

    public async handleRunCodeAnalysisOnActiveFile(): Promise<void> {
        await this.awaitUntilLanguageClientReady();
        this.languageClient.sendNotification(CodeAnalysisNotification, { scope: CodeAnalysisScope.ActiveFile });
    }

    public async handleRunCodeAnalysisOnOpenFiles(): Promise<void> {
        await this.awaitUntilLanguageClientReady();
        this.languageClient.sendNotification(CodeAnalysisNotification, { scope: CodeAnalysisScope.OpenFiles });
    }

    public async handleRunCodeAnalysisOnAllFiles(): Promise<void> {
        await this.awaitUntilLanguageClientReady();
        this.languageClient.sendNotification(CodeAnalysisNotification, { scope: CodeAnalysisScope.AllFiles });
    }

    public async handleRemoveAllCodeAnalysisProblems(): Promise<void> {
        await this.awaitUntilLanguageClientReady();
        if (removeAllCodeAnalysisProblems()) {
            this.languageClient.sendNotification(CodeAnalysisNotification, { scope: CodeAnalysisScope.ClearSquiggles });
        }
    }

    public async handleFixCodeAnalysisProblems(workspaceEdit: vscode.WorkspaceEdit, refreshSquigglesOnSave: boolean, identifiersAndUris: CodeAnalysisDiagnosticIdentifiersAndUri[]): Promise<void> {
        if (await vscode.workspace.applyEdit(workspaceEdit)) {
            const settings: CppSettings = new CppSettings(this.RootUri);
            if (settings.clangTidyCodeActionFormatFixes) {
                const editedFiles: Set<vscode.Uri> = new Set<vscode.Uri>();
                for (const entry of workspaceEdit.entries()) {
                    editedFiles.add(entry[0]);
                }
                const formatEdits: vscode.WorkspaceEdit = new vscode.WorkspaceEdit();
                for (const uri of editedFiles) {
                    const formatTextEdits: vscode.TextEdit[] | undefined = await vscode.commands.executeCommand<vscode.TextEdit[] | undefined>("vscode.executeFormatDocumentProvider", uri, { onChanges: true });
                    if (formatTextEdits && formatTextEdits.length > 0) {
                        formatEdits.set(uri, formatTextEdits);
                    }
                }
                if (formatEdits.size > 0) {
                    await vscode.workspace.applyEdit(formatEdits);
                }
            }
            return this.handleRemoveCodeAnalysisProblems(refreshSquigglesOnSave, identifiersAndUris);
        }
    }

    public async handleRemoveCodeAnalysisProblems(refreshSquigglesOnSave: boolean, identifiersAndUris: CodeAnalysisDiagnosticIdentifiersAndUri[]): Promise<void> {
        await this.awaitUntilLanguageClientReady();

        // A deep copy is needed because the call to identifiers.splice below can
        // remove elements in identifiersAndUris[...].identifiers.
        const identifiersAndUrisCopy: CodeAnalysisDiagnosticIdentifiersAndUri[] = [];
        for (const identifiersAndUri of identifiersAndUris) {
            identifiersAndUrisCopy.push({ uri: identifiersAndUri.uri, identifiers: [...identifiersAndUri.identifiers] });
        }

        if (removeCodeAnalysisProblems(identifiersAndUris)) {
            // Need to notify the language client of the removed diagnostics so it doesn't re-send them.
            this.languageClient.sendNotification(RemoveCodeAnalysisProblemsNotification, {
                identifiersAndUris: identifiersAndUrisCopy, refreshSquigglesOnSave: refreshSquigglesOnSave
            });
        }
    }

    public async handleDisableAllTypeCodeAnalysisProblems(code: string,
        identifiersAndUris: CodeAnalysisDiagnosticIdentifiersAndUri[]): Promise<void> {
        const settings: CppSettings = new CppSettings(this.RootUri);
        const codes: string[] = code.split(',');
        for (const code of codes) {
            settings.addClangTidyChecksDisabled(code);
        }
        this.handleRemoveCodeAnalysisProblems(false, identifiersAndUris);
    }

    public async handleCreateDeclarationOrDefinition(): Promise<void> {
        let range: vscode.Range | undefined;
        let uri: vscode.Uri | undefined;
        // range is based on the cursor position.
        const editor: vscode.TextEditor | undefined = vscode.window.activeTextEditor;
        if (editor) {
            uri = editor.document.uri;
            if (editor.selection.isEmpty) {
                range = new vscode.Range(editor.selection.active, editor.selection.active);
            } else if (editor.selection.isReversed) {
                range = new vscode.Range(editor.selection.active, editor.selection.anchor);
            } else {
                range = new vscode.Range(editor.selection.anchor, editor.selection.active);
            }
        }

        if (uri === undefined || range === undefined) {
            return;
        }

        const params: CreateDeclarationOrDefinitionParams = {
            uri: uri.toString(),
            range: {
                start: {
                    character: range.start.character,
                    line: range.start.line
                },
                end: {
                    character: range.end.character,
                    line: range.end.line
                }
            }
        };

        const result: CreateDeclarationOrDefinitionResult = await this.languageClient.sendRequest(CreateDeclarationOrDefinitionRequest, params);
        // TODO: return specific errors info in result.
        if (result.changes === undefined) {
            return;
        }

        const workspaceEdits: vscode.WorkspaceEdit = new vscode.WorkspaceEdit();
        let modifiedDocument: vscode.Uri | undefined;
        let lastEdit: vscode.TextEdit | undefined;
        let editPositionAdjustment: number = 0;
        let selectionPositionAdjustment: number = 0;
        for (const file in result.changes) {
            const uri: vscode.Uri = vscode.Uri.file(file);
            // At most, there will only be two text edits:
            // 1.) an edit for: #include header file
            // 2.) an edit for: definition or declaration
            for (const edit of result.changes[file]) {
                const range: vscode.Range = makeVscodeRange(edit.range);
                // Get new lines from an edit for: #include header file.
                if (lastEdit && lastEdit.newText.includes("#include")) {
                    if (lastEdit.range.isEqual(range)) {
                        // Destination file is empty.
                        // The edit positions for #include header file and definition or declaration are the same.
                        selectionPositionAdjustment = (lastEdit.newText.match(/\n/g) || []).length;
                    } else {
                        // Destination file is not empty.
                        // VS Code workspace.applyEdit calculates the position of subsequent edits.
                        // That is, the positions of text edits that are originally calculated by the language server
                        // are adjusted based on the number of text edits applied by VS Code workspace.applyEdit.
                        // Since the language server's refactoring API already pre-calculates the positions of multiple text edits,
                        // re-adjust the new line of the next text edit for the VS Code applyEdit to calculate again.
                        editPositionAdjustment = (lastEdit.newText.match(/\n/g) || []).length;
                    }
                }
                lastEdit = new vscode.TextEdit(range, edit.newText);
                const position: vscode.Position = new vscode.Position(edit.range.start.line - editPositionAdjustment, edit.range.start.character);
                workspaceEdits.insert(uri, position, edit.newText);
            }
            modifiedDocument = uri;
        };

        if (modifiedDocument === undefined || lastEdit === undefined) {
            return;
        }

        // Apply the create declaration/definition text edits.
        await vscode.workspace.applyEdit(workspaceEdits);

        // Move the cursor to the new declaration/definition edit, accounting for \n or \n\n at the start.
        let startLine: number = lastEdit.range.start.line;
        let numNewlines: number = (lastEdit.newText.match(/\n/g) || []).length;
        if (lastEdit.newText.startsWith("\r\n\r\n") || lastEdit.newText.startsWith("\n\n")) {
            startLine += 2;
            numNewlines -= 2;
        } else if (lastEdit.newText.startsWith("\r\n") || lastEdit.newText.startsWith("\n")) {
            startLine += 1;
            numNewlines -= 1;
        }
        if (!lastEdit.newText.endsWith("\n")) {
            numNewlines++; // Increase the format range.
        }

        const selectionPosition: vscode.Position = new vscode.Position(startLine + selectionPositionAdjustment, 0);
        const selectionRange: vscode.Range = new vscode.Range(selectionPosition, selectionPosition);
        await vscode.window.showTextDocument(modifiedDocument, { selection: selectionRange });

        // Format the new text edits.
        const formatEdits: vscode.WorkspaceEdit = new vscode.WorkspaceEdit();
        const formatRange: vscode.Range = new vscode.Range(selectionRange.start, new vscode.Position(selectionRange.start.line + numNewlines, 0));
        const settings: OtherSettings = new OtherSettings(vscode.workspace.getWorkspaceFolder(modifiedDocument)?.uri);
        const formatOptions: vscode.FormattingOptions = {
            insertSpaces: settings.editorInsertSpaces ?? true,
            tabSize: settings.editorTabSize ?? 4
        };
        const versionBeforeFormatting: number | undefined = openFileVersions.get(modifiedDocument.toString());
        if (versionBeforeFormatting === undefined) {
            return;
        }
        const formatTextEdits: vscode.TextEdit[] | undefined = await vscode.commands.executeCommand<vscode.TextEdit[] | undefined>("vscode.executeFormatRangeProvider", modifiedDocument, formatRange, formatOptions);
        if (formatTextEdits && formatTextEdits.length > 0) {
            formatEdits.set(modifiedDocument, formatTextEdits);
        }
        if (formatEdits.size === 0 || versionBeforeFormatting === undefined) {
            return;
        }
        // Only apply formatting if the document version hasn't changed to prevent
        // stale formatting results from being applied.
        const versionAfterFormatting: number | undefined = openFileVersions.get(modifiedDocument.toString());
        if (versionAfterFormatting === undefined || versionAfterFormatting > versionBeforeFormatting) {
            return;
        }
        await vscode.workspace.applyEdit(formatEdits);
    }

    public onInterval(): void {
        // These events can be discarded until the language client is ready.
        // Don't queue them up with this.notifyWhenLanguageClientReady calls.
        if (this.innerLanguageClient !== undefined && this.configuration !== undefined) {
            const params: IntervalTimerParams = {
                freeMemory: Math.floor(os.freemem() / 1048576)
            };
            this.languageClient.sendNotification(IntervalTimerNotification, params);
            this.configuration.checkCppProperties();
            this.configuration.checkCompileCommands();
        }
    }

    public dispose(): void {
        this.disposables.forEach((d) => d.dispose());
        this.disposables = [];
        if (this.documentFormattingProviderDisposable) {
            this.documentFormattingProviderDisposable.dispose();
            this.documentFormattingProviderDisposable = undefined;
        }
        if (this.formattingRangeProviderDisposable) {
            this.formattingRangeProviderDisposable.dispose();
            this.formattingRangeProviderDisposable = undefined;
        }
        if (this.onTypeFormattingProviderDisposable) {
            this.onTypeFormattingProviderDisposable.dispose();
            this.onTypeFormattingProviderDisposable = undefined;
        }
        if (this.codeFoldingProviderDisposable) {
            this.codeFoldingProviderDisposable.dispose();
            this.codeFoldingProviderDisposable = undefined;
        }
        if (this.semanticTokensProviderDisposable) {
            this.semanticTokensProviderDisposable.dispose();
            this.semanticTokensProviderDisposable = undefined;
        }
        this.model.dispose();
    }

    public static stopLanguageClient(): Thenable<void> {
        return languageClient ? languageClient.stop() : Promise.resolve();
    }

    public handleReferencesIcon(): void {
        this.notifyWhenLanguageClientReady(() => {
            const cancelling: boolean = DefaultClient.referencesPendingCancellations.length > 0;
            if (!cancelling) {
                workspaceReferences.UpdateProgressUICounter(this.model.referencesCommandMode.Value);
                if (this.ReferencesCommandMode === refs.ReferencesCommandMode.Find) {
                    if (!workspaceReferences.referencesRequestPending) {
                        if (workspaceReferences.referencesRequestHasOccurred) {
                            // References are not usable if a references request is pending,
                            // So after the initial request, we don't send a 2nd references request until the next request occurs.
                            if (!workspaceReferences.referencesRefreshPending) {
                                workspaceReferences.referencesRefreshPending = true;
                                vscode.commands.executeCommand("references-view.refresh");
                            }
                        } else {
                            workspaceReferences.referencesRequestHasOccurred = true;
                            workspaceReferences.referencesRequestPending = true;
                            this.languageClient.sendNotification(RequestReferencesNotification);
                        }
                    }
                }
            }
        });
    }

    public cancelReferences(): void {
        DefaultClient.referencesParams = undefined;
        DefaultClient.renamePending = false;
        if (DefaultClient.referencesRequestPending || workspaceReferences.symbolSearchInProgress) {
            const cancelling: boolean = DefaultClient.referencesPendingCancellations.length > 0;
            DefaultClient.referencesPendingCancellations.push({
                reject: () => { },
                callback: () => { }
            });
            if (!cancelling) {
                workspaceReferences.referencesCanceled = true;
                languageClient.sendNotification(CancelReferencesNotification);
            }
        }
    }

    private handleReferencesProgress(notificationBody: refs.ReportReferencesProgressNotification): void {
        workspaceReferences.handleProgress(notificationBody);
    }

    private processReferencesResult(referencesResult: refs.ReferencesResult): void {
        workspaceReferences.processResults(referencesResult);
    }

    public setReferencesCommandMode(mode: refs.ReferencesCommandMode): void {
        this.model.referencesCommandMode.Value = mode;
    }
}

function getLanguageServerFileName(): string {
    let extensionProcessName: string = 'cpptools';
    const plat: NodeJS.Platform = process.platform;
    if (plat === 'win32') {
        extensionProcessName += '.exe';
    } else if (plat !== 'linux' && plat !== 'darwin') {
        throw "Invalid Platform";
    }
    return path.resolve(util.getExtensionFilePath("bin"), extensionProcessName);
}

class NullClient implements Client {
    private booleanEvent = new vscode.EventEmitter<boolean>();
    private numberEvent = new vscode.EventEmitter<number>();
    private stringEvent = new vscode.EventEmitter<string>();
    private referencesCommandModeEvent = new vscode.EventEmitter<refs.ReferencesCommandMode>();

    public get InitializingWorkspaceChanged(): vscode.Event<boolean> { return this.booleanEvent.event; }
    public get IndexingWorkspaceChanged(): vscode.Event<boolean> { return this.booleanEvent.event; }
    public get ParsingWorkspaceChanged(): vscode.Event<boolean> { return this.booleanEvent.event; }
    public get ParsingWorkspacePausableChanged(): vscode.Event<boolean> { return this.booleanEvent.event; }
    public get ParsingWorkspacePausedChanged(): vscode.Event<boolean> { return this.booleanEvent.event; }
    public get ParsingFilesChanged(): vscode.Event<boolean> { return this.booleanEvent.event; }
    public get IntelliSenseParsingChanged(): vscode.Event<boolean> { return this.booleanEvent.event; }
    public get RunningCodeAnalysisChanged(): vscode.Event<boolean> { return this.booleanEvent.event; }
    public get CodeAnalysisPausedChanged(): vscode.Event<boolean> { return this.booleanEvent.event; }
    public get CodeAnalysisProcessedChanged(): vscode.Event<number> { return this.numberEvent.event; }
    public get CodeAnalysisTotalChanged(): vscode.Event<number> { return this.numberEvent.event; }
    public get ReferencesCommandModeChanged(): vscode.Event<refs.ReferencesCommandMode> { return this.referencesCommandModeEvent.event; }
    public get TagParserStatusChanged(): vscode.Event<string> { return this.stringEvent.event; }
    public get ActiveConfigChanged(): vscode.Event<string> { return this.stringEvent.event; }
    RootPath: string = "/";
    RootRealPath: string = "/";
    RootUri?: vscode.Uri = vscode.Uri.file("/");
    Name: string = "(empty)";
    TrackedDocuments = new Set<vscode.TextDocument>();
    onDidChangeSettings(event: vscode.ConfigurationChangeEvent): { [key: string]: string } { return {}; }
    onDidOpenTextDocument(document: vscode.TextDocument): void { }
    onDidCloseTextDocument(document: vscode.TextDocument): void { }
    onDidChangeVisibleTextEditor(editor: vscode.TextEditor): void { }
    onDidChangeTextDocument(textDocumentChangeEvent: vscode.TextDocumentChangeEvent): void { }
    onRegisterCustomConfigurationProvider(provider: CustomConfigurationProvider1): Thenable<void> { return Promise.resolve(); }
    updateCustomConfigurations(requestingProvider?: CustomConfigurationProvider1): Thenable<void> { return Promise.resolve(); }
    updateCustomBrowseConfiguration(requestingProvider?: CustomConfigurationProvider1): Thenable<void> { return Promise.resolve(); }
    provideCustomConfiguration(docUri: vscode.Uri, requestFile?: string, replaceExisting?: boolean): Promise<void> { return Promise.resolve(); }
    logDiagnostics(): Promise<void> { return Promise.resolve(); }
    rescanFolder(): Promise<void> { return Promise.resolve(); }
    toggleReferenceResultsView(): void { }
    setCurrentConfigName(configurationName: string): Thenable<void> { return Promise.resolve(); }
    getCurrentConfigName(): Thenable<string> { return Promise.resolve(""); }
    getCurrentConfigCustomVariable(variableName: string): Thenable<string> { return Promise.resolve(""); }
    getVcpkgInstalled(): Thenable<boolean> { return Promise.resolve(false); }
    getVcpkgEnabled(): Thenable<boolean> { return Promise.resolve(false); }
    getCurrentCompilerPathAndArgs(): Thenable<util.CompilerPathAndArgs | undefined> { return Promise.resolve(undefined); }
    getKnownCompilers(): Thenable<configs.KnownCompiler[] | undefined> { return Promise.resolve([]); }
    takeOwnership(document: vscode.TextDocument): Promise<void> { return Promise.resolve(); }
    sendDidOpen(document: vscode.TextDocument): Promise<void> { return Promise.resolve(); }
    queueTask<T>(task: () => Thenable<T>): Promise<T> { return Promise.resolve(task()); }
    requestWhenReady<T>(request: () => Thenable<T>): Promise<T> { return Promise.resolve(request()); }
    notifyWhenLanguageClientReady<T>(notify: () => T): Promise<T> { return Promise.resolve(notify()); }
    awaitUntilLanguageClientReady(): Promise<void> { return Promise.resolve(); }
    requestSwitchHeaderSource(rootUri: vscode.Uri, fileName: string): Thenable<string> { return Promise.resolve(""); }
    activeDocumentChanged(document: vscode.TextDocument): Promise<void> { return Promise.resolve(); }
    restartIntelliSenseForFile(document: vscode.TextDocument): Promise<void> { return Promise.resolve(); }
    activate(): void { }
    selectionChanged(selection: Range): void { }
    resetDatabase(): void { }
    promptSelectIntelliSenseConfiguration(command: boolean, sender?: any): Promise<void> { return Promise.resolve(); }
    deactivate(): void { }
    pauseParsing(): void { }
    resumeParsing(): void { }
    PauseCodeAnalysis(): void { }
    ResumeCodeAnalysis(): void { }
    CancelCodeAnalysis(): void { }
    handleConfigurationSelectCommand(): Promise<void> { return Promise.resolve(); }
    handleConfigurationProviderSelectCommand(): Promise<void> { return Promise.resolve(); }
    handleShowParsingCommands(): Promise<void> { return Promise.resolve(); }
    handleShowActiveCodeAnalysisCommands(): Promise<void> { return Promise.resolve(); }
    handleShowIdleCodeAnalysisCommands(): Promise<void> { return Promise.resolve(); }
    handleReferencesIcon(): void { }
    handleConfigurationEditCommand(viewColumn?: vscode.ViewColumn): void { }
    handleConfigurationEditJSONCommand(viewColumn?: vscode.ViewColumn): void { }
    handleConfigurationEditUICommand(viewColumn?: vscode.ViewColumn): void { }
    handleAddToIncludePathCommand(path: string): void { }
    handleGoToDirectiveInGroup(next: boolean): Promise<void> { return Promise.resolve(); }
    handleGenerateDoxygenComment(args: DoxygenCodeActionCommandArguments | vscode.Uri | undefined): Promise<void> { return Promise.resolve(); }
    handleCheckForCompiler(): Promise<void> { return Promise.resolve(); }
    handleRunCodeAnalysisOnActiveFile(): Promise<void> { return Promise.resolve(); }
    handleRunCodeAnalysisOnOpenFiles(): Promise<void> { return Promise.resolve(); }
    handleRunCodeAnalysisOnAllFiles(): Promise<void> { return Promise.resolve(); }
    handleRemoveAllCodeAnalysisProblems(): Promise<void> { return Promise.resolve(); }
    handleRemoveCodeAnalysisProblems(refreshSquigglesOnSave: boolean, identifiersAndUris: CodeAnalysisDiagnosticIdentifiersAndUri[]): Promise<void> { return Promise.resolve(); }
    handleFixCodeAnalysisProblems(workspaceEdit: vscode.WorkspaceEdit, refreshSquigglesOnSave: boolean, identifiersAndUris: CodeAnalysisDiagnosticIdentifiersAndUri[]): Promise<void> { return Promise.resolve(); }
    handleDisableAllTypeCodeAnalysisProblems(code: string, identifiersAndUris: CodeAnalysisDiagnosticIdentifiersAndUri[]): Promise<void> { return Promise.resolve(); }
    handleCreateDeclarationOrDefinition(): Promise<void> { return Promise.resolve(); }
    onInterval(): void { }
    dispose(): void {
        this.booleanEvent.dispose();
        this.stringEvent.dispose();
    }
    addFileAssociations(fileAssociations: string, languageId: string): void { }
    sendDidChangeSettings(): void { }
    isInitialized(): boolean { return true; }
}<|MERGE_RESOLUTION|>--- conflicted
+++ resolved
@@ -1061,12 +1061,8 @@
                     settings.defaultCompilerPath = compilerDefaults.compilerPath;
                     compilerDefaults = await this.requestCompiler(compilerPaths);
                     DefaultClient.updateClientConfigurations();
-<<<<<<< HEAD
+                    action = "confirm compiler";
                     ui.showConfigureIntelliSenseStatusIcon(false);
-=======
->>>>>>> 5a337901
-                    action = "confirm compiler";
-                    ui.showCompilerStatusIcon(false);
                 } else if (value === selectCompiler) {
                     this.handleIntelliSenseConfigurationQuickPick(true, sender);
                     action = "show quickpick";
@@ -1217,17 +1213,11 @@
                         compilerDefaults = await this.requestCompiler(compilerPaths);
                         DefaultClient.updateClientConfigurations();
                         if (!compilerDefaults.trustedCompilerFound && !displayedSelectCompiler && (compilerPaths.length !== 1 || compilerPaths[0] !== "")) {
-<<<<<<< HEAD
                             const showingConfigureIntelliSenseStatusIcon: boolean = await ui.showConfigureIntelliSenseStatusIcon(true);
                             // if there is no compilerPath in c_cpp_properties.json, prompt user to configure a compiler
                             if (!showingConfigureIntelliSenseStatusIcon) {
-                                this.promptSelectIntelliSenseConfiguration(false, 'initialization');
+                                this.promptSelectIntelliSenseConfiguration(false);
                             }
-=======
-                            // if there is no compilerPath in c_cpp_properties.json, prompt user to configure a compiler
-                            ui.showCompilerStatusIcon(true);
-                            this.promptSelectCompiler(false);
->>>>>>> 5a337901
                             displayedSelectCompiler = true;
                         }
                     }
@@ -1568,7 +1558,7 @@
                     this.configuration.handleConfigurationChange();
                 }
                 if (changedSettings["default.compilerPath"] !== undefined || changedSettings["default.compileCommands"] !== undefined || changedSettings["default.configurationProvider"] !== undefined) {
-                    ui.showCompilerStatusIcon(false);
+                    ui.showConfigureIntelliSenseStatusIcon(false);
                 }
                 this.configuration.onDidChangeSettings();
                 telemetry.logLanguageServerEvent("CppSettingsChange", changedSettings, undefined);
