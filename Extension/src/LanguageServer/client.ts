--- conflicted
+++ resolved
@@ -1351,7 +1351,10 @@
                     this.copilotHoverProvider = new CopilotHoverProvider(this);
                     this.disposables.push(vscode.languages.registerHoverProvider(util.documentSelector, this.copilotHoverProvider));
                 }
-<<<<<<< HEAD
+
+                if (settings.copilotHover !== this.currentCopilotHoverEnabled.Value) {
+                    this.currentCopilotHoverEnabled.Value = settings.copilotHover;
+                }
                 this.disposables.push(vscode.languages.registerHoverProvider(util.documentSelector, instrument(this.hoverProvider)));
                 this.disposables.push(vscode.languages.registerInlayHintsProvider(util.documentSelector, instrument(this.inlayHintsProvider)));
                 this.disposables.push(vscode.languages.registerRenameProvider(util.documentSelector, instrument(new RenameProvider(this))));
@@ -1361,19 +1364,6 @@
                 this.disposables.push(vscode.languages.registerCodeActionsProvider(util.documentSelector, instrument(new CodeActionProvider(this)), undefined));
                 this.disposables.push(vscode.languages.registerCallHierarchyProvider(util.documentSelector, instrument(new CallHierarchyProvider(this))));
 
-=======
-                if (settings.copilotHover !== this.currentCopilotHoverEnabled.Value) {
-                    this.currentCopilotHoverEnabled.Value = settings.copilotHover;
-                }
-                this.disposables.push(vscode.languages.registerHoverProvider(util.documentSelector, this.hoverProvider));
-                this.disposables.push(vscode.languages.registerInlayHintsProvider(util.documentSelector, this.inlayHintsProvider));
-                this.disposables.push(vscode.languages.registerRenameProvider(util.documentSelector, new RenameProvider(this)));
-                this.disposables.push(vscode.languages.registerReferenceProvider(util.documentSelector, new FindAllReferencesProvider(this)));
-                this.disposables.push(vscode.languages.registerWorkspaceSymbolProvider(new WorkspaceSymbolProvider(this)));
-                this.disposables.push(vscode.languages.registerDocumentSymbolProvider(util.documentSelector, new DocumentSymbolProvider(), undefined));
-                this.disposables.push(vscode.languages.registerCodeActionsProvider(util.documentSelector, new CodeActionProvider(this), undefined));
-                this.disposables.push(vscode.languages.registerCallHierarchyProvider(util.documentSelector, new CallHierarchyProvider(this)));
->>>>>>> 69393c45
                 // Because formatting and codeFolding can vary per folder, we need to register these providers once
                 // and leave them registered. The decision of whether to provide results needs to be made on a per folder basis,
                 // within the providers themselves.
