/* --------------------------------------------------------------------------------------------
 * Copyright (c) Microsoft Corporation. All Rights Reserved.
 * See 'LICENSE' in the project root for license information.
 * ------------------------------------------------------------------------------------------ */
'use strict';

import * as path from 'path';
import * as vscode from 'vscode';
import {
    LanguageClient, LanguageClientOptions, ServerOptions, NotificationType, TextDocumentIdentifier,
    RequestType, ErrorAction, CloseAction, DidOpenTextDocumentParams, Range, Position, DocumentFilter
} from 'vscode-languageclient';
import { SourceFileConfigurationItem, WorkspaceBrowseConfiguration, SourceFileConfiguration, Version } from 'vscode-cpptools';
import { Status, IntelliSenseStatus } from 'vscode-cpptools/out/testApi';
import * as util from '../common';
import * as configs from './configurations';
import { CppSettings, OtherSettings } from './settings';
import * as telemetry from '../telemetry';
import { PersistentState, PersistentFolderState } from './persistentState';
import { UI, getUI } from './ui';
import { ClientCollection } from './clientCollection';
import { createProtocolFilter } from './protocolFilter';
import { DataBinding } from './dataBinding';
import minimatch = require("minimatch");
import * as logger from '../logger';
import { updateLanguageConfigurations, registerCommands } from './extension';
import { SettingsTracker, getTracker } from './settingsTracker';
import { getTestHook, TestHook } from '../testHook';
import { getCustomConfigProviders, CustomConfigurationProvider1, isSameProviderExtensionId } from '../LanguageServer/customProviders';
import { ABTestSettings, getABTestSettings } from '../abTesting';
import * as fs from 'fs';
import * as os from 'os';
import { TokenKind, ColorizationSettings, ColorizationState } from './colorization';
import * as refs from './references';
import * as nls from 'vscode-nls';

nls.config({ messageFormat: nls.MessageFormat.bundle, bundleFormat: nls.BundleFormat.standalone })();
const localize: nls.LocalizeFunc = nls.loadMessageBundle();
type LocalizeStringParams = util.LocalizeStringParams;

let ui: UI;
let timeStamp: number = 0;
const configProviderTimeout: number = 2000;

// Data shared by all clients.
let languageClient: LanguageClient;
let clientCollection: ClientCollection;
let pendingTask: util.BlockingTask<any>;
let compilerDefaults: configs.CompilerDefaults;
let diagnosticsChannel: vscode.OutputChannel;
let outputChannel: vscode.OutputChannel;
let debugChannel: vscode.OutputChannel;
let diagnosticsCollection: vscode.DiagnosticCollection;
let workspaceColorizationState: Map<string, ColorizationState> = new Map<string, ColorizationState>();
let workspaceDisposables: vscode.Disposable[] = [];
let workspaceReferences: refs.ReferencesManager;

export function disposeWorkspaceData(): void {
    workspaceDisposables.forEach((d) => d.dispose());
    workspaceDisposables = [];

    workspaceColorizationState.forEach(colorizationState => {
        colorizationState.dispose();
    });
}

function logTelemetry(notificationBody: TelemetryPayload): void {
    telemetry.logLanguageServerEvent(notificationBody.event, notificationBody.properties, notificationBody.metrics);
}

/**
 * listen for logging messages from the language server and print them to the Output window
 */
function setupOutputHandlers(): void {
    console.assert(languageClient !== undefined, "This method must not be called until this.languageClient is set in \"onReady\"");

    languageClient.onNotification(DebugProtocolNotification, (output) => {
        if (!debugChannel) {
            debugChannel = vscode.window.createOutputChannel(`${localize("c.cpp.debug.protocol", "C/C++ Debug Protocol")}`);
            workspaceDisposables.push(debugChannel);
        }
        debugChannel.appendLine("");
        debugChannel.appendLine("************************************************************************************************************************");
        debugChannel.append(`${output}`);
    });

    languageClient.onNotification(DebugLogNotification, logLocalized);
}

function log(output: string): void {
    if (!outputChannel) {
        outputChannel = logger.getOutputChannel();
        workspaceDisposables.push(outputChannel);
    }
    outputChannel.appendLine(`${output}`);
}

function logLocalized(params: LocalizeStringParams): void {
    let output: string = util.getLocalizedString(params);
    log(output);
}

function showMessageWindow(params: ShowMessageWindowParams): void {
    let message: string = util.getLocalizedString(params.localizeStringParams);
    switch (params.type) {
        case 1: // Error
            vscode.window.showErrorMessage(message);
            break;
        case 2: // Warning
            vscode.window.showWarningMessage(message);
            break;
        case 3: // Info
            vscode.window.showInformationMessage(message);
            break;
        default:
            console.assert("Unrecognized type for showMessageWindow");
            break;
    }
}

function publishDiagnostics(params: PublishDiagnosticsParams): void {
    if (!diagnosticsCollection) {
        diagnosticsCollection = vscode.languages.createDiagnosticCollection("C/C++");
    }

    // Convert from our Diagnostic objects to vscode Diagnostic objects
    let diagnostics: vscode.Diagnostic[] = [];
    params.diagnostics.forEach((d) => {
        let message: string = util.getLocalizedString(d.localizeStringParams);
        let r: vscode.Range = new vscode.Range(d.range.start.line, d.range.start.character, d.range.end.line, d.range.end.character);
        let diagnostic: vscode.Diagnostic = new vscode.Diagnostic(r, message, d.severity);
        diagnostic.code = d.code;
        diagnostic.source = d.source;
        diagnostics.push(diagnostic);
    });

    let realUri: vscode.Uri = vscode.Uri.parse(params.uri);
    diagnosticsCollection.set(realUri, diagnostics);
}

function updateSemanticColorizationRegions(params: SemanticColorizationRegionsParams): void {
    let colorizationState: ColorizationState = workspaceColorizationState.get(params.uri);
    if (colorizationState) {
        // Convert the params to vscode.Range's before passing to colorizationState.updateSemantic()
        let semanticRanges: vscode.Range[][] = new Array<vscode.Range[]>(TokenKind.Count);
        for (let i: number = 0; i < TokenKind.Count; i++) {
            semanticRanges[i] = [];
        }
        params.regions.forEach(element => {
            let newRange : vscode.Range = new vscode.Range(element.range.start.line, element.range.start.character, element.range.end.line, element.range.end.character);
            semanticRanges[element.kind].push(newRange);
        });
        let inactiveRanges: vscode.Range[] = [];
        params.inactiveRegions.forEach(element => {
            let newRange : vscode.Range = new vscode.Range(element.startLine, 0, element.endLine, 0);
            inactiveRanges.push(newRange);
        });
        colorizationState.updateSemantic(params.uri, semanticRanges, inactiveRanges, params.editVersion);
        languageClient.sendNotification(SemanticColorizationRegionsReceiptNotification, { uri: params.uri });
    }
}

interface WorkspaceFolderParams {
    workspaceFolderUri?: string;
}

interface TelemetryPayload {
    event: string;
    properties?: { [key: string]: string };
    metrics?: { [key: string]: number };
}

interface DebugProtocolParams {
    jsonrpc: string;
    method: string;
    params?: any;
}

interface ReportStatusNotificationBody extends WorkspaceFolderParams {
    status: string;
}

interface QueryCompilerDefaultsParams {
}

interface CppPropertiesParams extends WorkspaceFolderParams {
    currentConfiguration: number;
    configurations: any[];
}

interface FolderSelectedSettingParams extends WorkspaceFolderParams {
    currentConfiguration: number;
}

interface SwitchHeaderSourceParams extends WorkspaceFolderParams {
    switchHeaderSourceFileName: string;
}

interface FileChangedParams extends WorkspaceFolderParams {
    uri: string;
}

interface SemanticColorizationRegionsParams {
    uri: string;
    regions: InputColorizationRegion[];
    inactiveRegions: InputRegion[];
    editVersion: number;
}

interface InputRegion {
    startLine: number;
    endLine: number;
}

interface InputColorizationRegion {
    range: Range;
    kind: number;
}

// Need to convert vscode.Uri to a string before sending it to the language server.
interface SourceFileConfigurationItemAdapter {
    uri: string;
    configuration: SourceFileConfiguration;
}

interface CustomConfigurationParams extends WorkspaceFolderParams {
    configurationItems: SourceFileConfigurationItemAdapter[];
}

interface CustomBrowseConfigurationParams extends WorkspaceFolderParams {
    browseConfiguration: WorkspaceBrowseConfiguration;
}

interface CompileCommandsPaths extends WorkspaceFolderParams {
    paths: string[];
}

interface QueryTranslationUnitSourceParams extends WorkspaceFolderParams {
    uri: string;
}

interface QueryTranslationUnitSourceResult {
    candidates: string[];
}

interface GetDiagnosticsResult {
    diagnostics: string;
}

interface DidChangeVisibleRangesParams {
    uri: string;
    ranges: Range[];
}

interface SemanticColorizationRegionsReceiptParams {
    uri: string;
}

interface ColorThemeChangedParams {
    name: string;
}

interface Diagnostic {
    range: Range;
    code?: number | string;
    source?: string;
    severity: vscode.DiagnosticSeverity;
    localizeStringParams: LocalizeStringParams;
}

interface PublishDiagnosticsParams {
    uri: string;
    diagnostics: Diagnostic[];
}

interface GetCodeActionsRequestParams {
    uri: string;
    range: Range;
}

interface CodeActionCommand {
    localizeStringParams: LocalizeStringParams;
    command: string;
    arguments?: any[];
}

interface ShowMessageWindowParams {
    type: number;
    localizeStringParams: LocalizeStringParams;
}

interface GetDocumentSymbolRequestParams {
    uri: string;
}

interface WorkspaceSymbolParams extends WorkspaceFolderParams {
    query: string;
}

interface LocalizeDocumentSymbol {
    name: string;
    detail: LocalizeStringParams;
    kind: vscode.SymbolKind;
    range: Range;
    selectionRange: Range;
    children: LocalizeDocumentSymbol[];
}

interface Location {
    uri: string;
    range: Range;
}

interface LocalizeSymbolInformation {
    name: string;
    kind: vscode.SymbolKind;
    location: Location;
    containerName: string;
    suffix: LocalizeStringParams;
}

export interface RenameParams {
    newName: string;
    position: Position;
    textDocument: TextDocumentIdentifier;
}

export interface FindAllReferencesParams {
    position: Position;
    textDocument: TextDocumentIdentifier;
}

interface DidChangeConfigurationParams extends WorkspaceFolderParams {
    settings: any;
}

// Requests
const QueryCompilerDefaultsRequest: RequestType<QueryCompilerDefaultsParams, configs.CompilerDefaults, void, void> = new RequestType<QueryCompilerDefaultsParams, configs.CompilerDefaults, void, void>('cpptools/queryCompilerDefaults');
const QueryTranslationUnitSourceRequest: RequestType<QueryTranslationUnitSourceParams, QueryTranslationUnitSourceResult, void, void> = new RequestType<QueryTranslationUnitSourceParams, QueryTranslationUnitSourceResult, void, void>('cpptools/queryTranslationUnitSource');
const SwitchHeaderSourceRequest: RequestType<SwitchHeaderSourceParams, string, void, void> = new RequestType<SwitchHeaderSourceParams, string, void, void>('cpptools/didSwitchHeaderSource');
const GetDiagnosticsRequest: RequestType<void, GetDiagnosticsResult, void, void> = new RequestType<void, GetDiagnosticsResult, void, void>('cpptools/getDiagnostics');
const GetCodeActionsRequest: RequestType<GetCodeActionsRequestParams, CodeActionCommand[], void, void> = new RequestType<GetCodeActionsRequestParams, CodeActionCommand[], void, void>('cpptools/getCodeActions');
const GetDocumentSymbolRequest: RequestType<GetDocumentSymbolRequestParams, LocalizeDocumentSymbol[], void, void> = new RequestType<GetDocumentSymbolRequestParams, LocalizeDocumentSymbol[], void, void>('cpptools/getDocumentSymbols');
const GetSymbolInfoRequest: RequestType<WorkspaceSymbolParams, LocalizeSymbolInformation[], void, void> = new RequestType<WorkspaceSymbolParams, LocalizeSymbolInformation[], void, void>('cpptools/getWorkspaceSymbols');

// Notifications to the server
const DidOpenNotification: NotificationType<DidOpenTextDocumentParams, void> = new NotificationType<DidOpenTextDocumentParams, void>('textDocument/didOpen');
const FileCreatedNotification: NotificationType<FileChangedParams, void> = new NotificationType<FileChangedParams, void>('cpptools/fileCreated');
const FileChangedNotification: NotificationType<FileChangedParams, void> = new NotificationType<FileChangedParams, void>('cpptools/fileChanged');
const FileDeletedNotification: NotificationType<FileChangedParams, void> = new NotificationType<FileChangedParams, void>('cpptools/fileDeleted');
const ResetDatabaseNotification: NotificationType<void, void> = new NotificationType<void, void>('cpptools/resetDatabase');
const PauseParsingNotification: NotificationType<void, void> = new NotificationType<void, void>('cpptools/pauseParsing');
const ResumeParsingNotification: NotificationType<void, void> = new NotificationType<void, void>('cpptools/resumeParsing');
const ActiveDocumentChangeNotification: NotificationType<TextDocumentIdentifier, void> = new NotificationType<TextDocumentIdentifier, void>('cpptools/activeDocumentChange');
const TextEditorSelectionChangeNotification: NotificationType<Range, void> = new NotificationType<Range, void>('cpptools/textEditorSelectionChange');
const ChangeCppPropertiesNotification: NotificationType<CppPropertiesParams, void> = new NotificationType<CppPropertiesParams, void>('cpptools/didChangeCppProperties');
const ChangeCompileCommandsNotification: NotificationType<FileChangedParams, void> = new NotificationType<FileChangedParams, void>('cpptools/didChangeCompileCommands');
const ChangeSelectedSettingNotification: NotificationType<FolderSelectedSettingParams, void> = new NotificationType<FolderSelectedSettingParams, void>('cpptools/didChangeSelectedSetting');
const IntervalTimerNotification: NotificationType<void, void> = new NotificationType<void, void>('cpptools/onIntervalTimer');
const CustomConfigurationNotification: NotificationType<CustomConfigurationParams, void> = new NotificationType<CustomConfigurationParams, void>('cpptools/didChangeCustomConfiguration');
const CustomBrowseConfigurationNotification: NotificationType<CustomBrowseConfigurationParams, void> = new NotificationType<CustomBrowseConfigurationParams, void>('cpptools/didChangeCustomBrowseConfiguration');
const ClearCustomConfigurationsNotification: NotificationType<WorkspaceFolderParams, void> = new NotificationType<WorkspaceFolderParams, void>('cpptools/clearCustomConfigurations');
const ClearCustomBrowseConfigurationNotification: NotificationType<WorkspaceFolderParams, void> = new NotificationType<WorkspaceFolderParams, void>('cpptools/clearCustomBrowseConfiguration');
const RescanFolderNotification: NotificationType<void, void> = new NotificationType<void, void>('cpptools/rescanFolder');
const DidChangeVisibleRangesNotification: NotificationType<DidChangeVisibleRangesParams, void> = new NotificationType<DidChangeVisibleRangesParams, void>('cpptools/didChangeVisibleRanges');
const SemanticColorizationRegionsReceiptNotification: NotificationType<SemanticColorizationRegionsReceiptParams, void> = new NotificationType<SemanticColorizationRegionsReceiptParams, void>('cpptools/semanticColorizationRegionsReceipt');
const ColorThemeChangedNotification: NotificationType<ColorThemeChangedParams, void> = new NotificationType<ColorThemeChangedParams, void>('cpptools/colorThemeChanged');
const RequestReferencesNotification: NotificationType<boolean, void> = new NotificationType<boolean, void>('cpptools/requestReferences');
const CancelReferencesNotification: NotificationType<void, void> = new NotificationType<void, void>('cpptools/cancelReferences');
const FinishedRequestCustomConfig: NotificationType<string, void> = new NotificationType<string, void>('cpptools/finishedRequestCustomConfig');
const FindAllReferencesNotification: NotificationType<FindAllReferencesParams, void> = new NotificationType<FindAllReferencesParams, void>('cpptools/findAllReferences');
const RenameNotification: NotificationType<RenameParams, void> = new NotificationType<RenameParams, void>('cpptools/rename');
const DidChangeSettingsNotification: NotificationType<DidChangeConfigurationParams, void> = new NotificationType<DidChangeConfigurationParams, void>('cpptools/didChangeSettings');

// Notifications from the server
const ReloadWindowNotification: NotificationType<void, void> = new NotificationType<void, void>('cpptools/reloadWindow');
const LogTelemetryNotification: NotificationType<TelemetryPayload, void> = new NotificationType<TelemetryPayload, void>('cpptools/logTelemetry');
const ReportTagParseStatusNotification: NotificationType<LocalizeStringParams, void> = new NotificationType<LocalizeStringParams, void>('cpptools/reportTagParseStatus');
const ReportStatusNotification: NotificationType<ReportStatusNotificationBody, void> = new NotificationType<ReportStatusNotificationBody, void>('cpptools/reportStatus');
const DebugProtocolNotification: NotificationType<DebugProtocolParams, void> = new NotificationType<DebugProtocolParams, void>('cpptools/debugProtocol');
const DebugLogNotification:  NotificationType<LocalizeStringParams, void> = new NotificationType<LocalizeStringParams, void>('cpptools/debugLog');
const SemanticColorizationRegionsNotification:  NotificationType<SemanticColorizationRegionsParams, void> = new NotificationType<SemanticColorizationRegionsParams, void>('cpptools/semanticColorizationRegions');
const CompileCommandsPathsNotification:  NotificationType<CompileCommandsPaths, void> = new NotificationType<CompileCommandsPaths, void>('cpptools/compileCommandsPaths');
const ReferencesNotification: NotificationType<refs.ReferencesResultMessage, void> = new NotificationType<refs.ReferencesResultMessage, void>('cpptools/references');
const ReportReferencesProgressNotification: NotificationType<refs.ReportReferencesProgressNotification, void> = new NotificationType<refs.ReportReferencesProgressNotification, void>('cpptools/reportReferencesProgress');
const RequestCustomConfig: NotificationType<string, void> = new NotificationType<string, void>('cpptools/requestCustomConfig');
const PublishDiagnosticsNotification: NotificationType<PublishDiagnosticsParams, void> = new NotificationType<PublishDiagnosticsParams, void>('cpptools/publishDiagnostics');
const ShowMessageWindowNotification: NotificationType<ShowMessageWindowParams, void> = new NotificationType<ShowMessageWindowParams, void>('cpptools/showMessageWindow');
const ReportTextDocumentLanguage: NotificationType<string, void> = new NotificationType<string, void>('cpptools/reportTextDocumentLanguage');

let failureMessageShown: boolean = false;

let referencesRequestPending: boolean = false;
let renamePending: boolean = false;
let renameRequestsPending: number = 0;
let referencesParams: RenameParams | FindAllReferencesParams;

interface ReferencesCancellationState {
    reject(): void;
    callback(): void;
}

let referencesPendingCancellations: ReferencesCancellationState[] = [];

interface ClientModel {
    isTagParsing: DataBinding<boolean>;
    isUpdatingIntelliSense: DataBinding<boolean>;
    referencesCommandMode: DataBinding<refs.ReferencesCommandMode>;
    tagParserStatus: DataBinding<string>;
    activeConfigName: DataBinding<string>;
}

export interface Client {
    TagParsingChanged: vscode.Event<boolean>;
    IntelliSenseParsingChanged: vscode.Event<boolean>;
    ReferencesCommandModeChanged: vscode.Event<refs.ReferencesCommandMode>;
    TagParserStatusChanged: vscode.Event<string>;
    ActiveConfigChanged: vscode.Event<string>;
    RootPath: string;
    RootUri: vscode.Uri;
    Name: string;
    TrackedDocuments: Set<vscode.TextDocument>;
    onDidChangeSettings(event: vscode.ConfigurationChangeEvent): { [key: string]: string };
    onDidOpenTextDocument(document: vscode.TextDocument): void;
    onDidCloseTextDocument(document: vscode.TextDocument): void;
    onDidChangeVisibleTextEditors(editors: vscode.TextEditor[]): void;
    onDidChangeTextDocument(textDocumentChangeEvent: vscode.TextDocumentChangeEvent): void;
    onDidChangeTextEditorVisibleRanges(textEditorVisibleRangesChangeEvent: vscode.TextEditorVisibleRangesChangeEvent): void;
    onRegisterCustomConfigurationProvider(provider: CustomConfigurationProvider1): Thenable<void>;
    updateCustomConfigurations(requestingProvider?: CustomConfigurationProvider1): Thenable<void>;
    updateCustomBrowseConfiguration(requestingProvider?: CustomConfigurationProvider1): Thenable<void>;
    provideCustomConfiguration(docUri: vscode.Uri, requestFile?: string): Promise<void>;
    logDiagnostics(): Promise<void>;
    rescanFolder(): Promise<void>;
    toggleReferenceResultsView(): void;
    setCurrentConfigName(configurationName: string): Thenable<void>;
    getCurrentConfigName(): Thenable<string>;
    getVcpkgInstalled(): Thenable<boolean>;
    getVcpkgEnabled(): Thenable<boolean>;
    getCurrentCompilerPathAndArgs(): Thenable<util.CompilerPathAndArgs>;
    getKnownCompilers(): Thenable<configs.KnownCompiler[]>;
    takeOwnership(document: vscode.TextDocument): void;
    queueTask<T>(task: () => Thenable<T>): Thenable<T>;
    requestWhenReady(request: () => Thenable<any>): Thenable<any>;
    notifyWhenReady(notify: () => void): void;
    requestSwitchHeaderSource(rootPath: string, fileName: string): Thenable<string>;
    activeDocumentChanged(document: vscode.TextDocument): void;
    activate(): void;
    selectionChanged(selection: Range): void;
    resetDatabase(): void;
    deactivate(): void;
    pauseParsing(): void;
    resumeParsing(): void;
    handleConfigurationSelectCommand(): void;
    handleConfigurationProviderSelectCommand(): void;
    handleShowParsingCommands(): void;
    handleReferencesIcon(): void;
    handleConfigurationEditCommand(): void;
    handleConfigurationEditJSONCommand(): void;
    handleConfigurationEditUICommand(): void;
    handleAddToIncludePathCommand(path: string): void;
    onInterval(): void;
    dispose(): Thenable<void>;
    addFileAssociations(fileAssociations: string, is_c: boolean): void;
}

export function createClient(allClients: ClientCollection, workspaceFolder?: vscode.WorkspaceFolder): Client {
    return new DefaultClient(allClients, workspaceFolder);
}

export function createNullClient(): Client {
    return new NullClient();
}

export class DefaultClient implements Client {
    private languageClient: LanguageClient; // The "client" that launches and communicates with our language "server" process.
    private disposables: vscode.Disposable[] = [];
    private configuration: configs.CppProperties;
    private rootPathFileWatcher: vscode.FileSystemWatcher;
    private rootFolder: vscode.WorkspaceFolder | undefined;
    private storagePath: string;
    private trackedDocuments = new Set<vscode.TextDocument>();
    private crashTimes: number[] = [];
    private isSupported: boolean = true;
    private colorizationSettings: ColorizationSettings;
    private openFileVersions = new Map<string, number>();
    private visibleRanges = new Map<string, Range[]>();
    private settingsTracker: SettingsTracker;
    private configurationProvider: string;

    // The "model" that is displayed via the UI (status bar).
    private model: ClientModel = {
        isTagParsing: new DataBinding<boolean>(false),
        isUpdatingIntelliSense: new DataBinding<boolean>(false),
        referencesCommandMode: new DataBinding<refs.ReferencesCommandMode>(refs.ReferencesCommandMode.None),
        tagParserStatus: new DataBinding<string>(""),
        activeConfigName: new DataBinding<string>("")
    };

    public get TagParsingChanged(): vscode.Event<boolean> { return this.model.isTagParsing.ValueChanged; }
    public get IntelliSenseParsingChanged(): vscode.Event<boolean> { return this.model.isUpdatingIntelliSense.ValueChanged; }
    public get ReferencesCommandModeChanged(): vscode.Event<refs.ReferencesCommandMode> { return this.model.referencesCommandMode.ValueChanged; }
    public get TagParserStatusChanged(): vscode.Event<string> { return this.model.tagParserStatus.ValueChanged; }
    public get ActiveConfigChanged(): vscode.Event<string> { return this.model.activeConfigName.ValueChanged; }

    /**
     * don't use this.rootFolder directly since it can be undefined
     */
    public get RootPath(): string {
        return (this.rootFolder) ? this.rootFolder.uri.fsPath : "";
    }
    public get RootUri(): vscode.Uri {
        return (this.rootFolder) ? this.rootFolder.uri : null;
    }
    public get RootFolder(): vscode.WorkspaceFolder | undefined {
        return this.rootFolder;
    }
    public get Name(): string {
        return this.getName(this.rootFolder);
    }
    public get TrackedDocuments(): Set<vscode.TextDocument> {
        return this.trackedDocuments;
    }
    public get IsTagParsing(): boolean {
        return this.model.isTagParsing.Value;
    }
    public get ReferencesCommandMode(): refs.ReferencesCommandMode {
        return this.model.referencesCommandMode.Value;
    }

    private get AdditionalEnvironment(): { [key: string]: string | string[] } {
        return { workspaceFolderBasename: this.Name, workspaceStorage: this.storagePath };
    }

    private getName(workspaceFolder?: vscode.WorkspaceFolder): string {
        return workspaceFolder ? workspaceFolder.name : "untitled";
    }

    /**
     * All public methods on this class must be guarded by the "pendingTask" promise. Requests and notifications received before the task is
     * complete are executed after this promise is resolved.
     * @see requestWhenReady<T>(request)
     * @see notifyWhenReady(notify)
     */

<<<<<<< HEAD
=======
    private pendingTask: util.BlockingTask<any>;

    private getUniqueWorkspaceStorageName(workspaceFolder?: vscode.WorkspaceFolder): string {
        let workspaceFolderName: string = this.getName(workspaceFolder);
        if (!workspaceFolder || workspaceFolder.index < 1) {
            return workspaceFolderName; // No duplicate names to search for.
        }
        for (let i: number = 0; i < workspaceFolder.index; ++i) {
            if (vscode.workspace.workspaceFolders[i].name === workspaceFolderName) {
                return path.join(workspaceFolderName, String(workspaceFolder.index)); // Use the index as a subfolder.
            }
        }
        return workspaceFolderName; // No duplicate names found.
    }

>>>>>>> 548d6a82
    constructor(allClients: ClientCollection, workspaceFolder?: vscode.WorkspaceFolder) {
        this.rootFolder = workspaceFolder;
        this.storagePath = util.extensionContext ? util.extensionContext.storagePath :
            path.join((this.rootFolder ? this.rootFolder.uri.fsPath : ""), "/.vscode");
        if (vscode.workspace.workspaceFolders && vscode.workspace.workspaceFolders.length > 1) {
            this.storagePath = path.join(this.storagePath, util.getUniqueWorkspaceStorageName(this.rootFolder));
        }
        try {
            let firstClient: boolean = false;
            if (!languageClient) {
                languageClient = this.createLanguageClient(allClients);
                clientCollection = allClients;
                languageClient.registerProposedFeatures();
                languageClient.start();  // This returns Disposable, but doesn't need to be tracked because we call .stop() explicitly in our dispose()
                util.setProgress(util.getProgressExecutableStarted());
                firstClient = true;
            }
            ui = getUI();
            ui.bind(this);

            // requests/notifications are deferred until this.languageClient is set.
            this.queueBlockingTask(() => languageClient.onReady().then(
                () => {
                    this.configuration = new configs.CppProperties(this.RootUri, this.rootFolder);
                    this.configuration.ConfigurationsChanged((e) => this.onConfigurationsChanged(e));
                    this.configuration.SelectionChanged((e) => this.onSelectedConfigurationChanged(e));
                    this.configuration.CompileCommandsChanged((e) => this.onCompileCommandsChanged(e));
                    this.disposables.push(this.configuration);

                    this.languageClient = languageClient;
                    this.settingsTracker = getTracker(this.RootUri);
                    telemetry.logLanguageServerEvent("NonDefaultInitialCppSettings", this.settingsTracker.getUserModifiedSettings());
                    failureMessageShown = false;

                    let documentSelector: DocumentFilter[] = [
                        { scheme: 'file', language: 'cpp' },
                        { scheme: 'file', language: 'c' }
                    ];

                    class CodeActionProvider implements vscode.CodeActionProvider {
                        private client: DefaultClient;
                        constructor(client: DefaultClient) {
                            this.client = client;
                        }

                        public async provideCodeActions(document: vscode.TextDocument, range: vscode.Range | vscode.Selection, context: vscode.CodeActionContext, token: vscode.CancellationToken): Promise<(vscode.Command | vscode.CodeAction)[]> {
                            return this.client.requestWhenReady(() => {
                                let r: Range;
                                if (range instanceof vscode.Selection) {
                                    if (range.active.isBefore(range.anchor)) {
                                        r = Range.create(Position.create(range.active.line, range.active.character), Position.create(range.anchor.line, range.anchor.character));
                                    } else {
                                        r = Range.create(Position.create(range.anchor.line, range.anchor.character), Position.create(range.active.line, range.active.character));
                                    }
                                } else {
                                    r = Range.create(Position.create(range.start.line, range.start.character), Position.create(range.end.line, range.end.character));
                                }

                                let params: GetCodeActionsRequestParams = {
                                    range: r,
                                    uri: document.uri.toString()
                                };

                                return this.client.languageClient.sendRequest(GetCodeActionsRequest, params)
                                    .then((commands) => {
                                        let resultCommands: vscode.Command[] = [];

                                        // Convert to vscode.Command array
                                        commands.forEach((command) => {
                                            let title: string = util.getLocalizedString(command.localizeStringParams);
                                            let vscodeCommand: vscode.Command = {
                                                title: title,
                                                command: command.command,
                                                arguments: command.arguments
                                            };
                                            resultCommands.push(vscodeCommand);
                                        });

                                        return resultCommands;
                                    });
                            });
                        }
                    }

                    class DocumentSymbolProvider implements vscode.DocumentSymbolProvider {
                        private client: DefaultClient;
                        constructor(client: DefaultClient) {
                            this.client = client;
                        }
                        private getChildrenSymbols(symbols: LocalizeDocumentSymbol[]): vscode.DocumentSymbol[] {
                            let documentSymbols: vscode.DocumentSymbol[] = [];
                            if (symbols) {
                                symbols.forEach((symbol) => {
                                    let detail: string = util.getLocalizedString(symbol.detail);
                                    let r: vscode.Range= new vscode.Range(symbol.range.start.line, symbol.range.start.character, symbol.range.end.line, symbol.range.end.character);
                                    let sr: vscode.Range= new vscode.Range(symbol.selectionRange.start.line, symbol.selectionRange.start.character, symbol.selectionRange.end.line, symbol.selectionRange.end.character);
                                    let vscodeSymbol: vscode.DocumentSymbol = new vscode.DocumentSymbol (symbol.name, detail, symbol.kind, r, sr);
                                    vscodeSymbol.children = this.getChildrenSymbols(symbol.children);
                                    documentSymbols.push(vscodeSymbol);
                                });
                            }
                            return documentSymbols;
                        }
                        public async provideDocumentSymbols(document: vscode.TextDocument): Promise<vscode.SymbolInformation[] | vscode.DocumentSymbol[]> {
                            return this.client.requestWhenReady(() => {
                                let params: GetDocumentSymbolRequestParams = {
                                    uri: document.uri.toString()
                                };
                                return this.client.languageClient.sendRequest(GetDocumentSymbolRequest, params)
                                    .then((symbols) => {
                                        let resultSymbols: vscode.DocumentSymbol[] = this.getChildrenSymbols(symbols);
                                        return resultSymbols;
                                    });
                            });
                        }
                    }

                    class WorkspaceSymbolProvider implements vscode.WorkspaceSymbolProvider {
                        private client: DefaultClient;
                        constructor(client: DefaultClient) {
                            this.client = client;
                        }

                        public async provideWorkspaceSymbols(query: string, token: vscode.CancellationToken): Promise<vscode.SymbolInformation[]> {
                            let params: WorkspaceSymbolParams = {
                                query: query,
                                workspaceFolderUri: this.client.RootPath
                            };

                            return this.client.languageClient.sendRequest(GetSymbolInfoRequest, params)
                                .then((symbols) => {
                                    let resultSymbols: vscode.SymbolInformation[] = [];

                                    // Convert to vscode.Command array
                                    symbols.forEach((symbol) => {
                                        let suffix: string = util.getLocalizedString(symbol.suffix);
                                        let name: string = symbol.name;
                                        let range: vscode.Range = new vscode.Range(symbol.location.range.start.line, symbol.location.range.start.character, symbol.location.range.end.line, symbol.location.range.end.character);
                                        let uri: vscode.Uri = vscode.Uri.parse(symbol.location.uri.toString());
                                        if (suffix.length) {
                                            name = name + ' (' + suffix + ')';
                                        }
                                        let vscodeSymbol: vscode.SymbolInformation = new vscode.SymbolInformation(
                                            name,
                                            symbol.kind,
                                            range,
                                            uri,
                                            symbol.containerName
                                        );
                                        resultSymbols.push(vscodeSymbol);
                                    });
                                    return resultSymbols;
                                });
                        }
                    }

                    class FindAllReferencesProvider implements vscode.ReferenceProvider {
                        private client: DefaultClient;
                        constructor(client: DefaultClient) {
                            this.client = client;
                        }
                        public async provideReferences(document: vscode.TextDocument, position: vscode.Position, context: vscode.ReferenceContext, token: vscode.CancellationToken): Promise<vscode.Location[] | undefined> {
                        // tslint:disable-next-line: promise-must-complete
                            return new Promise<vscode.Location[]>((resolve, reject) => {
                                let callback: () => void = () => {
                                    let params: FindAllReferencesParams = {
                                        position: Position.create(position.line, position.character),
                                        textDocument: this.client.languageClient.code2ProtocolConverter.asTextDocumentIdentifier(document)
                                    };
                                    referencesParams = params;
                                    this.client.notifyWhenReady(() => {
                                        // The current request is represented by referencesParams.  If a request detects
                                        // referencesParams does not match the object used when creating the request, abort it.
                                        if (params !== referencesParams) {
                                            // Complete with nothing instead of rejecting, to avoid an error message from VS Code
                                            let locations: vscode.Location[] = [];
                                            resolve(locations);
                                            return;
                                        }
                                        referencesRequestPending = true;
                                        // Register a single-fire handler for the reply.
                                        let resultCallback: refs.ReferencesResultCallback = (result: refs.ReferencesResult, doResolve: boolean) => {
                                            referencesRequestPending = false;
                                            let locations: vscode.Location[] = [];
                                            if (result) {
                                                result.referenceInfos.forEach((referenceInfo: refs.ReferenceInfo) => {
                                                    if (referenceInfo.type === refs.ReferenceType.Confirmed) {
                                                        let uri: vscode.Uri = vscode.Uri.file(referenceInfo.file);
                                                        let range: vscode.Range = new vscode.Range(referenceInfo.position.line, referenceInfo.position.character, referenceInfo.position.line, referenceInfo.position.character + result.text.length);
                                                        locations.push(new vscode.Location(uri, range));
                                                    }
                                                });
                                            }
                                            // If references were canceled while in a preview state, there is not an outstanding promise.
                                            if (doResolve) {
                                                resolve(locations);
                                            }
                                            if (referencesPendingCancellations.length > 0) {
                                                while (referencesPendingCancellations.length > 1) {
                                                    let pendingCancel: ReferencesCancellationState = referencesPendingCancellations[0];
                                                    referencesPendingCancellations.pop();
                                                    pendingCancel.reject();
                                                }
                                                let pendingCancel: ReferencesCancellationState = referencesPendingCancellations[0];
                                                referencesPendingCancellations.pop();
                                                pendingCancel.callback();
                                            }
                                        };
                                        if (!workspaceReferences.referencesRefreshPending) {
                                            workspaceReferences.setResultsCallback(resultCallback);
                                            workspaceReferences.startFindAllReferences(params);
                                        } else {
                                            // We are responding to a refresh (preview or final result)
                                            workspaceReferences.referencesRefreshPending = false;
                                            if (workspaceReferences.lastResults) {
                                                // This is a final result
                                                let lastResults: refs.ReferencesResult = workspaceReferences.lastResults;
                                                workspaceReferences.lastResults = null;
                                                resultCallback(lastResults, true);
                                            } else {
                                                // This is a preview (2nd or later preview)
                                                workspaceReferences.referencesRequestPending = true;
                                                workspaceReferences.setResultsCallback(resultCallback);
                                                this.client.languageClient.sendNotification(RequestReferencesNotification, false);
                                            }
                                        }
                                    });
                                    token.onCancellationRequested(e => {
                                        if (params === referencesParams) {
                                            this.client.cancelReferences();
                                        }
                                    });
                                };

                                if (referencesRequestPending || (workspaceReferences.symbolSearchInProgress && !workspaceReferences.referencesRefreshPending)) {
                                    let cancelling: boolean = referencesPendingCancellations.length > 0;
                                    referencesPendingCancellations.push({ reject: () => {
                                        // Complete with nothing instead of rejecting, to avoid an error message from VS Code
                                        let locations: vscode.Location[] = [];
                                        resolve(locations);
                                    }, callback });
                                    if (!cancelling) {
                                        renamePending = false;
                                        workspaceReferences.referencesCanceled = true;
                                        if (!referencesRequestPending) {
                                            workspaceReferences.referencesCanceledWhilePreviewing = true;
                                        }
                                        this.client.languageClient.sendNotification(CancelReferencesNotification);
                                        workspaceReferences.closeRenameUI();
                                    }
                                } else {
                                    callback();
                                }
                            });
                        }
                    }

                    class RenameProvider implements vscode.RenameProvider {
                        private client: DefaultClient;
                        constructor(client: DefaultClient) {
                            this.client = client;
                        }
                        public async provideRenameEdits(document: vscode.TextDocument, position: vscode.Position, newName: string, token: vscode.CancellationToken): Promise<vscode.WorkspaceEdit> {
                            let settings: CppSettings = new CppSettings();
                            if (settings.renameRequiresIdentifier && !util.isValidIdentifier(newName)) {
                                vscode.window.showErrorMessage(localize("invalid.identifier.for.rename", "Invalid identifier provided for the Rename Symbol operation."));
                                let workspaceEdit: vscode.WorkspaceEdit = new vscode.WorkspaceEdit();
                                return Promise.resolve(workspaceEdit);
                            }
                            // Normally, VS Code considers rename to be an atomic operation.
                            // If the user clicks anywhere in the document, it attempts to cancel it.
                            // Because that prevents our rename UI, we ignore cancellation requests.
                            // VS Code will attempt to issue new rename requests while another is still active.
                            // When we receive another rename request, cancel the one that is in progress.
                            renamePending = true;
                            ++renameRequestsPending;
                            return new Promise<vscode.WorkspaceEdit>((resolve, reject) => {
                                let callback: () => void = () => {
                                    let params: RenameParams = {
                                        newName: newName,
                                        position: Position.create(position.line, position.character),
                                        textDocument: this.client.languageClient.code2ProtocolConverter.asTextDocumentIdentifier(document)
                                    };
                                    referencesParams = params;
                                    this.client.notifyWhenReady(() => {
                                        // The current request is represented by referencesParams.  If a request detects
                                        // referencesParams does not match the object used when creating the request, abort it.
                                        if (params !== referencesParams) {
                                            if (--renameRequestsPending === 0) {
                                                renamePending = false;
                                            }

                                            // Complete with nothing instead of rejecting, to avoid an error message from VS Code
                                            let workspaceEdit: vscode.WorkspaceEdit = new vscode.WorkspaceEdit();
                                            resolve(workspaceEdit);
                                            return;
                                        }
                                        referencesRequestPending = true;
                                        workspaceReferences.setResultsCallback((referencesResult: refs.ReferencesResult, doResolve: boolean) => {
                                            if (doResolve && referencesResult === null) {
                                                // The result callback will be called with doResult of true and a null result when the Find All References
                                                // portion of the rename is complete.  We complete the promise with an empty edit at this point,
                                                // to cause the progress indicator to be dismissed.
                                                let workspaceEdit: vscode.WorkspaceEdit = new vscode.WorkspaceEdit();
                                                resolve(workspaceEdit);
                                            } else {
                                                referencesRequestPending = false;
                                                --renameRequestsPending;
                                                let workspaceEdit: vscode.WorkspaceEdit = new vscode.WorkspaceEdit();
                                                let cancelling: boolean = referencesPendingCancellations.length > 0;
                                                if (cancelling) {
                                                    while (referencesPendingCancellations.length > 1) {
                                                        let pendingCancel: ReferencesCancellationState = referencesPendingCancellations[0];
                                                        referencesPendingCancellations.pop();
                                                        pendingCancel.reject();
                                                    }
                                                    let pendingCancel: ReferencesCancellationState = referencesPendingCancellations[0];
                                                    referencesPendingCancellations.pop();
                                                    pendingCancel.callback();
                                                } else {
                                                    if (renameRequestsPending === 0) {
                                                        renamePending = false;
                                                    }
                                                    // If rename UI was canceled, we will get a null result.
                                                    // If null, return an empty list to avoid Rename failure dialog.
                                                    if (referencesResult !== null) {
                                                        for (let reference of referencesResult.referenceInfos) {
                                                            let uri: vscode.Uri = vscode.Uri.file(reference.file);
                                                            let range: vscode.Range = new vscode.Range(reference.position.line, reference.position.character, reference.position.line, reference.position.character + referencesResult.text.length);
                                                            workspaceEdit.replace(uri, range, newName);
                                                        }
                                                    }
                                                    workspaceReferences.closeRenameUI();
                                                }
                                                if (doResolve) {
                                                    if (referencesResult.referenceInfos === null || referencesResult.referenceInfos.length === 0) {
                                                        vscode.window.showErrorMessage(localize("unable.to.locate.selected.symbol", "A definition for the selected symbol could not be located."));
                                                    }
                                                    resolve(workspaceEdit);
                                                } else if (workspaceEdit.size > 0) {
                                                    vscode.workspace.applyEdit(workspaceEdit);
                                                }
                                            }
                                        });
                                        workspaceReferences.startRename(params);
                                    });
                                };

                                if (referencesRequestPending || workspaceReferences.symbolSearchInProgress) {
                                    let cancelling: boolean = referencesPendingCancellations.length > 0;
                                    referencesPendingCancellations.push({ reject: () => {
                                        --renameRequestsPending;
                                        // Complete with nothing instead of rejecting, to avoid an error message from VS Code
                                        let workspaceEdit: vscode.WorkspaceEdit = new vscode.WorkspaceEdit();
                                        resolve(workspaceEdit);
                                    }, callback });
                                    if (!cancelling) {
                                        workspaceReferences.referencesCanceled = true;
                                        if (!referencesRequestPending) {
                                            workspaceReferences.referencesCanceledWhilePreviewing = true;
                                        }
                                        this.client.languageClient.sendNotification(CancelReferencesNotification);
                                        workspaceReferences.closeRenameUI();
                                    }
                                } else {
                                    callback();
                                }
                            });
                        }
                    }

                    this.registerFileWatcher();

                    if (firstClient) {
                        this.disposables.push(vscode.languages.registerRenameProvider(documentSelector, new RenameProvider(this)));
                        this.disposables.push(vscode.languages.registerReferenceProvider(documentSelector, new FindAllReferencesProvider(this)));
                        this.disposables.push(vscode.languages.registerWorkspaceSymbolProvider(new WorkspaceSymbolProvider(this)));
                        this.disposables.push(vscode.languages.registerDocumentSymbolProvider(documentSelector, new DocumentSymbolProvider(this), null));
                        this.disposables.push(vscode.languages.registerCodeActionsProvider(documentSelector, new CodeActionProvider(this), null));

                        // Listen for messages from the language server.
                        this.registerNotifications();

                        workspaceReferences = new refs.ReferencesManager(this);

                        // The configurations will not be sent to the language server until the default include paths and frameworks have been set.
                        // The event handlers must be set before this happens.
                        return languageClient.sendRequest(QueryCompilerDefaultsRequest, {}).then((inputCompilerDefaults: configs.CompilerDefaults) => {
                            compilerDefaults = inputCompilerDefaults;
                            this.configuration.CompilerDefaults = compilerDefaults;

                            // Only register the real commands after the extension has finished initializing,
                            // e.g. prevents empty c_cpp_properties.json from generation.
                            registerCommands();
                        });
                    } else {
                        this.configuration.CompilerDefaults = compilerDefaults;
                    }
                },
                (err) => {
                    this.isSupported = false;   // Running on an OS we don't support yet.
                    if (!failureMessageShown) {
                        failureMessageShown = true;
                        vscode.window.showErrorMessage(localize("unable.to.start", "Unable to start the C/C++ language server. IntelliSense features will be disabled. Error: {0}", String(err)));
                    }
                }));
        } catch (err) {
            this.isSupported = false;   // Running on an OS we don't support yet.
            if (!failureMessageShown) {
                failureMessageShown = true;
                let additionalInfo: string;
                if (err.code === "EPERM") {
                    additionalInfo = localize('check.permissions', "EPERM: Check permissions for '{0}'", getLanguageServerFileName());
                } else {
                    additionalInfo = String(err);
                }
                vscode.window.showErrorMessage(localize("unable.to.start", "Unable to start the C/C++ language server. IntelliSense features will be disabled. Error: {0}", additionalInfo));
            }
        }

        this.colorizationSettings = new ColorizationSettings(this.RootUri);
    }

    public sendFindAllReferencesNotification(params: FindAllReferencesParams): void {
        this.languageClient.sendNotification(FindAllReferencesNotification, params);
    }

    public sendRenameNofication(params: RenameParams): void {
        this.languageClient.sendNotification(RenameNotification, params);
    }

    private createLanguageClient(allClients: ClientCollection): LanguageClient {
        let serverModule: string = getLanguageServerFileName();
        let exeExists: boolean = fs.existsSync(serverModule);
        if (!exeExists) {
            telemetry.logLanguageServerEvent("missingLanguageServerBinary");
            throw String('Missing binary at ' + serverModule);
        }
        let serverName: string = this.getName(this.rootFolder);
        let serverOptions: ServerOptions = {
            run: { command: serverModule },
            debug: { command: serverModule, args: [ serverName ] }
        };

        // Get all the per-workspace settings.
        let settings_clangFormatPath: string[] = [];
        let settings_clangFormatStyle: string[] = [];
        let settings_clangFormatFallbackStyle: string[] = [];
        let settings_clangFormatSortIncludes: string[] = [];
        let settings_filesExclude: vscode.WorkspaceConfiguration[] = [];
        let settings_searchExclude: vscode.WorkspaceConfiguration[] = [];
        let settings_editorTabSize: number[] = [];
        let settings_intelliSenseEngine: string[] = [];
        let settings_intelliSenseEngineFallback: string[] = [];
        let settings_errorSquiggles: string[] = [];
        let settings_dimInactiveRegions: boolean[] = [];
        let settings_enhancedColorization: string[] = [];
        let settings_suggestSnippets: boolean[] = [];
        let settings_exclusionPolicy: string[] = [];
        let settings_preferredPathSeparator: string[] = [];
        let settings_defaultSystemIncludePath: string[][] = [];
        let settings_intelliSenseCachePath: string[] = [];
        let settings_intelliSenseCacheSize: number[] = [];
        let settings_autoComplete: string[] = [];
        let settings_formatting: string[] = [];
        let workspaceSettings: CppSettings = new CppSettings();
        let workspaceOtherSettings: OtherSettings = new OtherSettings(null);
        {
            let settings: CppSettings[] = [];
            let otherSettings: OtherSettings[] = [];

            settings.push(workspaceSettings);
            otherSettings.push(workspaceOtherSettings);
            for (let workspaceFolder of vscode.workspace.workspaceFolders) {
                settings.push(new CppSettings(workspaceFolder.uri));
                otherSettings.push(new OtherSettings(workspaceFolder.uri));
            }

            for (let setting of settings) {
                settings_clangFormatPath.push(util.resolveVariables(setting.clangFormatPath, this.AdditionalEnvironment));
                settings_clangFormatStyle.push(setting.clangFormatStyle);
                settings_clangFormatFallbackStyle.push(setting.clangFormatFallbackStyle);
                settings_clangFormatSortIncludes.push(setting.clangFormatSortIncludes);
                settings_intelliSenseEngine.push(setting.intelliSenseEngine);
                settings_intelliSenseEngineFallback.push(setting.intelliSenseEngineFallback);
                settings_errorSquiggles.push(setting.errorSquiggles);
                settings_dimInactiveRegions.push(setting.dimInactiveRegions);
                settings_enhancedColorization.push(setting.enhancedColorization ? "Enabled" : "Disabled");
                settings_suggestSnippets.push(setting.suggestSnippets);
                settings_exclusionPolicy.push(setting.exclusionPolicy);
                settings_preferredPathSeparator.push(setting.preferredPathSeparator);
                settings_defaultSystemIncludePath.push(setting.defaultSystemIncludePath);
                settings_intelliSenseCachePath.push(util.resolveCachePath(setting.intelliSenseCachePath, this.AdditionalEnvironment));
                settings_intelliSenseCacheSize.push(setting.intelliSenseCacheSize);
                settings_autoComplete.push(setting.autoComplete);
                settings_formatting.push(setting.formatting);
            }

            for (let otherSetting of otherSettings) {
                settings_filesExclude.push(otherSetting.filesExclude);
                settings_searchExclude.push(otherSetting.searchExclude);
                settings_editorTabSize.push(otherSetting.editorTabSize);
            }
        }

        let abTestSettings: ABTestSettings = getABTestSettings();

        let intelliSenseCacheDisabled: boolean = false;
        if (os.platform() === "darwin") {
            const releaseParts: string[] = os.release().split(".");
            if (releaseParts.length >= 1) {
                // AutoPCH doesn't work for older Mac OS's.
                intelliSenseCacheDisabled = parseInt(releaseParts[0]) < 17;
            }
        }

        let clientOptions: LanguageClientOptions = {
            documentSelector: [
                { scheme: 'file', language: 'cpp' },
                { scheme: 'file', language: 'c' }
            ],
            initializationOptions: {
                clang_format_path: settings_clangFormatPath,
                clang_format_style: settings_clangFormatStyle,
                clang_format_fallbackStyle: settings_clangFormatFallbackStyle,
                clang_format_sortIncludes: settings_clangFormatSortIncludes,
                formatting: settings_formatting,
                extension_path: util.extensionPath,
                exclude_files: settings_filesExclude,
                associations: workspaceOtherSettings.filesAssociations,
                storage_path: this.storagePath,
                tabSize: settings_editorTabSize,
                intelliSenseEngine: settings_intelliSenseEngine,
                intelliSenseEngineFallback: settings_intelliSenseEngineFallback,
                intelliSenseCacheDisabled: intelliSenseCacheDisabled,
                intelliSenseCachePath : settings_intelliSenseCachePath,
                intelliSenseCacheSize : settings_intelliSenseCacheSize,
                autocomplete: settings_autoComplete,
                errorSquiggles: settings_errorSquiggles,
                dimInactiveRegions: settings_dimInactiveRegions,
                enhancedColorization: settings_enhancedColorization,
                suggestSnippets: settings_suggestSnippets,
                loggingLevel: workspaceSettings.loggingLevel,
                workspaceParsingPriority: workspaceSettings.workspaceParsingPriority,
                workspaceSymbols: workspaceSettings.workspaceSymbols,
                exclusionPolicy: settings_exclusionPolicy,
                preferredPathSeparator: settings_preferredPathSeparator,
                default: {
                    systemIncludePath: settings_defaultSystemIncludePath
                },
                vcpkg_root: util.getVcpkgRoot(),
                gotoDefIntelliSense: abTestSettings.UseGoToDefIntelliSense,
                experimentalFeatures: workspaceSettings.experimentalFeatures,
                edgeMessagesDirectory: path.join(util.getExtensionFilePath("bin"), "messages", util.getLocaleId())
            },
            middleware: createProtocolFilter(allClients),
            errorHandler: {
                error: () => ErrorAction.Continue,
                closed: () => {
                    this.crashTimes.push(Date.now());
                    if (this.crashTimes.length < 5) {
                        let newClient: DefaultClient = <DefaultClient>allClients.replace(this, true);
                        newClient.crashTimes = this.crashTimes;
                    } else {
                        let elapsed: number = this.crashTimes[this.crashTimes.length - 1] - this.crashTimes[0];
                        if (elapsed <= 3 * 60 * 1000) {
                            if (vscode.workspace.workspaceFolders && vscode.workspace.workspaceFolders.length > 1) {
                                vscode.window.showErrorMessage(localize('server.crashed', "The language server for '{0}' crashed 5 times in the last 3 minutes. It will not be restarted.", serverName));
                            } else {
                                vscode.window.showErrorMessage(localize('server.crashed2', "The language server crashed 5 times in the last 3 minutes. It will not be restarted."));
                            }
                            allClients.replace(this, false);
                        } else {
                            this.crashTimes.shift();
                            let newClient: DefaultClient = <DefaultClient>allClients.replace(this, true);
                            newClient.crashTimes = this.crashTimes;
                        }
                    }
                    return CloseAction.DoNotRestart;
                }
            }

            // TODO: should I set the output channel?  Does this sort output between servers?
        };

        // Create the language client
        return new LanguageClient(`cpptools`, serverOptions, clientOptions);
    }

<<<<<<< HEAD
    public onDidChangeSettings(event: vscode.ConfigurationChangeEvent): { [key: string] : string } {
        let changedSettings: { [key: string] : string };
=======
    public onDidChangeSettings(event: vscode.ConfigurationChangeEvent): { [key: string]: string } {
        let changedSettings: { [key: string]: string } = this.settingsTracker.getChangedSettings();
>>>>>>> 548d6a82
        this.notifyWhenReady(() => {
            changedSettings = this.settingsTracker.getChangedSettings();
            let cppSettingsScoped: { [key: string]: any } = {};
            // Gather the C_Cpp settings
            {
                let cppSettingsResourceScoped: vscode.WorkspaceConfiguration = vscode.workspace.getConfiguration("C_Cpp", this.RootUri);
                let cppSettingsNonScoped: vscode.WorkspaceConfiguration = vscode.workspace.getConfiguration("C_Cpp");

                for (let key in cppSettingsResourceScoped) {
                    let curSetting: any = util.packageJson.contributes.configuration.properties["C_Cpp." + key];
                    if (curSetting === undefined) {
                        continue;
                    }
                    let settings: vscode.WorkspaceConfiguration = (curSetting.scope === "resource" || curSetting.scope === "machine-overridable") ? cppSettingsResourceScoped : cppSettingsNonScoped;
                    cppSettingsScoped[key] = settings.get(key);
                }
                cppSettingsScoped["default"] = { systemIncludePath: cppSettingsResourceScoped.get("default.systemIncludePath") };
            }

            // Unlike the LSP message, the event does not contain all settings as a payload, so we need to
            // build a new JSON object with everything we need on the native side.
            let settings: any = {
                C_Cpp: {
                    ...cppSettingsScoped,
                    tabSize: vscode.workspace.getConfiguration("editor.tabSize", this.RootUri)
                },
                files: {
                    exclude: vscode.workspace.getConfiguration("files.exclude", this.RootUri)
                },
                search: {
                    exclude: vscode.workspace.getConfiguration("search.exclude", this.RootUri)
                }
            };

            // Send settings json to native side
            this.languageClient.sendNotification(DidChangeSettingsNotification, {settings, workspaceFolderUri: this.RootPath});

            let colorizationNeedsReload: boolean = event.affectsConfiguration("workbench.colorTheme")
                || event.affectsConfiguration("editor.tokenColorCustomizations");

            let colorizationNeedsRefresh: boolean = colorizationNeedsReload
                || event.affectsConfiguration("C_Cpp.enhancedColorization", this.RootUri)
                || event.affectsConfiguration("C_Cpp.dimInactiveRegions", this.RootUri)
                || event.affectsConfiguration("C_Cpp.inactiveRegionOpacity", this.RootUri)
                || event.affectsConfiguration("C_Cpp.inactiveRegionForegroundColor", this.RootUri)
                || event.affectsConfiguration("C_Cpp.inactiveRegionBackgroundColor", this.RootUri);

            let colorThemeChanged: boolean = event.affectsConfiguration("workbench.colorTheme", this.RootUri);
            if (colorThemeChanged) {
                let otherSettings: OtherSettings = new OtherSettings(this.RootUri);
                this.languageClient.sendNotification(ColorThemeChangedNotification, { name: otherSettings.colorTheme });
            }

            if (colorizationNeedsReload) {
                this.colorizationSettings.reload();
            }
            if (colorizationNeedsRefresh) {
                let processedUris: vscode.Uri[] = [];
                for (let e of vscode.window.visibleTextEditors) {
                    let uri: vscode.Uri = e.document.uri;

                    // Make sure we don't process the same file multiple times.
                    // colorizationState.onSettingsChanged ensures all visible text editors for that file get
                    // refreshed, after it creates a set of decorators to be shared by all visible instances of the file.
                    if (!processedUris.find(e => e === uri)) {
                        processedUris.push(uri);
                        let colorizationState: ColorizationState = workspaceColorizationState.get(uri.toString());
                        if (colorizationState) {
                            colorizationState.onSettingsChanged(uri);
                        }
                    }
                }
            }
            if (Object.keys(changedSettings).length > 0) {
                if (changedSettings["commentContinuationPatterns"]) {
                    updateLanguageConfigurations();
                }
                this.configuration.onDidChangeSettings();
                telemetry.logLanguageServerEvent("CppSettingsChange", changedSettings, null);
            }
        });
        return changedSettings;
    }

    private editVersion: number = 0;

    public onDidChangeTextDocument(textDocumentChangeEvent: vscode.TextDocumentChangeEvent): void {
        // Increment editVersion for every call to onDidChangeTextDocument, regardless of whether the file is handled
        this.editVersion++;
        if (textDocumentChangeEvent.document.uri.scheme === "file") {
            if (textDocumentChangeEvent.document.languageId === "cpp" || textDocumentChangeEvent.document.languageId === "c") {

                // If any file has changed, we need to abort the current rename operation
                if (renamePending) {
                    this.cancelReferences();
                }

                let oldVersion: number = this.openFileVersions.get(textDocumentChangeEvent.document.uri.toString());
                let newVersion: number = textDocumentChangeEvent.document.version;
                if (newVersion > oldVersion) {
                    this.openFileVersions.set(textDocumentChangeEvent.document.uri.toString(), newVersion);
                    try {
                        let colorizationState: ColorizationState = workspaceColorizationState.get(textDocumentChangeEvent.document.uri.toString());
                        if (colorizationState) {
                            // Adjust colorization ranges after this edit.  (i.e. if a line was added, push decorations after it down one line)
                            colorizationState.addEdits(textDocumentChangeEvent.contentChanges, this.editVersion);
                        }
                    } catch (e) {
                        // Ensure an exception does not prevent pass-through to native handler, or editVersion could become inconsistent
                        console.log(e.toString());
                    }
                }
            }
        }
    }

    public onDidOpenTextDocument(document: vscode.TextDocument): void {
        if (document.uri.scheme === "file") {
            this.openFileVersions.set(document.uri.toString(), document.version);
            workspaceColorizationState.set(document.uri.toString(), new ColorizationState(document.uri, this.colorizationSettings));
            this.sendVisibleRanges(document.uri);
        }
    }

    public onDidCloseTextDocument(document: vscode.TextDocument): void {
        workspaceColorizationState.delete(document.uri.toString());
        this.openFileVersions.delete(document.uri.toString());
    }

    public onDidChangeVisibleTextEditors(editors: vscode.TextEditor[]): void {
        let processedUris: vscode.Uri[] = [];
        editors.forEach(editor => {
            if (editor.document.uri.scheme === "file") {
                let colorizationState: ColorizationState = workspaceColorizationState.get(editor.document.uri.toString());
                if (colorizationState) {
                    colorizationState.refresh(editor);
                    if (!processedUris.find(uri => uri === editor.document.uri)) {
                        processedUris.push(editor.document.uri);
                        this.sendVisibleRanges(editor.document.uri);
                    }
                }
            }
        });
    }

    public sendVisibleRanges(uri: vscode.Uri): void {
        let ranges: Range[] = [];
        // Get ranges from all editors matching this URI
        let editors: vscode.TextEditor[] = vscode.window.visibleTextEditors.filter(e => e.document.uri === uri);
        for (let e of editors) {
            e.visibleRanges.forEach(range => ranges.push(Range.create(range.start.line, range.start.character, range.end.line, range.end.character)));
        }

        // Only send ranges if they have actually changed.
        let isSame: boolean = false;
        let savedRanges: Range[] = this.visibleRanges.get(uri.toString());
        if (savedRanges) {
            if (ranges.length === savedRanges.length) {
                isSame = true;
                for (let i: number = 0; i < ranges.length; i++) {
                    if (ranges[i] !== savedRanges[i]) {
                        isSame = false;
                        break;
                    }
                }
            }
        } else {
            isSame = ranges.length === 0;
        }
        if (!isSame) {
            this.visibleRanges.set(uri.toString(), ranges);
            let params: DidChangeVisibleRangesParams = {
                uri: uri.toString(),
                ranges: ranges
            };
            this.notifyWhenReady(() => this.languageClient.sendNotification(DidChangeVisibleRangesNotification, params));
        }
    }

    public onDidChangeTextEditorVisibleRanges(textEditorVisibleRangesChangeEvent: vscode.TextEditorVisibleRangesChangeEvent): void {
        if (textEditorVisibleRangesChangeEvent.textEditor.document.uri.scheme === "file") {
            if (vscode.window.activeTextEditor === textEditorVisibleRangesChangeEvent.textEditor) {
                if (textEditorVisibleRangesChangeEvent.visibleRanges.length === 1) {
                    let visibleRangesLength: number = textEditorVisibleRangesChangeEvent.visibleRanges[0].end.line - textEditorVisibleRangesChangeEvent.visibleRanges[0].start.line;
                    workspaceReferences.updateVisibleRange(visibleRangesLength);
                }
            }
            this.sendVisibleRanges(textEditorVisibleRangesChangeEvent.textEditor.document.uri);
        }
    }

    public onRegisterCustomConfigurationProvider(provider: CustomConfigurationProvider1): Thenable<void> {
        let onRegistered: () => void = () => {
            // version 2 providers control the browse.path. Avoid thrashing the tag parser database by pausing parsing until
            // the provider has sent the correct browse.path value.
            if (provider.version >= Version.v2) {
                this.pauseParsing();
            }
        };
        return this.notifyWhenReady(() => {
            if (!this.RootPath) {
                return; // There is no c_cpp_properties.json to edit because there is no folder open.
            }
            let selectedProvider: string = this.configuration.CurrentConfigurationProvider;
            if (!selectedProvider) {
                let ask: PersistentFolderState<boolean> = new PersistentFolderState<boolean>("Client.registerProvider", true, this.RootFolder);
                if (ask.Value) {
                    ui.showConfigureCustomProviderMessage(() => {
                        const message: string = (vscode.workspace.workspaceFolders && vscode.workspace.workspaceFolders.length > 1)
                            ? localize("provider.configure.folder", "{0} would like to configure IntelliSense for the '{1}' folder.", provider.name, this.Name)
                            : localize("provider.configure.this.folder", "{0} would like to configure IntelliSense for this folder.", provider.name);
                        const allow: string = localize("allow.button", "Allow");
                        const dontAllow: string = localize("dont.allow.button", "Don't Allow");
                        const askLater: string = localize("ask.me.later.button", "Ask Me Later");

                        return vscode.window.showInformationMessage(message, allow, dontAllow, askLater).then(result => {
                            switch (result) {
                                case allow: {
                                    this.configuration.updateCustomConfigurationProvider(provider.extensionId).then(() => {
                                        onRegistered();
                                        telemetry.logLanguageServerEvent("customConfigurationProvider", { "providerId": provider.extensionId });
                                    });
                                    ask.Value = false;
                                    return true;
                                }
                                case dontAllow: {
                                    ask.Value = false;
                                    break;
                                }
                                default: {
                                    break;
                                }
                            }
                            return false;
                        });
                    },
                    () => ask.Value = false);
                }
            } else if (isSameProviderExtensionId(selectedProvider, provider.extensionId)) {
                onRegistered();
                telemetry.logLanguageServerEvent("customConfigurationProvider", { "providerId": provider.extensionId });
            } else if (selectedProvider === provider.name) {
                onRegistered();
                this.configuration.updateCustomConfigurationProvider(provider.extensionId); // v0 -> v1 upgrade. Update the configurationProvider in c_cpp_properties.json
            }
        });
    }

    public updateCustomConfigurations(requestingProvider?: CustomConfigurationProvider1): Thenable<void> {
        return this.notifyWhenReady(() => {
            if (!this.configurationProvider) {
                this.clearCustomConfigurations();
                return;
            }
            let currentProvider: CustomConfigurationProvider1 = getCustomConfigProviders().get(this.configurationProvider);
            if (!currentProvider) {
                this.clearCustomConfigurations();
                return;
            }
            if (requestingProvider && requestingProvider.extensionId !== currentProvider.extensionId) {
                // If we are being called by a configuration provider other than the current one, ignore it.
                return;
            }

            this.clearCustomConfigurations();
            this.trackedDocuments.forEach(document => {
                this.provideCustomConfiguration(document.uri, null);
            });
        });
    }

    public updateCustomBrowseConfiguration(requestingProvider?: CustomConfigurationProvider1): Thenable<void> {
        return this.notifyWhenReady(() => {
            if (!this.configurationProvider) {
                return;
            }
            console.log("updateCustomBrowseConfiguration");
            let currentProvider: CustomConfigurationProvider1 = getCustomConfigProviders().get(this.configurationProvider);
            if (!currentProvider || (requestingProvider && requestingProvider.extensionId !== currentProvider.extensionId)) {
                return;
            }

            let tokenSource: vscode.CancellationTokenSource = new vscode.CancellationTokenSource();
            let task: () => Thenable<WorkspaceBrowseConfiguration> = async () => {
                if (this.RootUri && await currentProvider.canProvideBrowseConfigurationsPerFolder(tokenSource.token)) {
                    return (currentProvider.provideFolderBrowseConfiguration(this.RootUri, tokenSource.token));
                }
                if (await currentProvider.canProvideBrowseConfiguration(tokenSource.token)) {
                    return currentProvider.provideBrowseConfiguration(tokenSource.token);
                }
                if (currentProvider.version >= Version.v2) {
                    console.warn("failed to provide browse configuration");
                }
                return null;
            };

            // Initiate request for custom configuration.
            // Resume parsing on either resolve or reject, only if parsing was not resumed due to timeout
            let hasCompleted: boolean = false;
            task().then(async config => {
                // TODO: This is a hack to get around CMake Tools bug: https://github.com/microsoft/vscode-cmake-tools/issues/1073
                let foundMatch: boolean = false;
                for (let c of config.browsePath) {
                    if (vscode.workspace.getWorkspaceFolder(vscode.Uri.file(c)) === this.RootFolder) {
                        foundMatch = true;
                        break;
                    }
                }
                if (foundMatch) {
                    this.sendCustomBrowseConfiguration(config, currentProvider.extensionId);
                }
                if (!hasCompleted) {
                    hasCompleted = true;
                    if (currentProvider.version >= Version.v2) {
                        this.resumeParsing();
                    }
                }
            }, () => {
                if (!hasCompleted) {
                    hasCompleted = true;
                    if (currentProvider.version >= Version.v2) {
                        this.resumeParsing();
                    }
                }
            });

            // Set up a timeout to use previously received configuration and resume parsing if the provider times out
            global.setTimeout(async () => {
                if (!hasCompleted) {
                    hasCompleted = true;
                    this.sendCustomBrowseConfiguration(null, null, true);
                    if (currentProvider.version >= Version.v2) {
                        console.warn("Configuration Provider timed out in {0}ms.", configProviderTimeout);
                        this.resumeParsing();
                    }
                }
            }, configProviderTimeout);
        });
    }

    public toggleReferenceResultsView(): void {
        workspaceReferences.toggleGroupView();
    }

    public async logDiagnostics(): Promise<void> {
        let response: GetDiagnosticsResult = await this.requestWhenReady(() => this.languageClient.sendRequest(GetDiagnosticsRequest, null));
        if (!diagnosticsChannel) {
            diagnosticsChannel = vscode.window.createOutputChannel(localize("c.cpp.diagnostics", "C/C++ Diagnostics"));
            workspaceDisposables.push(diagnosticsChannel);
        }

        let header: string = `-------- Diagnostics - ${new Date().toLocaleString()}\n`;
        let version: string = `Version: ${util.packageJson.version}\n`;
        let configJson: string = "";
        if (this.configuration.CurrentConfiguration) {
            configJson = `Current Configuration:\n${JSON.stringify(this.configuration.CurrentConfiguration, null, 4)}\n`;
        }
        diagnosticsChannel.appendLine(`${header}${version}${configJson}${response.diagnostics}`);
        diagnosticsChannel.show(false);
    }

    public async rescanFolder(): Promise<void> {
        await this.notifyWhenReady(() => this.languageClient.sendNotification(RescanFolderNotification));
    }

    public async provideCustomConfiguration(docUri: vscode.Uri, requestFile?: string): Promise<void> {
        let onFinished: () => void = () => {
            if (requestFile) {
                this.languageClient.sendNotification(FinishedRequestCustomConfig, requestFile);
            }
        };
        let providerId: string | undefined = this.configurationProvider;
        if (!providerId) {
            onFinished();
            return Promise.resolve();
        }
        let provider: CustomConfigurationProvider1 | null = getCustomConfigProviders().get(providerId);
        if (!provider) {
            onFinished();
            return Promise.resolve();
        }
        if (!provider.isReady) {
            onFinished();
            return Promise.reject(`${this.configurationProvider} is not ready`);
        }
        return this.queueBlockingTask(async () => {
            let tokenSource: vscode.CancellationTokenSource = new vscode.CancellationTokenSource();
            console.log("provideCustomConfiguration");

            let providerName: string = provider.name;

            let params: QueryTranslationUnitSourceParams = {
                uri: docUri.toString(),
                workspaceFolderUri: this.RootPath
            };
            let response: QueryTranslationUnitSourceResult = await this.languageClient.sendRequest(QueryTranslationUnitSourceRequest, params);
            if (!response.candidates || response.candidates.length === 0) {
                // If we didn't receive any candidates, no configuration is needed.
                onFinished();
                return Promise.resolve();
            }

            // Need to loop through candidates, to see if we can get a custom configuration from any of them.
            // Wrap all lookups in a single task, so we can apply a timeout to the entire duration.
            let provideConfigurationAsync: () => Thenable<SourceFileConfigurationItem[]> = async () => {
                if (provider) {
                    for (let i: number = 0; i < response.candidates.length; ++i) {
                        try {
                            let candidate: string = response.candidates[i];
                            let tuUri: vscode.Uri = vscode.Uri.parse(candidate);
                            if (await provider.canProvideConfiguration(tuUri, tokenSource.token)) {
                                let configs: SourceFileConfigurationItem[] = await provider.provideConfigurations([tuUri], tokenSource.token);
                                if (configs && configs.length > 0 && configs[0]) {
                                    return configs;
                                }
                            }
                            if (tokenSource.token.isCancellationRequested) {
                                return null;
                            }
                        } catch (err) {
                            console.warn("Caught exception request configuration");
                        }
                    }
                }
            };
            return this.callTaskWithTimeout(provideConfigurationAsync, configProviderTimeout, tokenSource).then(
                (configs: SourceFileConfigurationItem[]) => {
                    if (configs && configs.length > 0) {
                        this.sendCustomConfigurations(configs);
                    }
                    onFinished();
                },
                (err) => {
                    if (requestFile) {
                        onFinished();
                        return;
                    }
                    let settings: CppSettings = new CppSettings(this.RootUri);
                    if (settings.configurationWarnings === "Enabled" && !this.isExternalHeader(docUri) && !vscode.debug.activeDebugSession) {
                        const dismiss: string = localize("dismiss.button", "Dismiss");
                        const disable: string = localize("diable.warnings.button", "Disable Warnings");
                        let configName: string = this.configuration.CurrentConfiguration.name;
                        let message: string = localize("unable.to.provide.configuraiton",
                            "{0} is unable to provide IntelliSense configuration information for '{1}'. Settings from the '{2}' configuration will be used instead.",
                            providerName, docUri.fsPath, configName);
                        if (err) {
                            message += ` (${err})`;
                        }

                        vscode.window.showInformationMessage(message, dismiss, disable).then(response => {
                            switch (response) {
                                case disable: {
                                    settings.toggleSetting("configurationWarnings", "Enabled", "Disabled");
                                    break;
                                }
                            }
                        });
                    }
                });
        });
    }

    private async handleRequestCustomConfig(requestFile: string): Promise<void> {
        await this.provideCustomConfiguration(vscode.Uri.file(requestFile), requestFile);
    }

    private isExternalHeader(uri: vscode.Uri): boolean {
        return util.isHeader(uri) && !uri.toString().startsWith(this.RootUri.toString());
    }

    public getCurrentConfigName(): Thenable<string> {
        return this.queueTask(() => Promise.resolve(this.configuration.CurrentConfiguration.name));
    }

    public setCurrentConfigName(configurationName: string): Thenable<void> {
        return this.queueTask(() => new Promise((resolve, reject) => {
            let configurations: configs.Configuration[] = this.configuration.Configurations || [];
            let configurationIndex: number = configurations.findIndex((config) => config.name === configurationName);

            if (configurationIndex !== -1) {
                this.configuration.select(configurationIndex);
                resolve();
            } else {
                reject(new Error(localize("config.not.found", "The requested configuration name is not found: {0}", configurationName)));
            }
        }));
    }

    public getCurrentCompilerPathAndArgs(): Thenable<util.CompilerPathAndArgs> {
        return this.queueTask(() => Promise.resolve(
            util.extractCompilerPathAndArgs(
                this.configuration.CurrentConfiguration.compilerPath,
                this.configuration.CurrentConfiguration.compilerArgs)
        ));
    }

    public getVcpkgInstalled(): Thenable<boolean> {
        return this.queueTask(() => Promise.resolve(this.configuration.VcpkgInstalled));
    }

    public getVcpkgEnabled(): Thenable<boolean> {
        const cppSettings: CppSettings = new CppSettings(this.RootUri);
        return Promise.resolve(cppSettings.vcpkgEnabled);
    }

    public getKnownCompilers(): Thenable<configs.KnownCompiler[]> {
        return this.queueTask(() => Promise.resolve(this.configuration.KnownCompiler));
    }

    /**
     * Take ownership of a document that was previously serviced by another client.
     * This process involves sending a textDocument/didOpen message to the server so
     * that it knows about the file, as well as adding it to this client's set of
     * tracked documents.
     */
    public takeOwnership(document: vscode.TextDocument): void {
        let params: DidOpenTextDocumentParams = {
            textDocument: {
                uri: document.uri.toString(),
                languageId: document.languageId,
                version: document.version,
                text: document.getText()
            }
        };
        this.notifyWhenReady(() => this.languageClient.sendNotification(DidOpenNotification, params));
        this.trackedDocuments.add(document);
    }

    /**
     * wait until the all pendingTasks are complete (e.g. language client is ready for use)
     * before attempting to send messages or operate on the client.
     */

    public queueTask(task: () => Thenable<any>): Thenable<any> {
        if (this.isSupported) {
            let nextTask: () => Thenable<any> = async () => {
                try {
                    return await task();
                } catch (err) {
                    console.error(err);
                    throw err;
                }
            };

            if (pendingTask && !pendingTask.Done) {
                // We don't want the queue to stall because of a rejected promise.
                return pendingTask.getPromise().then(nextTask, nextTask);
            } else {
                pendingTask = undefined;
                return nextTask();
            }
        } else {
            return Promise.reject(localize("unsupported.client", "Unsupported client"));
        }
    }

    /**
     * Queue a task that blocks all future tasks until it completes. This is currently only intended to be used
     * during language client startup and for custom configuration providers.
     * @param task The task that blocks all future tasks
     */
    private queueBlockingTask(task: () => Thenable<any>): Thenable<any> {
        if (this.isSupported) {
            pendingTask = new util.BlockingTask<any>(task, pendingTask);
            return pendingTask.getPromise();
        } else {
            return Promise.reject(localize("unsupported.client", "Unsupported client"));
        }
    }

    private callTaskWithTimeout(task: () => Thenable<any>, ms: number, cancelToken?: vscode.CancellationTokenSource): Thenable<any> {
        let timer: NodeJS.Timer;
        // Create a promise that rejects in <ms> milliseconds
        let timeout: () => Promise<any> = () => new Promise((resolve, reject) => {
            timer = global.setTimeout(() => {
                clearTimeout(timer);
                if (cancelToken) {
                    cancelToken.cancel();
                }
                reject(localize("timed.out", "Timed out in {0}ms.", ms));
            }, ms);
        });

        // Returns a race between our timeout and the passed in promise
        return Promise.race([task(), timeout()]).then(
            (result: any) => {
                clearTimeout(timer);
                return result;
            },
            (error: any) => {
                clearTimeout(timer);
                throw error;
            });
    }

    public requestWhenReady(request: () => Thenable<any>): Thenable<any> {
        return this.queueTask(request);
    }

    public notifyWhenReady(notify: () => void): Thenable<void> {
        let task: () => Thenable<void> = () => new Promise(resolve => {
            notify();
            resolve();
        });
        return this.queueTask(task);
    }

    /**
     * listen for notifications from the language server.
     */
    private registerNotifications(): void {
        console.assert(this.languageClient !== undefined, "This method must not be called until this.languageClient is set in \"onReady\"");

        this.languageClient.onNotification(ReloadWindowNotification, () => util.promptForReloadWindowDueToSettingsChange());
        this.languageClient.onNotification(LogTelemetryNotification, logTelemetry);
        this.languageClient.onNotification(ReportStatusNotification, (e) => this.updateStatus(e));
        this.languageClient.onNotification(ReportTagParseStatusNotification, (e) => this.updateTagParseStatus(e));
        this.languageClient.onNotification(SemanticColorizationRegionsNotification, updateSemanticColorizationRegions);
        this.languageClient.onNotification(CompileCommandsPathsNotification, (e) => this.promptCompileCommands(e));
        this.languageClient.onNotification(ReferencesNotification, (e) => this.processReferencesResult(e.referencesResult));
        this.languageClient.onNotification(ReportReferencesProgressNotification, (e) => this.handleReferencesProgress(e));
        this.languageClient.onNotification(RequestCustomConfig, (requestFile: string) => {
            let client: DefaultClient = <DefaultClient>clientCollection.getClientFor(vscode.Uri.file(requestFile));
            client.handleRequestCustomConfig(requestFile);
        });
        this.languageClient.onNotification(PublishDiagnosticsNotification, publishDiagnostics);
        this.languageClient.onNotification(ShowMessageWindowNotification, showMessageWindow);
        this.languageClient.onNotification(ReportTextDocumentLanguage, (e) => this.setTextDocumentLanguage(e));
        setupOutputHandlers();
    }

    private setTextDocumentLanguage(languageStr: string): void {
        let cppSettings: CppSettings = new CppSettings();
        if (cppSettings.autoAddFileAssociations) {
            const is_c: boolean = languageStr.startsWith("c;");
            languageStr = languageStr.substr(is_c ? 2 : 1);
            this.addFileAssociations(languageStr, is_c);
        }
    }

    private associations_for_did_change: Set<string>;

    /**
     * listen for file created/deleted events under the ${workspaceFolder} folder
     */
    private registerFileWatcher(): void {
        console.assert(this.languageClient !== undefined, "This method must not be called until this.languageClient is set in \"onReady\"");

        if (this.rootFolder) {
            // WARNING: The default limit on Linux is 8k, so for big directories, this can cause file watching to fail.
            this.rootPathFileWatcher = vscode.workspace.createFileSystemWatcher(
                "**/*",
                false /* ignoreCreateEvents */,
                false /* ignoreChangeEvents */,
                false /* ignoreDeleteEvents */);

            this.rootPathFileWatcher.onDidCreate((uri) => {
                this.languageClient.sendNotification(FileCreatedNotification, { uri: uri.toString() });
            });

            // TODO: Handle new associations without a reload.
            this.associations_for_did_change = new Set<string>(["c", "i", "cpp", "cc", "cxx", "c++", "cp", "hpp", "hh", "hxx", "h++", "hp", "h", "ii", "ino", "inl", "ipp", "tcc", "idl"]);
            let settings: OtherSettings = new OtherSettings(this.RootUri);
            let assocs: any = settings.filesAssociations;
            for (let assoc in assocs) {
                let dotIndex: number = assoc.lastIndexOf('.');
                if (dotIndex !== -1) {
                    let ext: string = assoc.substr(dotIndex + 1);
                    this.associations_for_did_change.add(ext);
                }
            }
            this.rootPathFileWatcher.onDidChange((uri) => {
                let dotIndex: number = uri.fsPath.lastIndexOf('.');
                if (dotIndex !== -1) {
                    let ext: string = uri.fsPath.substr(dotIndex + 1);
                    if (this.associations_for_did_change.has(ext)) {
                        // VS Code has a bug that causes onDidChange events to happen to files that aren't changed,
                        // which causes a large backlog of "files to parse" to accumulate.
                        // We workaround this via only sending the change message if the modified time is within 10 seconds.
                        let mtime: Date = fs.statSync(uri.fsPath).mtime;
                        let duration: number = Date.now() - mtime.getTime();
                        if (duration < 10000) {
                            this.languageClient.sendNotification(FileChangedNotification, { uri: uri.toString() });
                        }
                    }
                }
            });

            this.rootPathFileWatcher.onDidDelete((uri) => {
                this.languageClient.sendNotification(FileDeletedNotification, { uri: uri.toString() });
            });

            this.disposables.push(this.rootPathFileWatcher);
        } else {
            this.rootPathFileWatcher = undefined;
        }
    }

<<<<<<< HEAD
    /*******************************************************
=======
    /**
     * listen for logging messages from the language server and print them to the Output window
     */
    private setupOutputHandlers(): void {
        console.assert(this.languageClient !== undefined, "This method must not be called until this.languageClient is set in \"onReady\"");

        this.languageClient.onNotification(DebugProtocolNotification, (output) => {
            if (!this.debugChannel) {
                this.debugChannel = vscode.window.createOutputChannel(`${localize("c.cpp.debug.protocol", "C/C++ Debug Protocol")}: ${this.Name}`);
                this.disposables.push(this.debugChannel);
            }
            this.debugChannel.appendLine("");
            this.debugChannel.appendLine("************************************************************************************************************************");
            this.debugChannel.append(`${output}`);
        });

        this.languageClient.onNotification(DebugLogNotification, (params) => this.logLocalized(params));
    }

    private log(output: string): void {
        if (!this.outputChannel) {
            if (vscode.workspace.workspaceFolders && vscode.workspace.workspaceFolders.length > 1) {
                this.outputChannel = vscode.window.createOutputChannel(`C/C++: ${this.Name}`);
            } else {
                this.outputChannel = logger.getOutputChannel();
            }
            this.disposables.push(this.outputChannel);
        }
        this.outputChannel.appendLine(`${output}`);
    }

    private logLocalized(params: LocalizeStringParams): void {
        let output: string = util.getLocalizedString(params);
        this.log(output);
    }

    /**
>>>>>>> 548d6a82
     * handle notifications coming from the language server
     */

    public addFileAssociations(fileAssociations: string, is_c: boolean): void {
        let settings: OtherSettings = new OtherSettings();
        let assocs: any = settings.filesAssociations;

        let filesAndPaths: string[] = fileAssociations.split(";");
        let foundNewAssociation: boolean = false;
        for (let i: number = 0; i < filesAndPaths.length; ++i) {
            let fileAndPath: string[] = filesAndPaths[i].split("@");
            // Skip empty or malformed
            if (fileAndPath.length === 2) {
                let file: string = fileAndPath[0];
                let filePath: string = fileAndPath[1];
                if ((file in assocs) || (("**/" + file) in assocs)) {
                    continue; // File already has an association.
                }
                let j: number = file.lastIndexOf('.');
                if (j !== -1) {
                    let ext: string = file.substr(j);
                    if ((("*" + ext) in assocs) || (("**/*" + ext) in assocs)) {
                        continue; // Extension already has an association.
                    }
                }
                let foundGlobMatch: boolean = false;
                for (let assoc in assocs) {
                    if (minimatch(filePath, assoc)) {
                        foundGlobMatch = true;
                        break; // Assoc matched a glob pattern.
                    }
                }
                if (foundGlobMatch) {
                    continue;
                }
                assocs[file] = is_c ? "c" : "cpp";
                foundNewAssociation = true;
            }
        }
        if (foundNewAssociation) {
            settings.filesAssociations = assocs;
        }
    }

    private updateStatus(notificationBody: ReportStatusNotificationBody): void {
        let message: string = notificationBody.status;
        util.setProgress(util.getProgressExecutableSuccess());
        let testHook: TestHook = getTestHook();
        if (message.endsWith("Indexing...")) {
            this.model.isTagParsing.Value = true;
            let status: IntelliSenseStatus = { status: Status.TagParsingBegun };
            testHook.updateStatus(status);
        } else if (message.endsWith("Updating IntelliSense...")) {
            timeStamp = Date.now();
            this.model.isUpdatingIntelliSense.Value = true;
            let status: IntelliSenseStatus = { status: Status.IntelliSenseCompiling };
            testHook.updateStatus(status);
        } else if (message.endsWith("IntelliSense Ready")) {
            let settings: CppSettings = new CppSettings();
            if (settings.loggingLevel === "Debug") {
                let out: logger.Logger = logger.getOutputChannelLogger();
                let duration: number = Date.now() - timeStamp;
                out.appendLine(localize("update.intellisense.time", "Update IntelliSense time (sec): {0}", duration / 1000));
            }
            this.model.isUpdatingIntelliSense.Value = false;
            let status: IntelliSenseStatus = { status: Status.IntelliSenseReady };
            testHook.updateStatus(status);
        } else if (message.endsWith("Ready")) { // Tag Parser Ready
            this.model.isTagParsing.Value = false;
            let status: IntelliSenseStatus = { status: Status.TagParsingDone };
            testHook.updateStatus(status);
            util.setProgress(util.getProgressParseRootSuccess());
        } else if (message.includes("Squiggles Finished - File name:")) {
            let index: number = message.lastIndexOf(":");
            let name: string = message.substring(index + 2);
            let status: IntelliSenseStatus = { status: Status.IntelliSenseReady, filename: name };
            testHook.updateStatus(status);
        } else if (message.endsWith("No Squiggles")) {
            util.setIntelliSenseProgress(util.getProgressIntelliSenseNoSquiggles());
        } else if (message.endsWith("Unresolved Headers")) {
            let client: DefaultClient = <DefaultClient>clientCollection.getClientFor(vscode.Uri.file(notificationBody.workspaceFolderUri));
            if (!client.configuration.CurrentConfiguration.configurationProvider) {
                let showIntelliSenseFallbackMessage: PersistentState<boolean> = new PersistentState<boolean>("CPP.showIntelliSenseFallbackMessage", true);
                if (showIntelliSenseFallbackMessage.Value) {
                    ui.showConfigureIncludePathMessage(() => {
                        let configJSON: string = localize("configure.json.button", "Configure (JSON)");
                        let configUI: string = localize("configure.ui.button", "Configure (UI)");
                        let dontShowAgain: string = localize("dont.show.again", "Don't Show Again");
                        let fallbackMsg: string = client.configuration.VcpkgInstalled ?
                            localize("update.your.intellisense.settings", "Update your IntelliSense settings or use Vcpkg to install libraries to help find missing headers.") :
                            localize("configure.your.intellisense.settings", "Configure your IntelliSense settings to help find missing headers.");
                        return vscode.window.showInformationMessage(fallbackMsg, configJSON, configUI, dontShowAgain).then((value) => {
                            switch (value) {
                                case configJSON:
                                    vscode.commands.getCommands(true).then((commands: string[]) => {
                                        if (commands.indexOf("workbench.action.problems.focus") >= 0) {
                                            vscode.commands.executeCommand("workbench.action.problems.focus");
                                        }
                                    });
                                    client.handleConfigurationEditJSONCommand();
                                    telemetry.logLanguageServerEvent("SettingsCommand", { "toast": "json" }, null);
                                    break;
                                case configUI:
                                    vscode.commands.getCommands(true).then((commands: string[]) => {
                                        if (commands.indexOf("workbench.action.problems.focus") >= 0) {
                                            vscode.commands.executeCommand("workbench.action.problems.focus");
                                        }
                                    });
                                    client.handleConfigurationEditUICommand();
                                    telemetry.logLanguageServerEvent("SettingsCommand", { "toast": "ui" }, null);
                                    break;
                                case dontShowAgain:
                                    showIntelliSenseFallbackMessage.Value = false;
                                    break;
                            }
                            return true;
                        });
                    },
                    () => showIntelliSenseFallbackMessage.Value = false);
                }
            }
        }
    }

    private updateTagParseStatus(notificationBody: LocalizeStringParams): void {
        this.model.tagParserStatus.Value = util.getLocalizedString(notificationBody);
    }

<<<<<<< HEAD
    private promptCompileCommands(params: CompileCommandsPaths) : void {
        let client: DefaultClient = <DefaultClient>clientCollection.getClientFor(vscode.Uri.file(params.workspaceFolderUri));
        if (client.configuration.CurrentConfiguration.compileCommands || client.configuration.CurrentConfiguration.configurationProvider) {
=======
    private updateSemanticColorizationRegions(params: SemanticColorizationRegionsParams): void {
        let colorizationState: ColorizationState = this.colorizationState.get(params.uri);
        if (colorizationState) {
            // Convert the params to vscode.Range's before passing to colorizationState.updateSemantic()
            let semanticRanges: vscode.Range[][] = new Array<vscode.Range[]>(TokenKind.Count);
            for (let i: number = 0; i < TokenKind.Count; i++) {
                semanticRanges[i] = [];
            }
            params.regions.forEach(element => {
                let newRange: vscode.Range = new vscode.Range(element.range.start.line, element.range.start.character, element.range.end.line, element.range.end.character);
                semanticRanges[element.kind].push(newRange);
            });
            let inactiveRanges: vscode.Range[] = [];
            params.inactiveRegions.forEach(element => {
                let newRange: vscode.Range = new vscode.Range(element.startLine, 0, element.endLine, 0);
                inactiveRanges.push(newRange);
            });
            colorizationState.updateSemantic(params.uri, semanticRanges, inactiveRanges, params.editVersion);
            this.languageClient.sendNotification(SemanticColorizationRegionsReceiptNotification, { uri: params.uri });
        }
    }

    diagnosticsCollection: vscode.DiagnosticCollection;

    private publishDiagnostics(params: PublishDiagnosticsParams): void {
        if (!this.diagnosticsCollection) {
            this.diagnosticsCollection = vscode.languages.createDiagnosticCollection("C/C++");
        }

        // Convert from our Diagnostic objects to vscode Diagnostic objects
        let diagnostics: vscode.Diagnostic[] = [];
        params.diagnostics.forEach((d) => {
            let message: string = util.getLocalizedString(d.localizeStringParams);
            let r: vscode.Range = new vscode.Range(d.range.start.line, d.range.start.character, d.range.end.line, d.range.end.character);
            let diagnostic: vscode.Diagnostic = new vscode.Diagnostic(r, message, d.severity);
            diagnostic.code = d.code;
            diagnostic.source = d.source;
            diagnostics.push(diagnostic);
        });

        let realUri: vscode.Uri = vscode.Uri.parse(params.uri);
        this.diagnosticsCollection.set(realUri, diagnostics);
    }

    private showMessageWindow(params: ShowMessageWindowParams): void {
        let message: string = util.getLocalizedString(params.localizeStringParams);
        switch (params.type) {
            case 1: // Error
                vscode.window.showErrorMessage(message);
                break;
            case 2: // Warning
                vscode.window.showWarningMessage(message);
                break;
            case 3: // Info
                vscode.window.showInformationMessage(message);
                break;
            default:
                console.assert("Unrecognized type for showMessageWindow");
                break;
        }
    }

    private promptCompileCommands(params: CompileCommandsPaths): void {
        if (this.configuration.CurrentConfiguration.compileCommands !== undefined || this.configuration.CurrentConfiguration.configurationProvider !== undefined) {
>>>>>>> 548d6a82
            return;
        }

        let ask: PersistentFolderState<boolean> = new PersistentFolderState<boolean>("CPP.showCompileCommandsSelection", true, client.RootFolder);
        if (!ask.Value) {
            return;
        }

        let aCompileCommandsFile: string = localize("a.compile.commands.file", "a compile_commands.json file");
        let compileCommandStr: string = params.paths.length > 1 ? aCompileCommandsFile : params.paths[0];
        const message: string = (vscode.workspace.workspaceFolders && vscode.workspace.workspaceFolders.length > 1)
            ? localize("auto-configure.intellisense.folder", "Would you like to use {0} to auto-configure IntelliSense for the '{1}' folder?", compileCommandStr, client.Name)
            : localize("auto-configure.intellisense.this.folder", "Would you like to use {0} to auto-configure IntelliSense for this folder?", compileCommandStr);

        ui.showConfigureCompileCommandsMessage(() => {
            const yes: string = localize("yes.button", "Yes");
            const no: string = localize("no.button", "No");
            const askLater: string = localize("ask.me.later.button", "Ask Me Later");
            return vscode.window.showInformationMessage(message, yes, no, askLater).then(async (value) => {
                switch (value) {
                    case yes:
                        if (params.paths.length > 1) {
                            let index: number = await ui.showCompileCommands(params.paths);
                            if (index < 0) {
                                return false;
                            }
                            this.configuration.setCompileCommands(params.paths[index]);
                        } else {
                            this.configuration.setCompileCommands(params.paths[0]);
                        }
                        return true;
                    case askLater:
                        break;
                    case no:
                        ask.Value = false;
                        break;
                }
                return false;
            });
        },
        () => ask.Value = false);
    }

    /**
     * requests to the language server
     */
    public requestSwitchHeaderSource(rootPath: string, fileName: string): Thenable<string> {
        let params: SwitchHeaderSourceParams = {
            switchHeaderSourceFileName: fileName,
            workspaceFolderUri: rootPath
        };
        return this.requestWhenReady(() => this.languageClient.sendRequest(SwitchHeaderSourceRequest, params));
    }

    /**
     * notifications to the language server
     */
    public activeDocumentChanged(document: vscode.TextDocument): void {
        this.notifyWhenReady(() => {
            this.languageClient.sendNotification(ActiveDocumentChangeNotification, this.languageClient.code2ProtocolConverter.asTextDocumentIdentifier(document));
        });
    }

    /**
     * enable UI updates from this client and resume tag parsing on the server.
     */
    public activate(): void {
        for (let key in this.model) {
            if (this.model.hasOwnProperty(key)) {
                this.model[key].activate();
            }
        }
        this.resumeParsing();
    }

    public selectionChanged(selection: Range): void {
        this.notifyWhenReady(() => {
            this.languageClient.sendNotification(TextEditorSelectionChangeNotification, selection);
        });
    }

    public resetDatabase(): void {
        this.notifyWhenReady(() => this.languageClient.sendNotification(ResetDatabaseNotification));
    }

    /**
     * disable UI updates from this client and pause tag parsing on the server.
     */
    public deactivate(): void {
        for (let key in this.model) {
            if (this.model.hasOwnProperty(key)) {
                this.model[key].deactivate();
            }
        }
    }

    public pauseParsing(): void {
        this.notifyWhenReady(() => this.languageClient.sendNotification(PauseParsingNotification));
    }

    public resumeParsing(): void {
        this.notifyWhenReady(() => this.languageClient.sendNotification(ResumeParsingNotification));
    }

    private doneInitialCustomBrowseConfigurationCheck: Boolean = false;

    private onConfigurationsChanged(configurations: configs.Configuration[]): void {
        let params: CppPropertiesParams = {
            configurations: configurations,
            currentConfiguration: this.configuration.CurrentConfigurationIndex,
            workspaceFolderUri: this.RootPath
        };
        // Separate compiler path and args before sending to language client
        params.configurations.forEach((c: configs.Configuration) => {
            let compilerPathAndArgs: util.CompilerPathAndArgs =
                util.extractCompilerPathAndArgs(c.compilerPath, c.compilerArgs);
            c.compilerPath = compilerPathAndArgs.compilerPath;
            c.compilerArgs = compilerPathAndArgs.additionalArgs;
        });
        if (!this.doneInitialCustomBrowseConfigurationCheck) {
            // Send the last custom browse configuration we received from this provider.
            // This ensures we don't start tag parsing without it, and undo'ing work we have to re-do when the (likely same) browse config arrives
            // Should only execute on launch, for the initial delivery of configurations
            let lastCustomBrowseConfigurationProviderId: PersistentFolderState<string> = new PersistentFolderState<string>("CPP.lastCustomBrowseConfigurationProviderId", null, this.RootFolder);
            if (isSameProviderExtensionId(lastCustomBrowseConfigurationProviderId.Value, configurations[params.currentConfiguration].configurationProvider)) {
                let lastCustomBrowseConfiguration: PersistentFolderState<WorkspaceBrowseConfiguration> = new PersistentFolderState<WorkspaceBrowseConfiguration>("CPP.lastCustomBrowseConfiguration", null, this.RootFolder);
                if (lastCustomBrowseConfiguration.Value) {
                    this.sendCustomBrowseConfiguration(lastCustomBrowseConfiguration.Value, lastCustomBrowseConfigurationProviderId.Value);
                }
            }
            this.doneInitialCustomBrowseConfigurationCheck = true;
        }
        this.languageClient.sendNotification(ChangeCppPropertiesNotification, params);
        this.model.activeConfigName.setValueIfActive(configurations[params.currentConfiguration].name);
        let newProvider: string = this.configuration.CurrentConfigurationProvider;
        if (!isSameProviderExtensionId(newProvider, this.configurationProvider)) {
            if (this.configurationProvider) {
                this.clearCustomBrowseConfiguration();
            }
            this.configurationProvider = newProvider;
            this.updateCustomBrowseConfiguration();
            this.updateCustomConfigurations();
        }
    }

    private onSelectedConfigurationChanged(index: number): void {
        let params: FolderSelectedSettingParams = {
            currentConfiguration: index,
            workspaceFolderUri: this.RootPath
        };
        this.notifyWhenReady(() => {
            this.languageClient.sendNotification(ChangeSelectedSettingNotification, params);
            this.model.activeConfigName.Value = this.configuration.ConfigurationNames[index];
            this.configuration.onDidChangeSettings();
        });
    }

    private onCompileCommandsChanged(path: string): void {
        let params: FileChangedParams = {
            uri: vscode.Uri.file(path).toString(),
            workspaceFolderUri: this.RootPath
        };
        this.notifyWhenReady(() => this.languageClient.sendNotification(ChangeCompileCommandsNotification, params));
    }

    private isSourceFileConfigurationItem(input: any): input is SourceFileConfigurationItem {
        return (input && (util.isString(input.uri) || util.isUri(input.uri)) &&
            input.configuration &&
            util.isArrayOfString(input.configuration.includePath) &&
            util.isArrayOfString(input.configuration.defines) &&
            util.isString(input.configuration.intelliSenseMode) &&
            util.isString(input.configuration.standard) &&
            util.isOptionalString(input.configuration.compilerPath) &&
            util.isOptionalArrayOfString(input.configuration.compilerArgs) &&
            util.isOptionalArrayOfString(input.configuration.forcedInclude));
    }

    private sendCustomConfigurations(configs: any): void {
        // configs is marked as 'any' because it is untrusted data coming from a 3rd-party. We need to sanitize it before sending it to the language server.
        if (!configs || !(configs instanceof Array)) {
            console.warn("discarding invalid SourceFileConfigurationItems[]: " + configs);
            return;
        }

        let settings: CppSettings = new CppSettings();
        let out: logger.Logger = logger.getOutputChannelLogger();
        if (settings.loggingLevel === "Debug") {
            out.appendLine(localize("configurations.received", "Custom configurations received:"));
        }
        let sanitized: SourceFileConfigurationItemAdapter[] = [];
        configs.forEach(item => {
            if (this.isSourceFileConfigurationItem(item)) {
                if (settings.loggingLevel === "Debug") {
                    out.appendLine(`  uri: ${item.uri.toString()}`);
                    out.appendLine(`  config: ${JSON.stringify(item.configuration, null, 2)}`);
                }
                if (item.configuration.includePath.some(path => path.endsWith('**'))) {
                    console.warn("custom include paths should not use recursive includes ('**')");
                }
                // Separate compiler path and args before sending to language client
                let itemConfig: util.Mutable<SourceFileConfiguration> = {...item.configuration};
                if (util.isString(itemConfig.compilerPath)) {
                    let compilerPathAndArgs: util.CompilerPathAndArgs = util.extractCompilerPathAndArgs(
                        itemConfig.compilerPath,
                        util.isArrayOfString(itemConfig.compilerArgs) ? itemConfig.compilerArgs : undefined);
                    itemConfig.compilerPath = compilerPathAndArgs.compilerPath;
                    itemConfig.compilerArgs = compilerPathAndArgs.additionalArgs;
                }
                sanitized.push({
                    uri: item.uri.toString(),
                    configuration: itemConfig
                });
            } else {
                console.warn("discarding invalid SourceFileConfigurationItem: " + item);
            }
        });

        if (sanitized.length === 0) {
            return;
        }

        let params: CustomConfigurationParams = {
            configurationItems: sanitized,
            workspaceFolderUri: this.RootPath
        };

        this.languageClient.sendNotification(CustomConfigurationNotification, params);
    }

    private sendCustomBrowseConfiguration(config: any, providerId: string, timeoutOccured?: boolean): void {
        let lastCustomBrowseConfiguration: PersistentFolderState<WorkspaceBrowseConfiguration> = new PersistentFolderState<WorkspaceBrowseConfiguration>("CPP.lastCustomBrowseConfiguration", null, this.RootFolder);
        let lastCustomBrowseConfigurationProviderId: PersistentFolderState<string> = new PersistentFolderState<string>("CPP.lastCustomBrowseConfigurationProviderId", null, this.RootFolder);
        let sanitized: util.Mutable<WorkspaceBrowseConfiguration>;

        // This while (true) is here just so we can break out early if the config is set on error
        while (true) {
            // config is marked as 'any' because it is untrusted data coming from a 3rd-party. We need to sanitize it before sending it to the language server.
            if (timeoutOccured || !config || config instanceof Array) {
                if (!timeoutOccured) {
                    console.log("Received an invalid browse configuration from configuration provider.");
                }
                if (lastCustomBrowseConfiguration.Value !== null) {
                    sanitized = lastCustomBrowseConfiguration.Value;
                    console.log("Falling back to last received browse configuration: ", JSON.stringify(sanitized, null, 2));
                    break;
                }
                console.log("No browse configuration is available.");
                return;
            }

            sanitized = {...<WorkspaceBrowseConfiguration>config};
            if (!util.isArrayOfString(sanitized.browsePath) ||
                !util.isOptionalString(sanitized.compilerPath) ||
                !util.isOptionalArrayOfString(sanitized.compilerArgs) ||
                !util.isOptionalString(sanitized.standard) ||
                !util.isOptionalString(sanitized.windowsSdkVersion)) {
                console.log("Received an invalid browse configuration from configuration provider.");
                if (lastCustomBrowseConfiguration.Value !== null) {
                    sanitized = lastCustomBrowseConfiguration.Value;
                    console.log("Falling back to last received browse configuration: ", JSON.stringify(sanitized, null, 2));
                    break;
                }
                return;
            }

            let settings: CppSettings = new CppSettings();
            if (settings.loggingLevel === "Debug") {
                let out: logger.Logger = logger.getOutputChannelLogger();
                out.appendLine(localize("browse.configuration.received", "Custom browse configuration received: {0}", JSON.stringify(sanitized, null, 2)));
            }

            // Separate compiler path and args before sending to language client
            if (util.isString(sanitized.compilerPath)) {
                let compilerPathAndArgs: util.CompilerPathAndArgs = util.extractCompilerPathAndArgs(
                    sanitized.compilerPath,
                    util.isArrayOfString(sanitized.compilerArgs) ? sanitized.compilerArgs : undefined);
                sanitized.compilerPath = compilerPathAndArgs.compilerPath;
                sanitized.compilerArgs = compilerPathAndArgs.additionalArgs;
            }

            lastCustomBrowseConfiguration.Value = sanitized;
            lastCustomBrowseConfigurationProviderId.Value = providerId;
            break;
        }

        let params: CustomBrowseConfigurationParams = {
            browseConfiguration: sanitized,
            workspaceFolderUri: this.RootPath
        };

        this.languageClient.sendNotification(CustomBrowseConfigurationNotification, params);
    }

    private clearCustomConfigurations(): void {
        let params: WorkspaceFolderParams = {
            workspaceFolderUri: this.RootPath
        };
        this.notifyWhenReady(() => this.languageClient.sendNotification(ClearCustomConfigurationsNotification, params));
    }

    private clearCustomBrowseConfiguration(): void {
        let params: WorkspaceFolderParams = {
            workspaceFolderUri: this.RootPath
        };
        this.notifyWhenReady(() => this.languageClient.sendNotification(ClearCustomBrowseConfigurationNotification, params));
    }

    /**
     * command handlers
     */
    public handleConfigurationSelectCommand(): void {
        this.notifyWhenReady(() => {
            ui.showConfigurations(this.configuration.ConfigurationNames)
                .then((index: number) => {
                    if (index < 0) {
                        return;
                    }
                    this.configuration.select(index);
                });
        });
    }

    public handleConfigurationProviderSelectCommand(): void {
        this.notifyWhenReady(() => {
            ui.showConfigurationProviders(this.configuration.CurrentConfigurationProvider)
                .then(extensionId => {
                    if (extensionId === undefined) {
                        // operation was canceled.
                        return;
                    }
                    this.configuration.updateCustomConfigurationProvider(extensionId)
                        .then(() => {
                            if (extensionId) {
                                let provider: CustomConfigurationProvider1 = getCustomConfigProviders().get(extensionId);
                                this.updateCustomBrowseConfiguration(provider);
                                this.updateCustomConfigurations(provider);
                                telemetry.logLanguageServerEvent("customConfigurationProvider", { "providerId": extensionId });
                            } else {
                                this.clearCustomConfigurations();
                                this.clearCustomBrowseConfiguration();
                            }
                        });
                });
        });
    }

    public handleShowParsingCommands(): void {
        this.notifyWhenReady(() => {
            ui.showParsingCommands()
                .then((index: number) => {
                    if (index === 0) {
                        this.pauseParsing();
                    } else if (index === 1) {
                        this.resumeParsing();
                    }
                });
        });
    }

    public handleConfigurationEditCommand(): void {
        this.notifyWhenReady(() => this.configuration.handleConfigurationEditCommand(null, vscode.window.showTextDocument));
    }

    public handleConfigurationEditJSONCommand(): void {
        this.notifyWhenReady(() => this.configuration.handleConfigurationEditJSONCommand(null, vscode.window.showTextDocument));
    }

    public handleConfigurationEditUICommand(): void {
        this.notifyWhenReady(() => this.configuration.handleConfigurationEditUICommand(null, vscode.window.showTextDocument));
    }

    public handleAddToIncludePathCommand(path: string): void {
        this.notifyWhenReady(() => this.configuration.addToIncludePathCommand(path));
    }

    public onInterval(): void {
        // These events can be discarded until the language client is ready.
        // Don't queue them up with this.notifyWhenReady calls.
        if (this.languageClient !== undefined && this.configuration !== undefined) {
            this.languageClient.sendNotification(IntervalTimerNotification);
            this.configuration.checkCppProperties();
        }
    }

    public dispose(): Thenable<void> {
        let promise: Thenable<void> = (this.languageClient && clientCollection.Count === 0) ? this.languageClient.stop() : Promise.resolve();
        return promise.then(() => {
            this.disposables.forEach((d) => d.dispose());
            this.disposables = [];

            for (let key in this.model) {
                if (this.model.hasOwnProperty(key)) {
                    this.model[key].dispose();
                }
            }
        });
    }

    public handleReferencesIcon(): void {
        this.notifyWhenReady(() => {
            let cancelling: boolean = referencesPendingCancellations.length > 0;
            if (!cancelling) {
                workspaceReferences.UpdateProgressUICounter(this.model.referencesCommandMode.Value);
                if (this.ReferencesCommandMode === refs.ReferencesCommandMode.Find) {
                    if (!workspaceReferences.referencesRequestPending) {
                        if (workspaceReferences.referencesRequestHasOccurred) {
                            // References are not usable if a references request is pending,
                            // So after the initial request, we don't send a 2nd references request until the next request occurs.
                            if (!workspaceReferences.referencesRefreshPending) {
                                workspaceReferences.referencesRefreshPending = true;
                                vscode.commands.executeCommand("references-view.refresh");
                            }
                        } else {
                            workspaceReferences.referencesRequestHasOccurred = true;
                            workspaceReferences.referencesRequestPending = true;
                            this.languageClient.sendNotification(RequestReferencesNotification, false);
                        }
                    }
                }
            }
        });
    }

    public cancelReferences(): void {
        referencesParams = null;
        renamePending = false;
        if (referencesRequestPending || workspaceReferences.symbolSearchInProgress) {
            let cancelling: boolean = referencesPendingCancellations.length > 0;
            referencesPendingCancellations.push({ reject: () => {}, callback: () => {} });
            if (!cancelling) {
                workspaceReferences.referencesCanceled = true;
                languageClient.sendNotification(CancelReferencesNotification);
                workspaceReferences.closeRenameUI();
            }
        }
    }

    private handleReferencesProgress(notificationBody: refs.ReportReferencesProgressNotification): void {
        workspaceReferences.handleProgress(notificationBody);
    }

    private processReferencesResult(referencesResult: refs.ReferencesResult): void {
        workspaceReferences.processResults(referencesResult);
    }

    public setReferencesCommandMode(mode: refs.ReferencesCommandMode): void {
        this.model.referencesCommandMode.Value = mode;
    }
}

function getLanguageServerFileName(): string {
    let extensionProcessName: string = 'cpptools';
    let plat: NodeJS.Platform = process.platform;
    if (plat === 'win32') {
        extensionProcessName += '.exe';
    } else if (plat !== 'linux' && plat !== 'darwin') {
        throw "Invalid Platform";
    }
    return path.resolve(util.getExtensionFilePath("bin"), extensionProcessName);
}

class NullClient implements Client {
    private booleanEvent = new vscode.EventEmitter<boolean>();
    private stringEvent = new vscode.EventEmitter<string>();
    private referencesCommandModeEvent = new vscode.EventEmitter<refs.ReferencesCommandMode>();

    public get TagParsingChanged(): vscode.Event<boolean> { return this.booleanEvent.event; }
    public get IntelliSenseParsingChanged(): vscode.Event<boolean> { return this.booleanEvent.event; }
    public get ReferencesCommandModeChanged(): vscode.Event<refs.ReferencesCommandMode> { return this.referencesCommandModeEvent.event; }
    public get TagParserStatusChanged(): vscode.Event<string> { return this.stringEvent.event; }
    public get ActiveConfigChanged(): vscode.Event<string> { return this.stringEvent.event; }
    RootPath: string = "/";
    RootUri: vscode.Uri = vscode.Uri.file("/");
    Name: string = "(empty)";
    TrackedDocuments = new Set<vscode.TextDocument>();
    onDidChangeSettings(event: vscode.ConfigurationChangeEvent): { [key: string]: string } { return {}; }
    onDidOpenTextDocument(document: vscode.TextDocument): void {}
    onDidCloseTextDocument(document: vscode.TextDocument): void {}
    onDidChangeVisibleTextEditors(editors: vscode.TextEditor[]): void {}
    onDidChangeTextDocument(textDocumentChangeEvent: vscode.TextDocumentChangeEvent): void {}
    onDidChangeTextEditorVisibleRanges(textEditorVisibleRangesChangeEvent: vscode.TextEditorVisibleRangesChangeEvent): void {}
    onRegisterCustomConfigurationProvider(provider: CustomConfigurationProvider1): Thenable<void> { return Promise.resolve(); }
    updateCustomConfigurations(requestingProvider?: CustomConfigurationProvider1): Thenable<void> { return Promise.resolve(); }
    updateCustomBrowseConfiguration(requestingProvider?: CustomConfigurationProvider1): Thenable<void> { return Promise.resolve(); }
    provideCustomConfiguration(docUri: vscode.Uri, requestFile?: string): Promise<void> { return Promise.resolve(); }
    logDiagnostics(): Promise<void> { return Promise.resolve(); }
    rescanFolder(): Promise<void> { return Promise.resolve(); }
    toggleReferenceResultsView(): void {}
    setCurrentConfigName(configurationName: string): Thenable<void> { return Promise.resolve(); }
    getCurrentConfigName(): Thenable<string> { return Promise.resolve(""); }
    getVcpkgInstalled(): Thenable<boolean> { return Promise.resolve(false); }
    getVcpkgEnabled(): Thenable<boolean> { return Promise.resolve(false); }
    getCurrentCompilerPathAndArgs(): Thenable<util.CompilerPathAndArgs> { return Promise.resolve(undefined); }
    getKnownCompilers(): Thenable<configs.KnownCompiler[]> { return Promise.resolve([]); }
    takeOwnership(document: vscode.TextDocument): void {}
    queueTask<T>(task: () => Thenable<T>): Thenable<T> { return task(); }
    requestWhenReady(request: () => Thenable<any>): Thenable<any> { return; }
    notifyWhenReady(notify: () => void): void {}
    requestSwitchHeaderSource(rootPath: string, fileName: string): Thenable<string> { return Promise.resolve(""); }
    activeDocumentChanged(document: vscode.TextDocument): void {}
    activate(): void {}
    selectionChanged(selection: Range): void {}
    resetDatabase(): void {}
    deactivate(): void {}
    pauseParsing(): void {}
    resumeParsing(): void {}
    handleConfigurationSelectCommand(): void {}
    handleConfigurationProviderSelectCommand(): void {}
    handleShowParsingCommands(): void {}
    handleReferencesIcon(): void {}
    handleConfigurationEditCommand(): void {}
    handleConfigurationEditJSONCommand(): void {}
    handleConfigurationEditUICommand(): void {}
    handleAddToIncludePathCommand(path: string): void {}
    onInterval(): void {}
    dispose(): Thenable<void> {
        this.booleanEvent.dispose();
        this.stringEvent.dispose();
        return Promise.resolve();
    }
    addFileAssociations(fileAssociations: string, is_c: boolean): void {}
}<|MERGE_RESOLUTION|>--- conflicted
+++ resolved
@@ -543,24 +543,6 @@
      * @see notifyWhenReady(notify)
      */
 
-<<<<<<< HEAD
-=======
-    private pendingTask: util.BlockingTask<any>;
-
-    private getUniqueWorkspaceStorageName(workspaceFolder?: vscode.WorkspaceFolder): string {
-        let workspaceFolderName: string = this.getName(workspaceFolder);
-        if (!workspaceFolder || workspaceFolder.index < 1) {
-            return workspaceFolderName; // No duplicate names to search for.
-        }
-        for (let i: number = 0; i < workspaceFolder.index; ++i) {
-            if (vscode.workspace.workspaceFolders[i].name === workspaceFolderName) {
-                return path.join(workspaceFolderName, String(workspaceFolder.index)); // Use the index as a subfolder.
-            }
-        }
-        return workspaceFolderName; // No duplicate names found.
-    }
-
->>>>>>> 548d6a82
     constructor(allClients: ClientCollection, workspaceFolder?: vscode.WorkspaceFolder) {
         this.rootFolder = workspaceFolder;
         this.storagePath = util.extensionContext ? util.extensionContext.storagePath :
@@ -1150,13 +1132,8 @@
         return new LanguageClient(`cpptools`, serverOptions, clientOptions);
     }
 
-<<<<<<< HEAD
-    public onDidChangeSettings(event: vscode.ConfigurationChangeEvent): { [key: string] : string } {
+    public onDidChangeSettings(event: vscode.ConfigurationChangeEvent): { [key: string]: string } {
         let changedSettings: { [key: string] : string };
-=======
-    public onDidChangeSettings(event: vscode.ConfigurationChangeEvent): { [key: string]: string } {
-        let changedSettings: { [key: string]: string } = this.settingsTracker.getChangedSettings();
->>>>>>> 548d6a82
         this.notifyWhenReady(() => {
             changedSettings = this.settingsTracker.getChangedSettings();
             let cppSettingsScoped: { [key: string]: any } = {};
@@ -1855,47 +1832,7 @@
         }
     }
 
-<<<<<<< HEAD
-    /*******************************************************
-=======
     /**
-     * listen for logging messages from the language server and print them to the Output window
-     */
-    private setupOutputHandlers(): void {
-        console.assert(this.languageClient !== undefined, "This method must not be called until this.languageClient is set in \"onReady\"");
-
-        this.languageClient.onNotification(DebugProtocolNotification, (output) => {
-            if (!this.debugChannel) {
-                this.debugChannel = vscode.window.createOutputChannel(`${localize("c.cpp.debug.protocol", "C/C++ Debug Protocol")}: ${this.Name}`);
-                this.disposables.push(this.debugChannel);
-            }
-            this.debugChannel.appendLine("");
-            this.debugChannel.appendLine("************************************************************************************************************************");
-            this.debugChannel.append(`${output}`);
-        });
-
-        this.languageClient.onNotification(DebugLogNotification, (params) => this.logLocalized(params));
-    }
-
-    private log(output: string): void {
-        if (!this.outputChannel) {
-            if (vscode.workspace.workspaceFolders && vscode.workspace.workspaceFolders.length > 1) {
-                this.outputChannel = vscode.window.createOutputChannel(`C/C++: ${this.Name}`);
-            } else {
-                this.outputChannel = logger.getOutputChannel();
-            }
-            this.disposables.push(this.outputChannel);
-        }
-        this.outputChannel.appendLine(`${output}`);
-    }
-
-    private logLocalized(params: LocalizeStringParams): void {
-        let output: string = util.getLocalizedString(params);
-        this.log(output);
-    }
-
-    /**
->>>>>>> 548d6a82
      * handle notifications coming from the language server
      */
 
@@ -2024,76 +1961,9 @@
         this.model.tagParserStatus.Value = util.getLocalizedString(notificationBody);
     }
 
-<<<<<<< HEAD
-    private promptCompileCommands(params: CompileCommandsPaths) : void {
+    private promptCompileCommands(params: CompileCommandsPaths): void {
         let client: DefaultClient = <DefaultClient>clientCollection.getClientFor(vscode.Uri.file(params.workspaceFolderUri));
         if (client.configuration.CurrentConfiguration.compileCommands || client.configuration.CurrentConfiguration.configurationProvider) {
-=======
-    private updateSemanticColorizationRegions(params: SemanticColorizationRegionsParams): void {
-        let colorizationState: ColorizationState = this.colorizationState.get(params.uri);
-        if (colorizationState) {
-            // Convert the params to vscode.Range's before passing to colorizationState.updateSemantic()
-            let semanticRanges: vscode.Range[][] = new Array<vscode.Range[]>(TokenKind.Count);
-            for (let i: number = 0; i < TokenKind.Count; i++) {
-                semanticRanges[i] = [];
-            }
-            params.regions.forEach(element => {
-                let newRange: vscode.Range = new vscode.Range(element.range.start.line, element.range.start.character, element.range.end.line, element.range.end.character);
-                semanticRanges[element.kind].push(newRange);
-            });
-            let inactiveRanges: vscode.Range[] = [];
-            params.inactiveRegions.forEach(element => {
-                let newRange: vscode.Range = new vscode.Range(element.startLine, 0, element.endLine, 0);
-                inactiveRanges.push(newRange);
-            });
-            colorizationState.updateSemantic(params.uri, semanticRanges, inactiveRanges, params.editVersion);
-            this.languageClient.sendNotification(SemanticColorizationRegionsReceiptNotification, { uri: params.uri });
-        }
-    }
-
-    diagnosticsCollection: vscode.DiagnosticCollection;
-
-    private publishDiagnostics(params: PublishDiagnosticsParams): void {
-        if (!this.diagnosticsCollection) {
-            this.diagnosticsCollection = vscode.languages.createDiagnosticCollection("C/C++");
-        }
-
-        // Convert from our Diagnostic objects to vscode Diagnostic objects
-        let diagnostics: vscode.Diagnostic[] = [];
-        params.diagnostics.forEach((d) => {
-            let message: string = util.getLocalizedString(d.localizeStringParams);
-            let r: vscode.Range = new vscode.Range(d.range.start.line, d.range.start.character, d.range.end.line, d.range.end.character);
-            let diagnostic: vscode.Diagnostic = new vscode.Diagnostic(r, message, d.severity);
-            diagnostic.code = d.code;
-            diagnostic.source = d.source;
-            diagnostics.push(diagnostic);
-        });
-
-        let realUri: vscode.Uri = vscode.Uri.parse(params.uri);
-        this.diagnosticsCollection.set(realUri, diagnostics);
-    }
-
-    private showMessageWindow(params: ShowMessageWindowParams): void {
-        let message: string = util.getLocalizedString(params.localizeStringParams);
-        switch (params.type) {
-            case 1: // Error
-                vscode.window.showErrorMessage(message);
-                break;
-            case 2: // Warning
-                vscode.window.showWarningMessage(message);
-                break;
-            case 3: // Info
-                vscode.window.showInformationMessage(message);
-                break;
-            default:
-                console.assert("Unrecognized type for showMessageWindow");
-                break;
-        }
-    }
-
-    private promptCompileCommands(params: CompileCommandsPaths): void {
-        if (this.configuration.CurrentConfiguration.compileCommands !== undefined || this.configuration.CurrentConfiguration.configurationProvider !== undefined) {
->>>>>>> 548d6a82
             return;
         }
 
