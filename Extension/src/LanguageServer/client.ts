/* --------------------------------------------------------------------------------------------
 * Copyright (c) Microsoft Corporation. All Rights Reserved.
 * See 'LICENSE' in the project root for license information.
 * ------------------------------------------------------------------------------------------ */
'use strict';

import * as path from 'path';
import * as vscode from 'vscode';
import {
    LanguageClient, LanguageClientOptions, ServerOptions, NotificationType, TextDocumentIdentifier,
    RequestType, ErrorAction, CloseAction, DidOpenTextDocumentParams, Range, Position, DocumentFilter
} from 'vscode-languageclient';
import { SourceFileConfigurationItem, WorkspaceBrowseConfiguration, SourceFileConfiguration, Version } from 'vscode-cpptools';
import { Status, IntelliSenseStatus } from 'vscode-cpptools/out/testApi';
import * as util from '../common';
import * as configs from './configurations';
import { CppSettings, OtherSettings } from './settings';
import * as telemetry from '../telemetry';
import { PersistentState, PersistentFolderState } from './persistentState';
import { UI, getUI } from './ui';
import { ClientCollection } from './clientCollection';
import { createProtocolFilter } from './protocolFilter';
import { DataBinding } from './dataBinding';
import minimatch = require("minimatch");
import * as logger from '../logger';
import { updateLanguageConfigurations, registerCommands } from './extension';
import { SettingsTracker, getTracker } from './settingsTracker';
import { getTestHook, TestHook } from '../testHook';
import { getCustomConfigProviders, CustomConfigurationProvider1, isSameProviderExtensionId } from '../LanguageServer/customProviders';
import { ABTestSettings, getABTestSettings } from '../abTesting';
import * as fs from 'fs';
import * as os from 'os';
import { TokenKind, ColorizationSettings, ColorizationState } from './colorization';
import * as refs from './references';
import * as nls from 'vscode-nls';

nls.config({ messageFormat: nls.MessageFormat.bundle, bundleFormat: nls.BundleFormat.standalone })();
const localize: nls.LocalizeFunc = nls.loadMessageBundle();
type LocalizeStringParams = util.LocalizeStringParams;

let ui: UI;
let timeStamp: number = 0;
const configProviderTimeout: number = 2000;

// Data shared by all clients.
let languageClient: LanguageClient;
let pendingTask: util.BlockingTask<any>;
let compilerDefaults: configs.CompilerDefaults;

interface TelemetryPayload {
    event: string;
    properties?: { [key: string]: string };
    metrics?: { [key: string]: number };
}

interface DebugProtocolParams {
    jsonrpc: string;
    method: string;
    params?: any;
}

interface ReportStatusNotificationBody {
    status: string;
}

interface QueryCompilerDefaultsParams {
}

interface WorkspaceFolderParams {
    workspaceFolderUri?: string;
}

interface CppPropertiesParams extends WorkspaceFolderParams {
    currentConfiguration: number;
    configurations: any[];
}

interface FolderSelectedSettingParams extends WorkspaceFolderParams {
    currentConfiguration: number;
}

interface SwitchHeaderSourceParams extends WorkspaceFolderParams {
    switchHeaderSourceFileName: string;
}

interface FileChangedParams extends WorkspaceFolderParams {
    uri: string;
}

interface SemanticColorizationRegionsParams {
    uri: string;
    regions: InputColorizationRegion[];
    inactiveRegions: InputRegion[];
    editVersion: number;
}

interface InputRegion {
    startLine: number;
    endLine: number;
}

interface InputColorizationRegion {
    range: Range;
    kind: number;
}

// Need to convert vscode.Uri to a string before sending it to the language server.
interface SourceFileConfigurationItemAdapter {
    uri: string;
    configuration: SourceFileConfiguration;
}

interface CustomConfigurationParams extends WorkspaceFolderParams {
    configurationItems: SourceFileConfigurationItemAdapter[];
}

interface CustomBrowseConfigurationParams extends WorkspaceFolderParams {
    browseConfiguration: WorkspaceBrowseConfiguration;
}

interface CompileCommandsPaths {
    paths: string[];
}

interface QueryTranslationUnitSourceParams extends WorkspaceFolderParams {
    uri: string;
}

interface QueryTranslationUnitSourceResult {
    candidates: string[];
}

interface GetDiagnosticsResult {
    diagnostics: string;
}

interface DidChangeVisibleRangesParams {
    uri: string;
    ranges: Range[];
}

interface SemanticColorizationRegionsReceiptParams {
    uri: string;
}

interface ColorThemeChangedParams {
    name: string;
}

interface Diagnostic {
    range: Range;
    code?: number | string;
    source?: string;
    severity: vscode.DiagnosticSeverity;
    localizeStringParams: LocalizeStringParams;
}

interface PublishDiagnosticsParams {
    uri: string;
    diagnostics: Diagnostic[];
}

interface GetCodeActionsRequestParams {
    uri: string;
    range: Range;
}

interface CodeActionCommand {
    localizeStringParams: LocalizeStringParams;
    command: string;
    arguments?: any[];
}

interface ShowMessageWindowParams {
    type: number;
    localizeStringParams: LocalizeStringParams;
}

interface GetDocumentSymbolRequestParams {
    uri: string;
}

interface WorkspaceSymbolParams extends WorkspaceFolderParams {
    query: string;
}

interface LocalizeDocumentSymbol {
    name: string;
    detail: LocalizeStringParams;
    kind: vscode.SymbolKind;
    range: Range;
    selectionRange: Range;
    children: LocalizeDocumentSymbol[];
}

interface Location {
    uri: string;
    range: Range;
}

interface LocalizeSymbolInformation {
    name: string;
    kind: vscode.SymbolKind;
    location: Location;
    containerName: string;
    suffix: LocalizeStringParams;
}

export interface RenameParams {
    newName: string;
    position: Position;
    textDocument: TextDocumentIdentifier;
}

export interface FindAllReferencesParams {
    position: Position;
    textDocument: TextDocumentIdentifier;
}

interface DidChangeConfigurationParams extends WorkspaceFolderParams {
    settings: any;
}

// Requests
const QueryCompilerDefaultsRequest: RequestType<QueryCompilerDefaultsParams, configs.CompilerDefaults, void, void> = new RequestType<QueryCompilerDefaultsParams, configs.CompilerDefaults, void, void>('cpptools/queryCompilerDefaults');
const QueryTranslationUnitSourceRequest: RequestType<QueryTranslationUnitSourceParams, QueryTranslationUnitSourceResult, void, void> = new RequestType<QueryTranslationUnitSourceParams, QueryTranslationUnitSourceResult, void, void>('cpptools/queryTranslationUnitSource');
const SwitchHeaderSourceRequest: RequestType<SwitchHeaderSourceParams, string, void, void> = new RequestType<SwitchHeaderSourceParams, string, void, void>('cpptools/didSwitchHeaderSource');
const GetDiagnosticsRequest: RequestType<void, GetDiagnosticsResult, void, void> = new RequestType<void, GetDiagnosticsResult, void, void>('cpptools/getDiagnostics');
const GetCodeActionsRequest: RequestType<GetCodeActionsRequestParams, CodeActionCommand[], void, void> = new RequestType<GetCodeActionsRequestParams, CodeActionCommand[], void, void>('cpptools/getCodeActions');
const GetDocumentSymbolRequest: RequestType<GetDocumentSymbolRequestParams, LocalizeDocumentSymbol[], void, void> = new RequestType<GetDocumentSymbolRequestParams, LocalizeDocumentSymbol[], void, void>('cpptools/getDocumentSymbols');
const GetSymbolInfoRequest: RequestType<WorkspaceSymbolParams, LocalizeSymbolInformation[], void, void> = new RequestType<WorkspaceSymbolParams, LocalizeSymbolInformation[], void, void>('cpptools/getWorkspaceSymbols');

// Notifications to the server
const DidOpenNotification: NotificationType<DidOpenTextDocumentParams, void> = new NotificationType<DidOpenTextDocumentParams, void>('textDocument/didOpen');
const FileCreatedNotification: NotificationType<FileChangedParams, void> = new NotificationType<FileChangedParams, void>('cpptools/fileCreated');
const FileChangedNotification: NotificationType<FileChangedParams, void> = new NotificationType<FileChangedParams, void>('cpptools/fileChanged');
const FileDeletedNotification: NotificationType<FileChangedParams, void> = new NotificationType<FileChangedParams, void>('cpptools/fileDeleted');
const ResetDatabaseNotification: NotificationType<void, void> = new NotificationType<void, void>('cpptools/resetDatabase');
const PauseParsingNotification: NotificationType<void, void> = new NotificationType<void, void>('cpptools/pauseParsing');
const ResumeParsingNotification: NotificationType<void, void> = new NotificationType<void, void>('cpptools/resumeParsing');
const ActiveDocumentChangeNotification: NotificationType<TextDocumentIdentifier, void> = new NotificationType<TextDocumentIdentifier, void>('cpptools/activeDocumentChange');
const TextEditorSelectionChangeNotification: NotificationType<Range, void> = new NotificationType<Range, void>('cpptools/textEditorSelectionChange');
const ChangeCppPropertiesNotification: NotificationType<CppPropertiesParams, void> = new NotificationType<CppPropertiesParams, void>('cpptools/didChangeCppProperties');
const ChangeCompileCommandsNotification: NotificationType<FileChangedParams, void> = new NotificationType<FileChangedParams, void>('cpptools/didChangeCompileCommands');
const ChangeSelectedSettingNotification: NotificationType<FolderSelectedSettingParams, void> = new NotificationType<FolderSelectedSettingParams, void>('cpptools/didChangeSelectedSetting');
const IntervalTimerNotification: NotificationType<void, void> = new NotificationType<void, void>('cpptools/onIntervalTimer');
const CustomConfigurationNotification: NotificationType<CustomConfigurationParams, void> = new NotificationType<CustomConfigurationParams, void>('cpptools/didChangeCustomConfiguration');
const CustomBrowseConfigurationNotification: NotificationType<CustomBrowseConfigurationParams, void> = new NotificationType<CustomBrowseConfigurationParams, void>('cpptools/didChangeCustomBrowseConfiguration');
<<<<<<< HEAD
const ClearCustomConfigurationsNotification: NotificationType<WorkspaceFolderParams, void> = new NotificationType<WorkspaceFolderParams, void>('cpptools/clearCustomConfigurations');
=======
const ClearCustomConfigurationsNotification: NotificationType<void, void> = new NotificationType<void, void>('cpptools/clearCustomConfigurations');
const ClearCustomBrowseConfigurationNotification: NotificationType<void, void> = new NotificationType<void, void>('cpptools/clearCustomBrowseConfiguration');
>>>>>>> 419d5c13
const RescanFolderNotification: NotificationType<void, void> = new NotificationType<void, void>('cpptools/rescanFolder');
const DidChangeVisibleRangesNotification: NotificationType<DidChangeVisibleRangesParams, void> = new NotificationType<DidChangeVisibleRangesParams, void>('cpptools/didChangeVisibleRanges');
const SemanticColorizationRegionsReceiptNotification: NotificationType<SemanticColorizationRegionsReceiptParams, void> = new NotificationType<SemanticColorizationRegionsReceiptParams, void>('cpptools/semanticColorizationRegionsReceipt');
const ColorThemeChangedNotification: NotificationType<ColorThemeChangedParams, void> = new NotificationType<ColorThemeChangedParams, void>('cpptools/colorThemeChanged');
const RequestReferencesNotification: NotificationType<boolean, void> = new NotificationType<boolean, void>('cpptools/requestReferences');
const CancelReferencesNotification: NotificationType<void, void> = new NotificationType<void, void>('cpptools/cancelReferences');
const FinishedRequestCustomConfig: NotificationType<string, void> = new NotificationType<string, void>('cpptools/finishedRequestCustomConfig');
const FindAllReferencesNotification: NotificationType<FindAllReferencesParams, void> = new NotificationType<FindAllReferencesParams, void>('cpptools/findAllReferences');
const RenameNotification: NotificationType<RenameParams, void> = new NotificationType<RenameParams, void>('cpptools/rename');
const SettingsChangedNotification: NotificationType<DidChangeConfigurationParams, void> = new NotificationType<DidChangeConfigurationParams, void>('cpptools/didChangeSettings');

// Notifications from the server
const ReloadWindowNotification: NotificationType<void, void> = new NotificationType<void, void>('cpptools/reloadWindow');
const LogTelemetryNotification: NotificationType<TelemetryPayload, void> = new NotificationType<TelemetryPayload, void>('cpptools/logTelemetry');
const ReportTagParseStatusNotification: NotificationType<LocalizeStringParams, void> = new NotificationType<LocalizeStringParams, void>('cpptools/reportTagParseStatus');
const ReportStatusNotification: NotificationType<ReportStatusNotificationBody, void> = new NotificationType<ReportStatusNotificationBody, void>('cpptools/reportStatus');
const DebugProtocolNotification: NotificationType<DebugProtocolParams, void> = new NotificationType<DebugProtocolParams, void>('cpptools/debugProtocol');
const DebugLogNotification:  NotificationType<LocalizeStringParams, void> = new NotificationType<LocalizeStringParams, void>('cpptools/debugLog');
const SemanticColorizationRegionsNotification:  NotificationType<SemanticColorizationRegionsParams, void> = new NotificationType<SemanticColorizationRegionsParams, void>('cpptools/semanticColorizationRegions');
const CompileCommandsPathsNotification:  NotificationType<CompileCommandsPaths, void> = new NotificationType<CompileCommandsPaths, void>('cpptools/compileCommandsPaths');
const UpdateClangFormatPathNotification: NotificationType<FileChangedParams, void> = new NotificationType<FileChangedParams, void>('cpptools/updateClangFormatPath');
const UpdateIntelliSenseCachePathNotification: NotificationType<FileChangedParams, void> = new NotificationType<FileChangedParams, void>('cpptools/updateIntelliSenseCachePath');
const ReferencesNotification: NotificationType<refs.ReferencesResultMessage, void> = new NotificationType<refs.ReferencesResultMessage, void>('cpptools/references');
const ReportReferencesProgressNotification: NotificationType<refs.ReportReferencesProgressNotification, void> = new NotificationType<refs.ReportReferencesProgressNotification, void>('cpptools/reportReferencesProgress');
const RequestCustomConfig: NotificationType<string, void> = new NotificationType<string, void>('cpptools/requestCustomConfig');
const PublishDiagnosticsNotification: NotificationType<PublishDiagnosticsParams, void> = new NotificationType<PublishDiagnosticsParams, void>('cpptools/publishDiagnostics');
const ShowMessageWindowNotification: NotificationType<ShowMessageWindowParams, void> = new NotificationType<ShowMessageWindowParams, void>('cpptools/showMessageWindow');
const ReportTextDocumentLanguage: NotificationType<string, void> = new NotificationType<string, void>('cpptools/reportTextDocumentLanguage');

let failureMessageShown: boolean = false;

let referencesRequestPending: boolean = false;
let renamePending: boolean = false;
let renameRequestsPending: number = 0;
let referencesParams: RenameParams | FindAllReferencesParams;

interface ReferencesCancellationState {
    reject(): void;
    callback(): void;
}

let referencesPendingCancellations: ReferencesCancellationState[] = [];

interface ClientModel {
    isTagParsing: DataBinding<boolean>;
    isUpdatingIntelliSense: DataBinding<boolean>;
    referencesCommandMode: DataBinding<refs.ReferencesCommandMode>;
    tagParserStatus: DataBinding<string>;
    activeConfigName: DataBinding<string>;
}

export interface Client {
    TagParsingChanged: vscode.Event<boolean>;
    IntelliSenseParsingChanged: vscode.Event<boolean>;
    ReferencesCommandModeChanged: vscode.Event<refs.ReferencesCommandMode>;
    TagParserStatusChanged: vscode.Event<string>;
    ActiveConfigChanged: vscode.Event<string>;
    RootPath: string;
    RootUri: vscode.Uri;
    Name: string;
    TrackedDocuments: Set<vscode.TextDocument>;
    onDidChangeSettings(event: vscode.ConfigurationChangeEvent): { [key: string] : string };
    onDidOpenTextDocument(document: vscode.TextDocument): void;
    onDidCloseTextDocument(document: vscode.TextDocument): void;
    onDidChangeVisibleTextEditors(editors: vscode.TextEditor[]): void;
    onDidChangeTextDocument(textDocumentChangeEvent: vscode.TextDocumentChangeEvent): void;
    onDidChangeTextEditorVisibleRanges(textEditorVisibleRangesChangeEvent: vscode.TextEditorVisibleRangesChangeEvent): void;
    onRegisterCustomConfigurationProvider(provider: CustomConfigurationProvider1): Thenable<void>;
    updateCustomConfigurations(requestingProvider?: CustomConfigurationProvider1): Thenable<void>;
    updateCustomBrowseConfiguration(requestingProvider?: CustomConfigurationProvider1): Thenable<void>;
    provideCustomConfiguration(docUri: vscode.Uri, requestFile?: string): Promise<void>;
    logDiagnostics(): Promise<void>;
    rescanFolder(): Promise<void>;
    toggleReferenceResultsView(): void;
    getCurrentConfigName(): Thenable<string>;
    getVcpkgInstalled(): Thenable<boolean>;
    getVcpkgEnabled(): Thenable<boolean>;
    getCurrentCompilerPathAndArgs(): Thenable<util.CompilerPathAndArgs>;
    getKnownCompilers(): Thenable<configs.KnownCompiler[]>;
    takeOwnership(document: vscode.TextDocument): void;
    queueTask<T>(task: () => Thenable<T>): Thenable<T>;
    requestWhenReady(request: () => Thenable<any>): Thenable<any>;
    notifyWhenReady(notify: () => void): void;
    requestSwitchHeaderSource(rootPath: string, fileName: string): Thenable<string>;
    activeDocumentChanged(document: vscode.TextDocument): void;
    activate(): void;
    selectionChanged(selection: Range): void;
    resetDatabase(): void;
    deactivate(): void;
    pauseParsing(): void;
    resumeParsing(): void;
    handleConfigurationSelectCommand(): void;
    handleConfigurationProviderSelectCommand(): void;
    handleShowParsingCommands(): void;
    handleReferencesIcon(): void;
    handleConfigurationEditCommand(): void;
    handleConfigurationEditJSONCommand(): void;
    handleConfigurationEditUICommand(): void;
    handleAddToIncludePathCommand(path: string): void;
    onInterval(): void;
    dispose(): Thenable<void>;
    addFileAssociations(fileAssociations: string, is_c: boolean): void;
}

export function createClient(allClients: ClientCollection, workspaceFolder?: vscode.WorkspaceFolder): Client {
    return new DefaultClient(allClients, workspaceFolder);
}

export function createNullClient(): Client {
    return new NullClient();
}

export class DefaultClient implements Client {
    private languageClient: LanguageClient; // The "client" that launches and communicates with our language "server" process.
    private disposables: vscode.Disposable[] = [];
    private configuration: configs.CppProperties;
    private rootPathFileWatcher: vscode.FileSystemWatcher;
    private rootFolder: vscode.WorkspaceFolder | undefined;
    private storagePath: string;
    private trackedDocuments = new Set<vscode.TextDocument>();
    private outputChannel: vscode.OutputChannel;
    private debugChannel: vscode.OutputChannel;
    private diagnosticsChannel: vscode.OutputChannel;
    private crashTimes: number[] = [];
    private isSupported: boolean = true;
    private colorizationSettings: ColorizationSettings;
    private references: refs.ReferencesManager;
    private colorizationState = new Map<string, ColorizationState>();
    private openFileVersions = new Map<string, number>();
    private visibleRanges = new Map<string, Range[]>();
    private settingsTracker: SettingsTracker;
    private configurationProvider: string;

    // The "model" that is displayed via the UI (status bar).
    private model: ClientModel = {
        isTagParsing: new DataBinding<boolean>(false),
        isUpdatingIntelliSense: new DataBinding<boolean>(false),
        referencesCommandMode: new DataBinding<refs.ReferencesCommandMode>(refs.ReferencesCommandMode.None),
        tagParserStatus: new DataBinding<string>(""),
        activeConfigName: new DataBinding<string>("")
    };

    public get TagParsingChanged(): vscode.Event<boolean> { return this.model.isTagParsing.ValueChanged; }
    public get IntelliSenseParsingChanged(): vscode.Event<boolean> { return this.model.isUpdatingIntelliSense.ValueChanged; }
    public get ReferencesCommandModeChanged(): vscode.Event<refs.ReferencesCommandMode> { return this.model.referencesCommandMode.ValueChanged; }
    public get TagParserStatusChanged(): vscode.Event<string> { return this.model.tagParserStatus.ValueChanged; }
    public get ActiveConfigChanged(): vscode.Event<string> { return this.model.activeConfigName.ValueChanged; }

    /**
     * don't use this.rootFolder directly since it can be undefined
     */
    public get RootPath(): string {
        return (this.rootFolder) ? this.rootFolder.uri.fsPath : "";
    }
    public get RootUri(): vscode.Uri {
        return (this.rootFolder) ? this.rootFolder.uri : null;
    }
    public get Name(): string {
        return this.getName(this.rootFolder);
    }
    public get TrackedDocuments(): Set<vscode.TextDocument> {
        return this.trackedDocuments;
    }
    public get IsTagParsing(): boolean {
        return this.model.isTagParsing.Value;
    }
    public get ReferencesCommandMode(): refs.ReferencesCommandMode {
        return this.model.referencesCommandMode.Value;
    }

    private get AdditionalEnvironment(): { [key: string]: string | string[] } {
        return { workspaceFolderBasename: this.Name, workspaceStorage: this.storagePath };
    }

    private getName(workspaceFolder?: vscode.WorkspaceFolder): string {
        return workspaceFolder ? workspaceFolder.name : "untitled";
    }

    /**
     * All public methods on this class must be guarded by the "pendingTask" promise. Requests and notifications received before the task is
     * complete are executed after this promise is resolved.
     * @see requestWhenReady<T>(request)
     * @see notifyWhenReady(notify)
     */

    private getUniqueWorkspaceStorageName(workspaceFolder?: vscode.WorkspaceFolder) : string {
        let workspaceFolderName: string = this.getName(workspaceFolder);
        if (!workspaceFolder || workspaceFolder.index < 1) {
            return workspaceFolderName; // No duplicate names to search for.
        }
        for (let i: number = 0; i < workspaceFolder.index; ++i) {
            if (vscode.workspace.workspaceFolders[i].name === workspaceFolderName) {
                return path.join(workspaceFolderName, String(workspaceFolder.index)); // Use the index as a subfolder.
            }
        }
        return workspaceFolderName; // No duplicate names found.
    }

    constructor(allClients: ClientCollection, workspaceFolder?: vscode.WorkspaceFolder) {
        this.rootFolder = workspaceFolder;
        this.storagePath = util.extensionContext ? util.extensionContext.storagePath :
            path.join((this.rootFolder ? this.rootFolder.uri.fsPath : ""), "/.vscode");
        if (vscode.workspace.workspaceFolders && vscode.workspace.workspaceFolders.length > 1) {
            this.storagePath = path.join(this.storagePath, this.getUniqueWorkspaceStorageName(this.rootFolder));
        }
        try {
            let firstClient: boolean = false;
            if (!languageClient) {
                languageClient = this.createLanguageClient(allClients);
                languageClient.registerProposedFeatures();
                languageClient.start();  // This returns Disposable, but doesn't need to be tracked because we call .stop() explicitly in our dispose()
                util.setProgress(util.getProgressExecutableStarted());
                firstClient = true;
            }
            ui = getUI();
            ui.bind(this);

            // requests/notifications are deferred until this.languageClient is set.
            this.queueBlockingTask(() => languageClient.onReady().then(
                () => {
                    this.configuration = new configs.CppProperties(this.RootUri);
                    this.configuration.ConfigurationsChanged((e) => this.onConfigurationsChanged(e));
                    this.configuration.SelectionChanged((e) => this.onSelectedConfigurationChanged(e));
                    this.configuration.CompileCommandsChanged((e) => this.onCompileCommandsChanged(e));
                    this.disposables.push(this.configuration);

                    this.languageClient = languageClient;
                    this.settingsTracker = getTracker(this.RootUri);
                    telemetry.logLanguageServerEvent("NonDefaultInitialCppSettings", this.settingsTracker.getUserModifiedSettings());
                    failureMessageShown = false;

                    let documentSelector: DocumentFilter[] = [
                        { scheme: 'file', language: 'cpp' },
                        { scheme: 'file', language: 'c' }
                    ];

                    class CodeActionProvider implements vscode.CodeActionProvider {
                        private client: DefaultClient;
                        constructor(client: DefaultClient) {
                            this.client = client;
                        }

                        public async provideCodeActions(document: vscode.TextDocument, range: vscode.Range | vscode.Selection, context: vscode.CodeActionContext, token: vscode.CancellationToken): Promise<(vscode.Command | vscode.CodeAction)[]> {
                            return this.client.requestWhenReady(() => {
                                let r: Range;
                                if (range instanceof vscode.Selection) {
                                    if (range.active.isBefore(range.anchor)) {
                                        r = Range.create(Position.create(range.active.line, range.active.character), Position.create(range.anchor.line, range.anchor.character));
                                    } else {
                                        r = Range.create(Position.create(range.anchor.line, range.anchor.character), Position.create(range.active.line, range.active.character));
                                    }
                                } else {
                                    r = Range.create(Position.create(range.start.line, range.start.character), Position.create(range.end.line, range.end.character));
                                }

                                let params: GetCodeActionsRequestParams = {
                                    range: r,
                                    uri: document.uri.toString()
                                };

                                return this.client.languageClient.sendRequest(GetCodeActionsRequest, params)
                                    .then((commands) => {
                                        let resultCommands: vscode.Command[] = [];

                                        // Convert to vscode.Command array
                                        commands.forEach((command) => {
                                            let title: string = util.getLocalizedString(command.localizeStringParams);
                                            let vscodeCommand: vscode.Command = {
                                                title: title,
                                                command: command.command,
                                                arguments: command.arguments
                                            };
                                            resultCommands.push(vscodeCommand);
                                        });

                                        return resultCommands;
                                    });
                            });
                        }
                    }

                    class DocumentSymbolProvider implements vscode.DocumentSymbolProvider {
                        private client: DefaultClient;
                        constructor(client: DefaultClient) {
                            this.client = client;
                        }
                        private getChildrenSymbols(symbols: LocalizeDocumentSymbol[]): vscode.DocumentSymbol[] {
                            let documentSymbols: vscode.DocumentSymbol[] = [];
                            if (symbols) {
                                symbols.forEach((symbol) => {
                                    let detail: string = util.getLocalizedString(symbol.detail);
                                    let r: vscode.Range= new vscode.Range(symbol.range.start.line, symbol.range.start.character, symbol.range.end.line, symbol.range.end.character);
                                    let sr: vscode.Range= new vscode.Range(symbol.selectionRange.start.line, symbol.selectionRange.start.character, symbol.selectionRange.end.line, symbol.selectionRange.end.character);
                                    let vscodeSymbol: vscode.DocumentSymbol = new vscode.DocumentSymbol (symbol.name, detail, symbol.kind, r, sr);
                                    vscodeSymbol.children = this.getChildrenSymbols(symbol.children);
                                    documentSymbols.push(vscodeSymbol);
                                });
                            }
                            return documentSymbols;
                        }
                        public async provideDocumentSymbols(document: vscode.TextDocument): Promise<vscode.SymbolInformation[] | vscode.DocumentSymbol[]> {
                            return this.client.requestWhenReady(() => {
                                let params: GetDocumentSymbolRequestParams = {
                                    uri: document.uri.toString()
                                };
                                return this.client.languageClient.sendRequest(GetDocumentSymbolRequest, params)
                                    .then((symbols) => {
                                        let resultSymbols: vscode.DocumentSymbol[] = this.getChildrenSymbols(symbols);
                                        return resultSymbols;
                                    });
                            });
                        }
                    }

                    class WorkspaceSymbolProvider implements vscode.WorkspaceSymbolProvider {
                        private client: DefaultClient;
                        constructor(client: DefaultClient) {
                            this.client = client;
                        }

                        public async provideWorkspaceSymbols(query: string, token: vscode.CancellationToken): Promise<vscode.SymbolInformation[]> {
                            let params: WorkspaceSymbolParams = {
                                query: query,
                                workspaceFolderUri: this.client.RootPath
                            };

                            return this.client.languageClient.sendRequest(GetSymbolInfoRequest, params)
                                .then((symbols) => {
                                    let resultSymbols: vscode.SymbolInformation[] = [];

                                    // Convert to vscode.Command array
                                    symbols.forEach((symbol) => {
                                        let suffix: string = util.getLocalizedString(symbol.suffix);
                                        let name: string = symbol.name;
                                        let range: vscode.Range = new vscode.Range(symbol.location.range.start.line, symbol.location.range.start.character, symbol.location.range.end.line, symbol.location.range.end.character);
                                        let uri: vscode.Uri = vscode.Uri.parse(symbol.location.uri.toString());
                                        if (suffix.length) {
                                            name = name + ' (' + suffix + ')';
                                        }
                                        let vscodeSymbol: vscode.SymbolInformation = new vscode.SymbolInformation(
                                            name,
                                            symbol.kind,
                                            range,
                                            uri,
                                            symbol.containerName
                                        );
                                        resultSymbols.push(vscodeSymbol);
                                    });
                                    return resultSymbols;
                                });
                        }
                    }

                    class FindAllReferencesProvider implements vscode.ReferenceProvider {
                        private client: DefaultClient;
                        constructor(client: DefaultClient) {
                            this.client = client;
                        }
                        public async provideReferences(document: vscode.TextDocument, position: vscode.Position, context: vscode.ReferenceContext, token: vscode.CancellationToken): Promise<vscode.Location[] | undefined> {
                        // tslint:disable-next-line: promise-must-complete
                            return new Promise<vscode.Location[]>((resolve, reject) => {
                                let callback: () => void = () => {
                                    let params: FindAllReferencesParams = {
                                        position: Position.create(position.line, position.character),
                                        textDocument: this.client.languageClient.code2ProtocolConverter.asTextDocumentIdentifier(document)
                                    };
                                    referencesParams = params;
                                    this.client.notifyWhenReady(() => {
                                        // The current request is represented by referencesParams.  If a request detects
                                        // referencesParams does not match the object used when creating the request, abort it.
                                        if (params !== referencesParams) {
                                            // Complete with nothing instead of rejecting, to avoid an error message from VS Code
                                            let locations: vscode.Location[] = [];
                                            resolve(locations);
                                            return;
                                        }
                                        referencesRequestPending = true;
                                        // Register a single-fire handler for the reply.
                                        let resultCallback: refs.ReferencesResultCallback = (result: refs.ReferencesResult, doResolve: boolean) => {
                                            referencesRequestPending = false;
                                            let locations: vscode.Location[] = [];
                                            if (result) {
                                                result.referenceInfos.forEach((referenceInfo: refs.ReferenceInfo) => {
                                                    if (referenceInfo.type === refs.ReferenceType.Confirmed) {
                                                        let uri: vscode.Uri = vscode.Uri.file(referenceInfo.file);
                                                        let range: vscode.Range = new vscode.Range(referenceInfo.position.line, referenceInfo.position.character, referenceInfo.position.line, referenceInfo.position.character + result.text.length);
                                                        locations.push(new vscode.Location(uri, range));
                                                    }
                                                });
                                            }
                                            // If references were canceled while in a preview state, there is not an outstanding promise.
                                            if (doResolve) {
                                                resolve(locations);
                                            }
                                            if (referencesPendingCancellations.length > 0) {
                                                while (referencesPendingCancellations.length > 1) {
                                                    let pendingCancel: ReferencesCancellationState = referencesPendingCancellations[0];
                                                    referencesPendingCancellations.pop();
                                                    pendingCancel.reject();
                                                }
                                                let pendingCancel: ReferencesCancellationState = referencesPendingCancellations[0];
                                                referencesPendingCancellations.pop();
                                                pendingCancel.callback();
                                            }
                                        };
                                        if (!this.client.references.referencesRefreshPending) {
                                            this.client.references.setResultsCallback(resultCallback);
                                            this.client.references.startFindAllReferences(params);
                                        } else {
                                            // We are responding to a refresh (preview or final result)
                                            this.client.references.referencesRefreshPending = false;
                                            if (this.client.references.lastResults) {
                                                // This is a final result
                                                let lastResults: refs.ReferencesResult = this.client.references.lastResults;
                                                this.client.references.lastResults = null;
                                                resultCallback(lastResults, true);
                                            } else {
                                                // This is a preview (2nd or later preview)
                                                this.client.references.referencesRequestPending = true;
                                                this.client.references.setResultsCallback(resultCallback);
                                                this.client.languageClient.sendNotification(RequestReferencesNotification, false);
                                            }
                                        }
                                    });
                                    token.onCancellationRequested(e => {
                                        if (params === referencesParams) {
                                            this.client.cancelReferences();
                                        }
                                    });
                                };

                                if (referencesRequestPending || (this.client.references.symbolSearchInProgress && !this.client.references.referencesRefreshPending)) {
                                    let cancelling: boolean = referencesPendingCancellations.length > 0;
                                    referencesPendingCancellations.push({ reject: () => {
                                        // Complete with nothing instead of rejecting, to avoid an error message from VS Code
                                        let locations: vscode.Location[] = [];
                                        resolve(locations);
                                    }, callback });
                                    if (!cancelling) {
                                        renamePending = false;
                                        this.client.references.referencesCanceled = true;
                                        if (!referencesRequestPending) {
                                            this.client.references.referencesCanceledWhilePreviewing = true;
                                        }
                                        this.client.languageClient.sendNotification(CancelReferencesNotification);
                                        this.client.references.closeRenameUI();
                                    }
                                } else {
                                    callback();
                                }
                            });
                        }
                    }

                    class RenameProvider implements vscode.RenameProvider {
                        private client: DefaultClient;
                        constructor(client: DefaultClient) {
                            this.client = client;
                        }
                        public async provideRenameEdits(document: vscode.TextDocument, position: vscode.Position, newName: string, token: vscode.CancellationToken): Promise<vscode.WorkspaceEdit> {
                            let settings: CppSettings = new CppSettings();
                            if (settings.renameRequiresIdentifier && !util.isValidIdentifier(newName)) {
                                vscode.window.showErrorMessage(localize("invalid.identifier.for.rename", "Invalid identifier provided for the Rename Symbol operation."));
                                let workspaceEdit: vscode.WorkspaceEdit = new vscode.WorkspaceEdit();
                                return Promise.resolve(workspaceEdit);
                            }
                            // Normally, VS Code considers rename to be an atomic operation.
                            // If the user clicks anywhere in the document, it attempts to cancel it.
                            // Because that prevents our rename UI, we ignore cancellation requests.
                            // VS Code will attempt to issue new rename requests while another is still active.
                            // When we receive another rename request, cancel the one that is in progress.
                            renamePending = true;
                            ++renameRequestsPending;
                            return new Promise<vscode.WorkspaceEdit>((resolve, reject) => {
                                let callback: () => void = () => {
                                    let params: RenameParams = {
                                        newName: newName,
                                        position: Position.create(position.line, position.character),
                                        textDocument: this.client.languageClient.code2ProtocolConverter.asTextDocumentIdentifier(document)
                                    };
                                    referencesParams = params;
                                    this.client.notifyWhenReady(() => {
                                        // The current request is represented by referencesParams.  If a request detects
                                        // referencesParams does not match the object used when creating the request, abort it.
                                        if (params !== referencesParams) {
                                            if (--renameRequestsPending === 0) {
                                                renamePending = false;
                                            }

                                            // Complete with nothing instead of rejecting, to avoid an error message from VS Code
                                            let workspaceEdit: vscode.WorkspaceEdit = new vscode.WorkspaceEdit();
                                            resolve(workspaceEdit);
                                            return;
                                        }
                                        referencesRequestPending = true;
                                        this.client.references.setResultsCallback((referencesResult: refs.ReferencesResult, doResolve: boolean) => {
                                            if (doResolve && referencesResult === null) {
                                                // The result callback will be called with doResult of true and a null result when the Find All References
                                                // portion of the rename is complete.  We complete the promise with an empty edit at this point,
                                                // to cause the progress indicator to be dismissed.
                                                let workspaceEdit: vscode.WorkspaceEdit = new vscode.WorkspaceEdit();
                                                resolve(workspaceEdit);
                                            } else {
                                                referencesRequestPending = false;
                                                --renameRequestsPending;
                                                let workspaceEdit: vscode.WorkspaceEdit = new vscode.WorkspaceEdit();
                                                let cancelling: boolean = referencesPendingCancellations.length > 0;
                                                if (cancelling) {
                                                    while (referencesPendingCancellations.length > 1) {
                                                        let pendingCancel: ReferencesCancellationState = referencesPendingCancellations[0];
                                                        referencesPendingCancellations.pop();
                                                        pendingCancel.reject();
                                                    }
                                                    let pendingCancel: ReferencesCancellationState = referencesPendingCancellations[0];
                                                    referencesPendingCancellations.pop();
                                                    pendingCancel.callback();
                                                } else {
                                                    if (renameRequestsPending === 0) {
                                                        renamePending = false;
                                                    }
                                                    // If rename UI was canceled, we will get a null result.
                                                    // If null, return an empty list to avoid Rename failure dialog.
                                                    if (referencesResult !== null) {
                                                        for (let reference of referencesResult.referenceInfos) {
                                                            let uri: vscode.Uri = vscode.Uri.file(reference.file);
                                                            let range: vscode.Range = new vscode.Range(reference.position.line, reference.position.character, reference.position.line, reference.position.character + referencesResult.text.length);
                                                            workspaceEdit.replace(uri, range, newName);
                                                        }
                                                    }
                                                    this.client.references.closeRenameUI();
                                                }
                                                if (doResolve) {
                                                    if (referencesResult.referenceInfos === null || referencesResult.referenceInfos.length === 0) {
                                                        vscode.window.showErrorMessage(localize("unable.to.locate.selected.symbol", "A definition for the selected symbol could not be located."));
                                                    }
                                                    resolve(workspaceEdit);
                                                } else if (workspaceEdit.size > 0) {
                                                    vscode.workspace.applyEdit(workspaceEdit);
                                                }
                                            }
                                        });
                                        this.client.references.startRename(params);
                                    });
                                };

                                if (referencesRequestPending || this.client.references.symbolSearchInProgress) {
                                    let cancelling: boolean = referencesPendingCancellations.length > 0;
                                    referencesPendingCancellations.push({ reject: () => {
                                        --renameRequestsPending;
                                        // Complete with nothing instead of rejecting, to avoid an error message from VS Code
                                        let workspaceEdit: vscode.WorkspaceEdit = new vscode.WorkspaceEdit();
                                        resolve(workspaceEdit);
                                    }, callback });
                                    if (!cancelling) {
                                        this.client.references.referencesCanceled = true;
                                        if (!referencesRequestPending) {
                                            this.client.references.referencesCanceledWhilePreviewing = true;
                                        }
                                        this.client.languageClient.sendNotification(CancelReferencesNotification);
                                        this.client.references.closeRenameUI();
                                    }
                                } else {
                                    callback();
                                }
                            });
                        }
                    }

                    this.registerFileWatcher();

                    if (firstClient) {
                        this.disposables.push(vscode.languages.registerRenameProvider(documentSelector, new RenameProvider(this)));
                        this.disposables.push(vscode.languages.registerReferenceProvider(documentSelector, new FindAllReferencesProvider(this)));
                        this.disposables.push(vscode.languages.registerWorkspaceSymbolProvider(new WorkspaceSymbolProvider(this)));
                        this.disposables.push(vscode.languages.registerDocumentSymbolProvider(documentSelector, new DocumentSymbolProvider(this), null));
                        this.disposables.push(vscode.languages.registerCodeActionsProvider(documentSelector, new CodeActionProvider(this), null));

                        // Listen for messages from the language server.
                        this.registerNotifications();

                        // The configurations will not be sent to the language server until the default include paths and frameworks have been set.
                        // The event handlers must be set before this happens.
                        return languageClient.sendRequest(QueryCompilerDefaultsRequest, {}).then((inputCompilerDefaults: configs.CompilerDefaults) => {
                            compilerDefaults = inputCompilerDefaults;
                            this.configuration.CompilerDefaults = compilerDefaults;

                            // Only register the real commands after the extension has finished initializing,
                            // e.g. prevents empty c_cpp_properties.json from generation.
                            registerCommands();
                        });
                    } else {
                        this.configuration.CompilerDefaults = compilerDefaults;
                    }
                },
                (err) => {
                    this.isSupported = false;   // Running on an OS we don't support yet.
                    if (!failureMessageShown) {
                        failureMessageShown = true;
                        vscode.window.showErrorMessage(localize("unable.to.start", "Unable to start the C/C++ language server. IntelliSense features will be disabled. Error: {0}", String(err)));
                    }
                }));
        } catch (err) {
            this.isSupported = false;   // Running on an OS we don't support yet.
            if (!failureMessageShown) {
                failureMessageShown = true;
                let additionalInfo: string;
                if (err.code === "EPERM") {
                    additionalInfo = localize('check.permissions', "EPERM: Check permissions for '{0}'", getLanguageServerFileName());
                } else {
                    additionalInfo = String(err);
                }
                vscode.window.showErrorMessage(localize("unable.to.start", "Unable to start the C/C++ language server. IntelliSense features will be disabled. Error: {0}", additionalInfo));
            }
        }

        this.colorizationSettings = new ColorizationSettings(this.RootUri);
        this.references = new refs.ReferencesManager(this);
    }

    public sendFindAllReferencesNotification(params: FindAllReferencesParams): void {
        this.languageClient.sendNotification(FindAllReferencesNotification, params);
    }

    public sendRenameNofication(params: RenameParams): void {
        this.languageClient.sendNotification(RenameNotification, params);
    }

    private createLanguageClient(allClients: ClientCollection): LanguageClient {
        let serverModule: string = getLanguageServerFileName();
        let exeExists: boolean = fs.existsSync(serverModule);
        if (!exeExists) {
            telemetry.logLanguageServerEvent("missingLanguageServerBinary");
            throw String('Missing binary at ' + serverModule);
        }
        let serverName: string = this.getName(this.rootFolder);
        let serverOptions: ServerOptions = {
            run: { command: serverModule },
            debug: { command: serverModule, args: [ serverName ] }
        };

        // Get all the per-workspace settings.
        let settings_clangFormatPath: string[] = [];
        let settings_clangFormatStyle: string[] = [];
        let settings_clangFormatFallbackStyle: string[] = [];
        let settings_clangFormatSortIncludes: string[] = [];
        let settings_filesExclude: vscode.WorkspaceConfiguration[] = [];
        let settings_searchExclude: vscode.WorkspaceConfiguration[] = [];
        let settings_editorTabSize: number[] = [];
        let settings_intelliSenseEngine: string[] = [];
        let settings_intelliSenseEngineFallback: string[] = [];
        let settings_errorSquiggles: string[] = [];
        let settings_dimInactiveRegions: boolean[] = [];
        let settings_enhancedColorization: string[] = [];
        let settings_suggestSnippets: boolean[] = [];
        let settings_exclusionPolicy: string[] = [];
        let settings_preferredPathSeparator: string[] = [];
        let settings_defaultSystemIncludePath: string[][] = [];
        let workspaceSettings: CppSettings = new CppSettings();
        let workspaceOtherSettings: OtherSettings = new OtherSettings(null);
        {
            let settings: CppSettings[] = [];
            let otherSettings: OtherSettings[] = [];

            settings.push(workspaceSettings);
            otherSettings.push(workspaceOtherSettings);
            for (let workspaceFolder of vscode.workspace.workspaceFolders) {
                settings.push(new CppSettings(workspaceFolder.uri));
                otherSettings.push(new OtherSettings(workspaceFolder.uri));
            }

            for (let setting of settings) {
                settings_clangFormatPath.push(util.resolveVariables(setting.clangFormatPath, this.AdditionalEnvironment));
                settings_clangFormatStyle.push(setting.clangFormatStyle);
                settings_clangFormatFallbackStyle.push(setting.clangFormatFallbackStyle);
                settings_clangFormatSortIncludes.push(setting.clangFormatSortIncludes);
                settings_intelliSenseEngine.push(setting.intelliSenseEngine);
                settings_intelliSenseEngineFallback.push(setting.intelliSenseEngineFallback);
                settings_errorSquiggles.push(setting.errorSquiggles);
                settings_dimInactiveRegions.push(setting.dimInactiveRegions);
                settings_enhancedColorization.push(setting.enhancedColorization ? "Enabled" : "Disabled");
                settings_suggestSnippets.push(setting.suggestSnippets);
                settings_exclusionPolicy.push(setting.exclusionPolicy);
                settings_preferredPathSeparator.push(setting.preferredPathSeparator);
                settings_defaultSystemIncludePath.push(setting.defaultSystemIncludePath);
            }

            for (let otherSetting of otherSettings) {
                settings_filesExclude.push(otherSetting.filesExclude);
                settings_searchExclude.push(otherSetting.searchExclude);
                settings_editorTabSize.push(otherSetting.editorTabSize);
            }
        }

        let abTestSettings: ABTestSettings = getABTestSettings();

        let intelliSenseCacheDisabled: boolean = false;
        if (os.platform() === "darwin") {
            const releaseParts: string[] = os.release().split(".");
            if (releaseParts.length >= 1) {
                // AutoPCH doesn't work for older Mac OS's.
                intelliSenseCacheDisabled = parseInt(releaseParts[0]) < 17;
            }
        }

        let clientOptions: LanguageClientOptions = {
            documentSelector: [
                { scheme: 'file', language: 'cpp' },
                { scheme: 'file', language: 'c' }
            ],
            initializationOptions: {
                clang_format_path: settings_clangFormatPath,
                clang_format_style: settings_clangFormatStyle,
                clang_format_fallbackStyle: settings_clangFormatFallbackStyle,
                clang_format_sortIncludes: settings_clangFormatSortIncludes,
                formatting: workspaceSettings.formatting,
                extension_path: util.extensionPath,
                exclude_files: settings_filesExclude,
                associations: workspaceOtherSettings.filesAssociations,
                exclude_search: settings_searchExclude,
                storage_path: this.storagePath,
                tab_size: settings_editorTabSize,
                intelliSenseEngine: settings_intelliSenseEngine,
                intelliSenseEngineFallback: settings_intelliSenseEngineFallback,
                intelliSenseCacheDisabled: intelliSenseCacheDisabled,
                intelliSenseCachePath: util.resolveCachePath(workspaceSettings.intelliSenseCachePath, this.AdditionalEnvironment),
                intelliSenseCacheSize: workspaceSettings.intelliSenseCacheSize,
                autocomplete: workspaceSettings.autoComplete,
                errorSquiggles: settings_errorSquiggles,
                dimInactiveRegions: settings_dimInactiveRegions,
                enhancedColorization: settings_enhancedColorization,
                suggestSnippets: settings_suggestSnippets,
                loggingLevel: workspaceSettings.loggingLevel,
                workspaceParsingPriority: workspaceSettings.workspaceParsingPriority,
                workspaceSymbols: workspaceSettings.workspaceSymbols,
                exclusionPolicy: settings_exclusionPolicy,
                preferredPathSeparator: settings_preferredPathSeparator,
                default: {
                    systemIncludePath: settings_defaultSystemIncludePath
                },
                vcpkg_root: util.getVcpkgRoot(),
                gotoDefIntelliSense: abTestSettings.UseGoToDefIntelliSense,
                experimentalFeatures: workspaceSettings.experimentalFeatures,
                edgeMessagesDirectory: path.join(util.getExtensionFilePath("bin"), "messages", util.getLocaleId())
            },
            middleware: createProtocolFilter(allClients),
            errorHandler: {
                error: () => ErrorAction.Continue,
                closed: () => {
                        this.crashTimes.push(Date.now());
                        if (this.crashTimes.length < 5) {
                            let newClient: DefaultClient = <DefaultClient>allClients.replace(this, true);
                            newClient.crashTimes = this.crashTimes;
                        } else {
                            let elapsed: number = this.crashTimes[this.crashTimes.length - 1] - this.crashTimes[0];
                            if (elapsed <= 3 * 60 * 1000) {
                                if (vscode.workspace.workspaceFolders && vscode.workspace.workspaceFolders.length > 1) {
                                    vscode.window.showErrorMessage(localize('server.crashed', "The language server for '{0}' crashed 5 times in the last 3 minutes. It will not be restarted.", serverName));
                                } else {
                                    vscode.window.showErrorMessage(localize('server.crashed2', "The language server crashed 5 times in the last 3 minutes. It will not be restarted."));
                                }
                                allClients.replace(this, false);
                            } else {
                                this.crashTimes.shift();
                                let newClient: DefaultClient = <DefaultClient>allClients.replace(this, true);
                                newClient.crashTimes = this.crashTimes;
                            }
                        }
                        return CloseAction.DoNotRestart;
                    }
            }

            // TODO: should I set the output channel?  Does this sort output between servers?
        };

        // Create the language client
        return new LanguageClient(`cpptools`, serverOptions, clientOptions);
    }

    public onDidChangeSettings(event: vscode.ConfigurationChangeEvent): { [key: string] : string } {
<<<<<<< HEAD
        let cppSettings: { [key: string]: any } = {};
        // Gather the C_Cpp settings
        {
            let cppSettingsResourceScoped: vscode.WorkspaceConfiguration = vscode.workspace.getConfiguration("C_Cpp", this.RootUri);
            let cppSettingsNonScoped: vscode.WorkspaceConfiguration = vscode.workspace.getConfiguration("C_Cpp");

            for (let key in cppSettingsResourceScoped) {
                let curSetting: any = util.packageJson.contributes.configuration.properties["C_Cpp." + key];
                if (curSetting === undefined) {
                    continue;
                }
                let settings: vscode.WorkspaceConfiguration = (curSetting.scope === "resource" || curSetting.scope === "machine-overridable") ? cppSettingsResourceScoped : cppSettingsNonScoped;
                cppSettings[key] = settings.get(key);
            }
            cppSettings["default"] = { systemIncludePath: cppSettingsResourceScoped.get("default.systemIncludePath") };
        }
        let settingsChanged: any = {
            C_Cpp: cppSettings,
            files: { exclude: vscode.workspace.getConfiguration("files", this.RootUri).get("exclude") },
            search: { exclude: vscode.workspace.getConfiguration("search", this.RootUri).get("exclude") },
            tab_size: { tabSize: vscode.workspace.getConfiguration("editor", this.RootUri).get("tabSize") }
        };
        this.languageClient.sendNotification(SettingsChangedNotification, { settings: settingsChanged, workspaceFolderUri: this.RootPath });

        let colorizationNeedsReload: boolean = event.affectsConfiguration("workbench.colorTheme")
            || event.affectsConfiguration("editor.tokenColorCustomizations");

        let colorizationNeedsRefresh: boolean = colorizationNeedsReload
            || event.affectsConfiguration("C_Cpp.enhancedColorization", this.RootUri)
            || event.affectsConfiguration("C_Cpp.dimInactiveRegions", this.RootUri)
            || event.affectsConfiguration("C_Cpp.inactiveRegionOpacity", this.RootUri)
            || event.affectsConfiguration("C_Cpp.inactiveRegionForegroundColor", this.RootUri)
            || event.affectsConfiguration("C_Cpp.inactiveRegionBackgroundColor", this.RootUri);

        let colorThemeChanged: boolean = event.affectsConfiguration("workbench.colorTheme", this.RootUri);
        if (colorThemeChanged) {
            let otherSettings: OtherSettings = new OtherSettings(this.RootUri);
            this.languageClient.sendNotification(ColorThemeChangedNotification, { name: otherSettings.colorTheme });
        }
=======
        let changedSettings: { [key: string] : string } = this.settingsTracker.getChangedSettings();
        this.notifyWhenReady(() => {
            let colorizationNeedsReload: boolean = event.affectsConfiguration("workbench.colorTheme")
                || event.affectsConfiguration("editor.tokenColorCustomizations");

            let colorizationNeedsRefresh: boolean = colorizationNeedsReload
                || event.affectsConfiguration("C_Cpp.enhancedColorization", this.RootUri)
                || event.affectsConfiguration("C_Cpp.dimInactiveRegions", this.RootUri)
                || event.affectsConfiguration("C_Cpp.inactiveRegionOpacity", this.RootUri)
                || event.affectsConfiguration("C_Cpp.inactiveRegionForegroundColor", this.RootUri)
                || event.affectsConfiguration("C_Cpp.inactiveRegionBackgroundColor", this.RootUri);

            let colorThemeChanged: boolean = event.affectsConfiguration("workbench.colorTheme", this.RootUri);
            if (colorThemeChanged) {
                let otherSettings: OtherSettings = new OtherSettings(this.RootUri);
                this.languageClient.sendNotification(ColorThemeChangedNotification, { name: otherSettings.colorTheme });
            }
>>>>>>> 419d5c13

            if (colorizationNeedsReload) {
                this.colorizationSettings.reload();
            }
            if (colorizationNeedsRefresh) {
                let processedUris: vscode.Uri[] = [];
                for (let e of vscode.window.visibleTextEditors) {
                    let uri: vscode.Uri = e.document.uri;

                    // Make sure we don't process the same file multiple times.
                    // colorizationState.onSettingsChanged ensures all visible text editors for that file get
                    // refreshed, after it creates a set of decorators to be shared by all visible instances of the file.
                    if (!processedUris.find(e => e === uri)) {
                        processedUris.push(uri);
                        let colorizationState: ColorizationState = this.colorizationState.get(uri.toString());
                        if (colorizationState) {
                            colorizationState.onSettingsChanged(uri);
                        }
                    }
                }
            }
<<<<<<< HEAD
        }
        let changedSettings: { [key: string] : string } = this.settingsTracker.getChangedSettings();
        if (Object.keys(changedSettings).length > 0) {
            if (changedSettings["commentContinuationPatterns"]) {
                updateLanguageConfigurations();
            }
            if (changedSettings["clang_format_path"]) {
                let settings: CppSettings = new CppSettings(this.RootUri);
                let params: FileChangedParams = {
                    uri: util.resolveVariables(settings.clangFormatPath, this.AdditionalEnvironment),
                    workspaceFolderUri: this.RootPath
                };
                this.languageClient.sendNotification(UpdateClangFormatPathNotification, params);
            }
            if (changedSettings["intelliSenseCachePath"]) {
                let settings: CppSettings = new CppSettings(this.RootUri);
                let params: FileChangedParams = {
                    uri: util.resolveCachePath(settings.intelliSenseCachePath, this.AdditionalEnvironment),
                    workspaceFolderUri: this.RootPath
                };
                this.languageClient.sendNotification(UpdateIntelliSenseCachePathNotification, params);
=======
            if (Object.keys(changedSettings).length > 0) {
                if (changedSettings["commentContinuationPatterns"]) {
                    updateLanguageConfigurations();
                }
                if (changedSettings["clang_format_path"]) {
                    let settings: CppSettings = new CppSettings(this.RootUri);
                    this.languageClient.sendNotification(UpdateClangFormatPathNotification, util.resolveVariables(settings.clangFormatPath, this.AdditionalEnvironment));
                }
                if (changedSettings["intelliSenseCachePath"]) {
                    let settings: CppSettings = new CppSettings(this.RootUri);
                    this.languageClient.sendNotification(UpdateIntelliSenseCachePathNotification, util.resolveCachePath(settings.intelliSenseCachePath, this.AdditionalEnvironment));
                }
                this.configuration.onDidChangeSettings();
                telemetry.logLanguageServerEvent("CppSettingsChange", changedSettings, null);
>>>>>>> 419d5c13
            }
        });
        return changedSettings;
    }

    private editVersion: number = 0;

    public onDidChangeTextDocument(textDocumentChangeEvent: vscode.TextDocumentChangeEvent): void {
        // Increment editVersion for every call to onDidChangeTextDocument, regardless of whether the file is handled
        this.editVersion++;
        if (textDocumentChangeEvent.document.uri.scheme === "file") {
            if (textDocumentChangeEvent.document.languageId === "cpp" || textDocumentChangeEvent.document.languageId === "c") {

                // If any file has changed, we need to abort the current rename operation
                if (renamePending) {
                    this.cancelReferences();
                }

                let oldVersion: number = this.openFileVersions.get(textDocumentChangeEvent.document.uri.toString());
                let newVersion: number = textDocumentChangeEvent.document.version;
                if (newVersion > oldVersion) {
                    this.openFileVersions.set(textDocumentChangeEvent.document.uri.toString(), newVersion);
                    try {
                        let colorizationState: ColorizationState = this.colorizationState.get(textDocumentChangeEvent.document.uri.toString());
                        if (colorizationState) {
                            // Adjust colorization ranges after this edit.  (i.e. if a line was added, push decorations after it down one line)
                            colorizationState.addEdits(textDocumentChangeEvent.contentChanges, this.editVersion);
                        }
                    } catch (e) {
                        // Ensure an exception does not prevent pass-through to native handler, or editVersion could become inconsistent
                        console.log(e.toString());
                    }
                }
            }
        }
    }

    public onDidOpenTextDocument(document: vscode.TextDocument): void {
        if (document.uri.scheme === "file") {
            this.openFileVersions.set(document.uri.toString(), document.version);
            this.colorizationState.set(document.uri.toString(), new ColorizationState(document.uri, this.colorizationSettings));
            this.sendVisibleRanges(document.uri);
        }
    }

    public onDidCloseTextDocument(document: vscode.TextDocument): void {
        this.colorizationState.delete(document.uri.toString());
        this.openFileVersions.delete(document.uri.toString());
    }

    public onDidChangeVisibleTextEditors(editors: vscode.TextEditor[]): void {
        let processedUris: vscode.Uri[] = [];
        editors.forEach(editor => {
            if (editor.document.uri.scheme === "file") {
                let colorizationState: ColorizationState = this.colorizationState.get(editor.document.uri.toString());
                if (colorizationState) {
                    colorizationState.refresh(editor);
                    if (!processedUris.find(uri => uri === editor.document.uri)) {
                        processedUris.push(editor.document.uri);
                        this.sendVisibleRanges(editor.document.uri);
                    }
                }
            }
        });
    }

    public sendVisibleRanges(uri: vscode.Uri): void {
        let ranges: Range[] = [];
        // Get ranges from all editors matching this URI
        let editors: vscode.TextEditor[] = vscode.window.visibleTextEditors.filter(e => e.document.uri === uri);
        for (let e of editors) {
            e.visibleRanges.forEach(range => ranges.push(Range.create(range.start.line, range.start.character, range.end.line, range.end.character)));
        }

        // Only send ranges if they have actually changed.
        let isSame: boolean = false;
        let savedRanges: Range[] = this.visibleRanges.get(uri.toString());
        if (savedRanges) {
            if (ranges.length === savedRanges.length) {
                isSame = true;
                for (let i: number = 0; i < ranges.length; i++) {
                    if (ranges[i] !== savedRanges[i]) {
                        isSame = false;
                        break;
                    }
                }
            }
        } else {
            isSame = ranges.length === 0;
        }
        if (!isSame) {
            this.visibleRanges.set(uri.toString(), ranges);
            let params: DidChangeVisibleRangesParams = {
                uri: uri.toString(),
                ranges: ranges
            };
            this.notifyWhenReady(() => this.languageClient.sendNotification(DidChangeVisibleRangesNotification, params));
        }
    }

    public onDidChangeTextEditorVisibleRanges(textEditorVisibleRangesChangeEvent: vscode.TextEditorVisibleRangesChangeEvent): void {
        if (textEditorVisibleRangesChangeEvent.textEditor.document.uri.scheme === "file") {
            if (vscode.window.activeTextEditor === textEditorVisibleRangesChangeEvent.textEditor) {
                if (textEditorVisibleRangesChangeEvent.visibleRanges.length === 1) {
                    let visibleRangesLength: number = textEditorVisibleRangesChangeEvent.visibleRanges[0].end.line - textEditorVisibleRangesChangeEvent.visibleRanges[0].start.line;
                    this.references.updateVisibleRange(visibleRangesLength);
                }
            }
            this.sendVisibleRanges(textEditorVisibleRangesChangeEvent.textEditor.document.uri);
        }
    }

    public onRegisterCustomConfigurationProvider(provider: CustomConfigurationProvider1): Thenable<void> {
        let onRegistered: () => void = () => {
            // version 2 providers control the browse.path. Avoid thrashing the tag parser database by pausing parsing until
            // the provider has sent the correct browse.path value.
            if (provider.version >= Version.v2) {
                this.pauseParsing();
            }
        };
        return this.notifyWhenReady(() => {
            if (!this.RootPath) {
                return; // There is no c_cpp_properties.json to edit because there is no folder open.
            }
            let selectedProvider: string = this.configuration.CurrentConfigurationProvider;
            if (!selectedProvider) {
                let ask: PersistentFolderState<boolean> = new PersistentFolderState<boolean>("Client.registerProvider", true, this.RootPath);
                if (ask.Value) {
                    ui.showConfigureCustomProviderMessage(() => {
                        const message: string = (vscode.workspace.workspaceFolders && vscode.workspace.workspaceFolders.length > 1)
                            ? localize("provider.configure.folder", "{0} would like to configure IntelliSense for the '{1}' folder.", provider.name, this.Name)
                            : localize("provider.configure.this.folder", "{0} would like to configure IntelliSense for this folder.", provider.name);
                        const allow: string = localize("allow.button", "Allow");
                        const dontAllow: string = localize("dont.allow.button", "Don't Allow");
                        const askLater: string = localize("ask.me.later.button", "Ask Me Later");

                        return vscode.window.showInformationMessage(message, allow, dontAllow, askLater).then(result => {
                            switch (result) {
                                case allow: {
                                    this.configuration.updateCustomConfigurationProvider(provider.extensionId).then(() => {
                                        onRegistered();
                                        telemetry.logLanguageServerEvent("customConfigurationProvider", { "providerId": provider.extensionId });
                                    });
                                    ask.Value = false;
                                    return true;
                                }
                                case dontAllow: {
                                    ask.Value = false;
                                    break;
                                }
                                default: {
                                    break;
                                }
                            }
                            return false;
                        });
                    },
                    () => ask.Value = false);
                }
            } else if (isSameProviderExtensionId(selectedProvider, provider.extensionId)) {
                onRegistered();
                telemetry.logLanguageServerEvent("customConfigurationProvider", { "providerId": provider.extensionId });
            } else if (selectedProvider === provider.name) {
                onRegistered();
                this.configuration.updateCustomConfigurationProvider(provider.extensionId); // v0 -> v1 upgrade. Update the configurationProvider in c_cpp_properties.json
            }
        });
    }

    public updateCustomConfigurations(requestingProvider?: CustomConfigurationProvider1): Thenable<void> {
        return this.notifyWhenReady(() => {
            if (!this.configurationProvider) {
                this.clearCustomConfigurations();
                return;
            }
            let currentProvider: CustomConfigurationProvider1 = getCustomConfigProviders().get(this.configurationProvider);
            if (!currentProvider) {
                this.clearCustomConfigurations();
                return;
             }
             if (requestingProvider && requestingProvider.extensionId !== currentProvider.extensionId) {
                // If we are being called by a configuration provider other than the current one, ignore it.
                return;
            }

            this.clearCustomConfigurations();
            this.trackedDocuments.forEach(document => {
                this.provideCustomConfiguration(document.uri, null);
            });
        });
    }

    public updateCustomBrowseConfiguration(requestingProvider?: CustomConfigurationProvider1): Thenable<void> {
        return this.notifyWhenReady(() => {
            if (!this.configurationProvider) {
                return;
            }
            console.log("updateCustomBrowseConfiguration");
            let currentProvider: CustomConfigurationProvider1 = getCustomConfigProviders().get(this.configurationProvider);
            if (!currentProvider || (requestingProvider && requestingProvider.extensionId !== currentProvider.extensionId)) {
                return;
            }

            let tokenSource: vscode.CancellationTokenSource = new vscode.CancellationTokenSource();
            let task: () => Thenable<WorkspaceBrowseConfiguration> = async () => {
                if (this.RootUri && await currentProvider.canProvideBrowseConfigurationsPerFolder(tokenSource.token)) {
                    return (currentProvider.provideFolderBrowseConfiguration(this.RootUri, tokenSource.token));
                }
                if (await currentProvider.canProvideBrowseConfiguration(tokenSource.token)) {
                    return currentProvider.provideBrowseConfiguration(tokenSource.token);
                }
                if (currentProvider.version >= Version.v2) {
                    console.warn("failed to provide browse configuration");
                }
                return null;
            };

            // Initiate request for custom configuration.
            // Resume parsing on either resolve or reject, only if parsing was not resumed due to timeout
            let hasCompleted: boolean = false;
            task().then(async config => {
                this.sendCustomBrowseConfiguration(config, currentProvider.extensionId);
                if (!hasCompleted) {
                    hasCompleted = true;
                    if (currentProvider.version >= Version.v2) {
                        this.resumeParsing();
                    }
                }
            }, () => {
                if (!hasCompleted) {
                    hasCompleted = true;
                    if (currentProvider.version >= Version.v2) {
                        this.resumeParsing();
                    }
                }
            });

            // Set up a timeout to use previously received configuration and resume parsing if the provider times out
            global.setTimeout(async () => {
                if (!hasCompleted) {
                    hasCompleted = true;
                    this.sendCustomBrowseConfiguration(null, null, true);
                    if (currentProvider.version >= Version.v2) {
                        console.warn("Configuration Provider timed out in {0}ms.", configProviderTimeout);
                        this.resumeParsing();
                    }
                }
            }, configProviderTimeout);
        });
    }

    public toggleReferenceResultsView(): void {
        this.references.toggleGroupView();
    }

    public async logDiagnostics(): Promise<void> {
        let response: GetDiagnosticsResult = await this.requestWhenReady(() => this.languageClient.sendRequest(GetDiagnosticsRequest, null));
        if (!this.diagnosticsChannel) {
            this.diagnosticsChannel = vscode.window.createOutputChannel(localize("c.cpp.diagnostics", "C/C++ Diagnostics"));
            this.disposables.push(this.diagnosticsChannel);
        }

        let header: string = `-------- Diagnostics - ${new Date().toLocaleString()}\n`;
        let version: string = `Version: ${util.packageJson.version}\n`;
        let configJson: string = "";
        if (this.configuration.CurrentConfiguration) {
            configJson = `Current Configuration:\n${JSON.stringify(this.configuration.CurrentConfiguration, null, 4)}\n`;
        }
        this.diagnosticsChannel.appendLine(`${header}${version}${configJson}${response.diagnostics}`);
        this.diagnosticsChannel.show(false);
    }

    public async rescanFolder(): Promise<void> {
        await this.notifyWhenReady(() => this.languageClient.sendNotification(RescanFolderNotification));
    }

    public async provideCustomConfiguration(docUri: vscode.Uri, requestFile?: string): Promise<void> {
        let onFinished: () => void = () => {
            if (requestFile) {
                this.languageClient.sendNotification(FinishedRequestCustomConfig, requestFile);
            }
        };
        let providerId: string | undefined = this.configurationProvider;
        if (!providerId) {
            onFinished();
            return Promise.resolve();
        }
        let provider: CustomConfigurationProvider1 | null = getCustomConfigProviders().get(providerId);
        if (!provider) {
            onFinished();
            return Promise.resolve();
        }
        if (!provider.isReady) {
            onFinished();
            return Promise.reject(`${this.configurationProvider} is not ready`);
        }
        return this.queueBlockingTask(async () => {
            let tokenSource: vscode.CancellationTokenSource = new vscode.CancellationTokenSource();
            console.log("provideCustomConfiguration");

            let providerName: string = provider.name;

            let params: QueryTranslationUnitSourceParams = {
                uri: docUri.toString(),
                workspaceFolderUri: this.RootPath
            };
            let response: QueryTranslationUnitSourceResult = await this.languageClient.sendRequest(QueryTranslationUnitSourceRequest, params);
            if (!response.candidates || response.candidates.length === 0) {
                // If we didn't receive any candidates, no configuration is needed.
                onFinished();
                return Promise.resolve();
            }

            // Need to loop through candidates, to see if we can get a custom configuration from any of them.
            // Wrap all lookups in a single task, so we can apply a timeout to the entire duration.
            let provideConfigurationAsync: () => Thenable<SourceFileConfigurationItem[]> = async () => {
                if (provider) {
                    for (let i: number = 0; i < response.candidates.length; ++i) {
                        try {
                            let candidate: string = response.candidates[i];
                            let tuUri: vscode.Uri = vscode.Uri.parse(candidate);
                            if (await provider.canProvideConfiguration(tuUri, tokenSource.token)) {
                                let configs: SourceFileConfigurationItem[] = await provider.provideConfigurations([tuUri], tokenSource.token);
                                if (configs && configs.length > 0 && configs[0]) {
                                    return configs;
                                }
                            }
                            if (tokenSource.token.isCancellationRequested) {
                                return null;
                            }
                        } catch (err) {
                            console.warn("Caught exception request configuration");
                        }
                    }
                }
            };
            return this.callTaskWithTimeout(provideConfigurationAsync, configProviderTimeout, tokenSource).then(
                (configs: SourceFileConfigurationItem[]) => {
                    if (configs && configs.length > 0) {
                        this.sendCustomConfigurations(configs);
                    }
                    onFinished();
                },
                (err) => {
                    if (requestFile) {
                        onFinished();
                        return;
                    }
                    let settings: CppSettings = new CppSettings(this.RootUri);
                    if (settings.configurationWarnings === "Enabled" && !this.isExternalHeader(docUri) && !vscode.debug.activeDebugSession) {
                        const dismiss: string = localize("dismiss.button", "Dismiss");
                        const disable: string = localize("diable.warnings.button", "Disable Warnings");
                        let configName: string = this.configuration.CurrentConfiguration.name;
                        let message: string = localize("unable.to.provide.configuraiton",
                            "{0} is unable to provide IntelliSense configuration information for '{1}'. Settings from the '{2}' configuration will be used instead.",
                            providerName, docUri.fsPath, configName);
                        if (err) {
                            message += ` (${err})`;
                        }

                        vscode.window.showInformationMessage(message, dismiss, disable).then(response => {
                            switch (response) {
                                case disable: {
                                    settings.toggleSetting("configurationWarnings", "Enabled", "Disabled");
                                    break;
                                }
                            }
                        });
                    }
                });
        });
    }

    private async handleRequestCustomConfig(requestFile: string): Promise<void> {
        await this.provideCustomConfiguration(vscode.Uri.file(requestFile), requestFile);
    }

    private isExternalHeader(uri: vscode.Uri): boolean {
        return util.isHeader(uri) && !uri.toString().startsWith(this.RootUri.toString());
    }

    public getCurrentConfigName(): Thenable<string> {
        return this.queueTask(() => Promise.resolve(this.configuration.CurrentConfiguration.name));
    }

    public getCurrentCompilerPathAndArgs(): Thenable<util.CompilerPathAndArgs> {
        return this.queueTask(() => Promise.resolve(
            util.extractCompilerPathAndArgs(
                this.configuration.CurrentConfiguration.compilerPath,
                this.configuration.CurrentConfiguration.compilerArgs)
        ));
    }

    public getVcpkgInstalled(): Thenable<boolean> {
        return this.queueTask(() => Promise.resolve(this.configuration.VcpkgInstalled));
    }

    public getVcpkgEnabled(): Thenable<boolean> {
        const cppSettings: CppSettings = new CppSettings(this.RootUri);
        return Promise.resolve(cppSettings.vcpkgEnabled);
    }

    public getKnownCompilers(): Thenable<configs.KnownCompiler[]> {
        return this.queueTask(() => Promise.resolve(this.configuration.KnownCompiler));
    }

    /**
     * Take ownership of a document that was previously serviced by another client.
     * This process involves sending a textDocument/didOpen message to the server so
     * that it knows about the file, as well as adding it to this client's set of
     * tracked documents.
     */
    public takeOwnership(document: vscode.TextDocument): void {
        let params: DidOpenTextDocumentParams = {
            textDocument: {
                uri: document.uri.toString(),
                languageId: document.languageId,
                version: document.version,
                text: document.getText()
            }
        };
        this.notifyWhenReady(() => this.languageClient.sendNotification(DidOpenNotification, params));
        this.trackedDocuments.add(document);
    }

    /*************************************************************************************
     * wait until the all pendingTasks are complete (e.g. language client is ready for use)
     * before attempting to send messages or operate on the client.
     *************************************************************************************/

    public queueTask(task: () => Thenable<any>): Thenable<any> {
        if (this.isSupported) {
            let nextTask: () => Thenable<any> = async () => {
                try {
                    return await task();
                } catch (err) {
                    console.error(err);
                    throw err;
                }
            };

            if (pendingTask && !pendingTask.Done) {
                // We don't want the queue to stall because of a rejected promise.
                return pendingTask.getPromise().then(nextTask, nextTask);
            } else {
                pendingTask = undefined;
                return nextTask();
            }
        } else {
            return Promise.reject(localize("unsupported.client", "Unsupported client"));
        }
    }

    /**
     * Queue a task that blocks all future tasks until it completes. This is currently only intended to be used
     * during language client startup and for custom configuration providers.
     * @param task The task that blocks all future tasks
     */
    private queueBlockingTask(task: () => Thenable<any>): Thenable<any> {
        if (this.isSupported) {
            pendingTask = new util.BlockingTask<any>(task, pendingTask);
            return pendingTask.getPromise();
        } else {
            return Promise.reject(localize("unsupported.client", "Unsupported client"));
        }
    }

    private callTaskWithTimeout(task: () => Thenable<any>, ms: number, cancelToken?: vscode.CancellationTokenSource): Thenable<any> {
        let timer: NodeJS.Timer;
        // Create a promise that rejects in <ms> milliseconds
        let timeout: () => Promise<any> = () => new Promise((resolve, reject) => {
            timer = global.setTimeout(() => {
                clearTimeout(timer);
                if (cancelToken) {
                    cancelToken.cancel();
                }
                reject(localize("timed.out", "Timed out in {0}ms.", ms));
            }, ms);
        });

        // Returns a race between our timeout and the passed in promise
        return Promise.race([task(), timeout()]).then(
            (result: any) => {
                clearTimeout(timer);
                return result;
            },
            (error: any) => {
                clearTimeout(timer);
                throw error;
            });
    }

    public requestWhenReady(request: () => Thenable<any>): Thenable<any> {
        return this.queueTask(request);
    }

    public notifyWhenReady(notify: () => void): Thenable<void> {
        let task: () => Thenable<void> = () => new Promise(resolve => {
            notify();
            resolve();
        });
        return this.queueTask(task);
    }

    /**
     * listen for notifications from the language server.
     */
    private registerNotifications(): void {
        console.assert(this.languageClient !== undefined, "This method must not be called until this.languageClient is set in \"onReady\"");

        this.languageClient.onNotification(ReloadWindowNotification, () => util.promptForReloadWindowDueToSettingsChange());
        this.languageClient.onNotification(LogTelemetryNotification, (e) => this.logTelemetry(e));
        this.languageClient.onNotification(ReportStatusNotification, (e) => this.updateStatus(e));
        this.languageClient.onNotification(ReportTagParseStatusNotification, (e) => this.updateTagParseStatus(e));
        this.languageClient.onNotification(SemanticColorizationRegionsNotification, (e) => this.updateSemanticColorizationRegions(e));
        this.languageClient.onNotification(CompileCommandsPathsNotification, (e) => this.promptCompileCommands(e));
        this.languageClient.onNotification(ReferencesNotification, (e) => this.processReferencesResult(e.referencesResult));
        this.languageClient.onNotification(ReportReferencesProgressNotification, (e) => this.handleReferencesProgress(e));
        this.languageClient.onNotification(RequestCustomConfig, (e) => this.handleRequestCustomConfig(e));
        this.languageClient.onNotification(PublishDiagnosticsNotification, (e) => this.publishDiagnostics(e));
        this.languageClient.onNotification(ShowMessageWindowNotification, (e) => this.showMessageWindow(e));
        this.languageClient.onNotification(ReportTextDocumentLanguage, (e) => this.setTextDocumentLanguage(e));
        this.setupOutputHandlers();
    }

    private setTextDocumentLanguage(languageStr: string): void {
        let cppSettings: CppSettings = new CppSettings(this.RootUri);
        if (cppSettings.autoAddFileAssociations) {
            const is_c: boolean = languageStr.startsWith("c;");
            languageStr = languageStr.substr(is_c ? 2 : 1);
            this.addFileAssociations(languageStr, is_c);
        }
    }

    private associations_for_did_change: Set<string>;

    /**
     * listen for file created/deleted events under the ${workspaceFolder} folder
     */
    private registerFileWatcher(): void {
        console.assert(this.languageClient !== undefined, "This method must not be called until this.languageClient is set in \"onReady\"");

        if (this.rootFolder) {
            // WARNING: The default limit on Linux is 8k, so for big directories, this can cause file watching to fail.
            this.rootPathFileWatcher = vscode.workspace.createFileSystemWatcher(
                "**/*",
                false /*ignoreCreateEvents*/,
                false /*ignoreChangeEvents*/,
                false /*ignoreDeleteEvents*/);

            this.rootPathFileWatcher.onDidCreate((uri) => {
                this.languageClient.sendNotification(FileCreatedNotification, { uri: uri.toString() });
            });

            // TODO: Handle new associations without a reload.
            this.associations_for_did_change = new Set<string>(["c", "i", "cpp", "cc", "cxx", "c++", "cp", "hpp", "hh", "hxx", "h++", "hp", "h", "ii", "ino", "inl", "ipp", "tcc", "idl"]);
            let settings: OtherSettings = new OtherSettings(this.RootUri);
            let assocs: any = settings.filesAssociations;
            for (let assoc in assocs) {
                let dotIndex: number = assoc.lastIndexOf('.');
                if (dotIndex !== -1) {
                    let ext: string = assoc.substr(dotIndex + 1);
                    this.associations_for_did_change.add(ext);
                }
            }
            this.rootPathFileWatcher.onDidChange((uri) => {
                let dotIndex: number = uri.fsPath.lastIndexOf('.');
                if (dotIndex !== -1) {
                    let ext: string = uri.fsPath.substr(dotIndex + 1);
                    if (this.associations_for_did_change.has(ext)) {
                        this.languageClient.sendNotification(FileChangedNotification, { uri: uri.toString() });
                    }
                }
            });

            this.rootPathFileWatcher.onDidDelete((uri) => {
                this.languageClient.sendNotification(FileDeletedNotification, { uri: uri.toString() });
            });

            this.disposables.push(this.rootPathFileWatcher);
        } else {
            this.rootPathFileWatcher = undefined;
        }
    }

    /**
     * listen for logging messages from the language server and print them to the Output window
     */
    private setupOutputHandlers(): void {
        console.assert(this.languageClient !== undefined, "This method must not be called until this.languageClient is set in \"onReady\"");

        this.languageClient.onNotification(DebugProtocolNotification, (output) => {
            if (!this.debugChannel) {
                this.debugChannel = vscode.window.createOutputChannel(`${localize("c.cpp.debug.protocol", "C/C++ Debug Protocol")}`);
                this.disposables.push(this.debugChannel);
            }
            this.debugChannel.appendLine("");
            this.debugChannel.appendLine("************************************************************************************************************************");
            this.debugChannel.append(`${output}`);
        });

        this.languageClient.onNotification(DebugLogNotification, (params) => this.logLocalized(params));
    }

    private log(output: string): void {
        if (!this.outputChannel) {
            this.outputChannel = logger.getOutputChannel();
            this.disposables.push(this.outputChannel);
        }
        this.outputChannel.appendLine(`${output}`);
    }

    private logLocalized(params: LocalizeStringParams): void {
        let output: string = util.getLocalizedString(params);
        this.log(output);
    }

    /*******************************************************
     * handle notifications coming from the language server
     *******************************************************/

    private logTelemetry(notificationBody: TelemetryPayload): void {
        telemetry.logLanguageServerEvent(notificationBody.event, notificationBody.properties, notificationBody.metrics);
    }

    public addFileAssociations(fileAssociations: string, is_c: boolean): void {
        let settings: OtherSettings = new OtherSettings(this.RootUri);
        let assocs: any = settings.filesAssociations;

        let filesAndPaths: string[] = fileAssociations.split(";");
        let foundNewAssociation: boolean = false;
        for (let i: number = 0; i < filesAndPaths.length; ++i) {
            let fileAndPath: string[] = filesAndPaths[i].split("@");
            // Skip empty or malformed
            if (fileAndPath.length === 2) {
                let file: string = fileAndPath[0];
                let filePath: string = fileAndPath[1];
                if ((file in assocs) || (("**/" + file) in assocs)) {
                    continue; // File already has an association.
                }
                let j: number = file.lastIndexOf('.');
                if (j !== -1) {
                    let ext: string = file.substr(j);
                    if ((("*" + ext) in assocs) || (("**/*" + ext) in assocs)) {
                        continue; // Extension already has an association.
                    }
                }
                let foundGlobMatch: boolean = false;
                for (let assoc in assocs) {
                    if (minimatch(filePath, assoc)) {
                        foundGlobMatch = true;
                        break; // Assoc matched a glob pattern.
                    }
                }
                if (foundGlobMatch) {
                    continue;
                }
                assocs[file] = is_c ? "c" : "cpp";
                foundNewAssociation = true;
            }
        }
        if (foundNewAssociation) {
            settings.filesAssociations = assocs;
        }
    }

    private updateStatus(notificationBody: ReportStatusNotificationBody): void {
        let message: string = notificationBody.status;
        util.setProgress(util.getProgressExecutableSuccess());
        let testHook: TestHook = getTestHook();
        if (message.endsWith("Indexing...")) {
            this.model.isTagParsing.Value = true;
            let status: IntelliSenseStatus = { status: Status.TagParsingBegun };
            testHook.updateStatus(status);
        } else if (message.endsWith("Updating IntelliSense...")) {
            timeStamp = Date.now();
            this.model.isUpdatingIntelliSense.Value = true;
            let status: IntelliSenseStatus = { status: Status.IntelliSenseCompiling };
            testHook.updateStatus(status);
        } else if (message.endsWith("IntelliSense Ready")) {
            let settings: CppSettings = new CppSettings(this.RootUri);
            if (settings.loggingLevel === "Debug") {
                let out: logger.Logger = logger.getOutputChannelLogger();
                let duration: number = Date.now() - timeStamp;
                out.appendLine(localize("update.intellisense.time", "Update IntelliSense time (sec): {0}", duration / 1000));
            }
            this.model.isUpdatingIntelliSense.Value = false;
            let status: IntelliSenseStatus = { status: Status.IntelliSenseReady };
            testHook.updateStatus(status);
        } else if (message.endsWith("Ready")) { // Tag Parser Ready
            this.model.isTagParsing.Value = false;
            let status: IntelliSenseStatus = { status: Status.TagParsingDone };
            testHook.updateStatus(status);
            util.setProgress(util.getProgressParseRootSuccess());
        } else if (message.includes("Squiggles Finished - File name:")) {
            let index: number = message.lastIndexOf(":");
            let name: string = message.substring(index + 2);
            let status: IntelliSenseStatus = { status: Status.IntelliSenseReady, filename: name, };
            testHook.updateStatus(status);
        } else if (message.endsWith("No Squiggles")) {
            util.setIntelliSenseProgress(util.getProgressIntelliSenseNoSquiggles());
        } else if (message.endsWith("Unresolved Headers") && this.configuration.CurrentConfiguration.configurationProvider === undefined) {
            let showIntelliSenseFallbackMessage: PersistentState<boolean> = new PersistentState<boolean>("CPP.showIntelliSenseFallbackMessage", true);
            if (showIntelliSenseFallbackMessage.Value) {
                ui.showConfigureIncludePathMessage(() => {
                    let configJSON: string = localize("configure.json.button", "Configure (JSON)");
                    let configUI: string = localize("configure.ui.button", "Configure (UI)");
                    let dontShowAgain: string = localize("dont.show.again", "Don't Show Again");
                    let fallbackMsg: string = this.configuration.VcpkgInstalled ?
                        localize("update.your.intellisense.settings", "Update your IntelliSense settings or use Vcpkg to install libraries to help find missing headers.") :
                        localize("configure.your.intellisense.settings", "Configure your IntelliSense settings to help find missing headers.");
                    return vscode.window.showInformationMessage(fallbackMsg, configJSON, configUI, dontShowAgain).then((value) => {
                        switch (value) {
                            case configJSON:
                                vscode.commands.getCommands(true).then((commands: string[]) => {
                                    if (commands.indexOf("workbench.action.problems.focus") >= 0) {
                                        vscode.commands.executeCommand("workbench.action.problems.focus");
                                    }
                                });
                                this.handleConfigurationEditJSONCommand();
                                telemetry.logLanguageServerEvent("SettingsCommand", { "toast": "json" }, null);
                                break;
                            case configUI:
                                vscode.commands.getCommands(true).then((commands: string[]) => {
                                    if (commands.indexOf("workbench.action.problems.focus") >= 0) {
                                        vscode.commands.executeCommand("workbench.action.problems.focus");
                                    }
                                });
                                this.handleConfigurationEditUICommand();
                                telemetry.logLanguageServerEvent("SettingsCommand", { "toast": "ui" }, null);
                                break;
                            case dontShowAgain:
                                showIntelliSenseFallbackMessage.Value = false;
                                break;
                        }
                        return true;
                    });
                },
                () => showIntelliSenseFallbackMessage.Value = false);
            }
        }
    }

    private updateTagParseStatus(notificationBody: LocalizeStringParams): void {
        this.model.tagParserStatus.Value = util.getLocalizedString(notificationBody);
    }

    private updateSemanticColorizationRegions(params: SemanticColorizationRegionsParams): void {
        let colorizationState: ColorizationState = this.colorizationState.get(params.uri);
        if (colorizationState) {
            // Convert the params to vscode.Range's before passing to colorizationState.updateSemantic()
            let semanticRanges: vscode.Range[][] = new Array<vscode.Range[]>(TokenKind.Count);
            for (let i: number = 0; i < TokenKind.Count; i++) {
                semanticRanges[i] = [];
            }
            params.regions.forEach(element => {
                let newRange : vscode.Range = new vscode.Range(element.range.start.line, element.range.start.character, element.range.end.line, element.range.end.character);
                semanticRanges[element.kind].push(newRange);
            });
            let inactiveRanges: vscode.Range[] = [];
            params.inactiveRegions.forEach(element => {
                let newRange : vscode.Range = new vscode.Range(element.startLine, 0, element.endLine, 0);
                inactiveRanges.push(newRange);
            });
            colorizationState.updateSemantic(params.uri, semanticRanges, inactiveRanges, params.editVersion);
            this.languageClient.sendNotification(SemanticColorizationRegionsReceiptNotification, { uri: params.uri });
        }
    }

    diagnosticsCollection: vscode.DiagnosticCollection;

    private publishDiagnostics(params: PublishDiagnosticsParams): void {
        if (!this.diagnosticsCollection) {
            this.diagnosticsCollection = vscode.languages.createDiagnosticCollection("C/C++");
        }

        // Convert from our Diagnostic objects to vscode Diagnostic objects
        let diagnostics: vscode.Diagnostic[] = [];
        params.diagnostics.forEach((d) => {
            let message: string = util.getLocalizedString(d.localizeStringParams);
            let r: vscode.Range = new vscode.Range(d.range.start.line, d.range.start.character, d.range.end.line, d.range.end.character);
            let diagnostic: vscode.Diagnostic = new vscode.Diagnostic(r, message, d.severity);
            diagnostic.code = d.code;
            diagnostic.source = d.source;
            diagnostics.push(diagnostic);
        });

        let realUri: vscode.Uri = vscode.Uri.parse(params.uri);
        this.diagnosticsCollection.set(realUri, diagnostics);
    }

    private showMessageWindow(params: ShowMessageWindowParams): void {
        let message: string = util.getLocalizedString(params.localizeStringParams);
        switch (params.type) {
            case 1: // Error
                vscode.window.showErrorMessage(message);
                break;
            case 2: // Warning
                vscode.window.showWarningMessage(message);
                break;
            case 3: // Info
                vscode.window.showInformationMessage(message);
                break;
            default:
                console.assert("Unrecognized type for showMessageWindow");
                break;
        }
    }

    private promptCompileCommands(params: CompileCommandsPaths) : void {
        if (this.configuration.CurrentConfiguration.compileCommands !== undefined || this.configuration.CurrentConfiguration.configurationProvider !== undefined) {
            return;
        }

        let ask: PersistentFolderState<boolean> = new PersistentFolderState<boolean>("CPP.showCompileCommandsSelection", true, this.RootPath);
        if (!ask.Value) {
            return;
        }

        let aCompileCommandsFile: string = localize("a.compile.commands.file", "a compile_commands.json file");
        let compileCommandStr: string = params.paths.length > 1 ? aCompileCommandsFile : params.paths[0];
        const message: string = (vscode.workspace.workspaceFolders && vscode.workspace.workspaceFolders.length > 1)
            ? localize("auto-configure.intellisense.folder", "Would you like to use {0} to auto-configure IntelliSense for the '{1}' folder?", compileCommandStr, this.Name)
            : localize("auto-configure.intellisense.this.folder", "Would you like to use {0} to auto-configure IntelliSense for this folder?", compileCommandStr);

        ui.showConfigureCompileCommandsMessage(() => {
            const yes: string = localize("yes.button", "Yes");
            const no: string = localize("no.button", "No");
            const askLater: string = localize("ask.me.later.button", "Ask Me Later");
            return vscode.window.showInformationMessage(message, yes, no, askLater).then(async (value) => {
                switch (value) {
                    case yes:
                        if (params.paths.length > 1) {
                            let index: number = await ui.showCompileCommands(params.paths);
                            if (index < 0) {
                                return false;
                            }
                            this.configuration.setCompileCommands(params.paths[index]);
                        } else {
                            this.configuration.setCompileCommands(params.paths[0]);
                        }
                        return true;
                    case askLater:
                        break;
                    case no:
                        ask.Value = false;
                        break;
                }
                return false;
            });
        },
        () => ask.Value = false);
    }

    /*********************************************
     * requests to the language server
     *********************************************/

    public requestSwitchHeaderSource(rootPath: string, fileName: string): Thenable<string> {
        let params: SwitchHeaderSourceParams = {
            switchHeaderSourceFileName: fileName,
            workspaceFolderUri: rootPath
        };
        return this.requestWhenReady(() => this.languageClient.sendRequest(SwitchHeaderSourceRequest, params));
    }

    /*********************************************
     * notifications to the language server
     *********************************************/

    public activeDocumentChanged(document: vscode.TextDocument): void {
        this.notifyWhenReady(() => {
            this.languageClient.sendNotification(ActiveDocumentChangeNotification, this.languageClient.code2ProtocolConverter.asTextDocumentIdentifier(document));
        });
    }

    /**
     * enable UI updates from this client and resume tag parsing on the server.
     */
    public activate(): void {
        for (let key in this.model) {
            if (this.model.hasOwnProperty(key)) {
                this.model[key].activate();
            }
        }
        this.resumeParsing();
    }

    public selectionChanged(selection: Range): void {
        this.notifyWhenReady(() => {
            this.languageClient.sendNotification(TextEditorSelectionChangeNotification, selection);
        });
    }

    public resetDatabase(): void {
        this.notifyWhenReady(() => this.languageClient.sendNotification(ResetDatabaseNotification));
    }

    /**
     * disable UI updates from this client and pause tag parsing on the server.
     */
    public deactivate(): void {
        for (let key in this.model) {
            if (this.model.hasOwnProperty(key)) {
                this.model[key].deactivate();
            }
        }
        this.pauseParsing();
    }

    public pauseParsing(): void {
        this.notifyWhenReady(() => this.languageClient.sendNotification(PauseParsingNotification));
    }

    public resumeParsing(): void {
        this.notifyWhenReady(() => this.languageClient.sendNotification(ResumeParsingNotification));
    }

    private doneInitialCustomBrowseConfigurationCheck: Boolean = false;

    private onConfigurationsChanged(configurations: configs.Configuration[]): void {
        let params: CppPropertiesParams = {
            configurations: configurations,
            currentConfiguration: this.configuration.CurrentConfigurationIndex,
            workspaceFolderUri: this.RootPath
        };
        // Separate compiler path and args before sending to language client
        params.configurations.forEach((c: configs.Configuration) => {
            let compilerPathAndArgs: util.CompilerPathAndArgs =
                util.extractCompilerPathAndArgs(c.compilerPath, c.compilerArgs);
            c.compilerPath = compilerPathAndArgs.compilerPath;
            c.compilerArgs = compilerPathAndArgs.additionalArgs;
        });
        if (!this.doneInitialCustomBrowseConfigurationCheck) {
            // Send the last custom browse configuration we received from this provider.
            // This ensures we don't start tag parsing without it, and undo'ing work we have to re-do when the (likely same) browse config arrives
            // Should only execute on launch, for the initial delivery of configurations
            let lastCustomBrowseConfigurationProviderId: PersistentFolderState<string> = new PersistentFolderState<string>("CPP.lastCustomBrowseConfigurationProviderId", null, this.RootPath);
            if (isSameProviderExtensionId(lastCustomBrowseConfigurationProviderId.Value, configurations[params.currentConfiguration].configurationProvider)) {
                let lastCustomBrowseConfiguration: PersistentFolderState<WorkspaceBrowseConfiguration> = new PersistentFolderState<WorkspaceBrowseConfiguration>("CPP.lastCustomBrowseConfiguration", null, this.RootPath);
                if (lastCustomBrowseConfiguration.Value) {
                    this.sendCustomBrowseConfiguration(lastCustomBrowseConfiguration.Value, lastCustomBrowseConfigurationProviderId.Value);
                }
            }
<<<<<<< HEAD
            this.languageClient.sendNotification(ChangeCppPropertiesNotification, params);
            this.model.activeConfigName.Value = configurations[params.currentConfiguration].name;
        }).then(() => {
            let newProvider: string = this.configuration.CurrentConfigurationProvider;
            if (!isSameProviderExtensionId(newProvider, this.configurationProvider)) {
                this.configurationProvider = newProvider;
                this.updateCustomBrowseConfiguration();
                this.updateCustomConfigurations();
=======
            this.doneInitialCustomBrowseConfigurationCheck = true;
        }
        this.languageClient.sendNotification(ChangeFolderSettingsNotification, params);
        this.model.activeConfigName.Value = configurations[params.currentConfiguration].name;
        let newProvider: string = this.configuration.CurrentConfigurationProvider;
        if (!isSameProviderExtensionId(newProvider, this.configurationProvider)) {
            if (this.configurationProvider) {
                this.clearCustomBrowseConfiguration();
>>>>>>> 419d5c13
            }
            this.configurationProvider = newProvider;
            this.updateCustomBrowseConfiguration();
            this.updateCustomConfigurations();
        }
    }

    private onSelectedConfigurationChanged(index: number): void {
        let params: FolderSelectedSettingParams = {
            currentConfiguration: index,
            workspaceFolderUri: this.RootPath
        };
        this.notifyWhenReady(() => {
            this.languageClient.sendNotification(ChangeSelectedSettingNotification, params);
            this.model.activeConfigName.Value = this.configuration.ConfigurationNames[index];
            this.configuration.onDidChangeSettings();
        });
    }

    private onCompileCommandsChanged(path: string): void {
        let params: FileChangedParams = {
            uri: vscode.Uri.file(path).toString(),
            workspaceFolderUri: this.RootPath
        };
        this.notifyWhenReady(() => this.languageClient.sendNotification(ChangeCompileCommandsNotification, params));
    }

    private isSourceFileConfigurationItem(input: any): input is SourceFileConfigurationItem {
        return (input && (util.isString(input.uri) || util.isUri(input.uri)) &&
            input.configuration &&
            util.isArrayOfString(input.configuration.includePath) &&
            util.isArrayOfString(input.configuration.defines) &&
            util.isString(input.configuration.intelliSenseMode) &&
            util.isString(input.configuration.standard) &&
            util.isOptionalString(input.configuration.compilerPath) &&
            util.isOptionalArrayOfString(input.configuration.compilerArgs) &&
            util.isOptionalArrayOfString(input.configuration.forcedInclude));
    }

    private sendCustomConfigurations(configs: any): void {
        // configs is marked as 'any' because it is untrusted data coming from a 3rd-party. We need to sanitize it before sending it to the language server.
        if (!configs || !(configs instanceof Array)) {
            console.warn("discarding invalid SourceFileConfigurationItems[]: " + configs);
            return;
        }

        let settings: CppSettings = new CppSettings(this.RootUri);
        let out: logger.Logger = logger.getOutputChannelLogger();
        if (settings.loggingLevel === "Debug") {
            out.appendLine(localize("configurations.received", "Custom configurations received:"));
        }
        let sanitized: SourceFileConfigurationItemAdapter[] = [];
        configs.forEach(item => {
            if (this.isSourceFileConfigurationItem(item)) {
                if (settings.loggingLevel === "Debug") {
                    out.appendLine(`  uri: ${item.uri.toString()}`);
                    out.appendLine(`  config: ${JSON.stringify(item.configuration, null, 2)}`);
                }
                if (item.configuration.includePath.some(path => path.endsWith('**'))) {
                    console.warn("custom include paths should not use recursive includes ('**')");
                }
                // Separate compiler path and args before sending to language client
                let itemConfig: util.Mutable<SourceFileConfiguration> = {...item.configuration};
                if (util.isString(itemConfig.compilerPath)) {
                    let compilerPathAndArgs: util.CompilerPathAndArgs = util.extractCompilerPathAndArgs(
                        itemConfig.compilerPath,
                        util.isArrayOfString(itemConfig.compilerArgs) ? itemConfig.compilerArgs : undefined);
                    itemConfig.compilerPath = compilerPathAndArgs.compilerPath;
                    itemConfig.compilerArgs = compilerPathAndArgs.additionalArgs;
                }
                sanitized.push({
                    uri: item.uri.toString(),
                    configuration: itemConfig
                });
            } else {
                console.warn("discarding invalid SourceFileConfigurationItem: " + item);
            }
        });

        if (sanitized.length === 0) {
            return;
        }

        let params: CustomConfigurationParams = {
            configurationItems: sanitized,
            workspaceFolderUri: this.RootPath
        };

        this.languageClient.sendNotification(CustomConfigurationNotification, params);
    }

    private sendCustomBrowseConfiguration(config: any, providerId: string, timeoutOccured?: boolean): void {
        let lastCustomBrowseConfiguration: PersistentFolderState<WorkspaceBrowseConfiguration> = new PersistentFolderState<WorkspaceBrowseConfiguration>("CPP.lastCustomBrowseConfiguration", null, this.RootPath);
        let lastCustomBrowseConfigurationProviderId: PersistentFolderState<string> = new PersistentFolderState<string>("CPP.lastCustomBrowseConfigurationProviderId", null, this.RootPath);
        let sanitized: util.Mutable<WorkspaceBrowseConfiguration>;

        // This while (true) is here just so we can break out early if the config is set on error
        while (true) {
            // config is marked as 'any' because it is untrusted data coming from a 3rd-party. We need to sanitize it before sending it to the language server.
            if (timeoutOccured || !config || config instanceof Array) {
                if (!timeoutOccured) {
                    console.log("Received an invalid browse configuration from configuration provider.");
                }
                if (lastCustomBrowseConfiguration.Value !== null) {
                    sanitized = lastCustomBrowseConfiguration.Value;
                    console.log("Falling back to last received browse configuration: ", JSON.stringify(sanitized, null, 2));
                    break;
                }
                console.log("No browse configuration is available.");
                return;
            }

            sanitized = {...<WorkspaceBrowseConfiguration>config};
            if (!util.isArrayOfString(sanitized.browsePath) ||
                !util.isOptionalString(sanitized.compilerPath) ||
                !util.isOptionalArrayOfString(sanitized.compilerArgs) ||
                !util.isOptionalString(sanitized.standard) ||
                !util.isOptionalString(sanitized.windowsSdkVersion)) {
                console.log("Received an invalid browse configuration from configuration provider.");
                if (lastCustomBrowseConfiguration.Value !== null) {
                    sanitized = lastCustomBrowseConfiguration.Value;
                    console.log("Falling back to last received browse configuration: ", JSON.stringify(sanitized, null, 2));
                    break;
                }
                return;
            }

            let settings: CppSettings = new CppSettings(this.RootUri);
            if (settings.loggingLevel === "Debug") {
                let out: logger.Logger = logger.getOutputChannelLogger();
                out.appendLine(localize("browse.configuration.received", "Custom browse configuration received: {0}", JSON.stringify(sanitized, null, 2)));
            }

            // Separate compiler path and args before sending to language client
            if (util.isString(sanitized.compilerPath)) {
                let compilerPathAndArgs: util.CompilerPathAndArgs = util.extractCompilerPathAndArgs(
                    sanitized.compilerPath,
                    util.isArrayOfString(sanitized.compilerArgs) ? sanitized.compilerArgs : undefined);
                sanitized.compilerPath = compilerPathAndArgs.compilerPath;
                sanitized.compilerArgs = compilerPathAndArgs.additionalArgs;
            }

            lastCustomBrowseConfiguration.Value = sanitized;
            lastCustomBrowseConfigurationProviderId.Value = providerId;
            break;
        }

        let params: CustomBrowseConfigurationParams = {
            browseConfiguration: sanitized,
            workspaceFolderUri: this.RootPath
        };

        this.languageClient.sendNotification(CustomBrowseConfigurationNotification, params);
    }

    private clearCustomConfigurations(): void {
        let params: WorkspaceFolderParams = {
            workspaceFolderUri: this.RootPath
        };
        this.notifyWhenReady(() => this.languageClient.sendNotification(ClearCustomConfigurationsNotification, params));
    }

    private clearCustomBrowseConfiguration(): void {
        this.notifyWhenReady(() => this.languageClient.sendNotification(ClearCustomBrowseConfigurationNotification));
    }

    /*********************************************
     * command handlers
     *********************************************/
    public handleConfigurationSelectCommand(): void {
        this.notifyWhenReady(() => {
            ui.showConfigurations(this.configuration.ConfigurationNames)
                .then((index: number) => {
                    if (index < 0) {
                        return;
                    }
                    this.configuration.select(index);
                });
        });
    }

    public handleConfigurationProviderSelectCommand(): void {
        this.notifyWhenReady(() => {
            ui.showConfigurationProviders(this.configuration.CurrentConfigurationProvider)
                .then(extensionId => {
                    if (extensionId === undefined) {
                        // operation was canceled.
                        return;
                    }
                    this.configuration.updateCustomConfigurationProvider(extensionId)
                        .then(() => {
                            if (extensionId) {
                                let provider: CustomConfigurationProvider1 = getCustomConfigProviders().get(extensionId);
                                this.updateCustomBrowseConfiguration(provider);
                                this.updateCustomConfigurations(provider);
                                telemetry.logLanguageServerEvent("customConfigurationProvider", { "providerId": extensionId });
                            } else {
                                this.clearCustomConfigurations();
                                this.clearCustomBrowseConfiguration();
                            }
                        });
                });
        });
    }

    public handleShowParsingCommands(): void {
        this.notifyWhenReady(() => {
            ui.showParsingCommands()
                .then((index: number) => {
                    if (index === 0) {
                        this.pauseParsing();
                    } else if (index === 1) {
                        this.resumeParsing();
                    }
                });
        });
    }

    public handleConfigurationEditCommand(): void {
        this.notifyWhenReady(() => this.configuration.handleConfigurationEditCommand(null, vscode.window.showTextDocument));
    }

    public handleConfigurationEditJSONCommand(): void {
        this.notifyWhenReady(() => this.configuration.handleConfigurationEditJSONCommand(null, vscode.window.showTextDocument));
    }

    public handleConfigurationEditUICommand(): void {
        this.notifyWhenReady(() => this.configuration.handleConfigurationEditUICommand(null, vscode.window.showTextDocument));
    }

    public handleAddToIncludePathCommand(path: string): void {
        this.notifyWhenReady(() => this.configuration.addToIncludePathCommand(path));
    }

    public onInterval(): void {
        // These events can be discarded until the language client is ready.
        // Don't queue them up with this.notifyWhenReady calls.
        if (this.languageClient !== undefined && this.configuration !== undefined &&
                // This check is required for when workspace folders are removed.
                this.languageClient.initializeResult !== undefined) {
            this.languageClient.sendNotification(IntervalTimerNotification);
            this.configuration.checkCppProperties();
        }
    }

    public dispose(): Thenable<void> {
        let promise: Thenable<void> = (this.languageClient) ? this.languageClient.stop() : Promise.resolve();
        return promise.then(() => {

            this.colorizationState.forEach(colorizationState => {
                colorizationState.dispose();
            });

            this.disposables.forEach((d) => d.dispose());
            this.disposables = [];

            for (let key in this.model) {
                if (this.model.hasOwnProperty(key)) {
                    this.model[key].dispose();
                }
            }
        });
    }

    public handleReferencesIcon(): void {
        this.notifyWhenReady(() => {
            let cancelling: boolean = referencesPendingCancellations.length > 0;
            if (!cancelling) {
                this.references.UpdateProgressUICounter(this.model.referencesCommandMode.Value);
                if (this.ReferencesCommandMode === refs.ReferencesCommandMode.Find) {
                    if (!this.references.referencesRequestPending) {
                        if (this.references.referencesRequestHasOccurred) {
                            // References are not usable if a references request is pending,
                            // So after the initial request, we don't send a 2nd references request until the next request occurs.
                            if (!this.references.referencesRefreshPending) {
                                this.references.referencesRefreshPending = true;
                                vscode.commands.executeCommand("references-view.refresh");
                            }
                        } else {
                            this.references.referencesRequestHasOccurred = true;
                            this.references.referencesRequestPending = true;
                            this.languageClient.sendNotification(RequestReferencesNotification, false);
                        }
                    }
                }
            }
        });
    }

    public cancelReferences(): void {
        referencesParams = null;
        renamePending = false;
        if (referencesRequestPending || this.references.symbolSearchInProgress) {
            let cancelling: boolean = referencesPendingCancellations.length > 0;
            referencesPendingCancellations.push({ reject: () => {}, callback: () => {} });
            if (!cancelling) {
                this.references.referencesCanceled = true;
                this.languageClient.sendNotification(CancelReferencesNotification);
                this.references.closeRenameUI();
            }
        }
    }

    private handleReferencesProgress(notificationBody: refs.ReportReferencesProgressNotification): void {
        this.references.handleProgress(notificationBody);
    }

    private processReferencesResult(referencesResult: refs.ReferencesResult): void {
        this.references.processResults(referencesResult);
    }

    public setReferencesCommandMode(mode: refs.ReferencesCommandMode): void {
        this.model.referencesCommandMode.Value = mode;
    }
}

function getLanguageServerFileName(): string {
    let extensionProcessName: string = 'Microsoft.VSCode.CPP.Extension';
    let plat: NodeJS.Platform = process.platform;
    if (plat === 'linux') {
        extensionProcessName += '.linux';
    } else if (plat === 'darwin') {
        extensionProcessName += '.darwin';
    } else if (plat === 'win32') {
        extensionProcessName += '.exe';
    } else {
        throw "Invalid Platform";
    }
    return path.resolve(util.getExtensionFilePath("bin"), extensionProcessName);
}

class NullClient implements Client {
    private booleanEvent = new vscode.EventEmitter<boolean>();
    private stringEvent = new vscode.EventEmitter<string>();
    private referencesCommandModeEvent = new vscode.EventEmitter<refs.ReferencesCommandMode>();

    public get TagParsingChanged(): vscode.Event<boolean> { return this.booleanEvent.event; }
    public get IntelliSenseParsingChanged(): vscode.Event<boolean> { return this.booleanEvent.event; }
    public get ReferencesCommandModeChanged(): vscode.Event<refs.ReferencesCommandMode> { return this.referencesCommandModeEvent.event; }
    public get TagParserStatusChanged(): vscode.Event<string> { return this.stringEvent.event; }
    public get ActiveConfigChanged(): vscode.Event<string> { return this.stringEvent.event; }
    RootPath: string = "/";
    RootUri: vscode.Uri = vscode.Uri.file("/");
    Name: string = "(empty)";
    TrackedDocuments = new Set<vscode.TextDocument>();
    onDidChangeSettings(event: vscode.ConfigurationChangeEvent): { [key: string] : string } { return {}; }
    onDidOpenTextDocument(document: vscode.TextDocument): void {}
    onDidCloseTextDocument(document: vscode.TextDocument): void {}
    onDidChangeVisibleTextEditors(editors: vscode.TextEditor[]): void {}
    onDidChangeTextDocument(textDocumentChangeEvent: vscode.TextDocumentChangeEvent): void {}
    onDidChangeTextEditorVisibleRanges(textEditorVisibleRangesChangeEvent: vscode.TextEditorVisibleRangesChangeEvent): void {}
    onRegisterCustomConfigurationProvider(provider: CustomConfigurationProvider1): Thenable<void> { return Promise.resolve(); }
    updateCustomConfigurations(requestingProvider?: CustomConfigurationProvider1): Thenable<void> { return Promise.resolve(); }
    updateCustomBrowseConfiguration(requestingProvider?: CustomConfigurationProvider1): Thenable<void> { return Promise.resolve(); }
    provideCustomConfiguration(docUri: vscode.Uri, requestFile?: string): Promise<void> { return Promise.resolve(); }
    logDiagnostics(): Promise<void> { return Promise.resolve(); }
    rescanFolder(): Promise<void> { return Promise.resolve(); }
    toggleReferenceResultsView(): void {}
    getCurrentConfigName(): Thenable<string> { return Promise.resolve(""); }
    getVcpkgInstalled(): Thenable<boolean> { return Promise.resolve(false); }
    getVcpkgEnabled(): Thenable<boolean> { return Promise.resolve(false); }
    getCurrentCompilerPathAndArgs(): Thenable<util.CompilerPathAndArgs> { return Promise.resolve(undefined); }
    getKnownCompilers(): Thenable<configs.KnownCompiler[]> { return Promise.resolve([]); }
    takeOwnership(document: vscode.TextDocument): void {}
    queueTask<T>(task: () => Thenable<T>): Thenable<T> { return task(); }
    requestWhenReady(request: () => Thenable<any>): Thenable<any> { return; }
    notifyWhenReady(notify: () => void): void {}
    requestSwitchHeaderSource(rootPath: string, fileName: string): Thenable<string> { return Promise.resolve(""); }
    activeDocumentChanged(document: vscode.TextDocument): void {}
    activate(): void {}
    selectionChanged(selection: Range): void {}
    resetDatabase(): void {}
    deactivate(): void {}
    pauseParsing(): void {}
    resumeParsing(): void {}
    handleConfigurationSelectCommand(): void {}
    handleConfigurationProviderSelectCommand(): void {}
    handleShowParsingCommands(): void {}
    handleReferencesIcon(): void {}
    handleConfigurationEditCommand(): void {}
    handleConfigurationEditJSONCommand(): void {}
    handleConfigurationEditUICommand(): void {}
    handleAddToIncludePathCommand(path: string): void {}
    onInterval(): void {}
    dispose(): Thenable<void> {
        this.booleanEvent.dispose();
        this.stringEvent.dispose();
        return Promise.resolve();
    }
    addFileAssociations(fileAssociations: string, is_c: boolean): void {}
}<|MERGE_RESOLUTION|>--- conflicted
+++ resolved
@@ -246,12 +246,8 @@
 const IntervalTimerNotification: NotificationType<void, void> = new NotificationType<void, void>('cpptools/onIntervalTimer');
 const CustomConfigurationNotification: NotificationType<CustomConfigurationParams, void> = new NotificationType<CustomConfigurationParams, void>('cpptools/didChangeCustomConfiguration');
 const CustomBrowseConfigurationNotification: NotificationType<CustomBrowseConfigurationParams, void> = new NotificationType<CustomBrowseConfigurationParams, void>('cpptools/didChangeCustomBrowseConfiguration');
-<<<<<<< HEAD
 const ClearCustomConfigurationsNotification: NotificationType<WorkspaceFolderParams, void> = new NotificationType<WorkspaceFolderParams, void>('cpptools/clearCustomConfigurations');
-=======
-const ClearCustomConfigurationsNotification: NotificationType<void, void> = new NotificationType<void, void>('cpptools/clearCustomConfigurations');
-const ClearCustomBrowseConfigurationNotification: NotificationType<void, void> = new NotificationType<void, void>('cpptools/clearCustomBrowseConfiguration');
->>>>>>> 419d5c13
+const ClearCustomBrowseConfigurationNotification: NotificationType<WorkspaceFolderParams, void> = new NotificationType<WorkspaceFolderParams, void>('cpptools/clearCustomBrowseConfiguration');
 const RescanFolderNotification: NotificationType<void, void> = new NotificationType<void, void>('cpptools/rescanFolder');
 const DidChangeVisibleRangesNotification: NotificationType<DidChangeVisibleRangesParams, void> = new NotificationType<DidChangeVisibleRangesParams, void>('cpptools/didChangeVisibleRanges');
 const SemanticColorizationRegionsReceiptNotification: NotificationType<SemanticColorizationRegionsReceiptParams, void> = new NotificationType<SemanticColorizationRegionsReceiptParams, void>('cpptools/semanticColorizationRegionsReceipt');
@@ -1031,8 +1027,7 @@
     }
 
     public onDidChangeSettings(event: vscode.ConfigurationChangeEvent): { [key: string] : string } {
-<<<<<<< HEAD
-        let cppSettings: { [key: string]: any } = {};
+                let cppSettings: { [key: string]: any } = {};
         // Gather the C_Cpp settings
         {
             let cppSettingsResourceScoped: vscode.WorkspaceConfiguration = vscode.workspace.getConfiguration("C_Cpp", this.RootUri);
@@ -1056,22 +1051,6 @@
         };
         this.languageClient.sendNotification(SettingsChangedNotification, { settings: settingsChanged, workspaceFolderUri: this.RootPath });
 
-        let colorizationNeedsReload: boolean = event.affectsConfiguration("workbench.colorTheme")
-            || event.affectsConfiguration("editor.tokenColorCustomizations");
-
-        let colorizationNeedsRefresh: boolean = colorizationNeedsReload
-            || event.affectsConfiguration("C_Cpp.enhancedColorization", this.RootUri)
-            || event.affectsConfiguration("C_Cpp.dimInactiveRegions", this.RootUri)
-            || event.affectsConfiguration("C_Cpp.inactiveRegionOpacity", this.RootUri)
-            || event.affectsConfiguration("C_Cpp.inactiveRegionForegroundColor", this.RootUri)
-            || event.affectsConfiguration("C_Cpp.inactiveRegionBackgroundColor", this.RootUri);
-
-        let colorThemeChanged: boolean = event.affectsConfiguration("workbench.colorTheme", this.RootUri);
-        if (colorThemeChanged) {
-            let otherSettings: OtherSettings = new OtherSettings(this.RootUri);
-            this.languageClient.sendNotification(ColorThemeChangedNotification, { name: otherSettings.colorTheme });
-        }
-=======
         let changedSettings: { [key: string] : string } = this.settingsTracker.getChangedSettings();
         this.notifyWhenReady(() => {
             let colorizationNeedsReload: boolean = event.affectsConfiguration("workbench.colorTheme")
@@ -1089,7 +1068,6 @@
                 let otherSettings: OtherSettings = new OtherSettings(this.RootUri);
                 this.languageClient.sendNotification(ColorThemeChangedNotification, { name: otherSettings.colorTheme });
             }
->>>>>>> 419d5c13
 
             if (colorizationNeedsReload) {
                 this.colorizationSettings.reload();
@@ -1111,44 +1089,28 @@
                     }
                 }
             }
-<<<<<<< HEAD
-        }
-        let changedSettings: { [key: string] : string } = this.settingsTracker.getChangedSettings();
-        if (Object.keys(changedSettings).length > 0) {
-            if (changedSettings["commentContinuationPatterns"]) {
-                updateLanguageConfigurations();
-            }
-            if (changedSettings["clang_format_path"]) {
-                let settings: CppSettings = new CppSettings(this.RootUri);
+            if (Object.keys(changedSettings).length > 0) {
+                if (changedSettings["commentContinuationPatterns"]) {
+                    updateLanguageConfigurations();
+                }
+                if (changedSettings["clang_format_path"]) {
+                    let settings: CppSettings = new CppSettings(this.RootUri);
                 let params: FileChangedParams = {
                     uri: util.resolveVariables(settings.clangFormatPath, this.AdditionalEnvironment),
                     workspaceFolderUri: this.RootPath
                 };
                 this.languageClient.sendNotification(UpdateClangFormatPathNotification, params);
-            }
-            if (changedSettings["intelliSenseCachePath"]) {
-                let settings: CppSettings = new CppSettings(this.RootUri);
-                let params: FileChangedParams = {
-                    uri: util.resolveCachePath(settings.intelliSenseCachePath, this.AdditionalEnvironment),
-                    workspaceFolderUri: this.RootPath
-                };
-                this.languageClient.sendNotification(UpdateIntelliSenseCachePathNotification, params);
-=======
-            if (Object.keys(changedSettings).length > 0) {
-                if (changedSettings["commentContinuationPatterns"]) {
-                    updateLanguageConfigurations();
-                }
-                if (changedSettings["clang_format_path"]) {
-                    let settings: CppSettings = new CppSettings(this.RootUri);
-                    this.languageClient.sendNotification(UpdateClangFormatPathNotification, util.resolveVariables(settings.clangFormatPath, this.AdditionalEnvironment));
                 }
                 if (changedSettings["intelliSenseCachePath"]) {
                     let settings: CppSettings = new CppSettings(this.RootUri);
-                    this.languageClient.sendNotification(UpdateIntelliSenseCachePathNotification, util.resolveCachePath(settings.intelliSenseCachePath, this.AdditionalEnvironment));
+                    let params: FileChangedParams = {
+                        uri: util.resolveCachePath(settings.intelliSenseCachePath, this.AdditionalEnvironment),
+                        workspaceFolderUri: this.RootPath
+                    };
+                    this.languageClient.sendNotification(UpdateIntelliSenseCachePathNotification, params);
                 }
                 this.configuration.onDidChangeSettings();
                 telemetry.logLanguageServerEvent("CppSettingsChange", changedSettings, null);
->>>>>>> 419d5c13
             }
         });
         return changedSettings;
@@ -2093,25 +2055,14 @@
                     this.sendCustomBrowseConfiguration(lastCustomBrowseConfiguration.Value, lastCustomBrowseConfigurationProviderId.Value);
                 }
             }
-<<<<<<< HEAD
-            this.languageClient.sendNotification(ChangeCppPropertiesNotification, params);
-            this.model.activeConfigName.Value = configurations[params.currentConfiguration].name;
-        }).then(() => {
-            let newProvider: string = this.configuration.CurrentConfigurationProvider;
-            if (!isSameProviderExtensionId(newProvider, this.configurationProvider)) {
-                this.configurationProvider = newProvider;
-                this.updateCustomBrowseConfiguration();
-                this.updateCustomConfigurations();
-=======
             this.doneInitialCustomBrowseConfigurationCheck = true;
         }
-        this.languageClient.sendNotification(ChangeFolderSettingsNotification, params);
+        this.languageClient.sendNotification(ChangeCppPropertiesNotification, params);
         this.model.activeConfigName.Value = configurations[params.currentConfiguration].name;
         let newProvider: string = this.configuration.CurrentConfigurationProvider;
         if (!isSameProviderExtensionId(newProvider, this.configurationProvider)) {
             if (this.configurationProvider) {
                 this.clearCustomBrowseConfiguration();
->>>>>>> 419d5c13
             }
             this.configurationProvider = newProvider;
             this.updateCustomBrowseConfiguration();
