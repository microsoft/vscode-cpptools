/* --------------------------------------------------------------------------------------------
 * Copyright (c) Microsoft Corporation. All Rights Reserved.
 * See 'LICENSE' in the project root for license information.
 * ------------------------------------------------------------------------------------------ */
'use strict';

import * as path from 'path';
import * as vscode from 'vscode';

// Start provider imports
import { CallHierarchyProvider } from './Providers/callHierarchyProvider';
import { CodeActionProvider } from './Providers/codeActionProvider';
import { DocumentFormattingEditProvider } from './Providers/documentFormattingEditProvider';
import { DocumentRangeFormattingEditProvider } from './Providers/documentRangeFormattingEditProvider';
import { DocumentSymbolProvider } from './Providers/documentSymbolProvider';
import { FindAllReferencesProvider } from './Providers/findAllReferencesProvider';
import { FoldingRangeProvider } from './Providers/foldingRangeProvider';
import { InlayHintsProvider } from './Providers/inlayHintProvider';
import { OnTypeFormattingEditProvider } from './Providers/onTypeFormattingEditProvider';
import { RenameProvider } from './Providers/renameProvider';
import { SemanticTokensProvider } from './Providers/semanticTokensProvider';
import { WorkspaceSymbolProvider } from './Providers/workspaceSymbolProvider';
// End provider imports

import { ok } from 'assert';
import * as fs from 'fs';
import * as os from 'os';
import { SourceFileConfiguration, SourceFileConfigurationItem, Version, WorkspaceBrowseConfiguration } from 'vscode-cpptools';
import { IntelliSenseStatus, Status } from 'vscode-cpptools/out/testApi';
import { CloseAction, DidOpenTextDocumentParams, ErrorAction, LanguageClientOptions, NotificationType, Position, Range, RequestType, TextDocumentIdentifier } from 'vscode-languageclient';
import { LanguageClient, ServerOptions } from 'vscode-languageclient/node';
import * as nls from 'vscode-nls';
import { DebugConfigurationProvider } from '../Debugger/configurationProvider';
import { CustomConfigurationProvider1, getCustomConfigProviders, isSameProviderExtensionId } from '../LanguageServer/customProviders';
import { ManualPromise } from '../Utility/Async/manualPromise';
import { ManualSignal } from '../Utility/Async/manualSignal';
import { logAndReturn } from '../Utility/Async/returns';
import { is } from '../Utility/System/guards';
import * as util from '../common';
import { isWindows } from '../constants';
import { DebugProtocolParams, Logger, ShowWarningParams, getDiagnosticsChannel, getOutputChannelLogger, logDebugProtocol, logLocalized, showWarning } from '../logger';
import { localizedStringCount, lookupString } from '../nativeStrings';
import { SessionState } from '../sessionState';
import * as telemetry from '../telemetry';
import { TestHook, getTestHook } from '../testHook';
import {
    CodeAnalysisDiagnosticIdentifiersAndUri,
    RegisterCodeAnalysisNotifications,
    RemoveCodeAnalysisProblemsParams,
    removeAllCodeAnalysisProblems,
    removeCodeAnalysisProblems
} from './codeAnalysis';
import { Location, TextEdit, WorkspaceEdit } from './commonTypes';
import * as configs from './configurations';
import { DataBinding } from './dataBinding';
import { CppSourceStr, clients, configPrefix, updateLanguageConfigurations } from './extension';
import { LocalizeStringParams, getLocaleId, getLocalizedString } from './localization';
import { PersistentFolderState, PersistentWorkspaceState } from './persistentState';
import { createProtocolFilter } from './protocolFilter';
import * as refs from './references';
import { CppSettings, OtherSettings, SettingsParams, WorkspaceFolderSettingsParams, getEditorConfigSettings } from './settings';
import { SettingsTracker } from './settingsTracker';
import { ConfigurationType, LanguageStatusUI, getUI } from './ui';
import { handleChangedFromCppToC, makeVscodeLocation, makeVscodeRange } from './utils';
import minimatch = require("minimatch");

function deepCopy(obj: any) {
    return JSON.parse(JSON.stringify(obj));
}
nls.config({ messageFormat: nls.MessageFormat.bundle, bundleFormat: nls.BundleFormat.standalone })();
const localize: nls.LocalizeFunc = nls.loadMessageBundle();

let ui: LanguageStatusUI;
let timeStamp: number = 0;
const configProviderTimeout: number = 2000;
let initializedClientCount: number = 0;

// Compiler paths that are known to be acceptable to execute.
const trustedCompilerPaths: string[] = [];
export function hasTrustedCompilerPaths(): boolean {
    return trustedCompilerPaths.length !== 0;
}

// Data shared by all clients.
let languageClient: LanguageClient;
let firstClientStarted: Promise<void>;
let languageClientCrashedNeedsRestart: boolean = false;
const languageClientCrashTimes: number[] = [];
let compilerDefaults: configs.CompilerDefaults | undefined;
let diagnosticsCollectionIntelliSense: vscode.DiagnosticCollection;
let diagnosticsCollectionRefactor: vscode.DiagnosticCollection;

interface ConfigStateReceived {
    compilers: boolean;
    compileCommands: boolean;
    configProviders?: CustomConfigurationProvider1[];
    timeout: boolean;
}

<<<<<<< HEAD
let scanForCompilersDone: boolean = false;
=======
let displayedSelectCompiler: boolean = false;
let secondPromptCounter: number = 0;
>>>>>>> 27153190
let workspaceHash: string = "";

let workspaceDisposables: vscode.Disposable[] = [];
export let workspaceReferences: refs.ReferencesManager;
export const openFileVersions: Map<string, number> = new Map<string, number>();
export const cachedEditorConfigSettings: Map<string, any> = new Map<string, any>();
export const cachedEditorConfigLookups: Map<string, boolean> = new Map<string, boolean>();
export let semanticTokensLegend: vscode.SemanticTokensLegend | undefined;

export function disposeWorkspaceData(): void {
    workspaceDisposables.forEach((d) => d.dispose());
    workspaceDisposables = [];
}

function logTelemetry(notificationBody: TelemetryPayload): void {
    telemetry.logLanguageServerEvent(notificationBody.event, notificationBody.properties, notificationBody.metrics);
}

/**
 * listen for logging messages from the language server and print them to the Output window
 */
function setupOutputHandlers(): void {
    console.assert(languageClient !== undefined, "This method must not be called until this.languageClient is set in \"onReady\"");

    languageClient.onNotification(DebugProtocolNotification, logDebugProtocol);
    languageClient.onNotification(DebugLogNotification, logLocalized);
}

/** Note: We should not await on the following functions,
 * or any function that returns a promise acquired from them,
 * vscode.window.showInformationMessage, vscode.window.showWarningMessage, vscode.window.showErrorMessage
*/
function showMessageWindow(params: ShowMessageWindowParams): void {
    const message: string = getLocalizedString(params.localizeStringParams);
    switch (params.type) {
        case 1: // Error
            void vscode.window.showErrorMessage(message);
            break;
        case 2: // Warning
            void vscode.window.showWarningMessage(message);
            break;
        case 3: // Info
            void vscode.window.showInformationMessage(message);
            break;
        default:
            console.assert("Unrecognized type for showMessageWindow");
            break;
    }
}

function publishIntelliSenseDiagnostics(params: PublishIntelliSenseDiagnosticsParams): void {
    if (!diagnosticsCollectionIntelliSense) {
        diagnosticsCollectionIntelliSense = vscode.languages.createDiagnosticCollection(configPrefix + "IntelliSense");
    }

    // Convert from our Diagnostic objects to vscode Diagnostic objects
    const diagnosticsIntelliSense: vscode.Diagnostic[] = [];
    params.diagnostics.forEach((d) => {
        const message: string = getLocalizedString(d.localizeStringParams);
        const diagnostic: vscode.Diagnostic = new vscode.Diagnostic(makeVscodeRange(d.range), message, d.severity);
        diagnostic.code = d.code;
        diagnostic.source = CppSourceStr;
        if (d.relatedInformation) {
            diagnostic.relatedInformation = [];
            for (const info of d.relatedInformation) {
                diagnostic.relatedInformation.push(new vscode.DiagnosticRelatedInformation(makeVscodeLocation(info.location), info.message));
            }
        }

        diagnosticsIntelliSense.push(diagnostic);
    });

    const realUri: vscode.Uri = vscode.Uri.parse(params.uri);
    diagnosticsCollectionIntelliSense.set(realUri, diagnosticsIntelliSense);

    clients.timeTelemetryCollector.setUpdateRangeTime(realUri);
}

function publishRefactorDiagnostics(params: PublishRefactorDiagnosticsParams): void {
    if (!diagnosticsCollectionRefactor) {
        diagnosticsCollectionRefactor = vscode.languages.createDiagnosticCollection(configPrefix + "Refactor");
    }

    const newDiagnostics: vscode.Diagnostic[] = [];
    params.diagnostics.forEach((d) => {
        const message: string = getLocalizedString(d.localizeStringParams);
        const diagnostic: vscode.Diagnostic = new vscode.Diagnostic(makeVscodeRange(d.range), message, d.severity);
        diagnostic.code = d.code;
        diagnostic.source = CppSourceStr;
        if (d.relatedInformation) {
            diagnostic.relatedInformation = [];
            for (const info of d.relatedInformation) {
                diagnostic.relatedInformation.push(new vscode.DiagnosticRelatedInformation(makeVscodeLocation(info.location), info.message));
            }
        }

        newDiagnostics.push(diagnostic);
    });

    const fileUri: vscode.Uri = vscode.Uri.parse(params.uri);
    diagnosticsCollectionRefactor.set(fileUri, newDiagnostics);
}

interface WorkspaceFolderParams {
    workspaceFolderUri?: string;
}

interface TelemetryPayload {
    event: string;
    properties?: Record<string, string>;
    metrics?: Record<string, number>;
}

interface ReportStatusNotificationBody extends WorkspaceFolderParams {
    status: string;
}

interface QueryDefaultCompilerParams {
    newTrustedCompilerPath: string;
}

interface CppPropertiesParams extends WorkspaceFolderParams {
    currentConfiguration: number;
    configurations: configs.Configuration[];
    isReady?: boolean;
}

interface FolderSelectedSettingParams extends WorkspaceFolderParams {
    currentConfiguration: number;
}

interface SwitchHeaderSourceParams extends WorkspaceFolderParams {
    switchHeaderSourceFileName: string;
}

interface FileChangedParams extends WorkspaceFolderParams {
    uri: string;
}

interface InputRegion {
    startLine: number;
    endLine: number;
}

interface DecorationRangesPair {
    decoration: vscode.TextEditorDecorationType;
    ranges: vscode.Range[];
}

interface InactiveRegionParams {
    uri: string;
    fileVersion: number;
    regions: InputRegion[];
}

interface InternalSourceFileConfiguration extends SourceFileConfiguration {
    compilerArgsLegacy?: string[];
}

interface InternalWorkspaceBrowseConfiguration extends WorkspaceBrowseConfiguration {
    compilerArgsLegacy?: string[];
}

// Need to convert vscode.Uri to a string before sending it to the language server.
interface SourceFileConfigurationItemAdapter {
    uri: string;
    configuration: InternalSourceFileConfiguration;
}

interface CustomConfigurationParams extends WorkspaceFolderParams {
    configurationItems: SourceFileConfigurationItemAdapter[];
}

interface CustomBrowseConfigurationParams extends WorkspaceFolderParams {
    browseConfiguration: InternalWorkspaceBrowseConfiguration;
}

interface CompileCommandsPaths extends WorkspaceFolderParams {
    paths: string[];
}

interface QueryTranslationUnitSourceParams extends WorkspaceFolderParams {
    uri: string;
    ignoreExisting: boolean;
}

interface QueryTranslationUnitSourceResult {
    candidates: string[];
}

interface GetDiagnosticsResult {
    diagnostics: string;
}

interface IntelliSenseDiagnosticRelatedInformation {
    location: Location;
    message: string;
}

interface RefactorDiagnosticRelatedInformation {
    location: Location;
    message: string;
}

interface IntelliSenseDiagnostic {
    range: Range;
    code?: number;
    severity: vscode.DiagnosticSeverity;
    localizeStringParams: LocalizeStringParams;
    relatedInformation?: IntelliSenseDiagnosticRelatedInformation[];
}

interface RefactorDiagnostic {
    range: Range;
    code?: number;
    severity: vscode.DiagnosticSeverity;
    localizeStringParams: LocalizeStringParams;
    relatedInformation?: RefactorDiagnosticRelatedInformation[];
}

interface PublishIntelliSenseDiagnosticsParams {
    uri: string;
    diagnostics: IntelliSenseDiagnostic[];
}

interface PublishRefactorDiagnosticsParams {
    uri: string;
    diagnostics: RefactorDiagnostic[];
}

export interface CreateDeclarationOrDefinitionParams {
    uri: string;
    range: Range;
    copyToClipboard: boolean;
}

export interface CreateDeclarationOrDefinitionResult {
    edit: WorkspaceEdit;
    clipboardText?: string;
    errorText?: string;
}

interface ShowMessageWindowParams {
    type: number;
    localizeStringParams: LocalizeStringParams;
}

export interface GetDocumentSymbolRequestParams {
    uri: string;
}

export interface WorkspaceSymbolParams extends WorkspaceFolderParams {
    query: string;
}

export enum SymbolScope {
    Public = 0,
    Protected = 1,
    Private = 2
}

export interface LocalizeDocumentSymbol {
    name: string;
    detail: LocalizeStringParams;
    kind: vscode.SymbolKind;
    scope: SymbolScope;
    range: Range;
    selectionRange: Range;
    children: LocalizeDocumentSymbol[];
}

export interface GetDocumentSymbolResult {
    symbols: LocalizeDocumentSymbol[];
}

export interface LocalizeSymbolInformation {
    name: string;
    kind: vscode.SymbolKind;
    scope: SymbolScope;
    location: Location;
    containerName: string;
    suffix: LocalizeStringParams;
}

export interface FormatParams {
    uri: string;
    range: Range;
    character: string;
    insertSpaces: boolean;
    tabSize: number;
    editorConfigSettings: any;
    useVcFormat: boolean;
    onChanges: boolean;
}

export interface FormatResult {
    edits: TextEdit[];
}

export interface GetFoldingRangesParams {
    uri: string;
}

export enum FoldingRangeKind {
    None = 0,
    Comment = 1,
    Imports = 2,
    Region = 3
}

export interface CppFoldingRange {
    kind: FoldingRangeKind;
    range: InputRegion;
}

export interface GetFoldingRangesResult {
    ranges: CppFoldingRange[];
}

export interface GetSemanticTokensParams {
    uri: string;
}

interface SemanticToken {
    line: number;
    character: number;
    length: number;
    type: number;
    modifiers?: number;
}

export interface GetSemanticTokensResult {
    fileVersion: number;
    tokens: SemanticToken[];
}

enum SemanticTokenTypes {
    // These are camelCase as the enum names are used directly as strings in our legend.
    macro = 0,
    enumMember = 1,
    variable = 2,
    parameter = 3,
    type = 4,
    referenceType = 5,
    valueType = 6,
    function = 7,
    method = 8,
    property = 9,
    cliProperty = 10,
    event = 11,
    genericType = 12,
    templateFunction = 13,
    templateType = 14,
    namespace = 15,
    label = 16,
    customLiteral = 17,
    numberLiteral = 18,
    stringLiteral = 19,
    operatorOverload = 20,
    memberOperatorOverload = 21,
    newOperator = 22
}

enum SemanticTokenModifiers {
    // These are camelCase as the enum names are used directly as strings in our legend.
    static = 0b001,
    global = 0b010,
    local = 0b100
}

interface IntelliSenseSetup {
    uri: string;
}

interface GoToDirectiveInGroupParams {
    uri: string;
    position: Position;
    next: boolean;
}

export interface GenerateDoxygenCommentParams {
    uri: string;
    position: Position;
    isCodeAction: boolean;
    isCursorAboveSignatureLine: boolean | undefined;
}

export interface GenerateDoxygenCommentResult {
    contents: string;
    initPosition: Position;
    finalInsertionLine: number;
    finalCursorPosition: Position;
    fileVersion: number;
    isCursorAboveSignatureLine: boolean;
}

export interface IndexableQuickPickItem extends vscode.QuickPickItem {
    index: number;
}

export interface UpdateTrustedCompilerPathsResult {
    compilerPath: string;
}

export interface DoxygenCodeActionCommandArguments {
    initialCursor: Position;
    adjustedCursor: Position;
    isCursorAboveSignatureLine: boolean;
}

interface SetTemporaryTextDocumentLanguageParams {
    path: string;
    isC: boolean;
    isCuda: boolean;
}

enum CodeAnalysisScope {
    ActiveFile,
    OpenFiles,
    AllFiles,
    ClearSquiggles
}

interface CodeAnalysisParams {
    scope: CodeAnalysisScope;
}

interface FinishedRequestCustomConfigParams {
    uri: string;
}

interface IntervalTimerParams {
    freeMemory: number;
}

export interface TextDocumentWillSaveParams {
    textDocument: TextDocumentIdentifier;
    reason: vscode.TextDocumentSaveReason;
}

interface InitializationOptions {
    packageVersion: string;
    extensionPath: string;
    cacheStoragePath: string;
    workspaceStoragePath: string;
    databaseStoragePath: string;
    freeMemory: number;
    vcpkgRoot: string;
    intelliSenseCacheDisabled: boolean;
    caseSensitiveFileSupport: boolean;
    resetDatabase: boolean;
    edgeMessagesDirectory: string;
    localizedStrings: string[];
    settings: SettingsParams;
}

interface TagParseStatus {
    localizeStringParams: LocalizeStringParams;
    isPaused: boolean;
}

// Requests
const QueryCompilerDefaultsRequest: RequestType<QueryDefaultCompilerParams, configs.CompilerDefaults, void> = new RequestType<QueryDefaultCompilerParams, configs.CompilerDefaults, void>('cpptools/queryCompilerDefaults');
const QueryTranslationUnitSourceRequest: RequestType<QueryTranslationUnitSourceParams, QueryTranslationUnitSourceResult, void> = new RequestType<QueryTranslationUnitSourceParams, QueryTranslationUnitSourceResult, void>('cpptools/queryTranslationUnitSource');
const SwitchHeaderSourceRequest: RequestType<SwitchHeaderSourceParams, string, void> = new RequestType<SwitchHeaderSourceParams, string, void>('cpptools/didSwitchHeaderSource');
const GetDiagnosticsRequest: RequestType<void, GetDiagnosticsResult, void> = new RequestType<void, GetDiagnosticsResult, void>('cpptools/getDiagnostics');
export const GetDocumentSymbolRequest: RequestType<GetDocumentSymbolRequestParams, GetDocumentSymbolResult, void> = new RequestType<GetDocumentSymbolRequestParams, GetDocumentSymbolResult, void>('cpptools/getDocumentSymbols');
export const GetSymbolInfoRequest: RequestType<WorkspaceSymbolParams, LocalizeSymbolInformation[], void> = new RequestType<WorkspaceSymbolParams, LocalizeSymbolInformation[], void>('cpptools/getWorkspaceSymbols');
export const GetFoldingRangesRequest: RequestType<GetFoldingRangesParams, GetFoldingRangesResult, void> = new RequestType<GetFoldingRangesParams, GetFoldingRangesResult, void>('cpptools/getFoldingRanges');
export const GetSemanticTokensRequest: RequestType<GetSemanticTokensParams, GetSemanticTokensResult, void> = new RequestType<GetSemanticTokensParams, GetSemanticTokensResult, void>('cpptools/getSemanticTokens');
export const FormatDocumentRequest: RequestType<FormatParams, FormatResult, void> = new RequestType<FormatParams, FormatResult, void>('cpptools/formatDocument');
export const FormatRangeRequest: RequestType<FormatParams, FormatResult, void> = new RequestType<FormatParams, FormatResult, void>('cpptools/formatRange');
export const FormatOnTypeRequest: RequestType<FormatParams, FormatResult, void> = new RequestType<FormatParams, FormatResult, void>('cpptools/formatOnType');
const CreateDeclarationOrDefinitionRequest: RequestType<CreateDeclarationOrDefinitionParams, CreateDeclarationOrDefinitionResult, void> = new RequestType<CreateDeclarationOrDefinitionParams, CreateDeclarationOrDefinitionResult, void>('cpptools/createDeclDef');
const GoToDirectiveInGroupRequest: RequestType<GoToDirectiveInGroupParams, Position | undefined, void> = new RequestType<GoToDirectiveInGroupParams, Position | undefined, void>('cpptools/goToDirectiveInGroup');
const GenerateDoxygenCommentRequest: RequestType<GenerateDoxygenCommentParams, GenerateDoxygenCommentResult | undefined, void> = new RequestType<GenerateDoxygenCommentParams, GenerateDoxygenCommentResult, void>('cpptools/generateDoxygenComment');
const ChangeCppPropertiesRequest: RequestType<CppPropertiesParams, void, void> = new RequestType<CppPropertiesParams, void, void>('cpptools/didChangeCppProperties');

// Notifications to the server
const DidOpenNotification: NotificationType<DidOpenTextDocumentParams> = new NotificationType<DidOpenTextDocumentParams>('textDocument/didOpen');
const FileCreatedNotification: NotificationType<FileChangedParams> = new NotificationType<FileChangedParams>('cpptools/fileCreated');
const FileChangedNotification: NotificationType<FileChangedParams> = new NotificationType<FileChangedParams>('cpptools/fileChanged');
const FileDeletedNotification: NotificationType<FileChangedParams> = new NotificationType<FileChangedParams>('cpptools/fileDeleted');
const ResetDatabaseNotification: NotificationType<void> = new NotificationType<void>('cpptools/resetDatabase');
const PauseParsingNotification: NotificationType<void> = new NotificationType<void>('cpptools/pauseParsing');
const ResumeParsingNotification: NotificationType<void> = new NotificationType<void>('cpptools/resumeParsing');
const ActiveDocumentChangeNotification: NotificationType<TextDocumentIdentifier> = new NotificationType<TextDocumentIdentifier>('cpptools/activeDocumentChange');
const RestartIntelliSenseForFileNotification: NotificationType<TextDocumentIdentifier> = new NotificationType<TextDocumentIdentifier>('cpptools/restartIntelliSenseForFile');
const TextEditorSelectionChangeNotification: NotificationType<Range> = new NotificationType<Range>('cpptools/textEditorSelectionChange');
const ChangeCompileCommandsNotification: NotificationType<FileChangedParams> = new NotificationType<FileChangedParams>('cpptools/didChangeCompileCommands');
const ChangeSelectedSettingNotification: NotificationType<FolderSelectedSettingParams> = new NotificationType<FolderSelectedSettingParams>('cpptools/didChangeSelectedSetting');
const IntervalTimerNotification: NotificationType<IntervalTimerParams> = new NotificationType<IntervalTimerParams>('cpptools/onIntervalTimer');
const CustomConfigurationNotification: NotificationType<CustomConfigurationParams> = new NotificationType<CustomConfigurationParams>('cpptools/didChangeCustomConfiguration');
const CustomBrowseConfigurationNotification: NotificationType<CustomBrowseConfigurationParams> = new NotificationType<CustomBrowseConfigurationParams>('cpptools/didChangeCustomBrowseConfiguration');
const ClearCustomConfigurationsNotification: NotificationType<WorkspaceFolderParams> = new NotificationType<WorkspaceFolderParams>('cpptools/clearCustomConfigurations');
const ClearCustomBrowseConfigurationNotification: NotificationType<WorkspaceFolderParams> = new NotificationType<WorkspaceFolderParams>('cpptools/clearCustomBrowseConfiguration');
const PreviewReferencesNotification: NotificationType<void> = new NotificationType<void>('cpptools/previewReferences');
const RescanFolderNotification: NotificationType<void> = new NotificationType<void>('cpptools/rescanFolder');
const FinishedRequestCustomConfig: NotificationType<FinishedRequestCustomConfigParams> = new NotificationType<FinishedRequestCustomConfigParams>('cpptools/finishedRequestCustomConfig');
const DidChangeSettingsNotification: NotificationType<SettingsParams> = new NotificationType<SettingsParams>('cpptools/didChangeSettings');
const InitializationNotification: NotificationType<InitializationOptions> = new NotificationType<InitializationOptions>('cpptools/initialize');

const CodeAnalysisNotification: NotificationType<CodeAnalysisParams> = new NotificationType<CodeAnalysisParams>('cpptools/runCodeAnalysis');
const PauseCodeAnalysisNotification: NotificationType<void> = new NotificationType<void>('cpptools/pauseCodeAnalysis');
const ResumeCodeAnalysisNotification: NotificationType<void> = new NotificationType<void>('cpptools/resumeCodeAnalysis');
const CancelCodeAnalysisNotification: NotificationType<void> = new NotificationType<void>('cpptools/cancelCodeAnalysis');
const RemoveCodeAnalysisProblemsNotification: NotificationType<RemoveCodeAnalysisProblemsParams> = new NotificationType<RemoveCodeAnalysisProblemsParams>('cpptools/removeCodeAnalysisProblems');

// Notifications from the server
const ReloadWindowNotification: NotificationType<void> = new NotificationType<void>('cpptools/reloadWindow');
const UpdateTrustedCompilersNotification: NotificationType<UpdateTrustedCompilerPathsResult> = new NotificationType<UpdateTrustedCompilerPathsResult>('cpptools/updateTrustedCompilersList');
const LogTelemetryNotification: NotificationType<TelemetryPayload> = new NotificationType<TelemetryPayload>('cpptools/logTelemetry');
const ReportTagParseStatusNotification: NotificationType<TagParseStatus> = new NotificationType<TagParseStatus>('cpptools/reportTagParseStatus');
const ReportStatusNotification: NotificationType<ReportStatusNotificationBody> = new NotificationType<ReportStatusNotificationBody>('cpptools/reportStatus');
const DebugProtocolNotification: NotificationType<DebugProtocolParams> = new NotificationType<DebugProtocolParams>('cpptools/debugProtocol');
const DebugLogNotification: NotificationType<LocalizeStringParams> = new NotificationType<LocalizeStringParams>('cpptools/debugLog');
const InactiveRegionNotification: NotificationType<InactiveRegionParams> = new NotificationType<InactiveRegionParams>('cpptools/inactiveRegions');
const CompileCommandsPathsNotification: NotificationType<CompileCommandsPaths> = new NotificationType<CompileCommandsPaths>('cpptools/compileCommandsPaths');
const ReferencesNotification: NotificationType<refs.ReferencesResult> = new NotificationType<refs.ReferencesResult>('cpptools/references');
const ReportReferencesProgressNotification: NotificationType<refs.ReportReferencesProgressNotification> = new NotificationType<refs.ReportReferencesProgressNotification>('cpptools/reportReferencesProgress');
const RequestCustomConfig: NotificationType<string> = new NotificationType<string>('cpptools/requestCustomConfig');
const PublishIntelliSenseDiagnosticsNotification: NotificationType<PublishIntelliSenseDiagnosticsParams> = new NotificationType<PublishIntelliSenseDiagnosticsParams>('cpptools/publishIntelliSenseDiagnostics');
const PublishRefactorDiagnosticsNotification: NotificationType<PublishRefactorDiagnosticsParams> = new NotificationType<PublishRefactorDiagnosticsParams>('cpptools/publishRefactorDiagnostics');
const ShowMessageWindowNotification: NotificationType<ShowMessageWindowParams> = new NotificationType<ShowMessageWindowParams>('cpptools/showMessageWindow');
const ShowWarningNotification: NotificationType<ShowWarningParams> = new NotificationType<ShowWarningParams>('cpptools/showWarning');
const ReportTextDocumentLanguage: NotificationType<string> = new NotificationType<string>('cpptools/reportTextDocumentLanguage');
const SemanticTokensChanged: NotificationType<string> = new NotificationType<string>('cpptools/semanticTokensChanged');
const InlayHintsChanged: NotificationType<string> = new NotificationType<string>('cpptools/inlayHintsChanged');
const IntelliSenseSetupNotification: NotificationType<IntelliSenseSetup> = new NotificationType<IntelliSenseSetup>('cpptools/IntelliSenseSetup');
const SetTemporaryTextDocumentLanguageNotification: NotificationType<SetTemporaryTextDocumentLanguageParams> = new NotificationType<SetTemporaryTextDocumentLanguageParams>('cpptools/setTemporaryTextDocumentLanguage');
const ReportCodeAnalysisProcessedNotification: NotificationType<number> = new NotificationType<number>('cpptools/reportCodeAnalysisProcessed');
const ReportCodeAnalysisTotalNotification: NotificationType<number> = new NotificationType<number>('cpptools/reportCodeAnalysisTotal');
const DoxygenCommentGeneratedNotification: NotificationType<GenerateDoxygenCommentResult> = new NotificationType<GenerateDoxygenCommentResult>('cpptools/insertDoxygenComment');
const CanceledReferencesNotification: NotificationType<void> = new NotificationType<void>('cpptools/canceledReferences');

let failureMessageShown: boolean = false;

class ClientModel {
    public isInitializingWorkspace: DataBinding<boolean>;
    public isIndexingWorkspace: DataBinding<boolean>;
    public isParsingWorkspace: DataBinding<boolean>;
    public isParsingWorkspacePaused: DataBinding<boolean>;
    public isParsingFiles: DataBinding<boolean>;
    public isUpdatingIntelliSense: DataBinding<boolean>;
    public isRunningCodeAnalysis: DataBinding<boolean>;
    public isCodeAnalysisPaused: DataBinding<boolean>;
    public codeAnalysisProcessed: DataBinding<number>;
    public codeAnalysisTotal: DataBinding<number>;
    public referencesCommandMode: DataBinding<refs.ReferencesCommandMode>;
    public parsingWorkspaceStatus: DataBinding<string>;
    public activeConfigName: DataBinding<string>;

    constructor() {
        this.isInitializingWorkspace = new DataBinding<boolean>(false);
        this.isIndexingWorkspace = new DataBinding<boolean>(false);
        this.isParsingWorkspace = new DataBinding<boolean>(false);
        this.isParsingWorkspacePaused = new DataBinding<boolean>(false);
        this.isParsingFiles = new DataBinding<boolean>(false);
        this.isUpdatingIntelliSense = new DataBinding<boolean>(false);
        this.isRunningCodeAnalysis = new DataBinding<boolean>(false);
        this.isCodeAnalysisPaused = new DataBinding<boolean>(false);
        this.codeAnalysisProcessed = new DataBinding<number>(0);
        this.codeAnalysisTotal = new DataBinding<number>(0);
        this.referencesCommandMode = new DataBinding<refs.ReferencesCommandMode>(refs.ReferencesCommandMode.None);
        this.parsingWorkspaceStatus = new DataBinding<string>("");
        this.activeConfigName = new DataBinding<string>("");
    }

    public activate(): void {
        this.isInitializingWorkspace.activate();
        this.isIndexingWorkspace.activate();
        this.isParsingWorkspace.activate();
        this.isParsingWorkspacePaused.activate();
        this.isParsingFiles.activate();
        this.isUpdatingIntelliSense.activate();
        this.isRunningCodeAnalysis.activate();
        this.isCodeAnalysisPaused.activate();
        this.codeAnalysisProcessed.activate();
        this.codeAnalysisTotal.activate();
        this.referencesCommandMode.activate();
        this.parsingWorkspaceStatus.activate();
        this.activeConfigName.activate();
    }

    public deactivate(): void {
        this.isInitializingWorkspace.deactivate();
        this.isIndexingWorkspace.deactivate();
        this.isParsingWorkspace.deactivate();
        this.isParsingWorkspacePaused.deactivate();
        this.isParsingFiles.deactivate();
        this.isUpdatingIntelliSense.deactivate();
        this.isRunningCodeAnalysis.deactivate();
        this.isCodeAnalysisPaused.deactivate();
        this.codeAnalysisProcessed.deactivate();
        this.codeAnalysisTotal.deactivate();
        this.referencesCommandMode.deactivate();
        this.parsingWorkspaceStatus.deactivate();
        this.activeConfigName.deactivate();
    }

    public dispose(): void {
        this.isInitializingWorkspace.dispose();
        this.isIndexingWorkspace.dispose();
        this.isParsingWorkspace.dispose();
        this.isParsingWorkspacePaused.dispose();
        this.isParsingFiles.dispose();
        this.isUpdatingIntelliSense.dispose();
        this.isRunningCodeAnalysis.dispose();
        this.isCodeAnalysisPaused.dispose();
        this.codeAnalysisProcessed.dispose();
        this.codeAnalysisTotal.dispose();
        this.referencesCommandMode.dispose();
        this.parsingWorkspaceStatus.dispose();
        this.activeConfigName.dispose();
    }
}

export interface Client {
    readonly ready: Promise<void>;
    enqueue<T>(task: () => Promise<T>): Promise<T>;
    InitializingWorkspaceChanged: vscode.Event<boolean>;
    IndexingWorkspaceChanged: vscode.Event<boolean>;
    ParsingWorkspaceChanged: vscode.Event<boolean>;
    ParsingWorkspacePausedChanged: vscode.Event<boolean>;
    ParsingFilesChanged: vscode.Event<boolean>;
    IntelliSenseParsingChanged: vscode.Event<boolean>;
    RunningCodeAnalysisChanged: vscode.Event<boolean>;
    CodeAnalysisPausedChanged: vscode.Event<boolean>;
    CodeAnalysisProcessedChanged: vscode.Event<number>;
    CodeAnalysisTotalChanged: vscode.Event<number>;
    ReferencesCommandModeChanged: vscode.Event<refs.ReferencesCommandMode>;
    TagParserStatusChanged: vscode.Event<string>;
    ActiveConfigChanged: vscode.Event<string>;
    RootPath: string;
    RootRealPath: string;
    RootUri?: vscode.Uri;
    RootFolder?: vscode.WorkspaceFolder;
    Name: string;
    TrackedDocuments: Set<vscode.TextDocument>;
    onDidChangeSettings(event: vscode.ConfigurationChangeEvent): Promise<Record<string, string>>;
    onDidOpenTextDocument(document: vscode.TextDocument): void;
    onDidCloseTextDocument(document: vscode.TextDocument): void;
    onDidChangeVisibleTextEditor(editor: vscode.TextEditor): void;
    onDidChangeTextDocument(textDocumentChangeEvent: vscode.TextDocumentChangeEvent): void;
    onRegisterCustomConfigurationProvider(provider: CustomConfigurationProvider1): Thenable<void>;
    updateCustomConfigurations(requestingProvider?: CustomConfigurationProvider1): Thenable<void>;
    updateCustomBrowseConfiguration(requestingProvider?: CustomConfigurationProvider1): Thenable<void>;
    provideCustomConfiguration(docUri: vscode.Uri, requestFile?: string, replaceExisting?: boolean): Promise<void>;
    logDiagnostics(): Promise<void>;
    rescanFolder(): Promise<void>;
    toggleReferenceResultsView(): void;
    setCurrentConfigName(configurationName: string): Thenable<void>;
    getCurrentConfigName(): Thenable<string | undefined>;
    getCurrentConfigCustomVariable(variableName: string): Thenable<string>;
    getVcpkgInstalled(): Thenable<boolean>;
    getVcpkgEnabled(): Thenable<boolean>;
    getCurrentCompilerPathAndArgs(): Thenable<util.CompilerPathAndArgs | undefined>;
    getKnownCompilers(): Thenable<configs.KnownCompiler[] | undefined>;
    takeOwnership(document: vscode.TextDocument): Promise<void>;
    sendDidOpen(document: vscode.TextDocument): Promise<void>;
    requestSwitchHeaderSource(rootUri: vscode.Uri, fileName: string): Thenable<string>;
    activeDocumentChanged(document: vscode.TextDocument): Promise<void>;
    restartIntelliSenseForFile(document: vscode.TextDocument): Promise<void>;
    activate(): void;
    selectionChanged(selection: Range): void;
    resetDatabase(): void;
    deactivate(): void;
    promptSelectIntelliSenseConfiguration(sender?: any): Promise<void>;
    rescanCompilers(sender?: any): Promise<void>;
    pauseParsing(): void;
    resumeParsing(): void;
    PauseCodeAnalysis(): void;
    ResumeCodeAnalysis(): void;
    CancelCodeAnalysis(): void;
    handleConfigurationSelectCommand(): Promise<void>;
    handleConfigurationProviderSelectCommand(): Promise<void>;
    handleShowActiveCodeAnalysisCommands(): Promise<void>;
    handleShowIdleCodeAnalysisCommands(): Promise<void>;
    handleReferencesIcon(): void;
    handleConfigurationEditCommand(viewColumn?: vscode.ViewColumn): void;
    handleConfigurationEditJSONCommand(viewColumn?: vscode.ViewColumn): void;
    handleConfigurationEditUICommand(viewColumn?: vscode.ViewColumn): void;
    handleAddToIncludePathCommand(path: string): void;
    handleGoToDirectiveInGroup(next: boolean): Promise<void>;
    handleGenerateDoxygenComment(args: DoxygenCodeActionCommandArguments | vscode.Uri | undefined): Promise<void>;
    handleRunCodeAnalysisOnActiveFile(): Promise<void>;
    handleRunCodeAnalysisOnOpenFiles(): Promise<void>;
    handleRunCodeAnalysisOnAllFiles(): Promise<void>;
    handleRemoveAllCodeAnalysisProblems(): Promise<void>;
    handleRemoveCodeAnalysisProblems(refreshSquigglesOnSave: boolean, identifiersAndUris: CodeAnalysisDiagnosticIdentifiersAndUri[]): Promise<void>;
    handleFixCodeAnalysisProblems(workspaceEdit: vscode.WorkspaceEdit, refreshSquigglesOnSave: boolean, identifiersAndUris: CodeAnalysisDiagnosticIdentifiersAndUri[]): Promise<void>;
    handleDisableAllTypeCodeAnalysisProblems(code: string, identifiersAndUris: CodeAnalysisDiagnosticIdentifiersAndUri[]): Promise<void>;
    handleCreateDeclarationOrDefinition(isCopyToClipboard: boolean, codeActionRange?: Range): Promise<void>;
    onInterval(): void;
    dispose(): void;
    addFileAssociations(fileAssociations: string, languageId: string): void;
    sendDidChangeSettings(): void;
    isInitialized(): boolean;
    getShowConfigureIntelliSenseButton(): boolean;
    setShowConfigureIntelliSenseButton(show: boolean): void;
    addTrustedCompiler(path: string): Promise<void>;
}

export function createClient(workspaceFolder?: vscode.WorkspaceFolder): Client {
    return new DefaultClient(workspaceFolder);
}

export function createNullClient(): Client {
    return new NullClient();
}

export class DefaultClient implements Client {
    private innerLanguageClient?: LanguageClient; // The "client" that launches and communicates with our language "server" process.
    private disposables: vscode.Disposable[] = [];
    private documentFormattingProviderDisposable: vscode.Disposable | undefined;
    private formattingRangeProviderDisposable: vscode.Disposable | undefined;
    private onTypeFormattingProviderDisposable: vscode.Disposable | undefined;
    private codeFoldingProvider: FoldingRangeProvider | undefined;
    private codeFoldingProviderDisposable: vscode.Disposable | undefined;
    private inlayHintsProvider: InlayHintsProvider | undefined;
    private semanticTokensProvider: SemanticTokensProvider | undefined;
    private semanticTokensProviderDisposable: vscode.Disposable | undefined;
    private innerConfiguration?: configs.CppProperties;
    private rootPathFileWatcher?: vscode.FileSystemWatcher;
    private rootFolder?: vscode.WorkspaceFolder;
    private rootRealPath: string;
    private workspaceStoragePath: string;
    private trackedDocuments = new Set<vscode.TextDocument>();
    private isSupported: boolean = true;
    private inactiveRegionsDecorations = new Map<string, DecorationRangesPair>();
    private settingsTracker: SettingsTracker;
    private loggingLevel: string | undefined;
    private configurationProvider?: string;

    public lastCustomBrowseConfiguration: PersistentFolderState<WorkspaceBrowseConfiguration | undefined> | undefined;
    public lastCustomBrowseConfigurationProviderId: PersistentFolderState<string | undefined> | undefined;
    public lastCustomBrowseConfigurationProviderVersion: PersistentFolderState<Version> | undefined;
    private registeredProviders: PersistentFolderState<string[]> | undefined;

    private configStateReceived: ConfigStateReceived = { compilers: false, compileCommands: false, configProviders: undefined, timeout: false };
    private showConfigureIntelliSenseButton: boolean = false;

    /** A queue of asynchronous tasks that need to be processed befofe ready is considered active. */
    private static queue = new Array<[ManualPromise<unknown>, () => Promise<unknown>] | [ManualPromise<unknown>]>();

    /** returns a promise that waits initialization and/or a change to configuration to complete (i.e. language client is ready-to-use) */
    private static readonly isStarted = new ManualSignal<void>(true);

    /**
     * Indicates if the blocking task dispatcher is currently running
     *
     * This will be in the Set state when the dispatcher is not running (i.e. if you await this it will be resolved immediately)
     * If the dispatcher is running, this will be in the Reset state (i.e. if you await this it will be resolved when the dispatcher is done)
     */
    private static readonly dispatching = new ManualSignal<void>();

    // The "model" that is displayed via the UI (status bar).
    private model: ClientModel = new ClientModel();

    public get InitializingWorkspaceChanged(): vscode.Event<boolean> { return this.model.isInitializingWorkspace.ValueChanged; }
    public get IndexingWorkspaceChanged(): vscode.Event<boolean> { return this.model.isIndexingWorkspace.ValueChanged; }
    public get ParsingWorkspaceChanged(): vscode.Event<boolean> { return this.model.isParsingWorkspace.ValueChanged; }
    public get ParsingWorkspacePausedChanged(): vscode.Event<boolean> { return this.model.isParsingWorkspacePaused.ValueChanged; }
    public get ParsingFilesChanged(): vscode.Event<boolean> { return this.model.isParsingFiles.ValueChanged; }
    public get IntelliSenseParsingChanged(): vscode.Event<boolean> { return this.model.isUpdatingIntelliSense.ValueChanged; }
    public get RunningCodeAnalysisChanged(): vscode.Event<boolean> { return this.model.isRunningCodeAnalysis.ValueChanged; }
    public get CodeAnalysisPausedChanged(): vscode.Event<boolean> { return this.model.isCodeAnalysisPaused.ValueChanged; }
    public get CodeAnalysisProcessedChanged(): vscode.Event<number> { return this.model.codeAnalysisProcessed.ValueChanged; }
    public get CodeAnalysisTotalChanged(): vscode.Event<number> { return this.model.codeAnalysisTotal.ValueChanged; }
    public get ReferencesCommandModeChanged(): vscode.Event<refs.ReferencesCommandMode> { return this.model.referencesCommandMode.ValueChanged; }
    public get TagParserStatusChanged(): vscode.Event<string> { return this.model.parsingWorkspaceStatus.ValueChanged; }
    public get ActiveConfigChanged(): vscode.Event<string> { return this.model.activeConfigName.ValueChanged; }
    public isInitialized(): boolean { return this.innerLanguageClient !== undefined; }
    public getShowConfigureIntelliSenseButton(): boolean { return this.showConfigureIntelliSenseButton; }
    public setShowConfigureIntelliSenseButton(show: boolean): void { this.showConfigureIntelliSenseButton = show; }

    /**
     * don't use this.rootFolder directly since it can be undefined
     */
    public get RootPath(): string {
        return this.rootFolder ? this.rootFolder.uri.fsPath : "";
    }
    public get RootRealPath(): string {
        return this.rootRealPath;
    }
    public get RootUri(): vscode.Uri | undefined {
        return this.rootFolder ? this.rootFolder.uri : undefined;
    }
    public get RootFolder(): vscode.WorkspaceFolder | undefined {
        return this.rootFolder;
    }
    public get Name(): string {
        return this.getName(this.rootFolder);
    }
    public get TrackedDocuments(): Set<vscode.TextDocument> {
        return this.trackedDocuments;
    }
    public get IsTagParsing(): boolean {
        return this.model.isParsingWorkspace.Value || this.model.isParsingFiles.Value || this.model.isInitializingWorkspace.Value || this.model.isIndexingWorkspace.Value;
    }
    public get ReferencesCommandMode(): refs.ReferencesCommandMode {
        return this.model.referencesCommandMode.Value;
    }

    public get languageClient(): LanguageClient {
        if (!this.innerLanguageClient) {
            throw new Error("Attempting to use languageClient before initialized");
        }
        return this.innerLanguageClient;
    }

    public get configuration(): configs.CppProperties {
        if (!this.innerConfiguration) {
            throw new Error("Attempting to use configuration before initialized");
        }
        return this.innerConfiguration;
    }

    public get AdditionalEnvironment(): Record<string, string | string[]> {
        return {
            workspaceFolderBasename: this.Name,
            workspaceStorage: this.workspaceStoragePath,
            execPath: process.execPath,
            pathSeparator: (os.platform() === 'win32') ? "\\" : "/"
        };
    }

    private getName(workspaceFolder?: vscode.WorkspaceFolder): string {
        return workspaceFolder ? workspaceFolder.name : "untitled";
    }

    public static updateClientConfigurations(): void {
        clients.forEach(client => {
            if (client instanceof DefaultClient) {
                const defaultClient: DefaultClient = client as DefaultClient;
                if (!client.isInitialized() || !compilerDefaults) {
                    // This can randomly get hit when adding/removing workspace folders.
                    return;
                }
                defaultClient.configuration.CompilerDefaults = compilerDefaults;
                defaultClient.configuration.handleConfigurationChange();
            }
        });
    }

    private static readonly configurationProvidersLabel: string = "configuration providers";
    private static readonly compileCommandsLabel: string = "compile_commands.json";
    private static readonly compilersLabel: string = "compilers";

    public async showSelectIntelliSenseConfiguration(paths: string[], compilersOnly?: boolean): Promise<number> {
        const options: vscode.QuickPickOptions = {};
        options.placeHolder = compilersOnly || !vscode.workspace.workspaceFolders || !this.RootFolder ?
            localize("select.compiler", "Select a compiler to configure for IntelliSense") :
            vscode.workspace.workspaceFolders.length > 1 ?
                localize("configure.intelliSense.forFolder", "How would you like to configure IntelliSense for the '{0}' folder?", this.RootFolder.name) :
                localize("configure.intelliSense.thisFolder", "How would you like to configure IntelliSense for this folder?");

        const items: IndexableQuickPickItem[] = [];
        let isCompilerSection: boolean = false;
        for (let i: number = 0; i < paths.length; i++) {
            const compilerName: string = path.basename(paths[i]);
            const isCompiler: boolean = isCompilerSection && compilerName !== paths[i];

            if (isCompiler) {
                const path: string | undefined = paths[i].replace(compilerName, "");
                const description: string = localize("found.string", "Found at {0}", path);
                const label: string = localize("use.compiler", "Use {0}", compilerName);
                items.push({ label: label, description: description, index: i });
            } else if (paths[i] === DefaultClient.configurationProvidersLabel) {
                items.push({ label: localize("configuration.providers", "configuration providers"), index: i, kind: vscode.QuickPickItemKind.Separator });
            } else if (paths[i] === DefaultClient.compileCommandsLabel) {
                items.push({ label: paths[i], index: i, kind: vscode.QuickPickItemKind.Separator });
            } else if (paths[i] === DefaultClient.compilersLabel) {
                isCompilerSection = true;
                items.push({ label: localize("compilers", "compilers"), index: i, kind: vscode.QuickPickItemKind.Separator });
            } else {
                items.push({ label: paths[i], index: i });
            }
        }

        const selection: IndexableQuickPickItem | undefined = await vscode.window.showQuickPick(items, options);
        return selection ? selection.index : -1;
    }

    public async handleIntelliSenseConfigurationQuickPick(sender?: any, showCompilersOnly?: boolean): Promise<void> {
        const settings: CppSettings = new CppSettings(showCompilersOnly ? undefined : this.RootUri);
        const paths: string[] = [];
        const configProviders: CustomConfigurationProvider1[] | undefined = showCompilersOnly ? undefined : this.configStateReceived.configProviders;
        if (configProviders && configProviders.length > 0) {
            paths.push(DefaultClient.configurationProvidersLabel);
            for (const provider of configProviders) {
                paths.push(localize("use.provider", "Use {0}", provider.name));
            }
        }
        const configProvidersIndex: number = paths.length;
        const configProviderCount: number = configProvidersIndex === 0 ? 0 : configProvidersIndex - 1;
        if (!showCompilersOnly && this.compileCommandsPaths.length > 0) {
            paths.push(DefaultClient.compileCommandsLabel);
            for (const compileCommandsPath of this.compileCommandsPaths) {
                paths.push(localize("use.compileCommands", "Use {0}", compileCommandsPath));
            }
        }
        const compileCommandsIndex: number = paths.length;
        const compileCommandsCount: number = compileCommandsIndex === configProvidersIndex ? 0 : compileCommandsIndex - configProvidersIndex - 1;
        paths.push(DefaultClient.compilersLabel);
        if (compilerDefaults?.knownCompilers !== undefined) {
            const tempPaths: string[] = compilerDefaults.knownCompilers.map(function (a: configs.KnownCompiler): string { return a.path; });
            let clFound: boolean = false;
            // Remove all but the first cl path.
            for (const path of tempPaths) {
                if (clFound) {
                    if (!util.isCl(path)) {
                        paths.push(path);
                    }
                } else {
                    if (util.isCl(path)) {
                        clFound = true;
                    }
                    paths.push(path);
                }
            }
        }
        const compilersIndex: number = paths.length;
        const compilerCount: number = compilersIndex === compileCommandsIndex ? 0 : compilersIndex - compileCommandsIndex - 1;
        paths.push(localize("selectAnotherCompiler.string", "Select another compiler on my machine..."));
        let installShown = true;
        if (isWindows && util.getSenderType(sender) !== 'walkthrough') {
            paths.push(localize("installCompiler.string", "Help me install a compiler"));
        } else if (!isWindows) {
            paths.push(localize("installCompiler.string.nix", "Install a compiler"));
        } else {
            installShown = false;
        }
        paths.push(localize("noConfig.string", "Do not configure with a compiler (not recommended)"));
        const index: number = await this.showSelectIntelliSenseConfiguration(paths, showCompilersOnly);
        let action: string = "";
        let configurationSelected: boolean = false;
        const fromStatusBarButton: boolean = !showCompilersOnly;
        try {
            if (index === -1) {
                action = "escaped";
                return;
            }
            if (index === paths.length - 1) {
                action = "disable";
                settings.defaultCompilerPath = "";
                await this.configuration.updateCompilerPathIfSet(settings.defaultCompilerPath);
                configurationSelected = true;
                return ui.ShowConfigureIntelliSenseButton(false, this, ConfigurationType.CompilerPath, "disablePrompt");
            }
            if (installShown && index === paths.length - 2) {
                action = "install";
                void vscode.commands.executeCommand('C_Cpp.InstallCompiler', sender);
                return;
            }
            const showButtonSender: string = "quickPick";
            if (index === paths.length - 3 || (!installShown && index === paths.length - 2)) {
                const result: vscode.Uri[] | undefined = await vscode.window.showOpenDialog();
                if (result === undefined || result.length === 0) {
                    action = "browse dismissed";
                    return;
                }
                configurationSelected = true;
                action = "compiler browsed";
                settings.defaultCompilerPath = result[0].fsPath;
                await this.configuration.updateCompilerPathIfSet(settings.defaultCompilerPath);
                void SessionState.trustedCompilerFound.set(true);
            } else {
                configurationSelected = true;
                if (index < configProvidersIndex && configProviders) {
                    action = "select config provider";
                    const provider: CustomConfigurationProvider1 = configProviders[index - 1];
                    await this.configuration.updateCustomConfigurationProvider(provider.extensionId);
                    void this.onCustomConfigurationProviderRegistered(provider).catch(logAndReturn.undefined);
                    telemetry.logLanguageServerEvent("customConfigurationProvider", { "providerId": provider.extensionId });

                    return ui.ShowConfigureIntelliSenseButton(false, this, ConfigurationType.ConfigProvider, showButtonSender);
                } else if (index < compileCommandsIndex) {
                    action = "select compile commands";
                    await this.configuration.setCompileCommands(this.compileCommandsPaths[index - configProvidersIndex - 1]);
                    return ui.ShowConfigureIntelliSenseButton(false, this, ConfigurationType.CompileCommands, showButtonSender);
                } else {
                    action = "select compiler";
                    settings.defaultCompilerPath = util.isCl(paths[index]) ? "cl.exe" : paths[index];
                    await this.configuration.updateCompilerPathIfSet(settings.defaultCompilerPath);
                    void SessionState.trustedCompilerFound.set(true);
                }
            }

            await ui.ShowConfigureIntelliSenseButton(false, this, ConfigurationType.CompilerPath, showButtonSender);

            await this.addTrustedCompiler(settings.defaultCompilerPath);
            DefaultClient.updateClientConfigurations();
        } finally {
            if (showCompilersOnly) {
                telemetry.logLanguageServerEvent('compilerSelection', { action, sender: util.getSenderType(sender) },
                    { compilerCount: compilerCount + 3 }); // + 3 is to match what was being incorrectly sent previously
            } else {
                telemetry.logLanguageServerEvent('configurationSelection', { action, sender: util.getSenderType(sender) },
                    { configProviderCount, compileCommandsCount, compilerCount });
            }

            // Clear the prompt state.
            // TODO: Add some way to change this state to true.
            const rootFolder: vscode.WorkspaceFolder | undefined = this.RootFolder;
            if (rootFolder && fromStatusBarButton) {
                if (configurationSelected || configProviderCount > 0) {
                    const ask: PersistentFolderState<boolean> = new PersistentFolderState<boolean>("Client.registerProvider", true, rootFolder);
                    ask.Value = false;
                }
                if (configurationSelected || compileCommandsCount > 0) {
                    const ask: PersistentFolderState<boolean> = new PersistentFolderState<boolean>("CPP.showCompileCommandsSelection", true, rootFolder);
                    ask.Value = false;
                }
                if (!configurationSelected) {
                    await this.handleConfigStatus();
                }
            }
        }
    }

    public async rescanCompilers(sender?: any): Promise<void> {
        compilerDefaults = await this.requestCompiler();
        DefaultClient.updateClientConfigurations();
        if (compilerDefaults.knownCompilers !== undefined && compilerDefaults.knownCompilers.length > 0) {
            await this.handleIntelliSenseConfigurationQuickPick(sender, true);
        }
    }

    async promptSelectIntelliSenseConfiguration(sender?: any): Promise<void> {
        if (compilerDefaults === undefined) {
            return;
        }
        if (compilerDefaults.compilerPath !== "") {
            const showCompilersOnly: boolean = util.isString(sender) && sender.toString() === 'walkthrough';
            return this.handleIntelliSenseConfigurationQuickPick(sender, showCompilersOnly);
        }
    }

    /**
     * All public methods on this class must be guarded by the "ready" promise. Requests and notifications received before the task is
     * complete are executed after this promise is resolved.
     */

    constructor(workspaceFolder?: vscode.WorkspaceFolder) {
        if (workspaceFolder !== undefined) {
            this.lastCustomBrowseConfiguration = new PersistentFolderState<WorkspaceBrowseConfiguration | undefined>("CPP.lastCustomBrowseConfiguration", undefined, workspaceFolder);
            this.lastCustomBrowseConfigurationProviderId = new PersistentFolderState<string | undefined>("CPP.lastCustomBrowseConfigurationProviderId", undefined, workspaceFolder);
            this.lastCustomBrowseConfigurationProviderVersion = new PersistentFolderState<Version>("CPP.lastCustomBrowseConfigurationProviderVersion", Version.v5, workspaceFolder);
            this.registeredProviders = new PersistentFolderState<string[]>("CPP.registeredProviders", [], workspaceFolder);
            // If this provider did the register in the last session, clear out the cached browse config.
            if (!this.isProviderRegistered(this.lastCustomBrowseConfigurationProviderId.Value)) {
                this.lastCustomBrowseConfigurationProviderId.Value = undefined;
                if (this.lastCustomBrowseConfiguration !== undefined) {
                    this.lastCustomBrowseConfiguration.Value = undefined;
                }
            }
            if (this.lastCustomBrowseConfigurationProviderId.Value) {
                this.configStateReceived.configProviders = []; // avoid waiting for the timeout if it's cached
            }
            this.registeredProviders.Value = [];
        } else {
            this.configStateReceived.configProviders = [];
            this.configStateReceived.compileCommands = true;
        }
        if (!semanticTokensLegend) {
            // Semantic token types are identified by indexes in this list of types, in the legend.
            const tokenTypesLegend: string[] = [];
            for (const e in SemanticTokenTypes) {
                // An enum is actually a set of mappings from key <=> value. Enumerate over only the names.
                // This allow us to represent the constants using an enum, which we can match in native code.
                if (isNaN(Number(e))) {
                    tokenTypesLegend.push(e);
                }
            }
            // Semantic token modifiers are bit indexes corresponding to the indexes in this list of modifiers in the legend.
            const tokenModifiersLegend: string[] = [];
            for (const e in SemanticTokenModifiers) {
                if (isNaN(Number(e))) {
                    tokenModifiersLegend.push(e);
                }
            }
            semanticTokensLegend = new vscode.SemanticTokensLegend(tokenTypesLegend, tokenModifiersLegend);
        }

        this.rootFolder = workspaceFolder;
        this.rootRealPath = this.RootPath ? fs.existsSync(this.RootPath) ? fs.realpathSync(this.RootPath) : this.RootPath : "";

        this.workspaceStoragePath = util.extensionContext?.storageUri?.fsPath ?? "";
        if (this.workspaceStoragePath.length > 0) {
            workspaceHash = path.basename(path.dirname(this.workspaceStoragePath));
        } else {
            this.workspaceStoragePath = this.RootPath ? path.join(this.RootPath, ".vscode") : "";
        }

        if (workspaceFolder && vscode.workspace.workspaceFolders && vscode.workspace.workspaceFolders.length > 1) {
            this.workspaceStoragePath = path.join(this.workspaceStoragePath, util.getUniqueWorkspaceStorageName(workspaceFolder));
        }

        const rootUri: vscode.Uri | undefined = this.RootUri;
        this.settingsTracker = new SettingsTracker(rootUri);

        try {
            let isFirstClient: boolean = false;
            if (!languageClient || languageClientCrashedNeedsRestart) {
                if (languageClientCrashedNeedsRestart) {
                    languageClientCrashedNeedsRestart = false;
                    // if we're recovering, the isStarted needs to be reset.
                    // because we're starting the first client again.
                    DefaultClient.isStarted.reset();
                }
                firstClientStarted = this.createLanguageClient();
                util.setProgress(util.getProgressExecutableStarted());
                isFirstClient = true;
            }
            void this.init(rootUri, isFirstClient).catch(logAndReturn.undefined);

        } catch (errJS) {
            const err: NodeJS.ErrnoException = errJS as NodeJS.ErrnoException;
            this.isSupported = false; // Running on an OS we don't support yet.
            if (!failureMessageShown) {
                failureMessageShown = true;
                let additionalInfo: string;
                if (err.code === "EPERM") {
                    additionalInfo = localize('check.permissions', "EPERM: Check permissions for '{0}'", getLanguageServerFileName());
                } else {
                    additionalInfo = String(err);
                }
                void vscode.window.showErrorMessage(localize("unable.to.start", "Unable to start the C/C++ language server. IntelliSense features will be disabled. Error: {0}", additionalInfo));
            }
        }
    }

    private async init(rootUri: vscode.Uri | undefined, isFirstClient: boolean) {
        ui = getUI();
        ui.bind(this);
        await firstClientStarted;
        try {
            const workspaceFolder: vscode.WorkspaceFolder | undefined = this.rootFolder;
            this.innerConfiguration = new configs.CppProperties(this, rootUri, workspaceFolder);
            this.innerConfiguration.ConfigurationsChanged((e) => this.onConfigurationsChanged(e));
            this.innerConfiguration.SelectionChanged((e) => this.onSelectedConfigurationChanged(e));
            this.innerConfiguration.CompileCommandsChanged((e) => this.onCompileCommandsChanged(e));
            this.disposables.push(this.innerConfiguration);

            this.innerLanguageClient = languageClient;
            telemetry.logLanguageServerEvent("NonDefaultInitialCppSettings", this.settingsTracker.getUserModifiedSettings());
            failureMessageShown = false;

            if (isFirstClient) {
                workspaceReferences = new refs.ReferencesManager(this);
                // Only register file watchers and providers after the extension has finished initializing,
                // e.g. prevents empty c_cpp_properties.json from generation.
                this.registerFileWatcher();
                initializedClientCount = 0;
                this.inlayHintsProvider = new InlayHintsProvider(this);

                this.disposables.push(vscode.languages.registerInlayHintsProvider(util.documentSelector, this.inlayHintsProvider));
                this.disposables.push(vscode.languages.registerRenameProvider(util.documentSelector, new RenameProvider(this)));
                this.disposables.push(vscode.languages.registerReferenceProvider(util.documentSelector, new FindAllReferencesProvider(this)));
                this.disposables.push(vscode.languages.registerWorkspaceSymbolProvider(new WorkspaceSymbolProvider(this)));
                this.disposables.push(vscode.languages.registerDocumentSymbolProvider(util.documentSelector, new DocumentSymbolProvider(), undefined));
                this.disposables.push(vscode.languages.registerCodeActionsProvider(util.documentSelector, new CodeActionProvider(this), undefined));
                this.disposables.push(vscode.languages.registerCallHierarchyProvider(util.documentSelector, new CallHierarchyProvider(this)));
                // Because formatting and codeFolding can vary per folder, we need to register these providers once
                // and leave them registered. The decision of whether to provide results needs to be made on a per folder basis,
                // within the providers themselves.
                this.documentFormattingProviderDisposable = vscode.languages.registerDocumentFormattingEditProvider(util.documentSelector, new DocumentFormattingEditProvider(this));
                this.formattingRangeProviderDisposable = vscode.languages.registerDocumentRangeFormattingEditProvider(util.documentSelector, new DocumentRangeFormattingEditProvider(this));
                this.onTypeFormattingProviderDisposable = vscode.languages.registerOnTypeFormattingEditProvider(util.documentSelector, new OnTypeFormattingEditProvider(this), ";", "}", "\n");

                this.codeFoldingProvider = new FoldingRangeProvider(this);
                this.codeFoldingProviderDisposable = vscode.languages.registerFoldingRangeProvider(util.documentSelector, this.codeFoldingProvider);

                const settings: CppSettings = new CppSettings();
                if (settings.enhancedColorization && semanticTokensLegend) {
                    this.semanticTokensProvider = new SemanticTokensProvider(this);
                    this.semanticTokensProviderDisposable = vscode.languages.registerDocumentSemanticTokensProvider(util.documentSelector, this.semanticTokensProvider, semanticTokensLegend);
                }
                // Listen for messages from the language server.
                this.registerNotifications();
            }
            // update all client configurations
            this.configuration.setupConfigurations();
            initializedClientCount++;
            // count number of clients, once all clients are configured, check for trusted compiler to display notification to user and add a short delay to account for config provider logic to finish
            if ((vscode.workspace.workspaceFolders === undefined) || (initializedClientCount >= vscode.workspace.workspaceFolders.length)) {
                // Timeout waiting for compile_commands.json and config providers.
                // The quick pick options will update if they're added later on.
                clients.forEach(client => {
                    if (client instanceof DefaultClient) {
                        global.setTimeout(() => {
                            client.configStateReceived.timeout = true;
                            void client.handleConfigStatus();
                        }, 15000);
                    }
                });
                // The configurations will not be sent to the language server until the default include paths and frameworks have been set.
                // The event handlers must be set before this happens.
                compilerDefaults = await this.requestCompiler();
                DefaultClient.updateClientConfigurations();
                clients.forEach(client => {
                    if (client instanceof DefaultClient) {
                        client.configStateReceived.compilers = true;
                        void client.handleConfigStatus();
                    }
                });
            }
        } catch (err) {
            this.isSupported = false; // Running on an OS we don't support yet.
            if (!failureMessageShown) {
                failureMessageShown = true;
                void vscode.window.showErrorMessage(localize("unable.to.start", "Unable to start the C/C++ language server. IntelliSense features will be disabled. Error: {0}", String(err)));
            }
        }

        DefaultClient.isStarted.resolve();
    }

    private getWorkspaceFolderSettings(workspaceFolderUri: vscode.Uri | undefined, settings: CppSettings, otherSettings: OtherSettings): WorkspaceFolderSettingsParams {
        const result: WorkspaceFolderSettingsParams = {
            uri: workspaceFolderUri?.toString(),
            intelliSenseEngine: settings.intelliSenseEngine,
            intelliSenseEngineFallback: settings.intelliSenseEngineFallback,
            autocomplete: settings.autocomplete,
            autocompleteAddParentheses: settings.autocompleteAddParentheses,
            errorSquiggles: settings.errorSquiggles,
            exclusionPolicy: settings.exclusionPolicy,
            preferredPathSeparator: settings.preferredPathSeparator,
            intelliSenseCachePath: util.resolveCachePath(settings.intelliSenseCachePath, this.AdditionalEnvironment),
            intelliSenseCacheSize: settings.intelliSenseCacheSize,
            intelliSenseMemoryLimit: settings.intelliSenseMemoryLimit,
            dimInactiveRegions: settings.dimInactiveRegions,
            suggestSnippets: settings.suggestSnippets,
            legacyCompilerArgsBehavior: settings.legacyCompilerArgsBehavior,
            defaultSystemIncludePath: settings.defaultSystemIncludePath,
            cppFilesExclude: settings.filesExclude,
            clangFormatPath: util.resolveVariables(settings.clangFormatPath, this.AdditionalEnvironment),
            clangFormatStyle: settings.clangFormatStyle ? util.resolveVariables(settings.clangFormatStyle, this.AdditionalEnvironment) : undefined,
            clangFormatFallbackStyle: settings.clangFormatFallbackStyle,
            clangFormatSortIncludes: settings.clangFormatSortIncludes,
            codeAnalysisRunAutomatically: settings.codeAnalysisRunAutomatically,
            codeAnalysisExclude: settings.codeAnalysisExclude,
            clangTidyEnabled: settings.clangTidyEnabled,
            clangTidyPath: util.resolveVariables(settings.clangTidyPath, this.AdditionalEnvironment),
            clangTidyConfig: settings.clangTidyConfig,
            clangTidyFallbackConfig: settings.clangTidyFallbackConfig,
            clangTidyHeaderFilter: settings.clangTidyHeaderFilter !== null ? util.resolveVariables(settings.clangTidyHeaderFilter, this.AdditionalEnvironment) : null,
            clangTidyArgs: util.resolveVariablesArray(settings.clangTidyArgs, this.AdditionalEnvironment),
            clangTidyUseBuildPath: settings.clangTidyUseBuildPath,
            clangTidyFixWarnings: settings.clangTidyFixWarnings,
            clangTidyFixErrors: settings.clangTidyFixErrors,
            clangTidyFixNotes: settings.clangTidyFixNotes,
            clangTidyChecksEnabled: settings.clangTidyChecksEnabled,
            clangTidyChecksDisabled: settings.clangTidyChecksDisabled,
            markdownInComments: settings.markdownInComments,
            hover: settings.hover,
            vcFormatIndentBraces: settings.vcFormatIndentBraces,
            vcFormatIndentMultiLineRelativeTo: settings.vcFormatIndentMultiLineRelativeTo,
            vcFormatIndentWithinParentheses: settings.vcFormatIndentWithinParentheses,
            vcFormatIndentPreserveWithinParentheses: settings.vcFormatIndentPreserveWithinParentheses,
            vcFormatIndentCaseLabels: settings.vcFormatIndentCaseLabels,
            vcFormatIndentCaseContents: settings.vcFormatIndentCaseContents,
            vcFormatIndentCaseContentsWhenBlock: settings.vcFormatIndentCaseContentsWhenBlock,
            vcFormatIndentLambdaBracesWhenParameter: settings.vcFormatIndentLambdaBracesWhenParameter,
            vcFormatIndentGotoLabels: settings.vcFormatIndentGotoLabels,
            vcFormatIndentPreprocessor: settings.vcFormatIndentPreprocessor,
            vcFormatIndentAccesSpecifiers: settings.vcFormatIndentAccessSpecifiers,
            vcFormatIndentNamespaceContents: settings.vcFormatIndentNamespaceContents,
            vcFormatIndentPreserveComments: settings.vcFormatIndentPreserveComments,
            vcFormatNewLineScopeBracesOnSeparateLines: settings.vcFormatNewlineScopeBracesOnSeparateLines,
            vcFormatNewLineBeforeOpenBraceNamespace: settings.vcFormatNewlineBeforeOpenBraceNamespace,
            vcFormatNewLineBeforeOpenBraceType: settings.vcFormatNewlineBeforeOpenBraceType,
            vcFormatNewLineBeforeOpenBraceFunction: settings.vcFormatNewlineBeforeOpenBraceFunction,
            vcFormatNewLineBeforeOpenBraceBlock: settings.vcFormatNewlineBeforeOpenBraceBlock,
            vcFormatNewLineBeforeOpenBraceLambda: settings.vcFormatNewlineBeforeOpenBraceLambda,
            vcFormatNewLineBeforeCatch: settings.vcFormatNewlineBeforeCatch,
            vcFormatNewLineBeforeElse: settings.vcFormatNewlineBeforeElse,
            vcFormatNewLineBeforeWhileInDoWhile: settings.vcFormatNewlineBeforeWhileInDoWhile,
            vcFormatNewLineCloseBraceSameLineEmptyType: settings.vcFormatNewlineCloseBraceSameLineEmptyType,
            vcFormatNewLineCloseBraceSameLineEmptyFunction: settings.vcFormatNewlineCloseBraceSameLineEmptyFunction,
            vcFormatSpaceBeforeFunctionOpenParenthesis: settings.vcFormatSpaceBeforeFunctionOpenParenthesis,
            vcFormatSpaceWithinParameterListParentheses: settings.vcFormatSpaceWithinParameterListParentheses,
            vcFormatSpaceBetweenEmptyParameterListParentheses: settings.vcFormatSpaceBetweenEmptyParameterListParentheses,
            vcFormatSpaceAfterKeywordsInControlFlowStatements: settings.vcFormatSpaceAfterKeywordsInControlFlowStatements,
            vcFormatSpaceWithinControlFlowStatementParentheses: settings.vcFormatSpaceWithinControlFlowStatementParentheses,
            vcFormatSpaceBeforeLambdaOpenParenthesis: settings.vcFormatSpaceBeforeLambdaOpenParenthesis,
            vcFormatSpaceWithinCastParentheses: settings.vcFormatSpaceWithinCastParentheses,
            vcFormatSpaceAfterCastCloseParenthesis: settings.vcFormatSpaceAfterCastCloseParenthesis,
            vcFormatSpaceWithinExpressionParentheses: settings.vcFormatSpaceWithinExpressionParentheses,
            vcFormatSpaceBeforeBlockOpenBrace: settings.vcFormatSpaceBeforeBlockOpenBrace,
            vcFormatSpaceBetweenEmptyBraces: settings.vcFormatSpaceBetweenEmptyBraces,
            vcFormatSpaceBeforeInitializerListOpenBrace: settings.vcFormatSpaceBeforeInitializerListOpenBrace,
            vcFormatSpaceWithinInitializerListBraces: settings.vcFormatSpaceWithinInitializerListBraces,
            vcFormatSpacePreserveInInitializerList: settings.vcFormatSpacePreserveInInitializerList,
            vcFormatSpaceBeforeOpenSquareBracket: settings.vcFormatSpaceBeforeOpenSquareBracket,
            vcFormatSpaceWithinSquareBrackets: settings.vcFormatSpaceWithinSquareBrackets,
            vcFormatSpaceBeforeEmptySquareBrackets: settings.vcFormatSpaceBeforeEmptySquareBrackets,
            vcFormatSpaceBetweenEmptySquareBrackets: settings.vcFormatSpaceBetweenEmptySquareBrackets,
            vcFormatSpaceGroupSquareBrackets: settings.vcFormatSpaceGroupSquareBrackets,
            vcFormatSpaceWithinLambdaBrackets: settings.vcFormatSpaceWithinLambdaBrackets,
            vcFormatSpaceBetweenEmptyLambdaBrackets: settings.vcFormatSpaceBetweenEmptyLambdaBrackets,
            vcFormatSpaceBeforeComma: settings.vcFormatSpaceBeforeComma,
            vcFormatSpaceAfterComma: settings.vcFormatSpaceAfterComma,
            vcFormatSpaceRemoveAroundMemberOperators: settings.vcFormatSpaceRemoveAroundMemberOperators,
            vcFormatSpaceBeforeInheritanceColon: settings.vcFormatSpaceBeforeInheritanceColon,
            vcFormatSpaceBeforeConstructorColon: settings.vcFormatSpaceBeforeConstructorColon,
            vcFormatSpaceRemoveBeforeSemicolon: settings.vcFormatSpaceRemoveBeforeSemicolon,
            vcFormatSpaceInsertAfterSemicolon: settings.vcFormatSpaceInsertAfterSemicolon,
            vcFormatSpaceRemoveAroundUnaryOperator: settings.vcFormatSpaceRemoveAroundUnaryOperator,
            vcFormatSpaceAroundBinaryOperator: settings.vcFormatSpaceAroundBinaryOperator,
            vcFormatSpaceAroundAssignmentOperator: settings.vcFormatSpaceAroundAssignmentOperator,
            vcFormatSpacePointerReferenceAlignment: settings.vcFormatSpacePointerReferenceAlignment,
            vcFormatSpaceAroundTernaryOperator: settings.vcFormatSpaceAroundTernaryOperator,
            vcFormatWrapPreserveBlocks: settings.vcFormatWrapPreserveBlocks,
            doxygenGenerateOnType: settings.doxygenGenerateOnType,
            doxygenGeneratedStyle: settings.doxygenGeneratedCommentStyle,
            doxygenSectionTags: settings.doxygenSectionTags,
            filesExclude: otherSettings.filesExclude,
            filesAutoSaveAfterDelay: otherSettings.filesAutoSaveAfterDelay,
            filesEncoding: otherSettings.filesEncoding,
            searchExclude: otherSettings.searchExclude,
            editorAutoClosingBrackets: otherSettings.editorAutoClosingBrackets,
            editorInlayHintsEnabled: otherSettings.editorInlayHintsEnabled,
            editorParameterHintsEnabled: otherSettings.editorParameterHintsEnabled
        };
        return result;
    }

    private getAllWorkspaceFolderSettings(): WorkspaceFolderSettingsParams[] {
        const workspaceSettings: CppSettings = new CppSettings();
        const workspaceOtherSettings: OtherSettings = new OtherSettings();
        const workspaceFolderSettingsParams: WorkspaceFolderSettingsParams[] = [];
        if (vscode.workspace.workspaceFolders && vscode.workspace.workspaceFolders.length > 0) {
            for (const workspaceFolder of vscode.workspace.workspaceFolders) {
                workspaceFolderSettingsParams.push(this.getWorkspaceFolderSettings(workspaceFolder.uri, new CppSettings(workspaceFolder.uri), new OtherSettings(workspaceFolder.uri)));
            }
        } else {
            workspaceFolderSettingsParams.push(this.getWorkspaceFolderSettings(this.RootUri, workspaceSettings, workspaceOtherSettings));
        }
        return workspaceFolderSettingsParams;
    }

    private getAllSettings(): SettingsParams {
        const workspaceSettings: CppSettings = new CppSettings();
        const workspaceOtherSettings: OtherSettings = new OtherSettings();
        const workspaceFolderSettingsParams: WorkspaceFolderSettingsParams[] = this.getAllWorkspaceFolderSettings();
        return {
            filesAssociations: workspaceOtherSettings.filesAssociations,
            workspaceFallbackEncoding: workspaceOtherSettings.filesEncoding,
            maxConcurrentThreads: workspaceSettings.maxConcurrentThreads,
            maxCachedProcesses: workspaceSettings.maxCachedProcesses,
            maxMemory: workspaceSettings.maxMemory,
            loggingLevel: workspaceSettings.loggingLevel,
            workspaceParsingPriority: workspaceSettings.workspaceParsingPriority,
            workspaceSymbols: workspaceSettings.workspaceSymbols,
            simplifyStructuredComments: workspaceSettings.simplifyStructuredComments,
            intelliSenseUpdateDelay: workspaceSettings.intelliSenseUpdateDelay,
            experimentalFeatures: workspaceSettings.experimentalFeatures,
            enhancedColorization: workspaceSettings.enhancedColorization,
            intellisenseMaxCachedProcesses: workspaceSettings.intelliSenseMaxCachedProcesses,
            intellisenseMaxMemory: workspaceSettings.intelliSenseMaxMemory,
            referencesMaxConcurrentThreads: workspaceSettings.referencesMaxConcurrentThreads,
            referencesMaxCachedProcesses: workspaceSettings.referencesMaxCachedProcesses,
            referencesMaxMemory: workspaceSettings.referencesMaxMemory,
            codeAnalysisMaxConcurrentThreads: workspaceSettings.codeAnalysisMaxConcurrentThreads,
            codeAnalysisMaxMemory: workspaceSettings.codeAnalysisMaxMemory,
            codeAnalysisUpdateDelay: workspaceSettings.codeAnalysisUpdateDelay,
            workspaceFolderSettings: workspaceFolderSettingsParams
        };
    }

    private async createLanguageClient(): Promise<void> {
        const currentCaseSensitiveFileSupport: PersistentWorkspaceState<boolean> = new PersistentWorkspaceState<boolean>("CPP.currentCaseSensitiveFileSupport", false);
        let resetDatabase: boolean = false;
        const serverModule: string = getLanguageServerFileName();
        const exeExists: boolean = fs.existsSync(serverModule);
        if (!exeExists) {
            telemetry.logLanguageServerEvent("missingLanguageServerBinary");
            throw String('Missing binary at ' + serverModule);
        }
        const serverName: string = this.getName(this.rootFolder);
        const serverOptions: ServerOptions = {
            run: { command: serverModule, options: { detached: false } },
            debug: { command: serverModule, args: [serverName], options: { detached: true } }
        };

        // The IntelliSense process should automatically detect when AutoPCH is
        // not supportable (on platforms that don't support disabling ASLR/PIE).
        // We've had reports of issues on arm64 macOS that are addressed by
        // disabling the IntelliSense cache, suggesting fallback does not
        // always work as expected. It's actually more efficient to disable
        // the cache on platforms we know do not support it. We do that here.
        let intelliSenseCacheDisabled: boolean = false;
        if (os.platform() === "darwin") {
            // AutoPCH doesn't work for arm64 macOS.
            if (os.arch() === "arm64") {
                intelliSenseCacheDisabled = true;
            } else {
                // AutoPCH doesn't work for older x64 macOS's.
                const releaseParts: string[] = os.release().split(".");
                if (releaseParts.length >= 1) {
                    intelliSenseCacheDisabled = parseInt(releaseParts[0]) < 17;
                }
            }
        } else {
            // AutoPCH doesn't work for arm64 Windows.
            intelliSenseCacheDisabled = os.platform() === "win32" && os.arch() === "arm64";
        }

        const localizedStrings: string[] = [];
        for (let i: number = 0; i < localizedStringCount; i++) {
            localizedStrings.push(lookupString(i));
        }

        const workspaceSettings: CppSettings = new CppSettings();
        if (workspaceSettings.caseSensitiveFileSupport !== currentCaseSensitiveFileSupport.Value) {
            resetDatabase = true;
            currentCaseSensitiveFileSupport.Value = workspaceSettings.caseSensitiveFileSupport;
        }

        const cacheStoragePath: string = util.getCacheStoragePath();
        const databaseStoragePath: string = (cacheStoragePath.length > 0) && (workspaceHash.length > 0) ?
            path.join(cacheStoragePath, workspaceHash) : "";

        const initializationOptions: InitializationOptions = {
            packageVersion: util.packageJson.version,
            extensionPath: util.extensionPath,
            databaseStoragePath: databaseStoragePath,
            workspaceStoragePath: this.workspaceStoragePath,
            cacheStoragePath: cacheStoragePath,
            freeMemory: Math.floor(os.freemem() / 1048576),
            vcpkgRoot: util.getVcpkgRoot(),
            intelliSenseCacheDisabled: intelliSenseCacheDisabled,
            caseSensitiveFileSupport: workspaceSettings.caseSensitiveFileSupport,
            resetDatabase: resetDatabase,
            edgeMessagesDirectory: path.join(util.getExtensionFilePath("bin"), "messages", getLocaleId()),
            localizedStrings: localizedStrings,
            settings: this.getAllSettings()
        };

        const clientOptions: LanguageClientOptions = {
            documentSelector: [
                { scheme: 'file', language: 'c' },
                { scheme: 'file', language: 'cpp' },
                { scheme: 'file', language: 'cuda-cpp' }
            ],
            middleware: createProtocolFilter(),
            errorHandler: {
                error: (_error, _message, _count) => ({ action: ErrorAction.Continue }),
                closed: () => {
                    languageClientCrashTimes.push(Date.now());
                    languageClientCrashedNeedsRestart = true;
                    telemetry.logLanguageServerEvent("languageClientCrash");
                    let restart: boolean = true;
                    if (languageClientCrashTimes.length < 5) {
                        void clients.recreateClients();
                    } else {
                        const elapsed: number = languageClientCrashTimes[languageClientCrashTimes.length - 1] - languageClientCrashTimes[0];
                        if (elapsed <= 3 * 60 * 1000) {
                            void clients.recreateClients(true);
                            restart = false;
                        } else {
                            languageClientCrashTimes.shift();
                            void clients.recreateClients();
                        }
                    }
                    const message: string = restart ? localize('server.crashed.restart', 'The language server crashed. Restarting...')
                        : localize('server.crashed2', 'The language server crashed 5 times in the last 3 minutes. It will not be restarted.');

                    // We manually restart the language server so tell the LanguageClient not to do it automatically for us.
                    return { action: CloseAction.DoNotRestart, message };
                }
            }

            // TODO: should I set the output channel? Does this sort output between servers?
        };

        // Create the language client
        this.loggingLevel = initializationOptions.settings.loggingLevel;
        languageClient = new LanguageClient(`cpptools`, serverOptions, clientOptions);
        setupOutputHandlers();
        languageClient.registerProposedFeatures();
        await languageClient.start();
        // Move initialization to a separate message, so we can see log output from it.
        await languageClient.sendNotification(InitializationNotification, initializationOptions);
    }

    public async sendDidChangeSettings(): Promise<void> {
        // Send settings json to native side
        await this.ready;
        await this.languageClient.sendNotification(DidChangeSettingsNotification, this.getAllSettings());
    }

    public async onDidChangeSettings(_event: vscode.ConfigurationChangeEvent): Promise<Record<string, string>> {
        const defaultClient: Client = clients.getDefaultClient();
        if (this === defaultClient) {
            // Only send the updated settings information once, as it includes values for all folders.
            void this.sendDidChangeSettings();
        }
        const changedSettings: Record<string, string> = this.settingsTracker.getChangedSettings();

        await this.ready;

        if (Object.keys(changedSettings).length > 0) {
            if (this === defaultClient) {
                if (changedSettings.commentContinuationPatterns) {
                    updateLanguageConfigurations();
                }
                if (changedSettings.loggingLevel) {
                    const oldLoggingLevelLogged: boolean = !!this.loggingLevel && this.loggingLevel !== "None" && this.loggingLevel !== "Error";
                    const newLoggingLevel: string | undefined = changedSettings.loggingLevel;
                    this.loggingLevel = newLoggingLevel;
                    const newLoggingLevelLogged: boolean = !!newLoggingLevel && newLoggingLevel !== "None" && newLoggingLevel !== "Error";
                    if (oldLoggingLevelLogged || newLoggingLevelLogged) {
                        const out: Logger = getOutputChannelLogger();
                        out.appendLine(localize({ key: "loggingLevel.changed", comment: ["{0} is the setting name 'loggingLevel', {1} is a string value such as 'Debug'"] }, "{0} has changed to: {1}", "loggingLevel", changedSettings.loggingLevel));
                    }
                }
                const settings: CppSettings = new CppSettings();
                if (changedSettings.enhancedColorization) {
                    if (settings.enhancedColorization && semanticTokensLegend) {
                        this.semanticTokensProvider = new SemanticTokensProvider(this);
                        this.semanticTokensProviderDisposable = vscode.languages.registerDocumentSemanticTokensProvider(util.documentSelector, this.semanticTokensProvider, semanticTokensLegend);
                    } else if (this.semanticTokensProviderDisposable) {
                        this.semanticTokensProviderDisposable.dispose();
                        this.semanticTokensProviderDisposable = undefined;
                        this.semanticTokensProvider = undefined;
                    }
                }

                const showButtonSender: string = "settingsChanged";
                if (changedSettings["default.configurationProvider"] !== undefined) {
                    void ui.ShowConfigureIntelliSenseButton(false, this, ConfigurationType.ConfigProvider, showButtonSender);
                } else if (changedSettings["default.compileCommands"] !== undefined) {
                    void ui.ShowConfigureIntelliSenseButton(false, this, ConfigurationType.CompileCommands, showButtonSender);
                } if (changedSettings["default.compilerPath"] !== undefined) {
                    void ui.ShowConfigureIntelliSenseButton(false, this, ConfigurationType.CompilerPath, showButtonSender);
                }
            }
            if (changedSettings.legacyCompilerArgsBehavior) {
                this.configuration.handleConfigurationChange();
            }
            if (changedSettings["default.compilerPath"] !== undefined || changedSettings["default.compileCommands"] !== undefined || changedSettings["default.configurationProvider"] !== undefined) {
                void ui.ShowConfigureIntelliSenseButton(false, this).catch(logAndReturn.undefined);
            }
            this.configuration.onDidChangeSettings();
            telemetry.logLanguageServerEvent("CppSettingsChange", changedSettings, undefined);
        }

        return changedSettings;
    }

    public onDidChangeVisibleTextEditor(editor: vscode.TextEditor): void {
        const settings: CppSettings = new CppSettings(this.RootUri);
        if (settings.dimInactiveRegions) {
            // Apply text decorations to inactive regions
            const valuePair: DecorationRangesPair | undefined = this.inactiveRegionsDecorations.get(editor.document.uri.toString());
            if (valuePair) {
                editor.setDecorations(valuePair.decoration, valuePair.ranges); // VSCode clears the decorations when the text editor becomes invisible
            }
        }
    }

    public onDidChangeTextDocument(textDocumentChangeEvent: vscode.TextDocumentChangeEvent): void {
        if (util.isCpp(textDocumentChangeEvent.document)) {
            // If any file has changed, we need to abort the current rename operation
            if (workspaceReferences.renamePending) {
                workspaceReferences.cancelCurrentReferenceRequest(refs.CancellationSender.User);
            }

            const oldVersion: number | undefined = openFileVersions.get(textDocumentChangeEvent.document.uri.toString());
            const newVersion: number = textDocumentChangeEvent.document.version;
            if (oldVersion === undefined || newVersion > oldVersion) {
                openFileVersions.set(textDocumentChangeEvent.document.uri.toString(), newVersion);
            }
        }
    }

    public onDidOpenTextDocument(document: vscode.TextDocument): void {
        if (document.uri.scheme === "file") {
            const uri: string = document.uri.toString();
            openFileVersions.set(uri, document.version);
            void SessionState.buildAndDebugIsSourceFile.set(util.isCppOrCFile(document.uri));
            void SessionState.buildAndDebugIsFolderOpen.set(util.isFolderOpen(document.uri));
        } else {
            void SessionState.buildAndDebugIsSourceFile.set(false);
        }
    }

    public onDidCloseTextDocument(document: vscode.TextDocument): void {
        const uri: string = document.uri.toString();
        if (this.semanticTokensProvider) {
            this.semanticTokensProvider.invalidateFile(uri);
        }
        if (this.inlayHintsProvider) {
            this.inlayHintsProvider.invalidateFile(uri);
        }
        openFileVersions.delete(uri);
    }

    public isProviderRegistered(extensionId: string | undefined): boolean {
        if (extensionId === undefined || this.registeredProviders === undefined) {
            return false;
        }
        for (const provider of this.registeredProviders.Value) {
            if (provider === extensionId) {
                return true;
            }
        }
        return false;
    }

    private async onCustomConfigurationProviderRegistered(provider: CustomConfigurationProvider1): Promise<void> {
        // version 2 providers control the browse.path. Avoid thrashing the tag parser database by pausing parsing until
        // the provider has sent the correct browse.path value.
        if (provider.version >= Version.v2) {
            return this.pauseParsing();
        }
    }

    public async onRegisterCustomConfigurationProvider(provider: CustomConfigurationProvider1): Promise<void> {
        await this.ready;

        if (this.registeredProviders === undefined // Shouldn't happen.
            // Prevent duplicate processing.
            || this.registeredProviders.Value.includes(provider.extensionId)) {
            return;
        }
        this.registeredProviders.Value.push(provider.extensionId);
        const rootFolder: vscode.WorkspaceFolder | undefined = this.RootFolder;
        if (!rootFolder) {
            return; // There is no c_cpp_properties.json to edit because there is no folder open.
        }
        this.configuration.handleConfigurationChange();
        if (this.configStateReceived.configProviders === undefined) {
            this.configStateReceived.configProviders = [];
        }
        this.configStateReceived.configProviders.push(provider);
        const selectedProvider: string | undefined = this.configuration.CurrentConfigurationProvider;
        if (!selectedProvider || this.showConfigureIntelliSenseButton) {
            void this.handleConfigStatus("configProviders");
            if (!selectedProvider) {
                return;
            }
        }
        if (isSameProviderExtensionId(selectedProvider, provider.extensionId)) {
            void this.onCustomConfigurationProviderRegistered(provider).catch(logAndReturn.undefined);
            telemetry.logLanguageServerEvent("customConfigurationProvider", { "providerId": provider.extensionId });
        } else if (selectedProvider === provider.name) {
            void this.onCustomConfigurationProviderRegistered(provider).catch(logAndReturn.undefined);
            await this.configuration.updateCustomConfigurationProvider(provider.extensionId); // v0 -> v1 upgrade. Update the configurationProvider in c_cpp_properties.json
        }
    }

    public async updateCustomConfigurations(requestingProvider?: CustomConfigurationProvider1): Promise<void> {
        await this.ready;

        if (!this.configurationProvider) {
            return this.clearCustomConfigurations();
        }
        const currentProvider: CustomConfigurationProvider1 | undefined = getCustomConfigProviders().get(this.configurationProvider);
        if (!currentProvider) {
            return this.clearCustomConfigurations();
        }
        if (requestingProvider && requestingProvider.extensionId !== currentProvider.extensionId) {
            // If we are being called by a configuration provider other than the current one, ignore it.
            return;
        }
        if (!currentProvider.isReady) {
            return;
        }

        await Promise.all([
            this.clearCustomConfigurations(),
            this.handleRemoveAllCodeAnalysisProblems()]);
        await Promise.all([
            ...[...this.trackedDocuments].map(document => this.provideCustomConfiguration(document.uri, undefined, true))
        ]);
    }

    public async updateCustomBrowseConfiguration(requestingProvider?: CustomConfigurationProvider1): Promise<void> {
        await this.ready;

        if (!this.configurationProvider) {
            return;
        }
        console.log("updateCustomBrowseConfiguration");
        const currentProvider: CustomConfigurationProvider1 | undefined = getCustomConfigProviders().get(this.configurationProvider);
        if (!currentProvider || !currentProvider.isReady || (requestingProvider && requestingProvider.extensionId !== currentProvider.extensionId)) {
            return;
        }

        const tokenSource: vscode.CancellationTokenSource = new vscode.CancellationTokenSource();
        let config: WorkspaceBrowseConfiguration | null = null;
        let hasCompleted: boolean = false;
        try {
            if (this.RootUri && await currentProvider.canProvideBrowseConfigurationsPerFolder(tokenSource.token)) {
                config = await currentProvider.provideFolderBrowseConfiguration(this.RootUri, tokenSource.token);
            } else if (await currentProvider.canProvideBrowseConfiguration(tokenSource.token)) {
                config = await currentProvider.provideBrowseConfiguration(tokenSource.token);
            } else if (currentProvider.version >= Version.v2) {
                console.warn("failed to provide browse configuration");
            }
        } catch {
            if (!hasCompleted) {
                hasCompleted = true;
                if (currentProvider.version >= Version.v2) {
                    await this.resumeParsing();
                }
            }
        }

        // Initiate request for custom configuration.
        // Resume parsing on either resolve or reject, only if parsing was not resumed due to timeout

        if (config) {
            if (currentProvider.version < Version.v3) {
                // This is to get around the (fixed) CMake Tools bug: https://github.com/microsoft/vscode-cmake-tools/issues/1073
                for (const c of config.browsePath) {
                    if (vscode.workspace.getWorkspaceFolder(vscode.Uri.file(c)) === this.RootFolder) {
                        this.sendCustomBrowseConfiguration(config, currentProvider.extensionId, currentProvider.version);
                        break;
                    }
                }
            } else {
                this.sendCustomBrowseConfiguration(config, currentProvider.extensionId, currentProvider.version);
            }
            if (!hasCompleted) {
                hasCompleted = true;
                if (currentProvider.version >= Version.v2) {
                    await this.resumeParsing();
                }
            }
        }

        // Set up a timeout to use previously received configuration and resume parsing if the provider times out
        global.setTimeout(() => {
            if (!hasCompleted) {
                hasCompleted = true;
                this.sendCustomBrowseConfiguration(null, undefined, Version.v0, true);
                if (currentProvider.version >= Version.v2) {
                    console.warn(`Configuration Provider timed out in ${configProviderTimeout}ms.`);
                    void this.resumeParsing().catch(logAndReturn.undefined);
                }
            }
        }, configProviderTimeout);

    }

    public toggleReferenceResultsView(): void {
        workspaceReferences.toggleGroupView();
    }

    public async logDiagnostics(): Promise<void> {
        await this.ready;
        const response: GetDiagnosticsResult = await this.languageClient.sendRequest(GetDiagnosticsRequest, null);
        const diagnosticsChannel: vscode.OutputChannel = getDiagnosticsChannel();
        diagnosticsChannel.clear();

        const header: string = `-------- Diagnostics - ${new Date().toLocaleString()}\n`;
        const version: string = `Version: ${util.packageJson.version}\n`;
        let configJson: string = "";
        if (this.configuration.CurrentConfiguration) {
            configJson = `Current Configuration:\n${JSON.stringify(this.configuration.CurrentConfiguration, null, 4)}\n`;
        }

        // Get diagnostics for configuration provider info.
        let configurationLoggingStr: string = "";
        const tuSearchStart: number = response.diagnostics.indexOf("Translation Unit Mappings:");
        if (tuSearchStart >= 0) {
            const tuSearchEnd: number = response.diagnostics.indexOf("Translation Unit Configurations:");
            if (tuSearchEnd >= 0 && tuSearchEnd > tuSearchStart) {
                let tuSearchString: string = response.diagnostics.substring(tuSearchStart, tuSearchEnd);
                let tuSearchIndex: number = tuSearchString.indexOf("[");
                while (tuSearchIndex >= 0) {
                    const tuMatch: RegExpMatchArray | null = tuSearchString.match(/\[\s(.*)\s\]/);
                    if (tuMatch && tuMatch.length > 1) {
                        const tuPath: string = vscode.Uri.file(tuMatch[1]).toString();
                        if (this.configurationLogging.has(tuPath)) {
                            if (configurationLoggingStr.length === 0) {
                                configurationLoggingStr += "Custom configurations:\n";
                            }
                            configurationLoggingStr += `[ ${tuMatch[1]} ]\n${this.configurationLogging.get(tuPath)}\n`;
                        }
                    }
                    tuSearchString = tuSearchString.substring(tuSearchIndex + 1);
                    tuSearchIndex = tuSearchString.indexOf("[");
                }
            }
        }
        diagnosticsChannel.appendLine(`${header}${version}${configJson}${this.browseConfigurationLogging}${configurationLoggingStr}${response.diagnostics}`);
        diagnosticsChannel.show(false);
    }

    public async rescanFolder(): Promise<void> {
        await this.ready;
        return this.languageClient.sendNotification(RescanFolderNotification);
    }

    public async provideCustomConfiguration(docUri: vscode.Uri, requestFile?: string, replaceExisting?: boolean): Promise<void> {
        const onFinished: () => void = () => {
            if (requestFile) {
                void this.languageClient.sendNotification(FinishedRequestCustomConfig, { uri: requestFile });
            }
        };
        const providerId: string | undefined = this.configurationProvider;
        if (!providerId) {
            onFinished();
            return;
        }
        const provider: CustomConfigurationProvider1 | undefined = getCustomConfigProviders().get(providerId);
        if (!provider || !provider.isReady) {
            onFinished();
            return;
        }
        telemetry.logLanguageServerEvent('provideCustomConfiguration', { providerId });
        void this.provideCustomConfigurationAsync(docUri, requestFile, replaceExisting, onFinished, provider);
    }

    private async provideCustomConfigurationAsync(docUri: vscode.Uri, requestFile: string | undefined, replaceExisting: boolean | undefined, onFinished: () => void, provider: CustomConfigurationProvider1) {
        DefaultClient.isStarted.reset();

        const tokenSource: vscode.CancellationTokenSource = new vscode.CancellationTokenSource();
        console.log("provideCustomConfiguration");

        const params: QueryTranslationUnitSourceParams = {
            uri: docUri.toString(),
            ignoreExisting: !!replaceExisting,
            workspaceFolderUri: this.RootUri?.toString()
        };

        const response: QueryTranslationUnitSourceResult = await this.languageClient.sendRequest(QueryTranslationUnitSourceRequest, params);
        if (!response.candidates || response.candidates.length === 0) {
            // If we didn't receive any candidates, no configuration is needed.
            onFinished();
            DefaultClient.isStarted.resolve();
            return;
        }

        // Need to loop through candidates, to see if we can get a custom configuration from any of them.
        // Wrap all lookups in a single task, so we can apply a timeout to the entire duration.
        const provideConfigurationAsync: () => Thenable<SourceFileConfigurationItem[] | null | undefined> = async () => {
            const uris: vscode.Uri[] = [];
            for (let i: number = 0; i < response.candidates.length; ++i) {
                const candidate: string = response.candidates[i];
                const tuUri: vscode.Uri = vscode.Uri.parse(candidate);
                try {
                    if (await provider.canProvideConfiguration(tuUri, tokenSource.token)) {
                        uris.push(tuUri);
                    }
                } catch (err) {
                    console.warn("Caught exception from canProvideConfiguration");
                }
            }
            if (!uris.length) {
                return [];
            }
            let configs: util.Mutable<SourceFileConfigurationItem>[] = [];
            try {
                configs = await provider.provideConfigurations(uris, tokenSource.token);
            } catch (err) {
                console.warn("Caught exception from provideConfigurations");
            }

            if (configs && configs.length > 0 && configs[0]) {
                const fileConfiguration: configs.Configuration | undefined = this.configuration.CurrentConfiguration;
                if (fileConfiguration?.mergeConfigurations) {
                    configs.forEach(config => {
                        if (fileConfiguration.includePath) {
                            fileConfiguration.includePath.forEach(p => {
                                if (!config.configuration.includePath.includes(p)) {
                                    config.configuration.includePath.push(p);
                                }
                            });
                        }

                        if (fileConfiguration.defines) {
                            fileConfiguration.defines.forEach(d => {
                                if (!config.configuration.defines.includes(d)) {
                                    config.configuration.defines.push(d);
                                }
                            });
                        }

                        if (!config.configuration.forcedInclude) {
                            config.configuration.forcedInclude = [];
                        }

                        if (fileConfiguration.forcedInclude) {
                            fileConfiguration.forcedInclude.forEach(i => {
                                if (config.configuration.forcedInclude) {
                                    if (!config.configuration.forcedInclude.includes(i)) {
                                        config.configuration.forcedInclude.push(i);
                                    }
                                }
                            });
                        }
                    });
                }
                return configs as SourceFileConfigurationItem[];
            }
            if (tokenSource.token.isCancellationRequested) {
                return null;
            }
        };
        try {
            const configs: SourceFileConfigurationItem[] | null | undefined = await this.callTaskWithTimeout(provideConfigurationAsync, configProviderTimeout, tokenSource);
            if (configs && configs.length > 0) {
                this.sendCustomConfigurations(configs, provider.version);
            }
            onFinished();
        } catch (err) {
            if (requestFile) {
                onFinished();
                return;
            }
            const settings: CppSettings = new CppSettings(this.RootUri);
            if (settings.configurationWarnings && !this.isExternalHeader(docUri) && !vscode.debug.activeDebugSession) {
                const dismiss: string = localize("dismiss.button", "Dismiss");
                const disable: string = localize("disable.warnings.button", "Disable Warnings");
                const configName: string | undefined = this.configuration.CurrentConfiguration?.name;
                if (!configName) {
                    return;
                }
                let message: string = localize("unable.to.provide.configuration",
                    "{0} is unable to provide IntelliSense configuration information for '{1}'. Settings from the '{2}' configuration will be used instead.",
                    provider.name, docUri.fsPath, configName);
                if (err) {
                    message += ` (${err})`;
                }

                if (await vscode.window.showInformationMessage(message, dismiss, disable) === disable) {
                    settings.toggleSetting("configurationWarnings", "enabled", "disabled");
                }
            }
        } finally {
            DefaultClient.isStarted.resolve();
        }

    }

    private async handleRequestCustomConfig(requestFile: string): Promise<void> {
        await this.provideCustomConfiguration(vscode.Uri.file(requestFile), requestFile);
    }

    private isExternalHeader(uri: vscode.Uri): boolean {
        const rootUri: vscode.Uri | undefined = this.RootUri;
        return !rootUri || (util.isHeaderFile(uri) && !uri.toString().startsWith(rootUri.toString()));
    }

    public async getCurrentConfigName(): Promise<string | undefined> {
        await this.ready;
        return this.configuration.CurrentConfiguration?.name;
    }

    public async getCurrentConfigCustomVariable(variableName: string): Promise<string> {
        await this.ready;
        return this.configuration.CurrentConfiguration?.customConfigurationVariables?.[variableName] ?? '';
    }

    public async setCurrentConfigName(configurationName: string): Promise<void> {
        await this.ready;

        const configurations: configs.Configuration[] = this.configuration.Configurations ?? [];
        const configurationIndex: number = configurations.findIndex((config) => config.name === configurationName);

        if (configurationIndex === -1) {
            throw new Error(localize("config.not.found", "The requested configuration name is not found: {0}", configurationName));
        }
        this.configuration.select(configurationIndex);
    }

    public async getCurrentCompilerPathAndArgs(): Promise<util.CompilerPathAndArgs | undefined> {
        const settings: CppSettings = new CppSettings(this.RootUri);
        await this.ready;
        return util.extractCompilerPathAndArgs(!!settings.legacyCompilerArgsBehavior,
            this.configuration.CurrentConfiguration?.compilerPath,
            this.configuration.CurrentConfiguration?.compilerArgs);

    }

    public async getVcpkgInstalled(): Promise<boolean> {
        await this.ready;
        return this.configuration.VcpkgInstalled;
    }

    public getVcpkgEnabled(): Promise<boolean> {
        const cppSettings: CppSettings = new CppSettings(this.RootUri);
        return Promise.resolve(!!cppSettings.vcpkgEnabled);
    }

    public async getKnownCompilers(): Promise<configs.KnownCompiler[] | undefined> {
        await this.ready;
        return this.configuration.KnownCompiler;
    }

    /**
     * Take ownership of a document that was previously serviced by another client.
     * This process involves sending a textDocument/didOpen message to the server so
     * that it knows about the file, as well as adding it to this client's set of
     * tracked documents.
     */
    public async takeOwnership(document: vscode.TextDocument): Promise<void> {
        this.trackedDocuments.add(document);
        this.updateActiveDocumentTextOptions();
        // in case the client is recreated, wait for the isStarted to finish.
        await DefaultClient.isStarted;
        return this.sendDidOpen(document);
    }

    public async sendDidOpen(document: vscode.TextDocument): Promise<void> {
        const params: DidOpenTextDocumentParams = {
            textDocument: {
                uri: document.uri.toString(),
                languageId: document.languageId,
                version: document.version,
                text: document.getText()
            }
        };
        await this.languageClient.sendNotification(DidOpenNotification, params);
    }

    /**
     * a Promise that can be awaited to know when it's ok to proceed.
     *
     * This is a lighter-weight complement to `enqueue()`
     *
     * Use `await <client>.ready` when you need to ensure that the client is initialized, and to run in order
     * Use `enqueue()` when you want to ensure that subsequent calls are blocked until a critical bit of code is run.
     *
     * This is lightweight, because if the queue is empty, then the only thing to wait for is the client itself to be initialized
     */
    get ready(): Promise<void> {
        if (!DefaultClient.dispatching.isCompleted || DefaultClient.queue.length) {
            // if the dispatcher has stuff going on, then we need to stick in a promise into the queue so we can
            // be notified when it's our turn
            const p = new ManualPromise<void>();
            DefaultClient.queue.push([p as ManualPromise<unknown>]);
            return p;
        }

        // otherwise, we're only waiting for the client to be in an initialized state, in which case just wait for that.
        return DefaultClient.isStarted;
    }

    /**
     * Enqueue a task to ensure that the order is maintained. The tasks are executed sequentially after the client is ready.
     *
     * this is a bit more expensive than `.ready` - this ensures the task is absolutely finished executing before allowing
     * the dispatcher to move forward.
     *
     * Use `enqueue()` when you want to ensure that subsequent calls are blocked until a critical bit of code is run.
     * Use `await <client>.ready` when you need to ensure that the client is initialized, and still run in order.
     */
    enqueue<T>(task: () => Promise<T>) {
        ok(this.isSupported, localize("unsupported.client", "Unsupported client"));

        // create a placeholder promise that is resolved when the task is complete.
        const result = new ManualPromise<unknown>();

        // add the task to the queue
        DefaultClient.queue.push([result, task]);

        // if we're not already dispatching, start
        if (DefaultClient.dispatching.isSet) {
            // start dispatching
            void DefaultClient.dispatch();
        }

        // return the placeholder promise to the caller.
        return result as Promise<T>;
    }

    /**
     * The dispatch loop asynchronously processes items in the async queue in order, and ensures that tasks are dispatched in the
     * order they were inserted.
     */
    private static async dispatch() {
        // reset the promise for the dispatcher
        DefaultClient.dispatching.reset();

        do {
            // ensure that this is OK to start working
            await this.isStarted;

            // pick items up off the queue and run then one at a time until the queue is empty
            const [promise, task] = DefaultClient.queue.shift() ?? [];
            if (is.promise(promise)) {
                try {
                    promise.resolve(task ? await task() : undefined);
                } catch (e) {
                    console.log(e);
                    promise.reject(e);
                }
            }
        } while (DefaultClient.queue.length);

        // unblock anything that is waiting for the dispatcher to empty
        this.dispatching.resolve();
    }

    private callTaskWithTimeout<T>(task: () => Thenable<T>, ms: number, cancelToken?: vscode.CancellationTokenSource): Promise<T> {
        let timer: NodeJS.Timer;

        // Create a promise that rejects in <ms> milliseconds
        const timeout: () => Promise<T> = () => new Promise<T>((resolve, reject) => {
            timer = global.setTimeout(() => {
                clearTimeout(timer);
                if (cancelToken) {
                    cancelToken.cancel();
                }
                reject(localize("timed.out", "Timed out in {0}ms.", ms));
            }, ms);
        });

        // Returns a race between our timeout and the passed in promise
        return Promise.race([task(), timeout()]).then(
            (result: any) => {
                clearTimeout(timer);
                return result;
            },
            (error: any) => {
                clearTimeout(timer);
                throw error;
            });
    }

    /**
     * listen for notifications from the language server.
     */
    private registerNotifications(): void {
        console.assert(this.languageClient !== undefined, "This method must not be called until this.languageClient is set in \"onReady\"");

        this.languageClient.onNotification(ReloadWindowNotification, () => void util.promptForReloadWindowDueToSettingsChange());
        this.languageClient.onNotification(UpdateTrustedCompilersNotification, (e) => void this.addTrustedCompiler(e.compilerPath));
        this.languageClient.onNotification(LogTelemetryNotification, logTelemetry);
        this.languageClient.onNotification(ReportStatusNotification, (e) => void this.updateStatus(e));
        this.languageClient.onNotification(ReportTagParseStatusNotification, (e) => this.updateTagParseStatus(e));
        this.languageClient.onNotification(InactiveRegionNotification, (e) => this.updateInactiveRegions(e));
        this.languageClient.onNotification(CompileCommandsPathsNotification, (e) => void this.promptCompileCommands(e));
        this.languageClient.onNotification(ReferencesNotification, (e) => this.processReferencesPreview(e));
        this.languageClient.onNotification(ReportReferencesProgressNotification, (e) => this.handleReferencesProgress(e));
        this.languageClient.onNotification(RequestCustomConfig, (requestFile: string) => {
            const client: Client = clients.getClientFor(vscode.Uri.file(requestFile));
            if (client instanceof DefaultClient) {
                const defaultClient: DefaultClient = client as DefaultClient;
                void defaultClient.handleRequestCustomConfig(requestFile);
            }
        });
        this.languageClient.onNotification(PublishIntelliSenseDiagnosticsNotification, publishIntelliSenseDiagnostics);
        this.languageClient.onNotification(PublishRefactorDiagnosticsNotification, publishRefactorDiagnostics);
        RegisterCodeAnalysisNotifications(this.languageClient);
        this.languageClient.onNotification(ShowMessageWindowNotification, showMessageWindow);
        this.languageClient.onNotification(ShowWarningNotification, showWarning);
        this.languageClient.onNotification(ReportTextDocumentLanguage, (e) => this.setTextDocumentLanguage(e));
        this.languageClient.onNotification(SemanticTokensChanged, (e) => this.semanticTokensProvider?.invalidateFile(e));
        this.languageClient.onNotification(InlayHintsChanged, (e) => this.inlayHintsProvider?.invalidateFile(e));
        this.languageClient.onNotification(IntelliSenseSetupNotification, (e) => this.logIntelliSenseSetupTime(e));
        this.languageClient.onNotification(SetTemporaryTextDocumentLanguageNotification, (e) => void this.setTemporaryTextDocumentLanguage(e));
        this.languageClient.onNotification(ReportCodeAnalysisProcessedNotification, (e) => this.updateCodeAnalysisProcessed(e));
        this.languageClient.onNotification(ReportCodeAnalysisTotalNotification, (e) => this.updateCodeAnalysisTotal(e));
        this.languageClient.onNotification(DoxygenCommentGeneratedNotification, (e) => void this.insertDoxygenComment(e));
        this.languageClient.onNotification(CanceledReferencesNotification, this.serverCanceledReferences);
    }

    private setTextDocumentLanguage(languageStr: string): void {
        const cppSettings: CppSettings = new CppSettings();
        if (cppSettings.autoAddFileAssociations) {
            const is_c: boolean = languageStr.startsWith("c;");
            const is_cuda: boolean = languageStr.startsWith("cu;");
            languageStr = languageStr.substring(is_c ? 2 : is_cuda ? 3 : 1);
            this.addFileAssociations(languageStr, is_c ? "c" : is_cuda ? "cuda-cpp" : "cpp");
        }
    }

    private async setTemporaryTextDocumentLanguage(params: SetTemporaryTextDocumentLanguageParams): Promise<void> {
        const languageId: string = params.isC ? "c" : params.isCuda ? "cuda-cpp" : "cpp";
        const document: vscode.TextDocument = await vscode.workspace.openTextDocument(params.path);
        if (!!document && document.languageId !== languageId) {
            if (document.languageId === "cpp" && languageId === "c") {
                handleChangedFromCppToC(document);
            }
            await vscode.languages.setTextDocumentLanguage(document, languageId);
        }
    }

    private associations_for_did_change?: Set<string>;

    /**
     * listen for file created/deleted events under the ${workspaceFolder} folder
     */
    private registerFileWatcher(): void {
        console.assert(this.languageClient !== undefined, "This method must not be called until this.languageClient is set in \"onReady\"");

        if (this.rootFolder) {
            // WARNING: The default limit on Linux is 8k, so for big directories, this can cause file watching to fail.
            this.rootPathFileWatcher = vscode.workspace.createFileSystemWatcher(
                "**/*",
                false /* ignoreCreateEvents */,
                false /* ignoreChangeEvents */,
                false /* ignoreDeleteEvents */);

            this.rootPathFileWatcher.onDidCreate(async (uri) => {
                if (uri.scheme !== 'file') {
                    return;
                }
                const fileName: string = path.basename(uri.fsPath).toLowerCase();
                if (fileName === ".editorconfig") {
                    cachedEditorConfigSettings.clear();
                    cachedEditorConfigLookups.clear();
                    this.updateActiveDocumentTextOptions();
                }
                if (fileName === ".clang-format" || fileName === "_clang-format") {
                    cachedEditorConfigLookups.clear();
                }

                void this.languageClient.sendNotification(FileCreatedNotification, { uri: uri.toString() }).catch(logAndReturn.undefined);
            });

            // TODO: Handle new associations without a reload.
            this.associations_for_did_change = new Set<string>(["cu", "cuh", "c", "i", "cpp", "cc", "cxx", "c++", "cp", "hpp", "hh", "hxx", "h++", "hp", "h", "ii", "ino", "inl", "ipp", "tcc", "idl"]);
            const assocs: any = new OtherSettings().filesAssociations;
            for (const assoc in assocs) {
                const dotIndex: number = assoc.lastIndexOf('.');
                if (dotIndex !== -1) {
                    const ext: string = assoc.substring(dotIndex + 1);
                    this.associations_for_did_change.add(ext);
                }
            }
            this.rootPathFileWatcher.onDidChange(async (uri) => {
                if (uri.scheme !== 'file') {
                    return;
                }
                const dotIndex: number = uri.fsPath.lastIndexOf('.');
                const fileName: string = path.basename(uri.fsPath).toLowerCase();
                if (fileName === ".editorconfig") {
                    cachedEditorConfigSettings.clear();
                    cachedEditorConfigLookups.clear();
                    this.updateActiveDocumentTextOptions();
                }
                if (dotIndex !== -1) {
                    const ext: string = uri.fsPath.substring(dotIndex + 1);
                    if (this.associations_for_did_change?.has(ext)) {
                        // VS Code has a bug that causes onDidChange events to happen to files that aren't changed,
                        // which causes a large backlog of "files to parse" to accumulate.
                        // We workaround this via only sending the change message if the modified time is within 10 seconds.
                        const mtime: Date = fs.statSync(uri.fsPath).mtime;
                        const duration: number = Date.now() - mtime.getTime();
                        if (duration < 10000) {
                            void this.languageClient.sendNotification(FileChangedNotification, { uri: uri.toString() }).catch(logAndReturn.undefined);
                        }
                    }
                }
            });

            this.rootPathFileWatcher.onDidDelete((uri) => {
                if (uri.scheme !== 'file') {
                    return;
                }
                const fileName: string = path.basename(uri.fsPath).toLowerCase();
                if (fileName === ".editorconfig") {
                    cachedEditorConfigSettings.clear();
                    cachedEditorConfigLookups.clear();
                }
                if (fileName === ".clang-format" || fileName === "_clang-format") {
                    cachedEditorConfigLookups.clear();
                }
                void this.languageClient.sendNotification(FileDeletedNotification, { uri: uri.toString() }).catch(logAndReturn.undefined);
            });

            this.disposables.push(this.rootPathFileWatcher);
        } else {
            this.rootPathFileWatcher = undefined;
        }
    }

    /**
     * handle notifications coming from the language server
     */

    public addFileAssociations(fileAssociations: string, languageId: string): void {
        const settings: OtherSettings = new OtherSettings();
        const assocs: any = settings.filesAssociations;

        let foundNewAssociation: boolean = false;
        const filesAndPaths: string[] = fileAssociations.split(";");
        for (let i: number = 0; i < filesAndPaths.length; ++i) {
            const fileAndPath: string[] = filesAndPaths[i].split("@");
            // Skip empty or malformed
            if (fileAndPath.length === 2) {
                const file: string = fileAndPath[0];
                const filePath: string = fileAndPath[1];
                if ((file in assocs) || (("**/" + file) in assocs)) {
                    continue; // File already has an association.
                }
                const j: number = file.lastIndexOf('.');
                if (j !== -1) {
                    const ext: string = file.substring(j);
                    if ((("*" + ext) in assocs) || (("**/*" + ext) in assocs)) {
                        continue; // Extension already has an association.
                    }
                }
                let foundGlobMatch: boolean = false;
                for (const assoc in assocs) {
                    if (minimatch(filePath, assoc)) {
                        foundGlobMatch = true;
                        break; // Assoc matched a glob pattern.
                    }
                }
                if (foundGlobMatch) {
                    continue;
                }
                assocs[file] = languageId;
                foundNewAssociation = true;
            }
        }
        if (foundNewAssociation) {
            settings.filesAssociations = assocs;
        }
    }

    private async updateStatus(notificationBody: ReportStatusNotificationBody): Promise<void> {
        const message: string = notificationBody.status;
        util.setProgress(util.getProgressExecutableSuccess());
        const testHook: TestHook = getTestHook();
        if (message.endsWith("Idle")) {
            // nothing to do
        } else if (message.endsWith("Parsing")) {
            this.model.isParsingWorkspace.Value = true;
            this.model.isInitializingWorkspace.Value = false;
            this.model.isIndexingWorkspace.Value = false;
            const status: IntelliSenseStatus = { status: Status.TagParsingBegun };
            testHook.updateStatus(status);
        } else if (message.endsWith("Initializing")) {
            this.model.isInitializingWorkspace.Value = true;
        } else if (message.endsWith("Indexing")) {
            this.model.isIndexingWorkspace.Value = true;
            this.model.isInitializingWorkspace.Value = false;
        } else if (message.endsWith("files")) {
            this.model.isParsingFiles.Value = true;
        } else if (message.endsWith("IntelliSense")) {
            timeStamp = Date.now();
            this.model.isUpdatingIntelliSense.Value = true;
            const status: IntelliSenseStatus = { status: Status.IntelliSenseCompiling };
            testHook.updateStatus(status);
        } else if (message.endsWith("IntelliSense done")) {
            const settings: CppSettings = new CppSettings();
            if (settings.loggingLevel === "Debug") {
                const out: Logger = getOutputChannelLogger();
                const duration: number = Date.now() - timeStamp;
                out.appendLine(localize("update.intellisense.time", "Update IntelliSense time (sec): {0}", duration / 1000));
            }
            this.model.isUpdatingIntelliSense.Value = false;
            const status: IntelliSenseStatus = { status: Status.IntelliSenseReady };
            testHook.updateStatus(status);
        } else if (message.endsWith("Parsing done")) { // Tag Parser Ready
            this.model.isParsingWorkspace.Value = false;
            const status: IntelliSenseStatus = { status: Status.TagParsingDone };
            testHook.updateStatus(status);
            util.setProgress(util.getProgressParseRootSuccess());
        } else if (message.endsWith("files done")) {
            this.model.isParsingFiles.Value = false;
        } else if (message.endsWith("Analysis")) {
            this.model.isRunningCodeAnalysis.Value = true;
            this.model.codeAnalysisTotal.Value = 1;
            this.model.codeAnalysisProcessed.Value = 0;
        } else if (message.endsWith("Analysis done")) {
            this.model.isRunningCodeAnalysis.Value = false;
        } else if (message.includes("Squiggles Finished - File name:")) {
            const index: number = message.lastIndexOf(":");
            const name: string = message.substring(index + 2);
            const status: IntelliSenseStatus = { status: Status.IntelliSenseReady, filename: name };
            testHook.updateStatus(status);
        } else if (message.endsWith("No Squiggles")) {
            util.setIntelliSenseProgress(util.getProgressIntelliSenseNoSquiggles());
        }
    }

    private updateTagParseStatus(tagParseStatus: TagParseStatus): void {
        this.model.parsingWorkspaceStatus.Value = getLocalizedString(tagParseStatus.localizeStringParams);
        this.model.isParsingWorkspacePaused.Value = tagParseStatus.isPaused;
    }

    private updateInactiveRegions(params: InactiveRegionParams): void {
        const settings: CppSettings = new CppSettings(this.RootUri);
        const opacity: number | undefined = settings.inactiveRegionOpacity;
        if (opacity !== null && opacity !== undefined) {
            const decoration: vscode.TextEditorDecorationType = vscode.window.createTextEditorDecorationType({
                opacity: opacity.toString(),
                backgroundColor: settings.inactiveRegionBackgroundColor,
                color: settings.inactiveRegionForegroundColor,
                rangeBehavior: vscode.DecorationRangeBehavior.OpenOpen
            });
            // We must convert to vscode.Ranges in order to make use of the API's
            const ranges: vscode.Range[] = params.regions.map(element => new vscode.Range(element.startLine, 0, element.endLine, 0));
            // Find entry for cached file and act accordingly
            const valuePair: DecorationRangesPair | undefined = this.inactiveRegionsDecorations.get(params.uri);
            if (valuePair) {
                // Disposing of and resetting the decoration will undo previously applied text decorations
                valuePair.decoration.dispose();
                valuePair.decoration = decoration;
                // As vscode.TextEditor.setDecorations only applies to visible editors, we must cache the range for when another editor becomes visible
                valuePair.ranges = ranges;
            } else { // The entry does not exist. Make a new one
                const toInsert: DecorationRangesPair = {
                    decoration: decoration,
                    ranges: ranges
                };
                this.inactiveRegionsDecorations.set(params.uri, toInsert);
            }
            if (settings.dimInactiveRegions && params.fileVersion === openFileVersions.get(params.uri)) {
                // Apply the decorations to all *visible* text editors
                const editors: vscode.TextEditor[] = vscode.window.visibleTextEditors.filter(e => e.document.uri.toString() === params.uri);
                for (const e of editors) {
                    e.setDecorations(decoration, ranges);
                }
            }
        }
        if (this.codeFoldingProvider) {
            this.codeFoldingProvider.refresh();
        }
    }

    public logIntelliSenseSetupTime(notification: IntelliSenseSetup): void {
        clients.timeTelemetryCollector.setSetupTime(vscode.Uri.parse(notification.uri));
    }

    private compileCommandsPaths: string[] = [];
    private async promptCompileCommands(params: CompileCommandsPaths): Promise<void> {
        if (!params.workspaceFolderUri) {
            return;
        }
        const potentialClient: Client = clients.getClientFor(vscode.Uri.file(params.workspaceFolderUri));
        const client: DefaultClient = potentialClient as DefaultClient;
        if (!client) {
            return;
        }
        if (client.configStateReceived.compileCommands) {
            return;
        }

        client.compileCommandsPaths = params.paths;
        client.configStateReceived.compileCommands = true;
        await client.handleConfigStatus("compileCommands");
    }

    public async handleConfigStatus(sender?: string): Promise<void> {
        if (!this.configStateReceived.timeout
            && (!this.configStateReceived.compilers || !this.configStateReceived.compileCommands || !this.configStateReceived.configProviders)) {
            return; // Wait till the config state is recevied or timed out.
        }

        const rootFolder: vscode.WorkspaceFolder | undefined = this.RootFolder;
        const settings: CppSettings = new CppSettings(this.RootUri);
        const configProviderNotSet: boolean = !settings.defaultConfigurationProvider && !this.configuration.CurrentConfiguration?.configurationProvider &&
            !this.configuration.CurrentConfiguration?.configurationProviderInCppPropertiesJson;
        const configProviderNotSetAndNoCache: boolean = configProviderNotSet && this.lastCustomBrowseConfigurationProviderId?.Value === undefined;
        const compileCommandsNotSet: boolean = !settings.defaultCompileCommands && !this.configuration.CurrentConfiguration?.compileCommands && !this.configuration.CurrentConfiguration?.compileCommandsInCppPropertiesJson;

        // Handle config providers
        const provider: CustomConfigurationProvider1 | undefined =
            !this.configStateReceived.configProviders ? undefined :
                this.configStateReceived.configProviders.length === 0 ? undefined : this.configStateReceived.configProviders[0];
        let showConfigStatus: boolean = false;
        if (rootFolder && configProviderNotSetAndNoCache && provider && (sender === "configProviders")) {
            const ask: PersistentFolderState<boolean> = new PersistentFolderState<boolean>("Client.registerProvider", true, rootFolder);
            showConfigStatus = ask.Value;
        }

        // Handle compile commands
        if (rootFolder && configProviderNotSetAndNoCache && !this.configStateReceived.configProviders &&
            compileCommandsNotSet && this.compileCommandsPaths.length > 0 && (sender === "compileCommands")) {
            const ask: PersistentFolderState<boolean> = new PersistentFolderState<boolean>("CPP.showCompileCommandsSelection", true, rootFolder);
            showConfigStatus = ask.Value;
        }

        const compilerPathNotSet: boolean = settings.defaultCompilerPath === undefined && this.configuration.CurrentConfiguration?.compilerPath === undefined && this.configuration.CurrentConfiguration?.compilerPathInCppPropertiesJson === undefined;
        const configurationNotSet: boolean = configProviderNotSetAndNoCache && compileCommandsNotSet && compilerPathNotSet;

        showConfigStatus = showConfigStatus || (configurationNotSet &&
            !!compilerDefaults && !compilerDefaults.trustedCompilerFound && trustedCompilerPaths && (trustedCompilerPaths.length !== 1 || trustedCompilerPaths[0] !== ""));

        const configProviderType: ConfigurationType = this.configuration.ConfigProviderAutoSelected ? ConfigurationType.AutoConfigProvider : ConfigurationType.ConfigProvider;
        const compilerType: ConfigurationType = this.configuration.CurrentConfiguration?.compilerPathIsExplicit ? ConfigurationType.CompilerPath : ConfigurationType.AutoCompilerPath;
        const configType: ConfigurationType =
            !configProviderNotSet ? configProviderType :
                !compileCommandsNotSet ? ConfigurationType.CompileCommands :
                    !compilerPathNotSet ? compilerType :
                        ConfigurationType.NotConfigured;

        this.showConfigureIntelliSenseButton = showConfigStatus;
        return ui.ShowConfigureIntelliSenseButton(showConfigStatus, this, configType, "handleConfig");
    }

    /**
     * requests to the language server
     */
    public async requestSwitchHeaderSource(rootUri: vscode.Uri, fileName: string): Promise<string> {
        const params: SwitchHeaderSourceParams = {
            switchHeaderSourceFileName: fileName,
            workspaceFolderUri: rootUri.toString()
        };
        return this.enqueue(async () => this.languageClient.sendRequest(SwitchHeaderSourceRequest, params));
    }

    public async requestCompiler(newCompilerPath?: string): Promise<configs.CompilerDefaults> {
        const params: QueryDefaultCompilerParams = {
            newTrustedCompilerPath: newCompilerPath ?? ""
        };
        const results: configs.CompilerDefaults = await this.languageClient.sendRequest(QueryCompilerDefaultsRequest, params);
        void SessionState.scanForCompilersDone.set(true);
        void SessionState.scanForCompilersEmpty.set(results.knownCompilers === undefined || !results.knownCompilers.length);
        void SessionState.trustedCompilerFound.set(results.trustedCompilerFound);
        return results;
    }

    private updateActiveDocumentTextOptions(): void {
        const editor: vscode.TextEditor | undefined = vscode.window.activeTextEditor;
        if (editor && util.isCpp(editor.document)) {
            void SessionState.buildAndDebugIsSourceFile.set(util.isCppOrCFile(editor.document.uri));
            void SessionState.buildAndDebugIsFolderOpen.set(util.isFolderOpen(editor.document.uri));
            // If using vcFormat, check for a ".editorconfig" file, and apply those text options to the active document.
            const settings: CppSettings = new CppSettings(this.RootUri);
            if (settings.useVcFormat(editor.document)) {
                const editorConfigSettings: any = getEditorConfigSettings(editor.document.uri.fsPath);
                if (editorConfigSettings.indent_style === "space" || editorConfigSettings.indent_style === "tab") {
                    editor.options.insertSpaces = editorConfigSettings.indent_style === "space";
                    if (editorConfigSettings.indent_size === "tab") {
                        if (!editorConfigSettings.tab_width !== undefined) {
                            editor.options.tabSize = editorConfigSettings.tab_width;
                        }
                    } else if (editorConfigSettings.indent_size !== undefined) {
                        editor.options.tabSize = editorConfigSettings.indent_size;
                    }
                }
                if (editorConfigSettings.end_of_line !== undefined) {
                    void editor.edit((edit) => {
                        edit.setEndOfLine(editorConfigSettings.end_of_line === "lf" ? vscode.EndOfLine.LF : vscode.EndOfLine.CRLF);
                    }).then(undefined, logAndReturn.undefined);
                }
            }
        } else {
            void SessionState.buildAndDebugIsSourceFile.set(false);
        }
    }

    /**
     * notifications to the language server
     */
    public async activeDocumentChanged(document: vscode.TextDocument): Promise<void> {
        this.updateActiveDocumentTextOptions();
        if (!util.isCpp(document)) {
            return;
        }
        await this.ready;
        return this.languageClient.sendNotification(ActiveDocumentChangeNotification, this.languageClient.code2ProtocolConverter.asTextDocumentIdentifier(document)).catch(logAndReturn.undefined);
    }

    /**
     * send notifications to the language server to restart IntelliSense for the selected file.
     */
    public async restartIntelliSenseForFile(document: vscode.TextDocument): Promise<void> {
        await this.ready;
        return this.languageClient.sendNotification(RestartIntelliSenseForFileNotification, this.languageClient.code2ProtocolConverter.asTextDocumentIdentifier(document)).catch(logAndReturn.undefined);
    }

    /**
     * enable UI updates from this client and resume tag parsing on the server.
     */
    public activate(): void {
        this.model.activate();
        void this.resumeParsing().catch(logAndReturn.undefined);
    }

    public async selectionChanged(selection: Range): Promise<void> {
        await this.ready;
        return this.languageClient.sendNotification(TextEditorSelectionChangeNotification, selection);
    }

    public async resetDatabase(): Promise<void> {
        await this.ready;
        return this.languageClient.sendNotification(ResetDatabaseNotification);
    }

    /**
     * disable UI updates from this client and pause tag parsing on the server.
     */
    public deactivate(): void {
        this.model.deactivate();
    }

    public async pauseParsing(): Promise<void> {
        await this.ready;
        return this.languageClient.sendNotification(PauseParsingNotification);
    }

    public async resumeParsing(): Promise<void> {
        await this.ready;
        return this.languageClient.sendNotification(ResumeParsingNotification);
    }

    public async PauseCodeAnalysis(): Promise<void> {
        await this.ready;
        this.model.isCodeAnalysisPaused.Value = true;
        return this.languageClient.sendNotification(PauseCodeAnalysisNotification);
    }

    public async ResumeCodeAnalysis(): Promise<void> {
        await this.ready;
        this.model.isCodeAnalysisPaused.Value = false;
        return this.languageClient.sendNotification(ResumeCodeAnalysisNotification);
    }

    public async CancelCodeAnalysis(): Promise<void> {
        await this.ready;
        return this.languageClient.sendNotification(CancelCodeAnalysisNotification);
    }

    private updateCodeAnalysisProcessed(processed: number): void {
        this.model.codeAnalysisProcessed.Value = processed;
    }

    private updateCodeAnalysisTotal(total: number): void {
        this.model.codeAnalysisTotal.Value = total;
    }

    private async insertDoxygenComment(result: GenerateDoxygenCommentResult): Promise<void> {
        const editor: vscode.TextEditor | undefined = vscode.window.activeTextEditor;
        if (!editor) {
            return;
        }
        const currentFileVersion: number | undefined = openFileVersions.get(editor.document.uri.toString());
        // Insert the comment only if the cursor has not moved
        if (result.fileVersion === currentFileVersion &&
            result.initPosition.line === editor.selection.start.line &&
            result.initPosition.character === editor.selection.start.character &&
            result.contents.length > 1) {
            const workspaceEdit: vscode.WorkspaceEdit = new vscode.WorkspaceEdit();
            const edits: vscode.TextEdit[] = [];
            const maxColumn: number = 99999999;
            const newRange: vscode.Range = new vscode.Range(editor.selection.start.line, 0, editor.selection.end.line, maxColumn);
            edits.push(new vscode.TextEdit(newRange, result.contents));
            workspaceEdit.set(editor.document.uri, edits);
            await vscode.workspace.applyEdit(workspaceEdit);

            // Set the cursor position after @brief
            const newPosition: vscode.Position = new vscode.Position(result.finalCursorPosition.line, result.finalCursorPosition.character);
            const newSelection: vscode.Selection = new vscode.Selection(newPosition, newPosition);
            editor.selection = newSelection;
        }
    }

    private doneInitialCustomBrowseConfigurationCheck: boolean = false;

    private async onConfigurationsChanged(cppProperties: configs.CppProperties): Promise<void> {
        if (!cppProperties.Configurations) {
            return;
        }
        const configurations: configs.Configuration[] = cppProperties.Configurations;
        const params: CppPropertiesParams = {
            configurations: [],
            currentConfiguration: this.configuration.CurrentConfigurationIndex,
            workspaceFolderUri: this.RootUri?.toString(),
            isReady: true
        };
        const settings: CppSettings = new CppSettings(this.RootUri);
        // Clone each entry, as we make modifications before sending it, and don't
        // want to add those modifications to the original objects.
        configurations.forEach((c) => {
            const modifiedConfig: configs.Configuration = deepCopy(c);
            // Separate compiler path and args before sending to language client
            const compilerPathAndArgs: util.CompilerPathAndArgs =
                util.extractCompilerPathAndArgs(!!settings.legacyCompilerArgsBehavior, c.compilerPath, c.compilerArgs);
            modifiedConfig.compilerPath = compilerPathAndArgs.compilerPath;
            if (settings.legacyCompilerArgsBehavior) {
                modifiedConfig.compilerArgsLegacy = compilerPathAndArgs.allCompilerArgs;
                modifiedConfig.compilerArgs = undefined;
            } else {
                modifiedConfig.compilerArgs = compilerPathAndArgs.allCompilerArgs;
            }

            params.configurations.push(modifiedConfig);
        });

        await this.languageClient.sendRequest(ChangeCppPropertiesRequest, params);
        if (!!this.lastCustomBrowseConfigurationProviderId && !!this.lastCustomBrowseConfiguration && !!this.lastCustomBrowseConfigurationProviderVersion) {
            if (!this.doneInitialCustomBrowseConfigurationCheck) {
                // Send the last custom browse configuration we received from this provider.
                // This ensures we don't start tag parsing without it, and undo'ing work we have to re-do when the (likely same) browse config arrives
                // Should only execute on launch, for the initial delivery of configurations
                if (this.lastCustomBrowseConfiguration.Value) {
                    this.sendCustomBrowseConfiguration(this.lastCustomBrowseConfiguration.Value, this.lastCustomBrowseConfigurationProviderId.Value, this.lastCustomBrowseConfigurationProviderVersion.Value);
                    params.isReady = false;
                }
                this.doneInitialCustomBrowseConfigurationCheck = true;
            }
        }
        const configName: string | undefined = configurations[params.currentConfiguration].name ?? "";
        this.model.activeConfigName.setValueIfActive(configName);
        const newProvider: string | undefined = this.configuration.CurrentConfigurationProvider;
        if (!isSameProviderExtensionId(newProvider, this.configurationProvider)) {
            if (this.configurationProvider) {
                void this.clearCustomBrowseConfiguration().catch(logAndReturn.undefined);
            }
            this.configurationProvider = newProvider;
            void this.updateCustomBrowseConfiguration().catch(logAndReturn.undefined);
            void this.updateCustomConfigurations().catch(logAndReturn.undefined);
        }
    }

    private async onSelectedConfigurationChanged(index: number): Promise<void> {
        const params: FolderSelectedSettingParams = {
            currentConfiguration: index,
            workspaceFolderUri: this.RootUri?.toString()
        };
        await this.ready;
        await this.languageClient.sendNotification(ChangeSelectedSettingNotification, params);

        let configName: string = "";
        if (this.configuration.ConfigurationNames) {
            configName = this.configuration.ConfigurationNames[index];
        }
        this.model.activeConfigName.Value = configName;
        this.configuration.onDidChangeSettings();
    }

    private async onCompileCommandsChanged(path: string): Promise<void> {
        const params: FileChangedParams = {
            uri: vscode.Uri.file(path).toString(),
            workspaceFolderUri: this.RootUri?.toString()
        };
        await this.ready;
        return this.languageClient.sendNotification(ChangeCompileCommandsNotification, params);
    }

    private isSourceFileConfigurationItem(input: any, providerVersion: Version): input is SourceFileConfigurationItem {
        // IntelliSenseMode and standard are optional for version 5+.
        let areOptionalsValid: boolean = false;
        if (providerVersion < Version.v5) {
            areOptionalsValid = util.isString(input.configuration.intelliSenseMode) && util.isString(input.configuration.standard);
        } else {
            areOptionalsValid = util.isOptionalString(input.configuration.intelliSenseMode) && util.isOptionalString(input.configuration.standard);
        }
        return input && (util.isString(input.uri) || util.isUri(input.uri)) &&
            input.configuration &&
            areOptionalsValid &&
            util.isArrayOfString(input.configuration.includePath) &&
            util.isArrayOfString(input.configuration.defines) &&
            util.isOptionalArrayOfString(input.configuration.compilerArgs) &&
            util.isOptionalArrayOfString(input.configuration.forcedInclude);
    }

    private sendCustomConfigurations(configs: any, providerVersion: Version): void {
        // configs is marked as 'any' because it is untrusted data coming from a 3rd-party. We need to sanitize it before sending it to the language server.
        if (!configs || !(configs instanceof Array)) {
            console.warn("discarding invalid SourceFileConfigurationItems[]: " + configs);
            return;
        }

        const settings: CppSettings = new CppSettings();
        const out: Logger = getOutputChannelLogger();
        if (settings.loggingLevel === "Debug") {
            out.appendLine(localize("configurations.received", "Custom configurations received:"));
        }
        const sanitized: SourceFileConfigurationItemAdapter[] = [];
        configs.forEach(item => {
            if (this.isSourceFileConfigurationItem(item, providerVersion)) {
                let uri: string;
                if (util.isString(item.uri) && !item.uri.startsWith("file://")) {
                    // If the uri field is a string, it may actually contain an fsPath.
                    uri = vscode.Uri.file(item.uri).toString();
                } else {
                    uri = item.uri.toString();
                }
                this.configurationLogging.set(uri, JSON.stringify(item.configuration, null, 4));
                if (settings.loggingLevel === "Debug") {
                    out.appendLine(`  uri: ${uri}`);
                    out.appendLine(`  config: ${JSON.stringify(item.configuration, null, 2)}`);
                }
                if (item.configuration.includePath.some(path => path.endsWith('**'))) {
                    console.warn("custom include paths should not use recursive includes ('**')");
                }
                // Separate compiler path and args before sending to language client
                const itemConfig: util.Mutable<InternalSourceFileConfiguration> = deepCopy(item.configuration);
                if (util.isString(itemConfig.compilerPath)) {
                    const compilerPathAndArgs: util.CompilerPathAndArgs = util.extractCompilerPathAndArgs(
                        providerVersion < Version.v6,
                        itemConfig.compilerPath,
                        util.isArrayOfString(itemConfig.compilerArgs) ? itemConfig.compilerArgs : undefined);
                    itemConfig.compilerPath = compilerPathAndArgs.compilerPath;
                    if (itemConfig.compilerPath !== undefined) {
                        void this.addTrustedCompiler(itemConfig.compilerPath).catch(logAndReturn.undefined);
                    }
                    if (providerVersion < Version.v6) {
                        itemConfig.compilerArgsLegacy = compilerPathAndArgs.allCompilerArgs;
                        itemConfig.compilerArgs = undefined;
                    } else {
                        itemConfig.compilerArgs = compilerPathAndArgs.allCompilerArgs;
                    }
                }
                sanitized.push({
                    uri,
                    configuration: itemConfig
                });
            } else {
                console.warn("discarding invalid SourceFileConfigurationItem: " + JSON.stringify(item));
            }
        });

        if (sanitized.length === 0) {
            return;
        }

        const params: CustomConfigurationParams = {
            configurationItems: sanitized,
            workspaceFolderUri: this.RootUri?.toString()
        };

        void this.languageClient.sendNotification(CustomConfigurationNotification, params).catch(logAndReturn.undefined);
    }

    private browseConfigurationLogging: string = "";
    private configurationLogging: Map<string, string> = new Map<string, string>();

    private isWorkspaceBrowseConfiguration(input: any): boolean {
        return util.isArrayOfString(input.browsePath) &&
            util.isOptionalString(input.compilerPath) &&
            util.isOptionalString(input.standard) &&
            util.isOptionalArrayOfString(input.compilerArgs) &&
            util.isOptionalString(input.windowsSdkVersion);
    }

    private sendCustomBrowseConfiguration(config: any, providerId: string | undefined, providerVersion: Version, timeoutOccured?: boolean): void {
        const rootFolder: vscode.WorkspaceFolder | undefined = this.RootFolder;
        if (!rootFolder
            || !this.lastCustomBrowseConfiguration
            || !this.lastCustomBrowseConfigurationProviderId) {
            return;
        }

        let sanitized: util.Mutable<InternalWorkspaceBrowseConfiguration>;

        this.browseConfigurationLogging = "";

        // This while (true) is here just so we can break out early if the config is set on error
        // eslint-disable-next-line no-constant-condition
        while (true) {
            // config is marked as 'any' because it is untrusted data coming from a 3rd-party. We need to sanitize it before sending it to the language server.
            if (timeoutOccured || !config || config instanceof Array) {
                if (!timeoutOccured) {
                    console.log("Received an invalid browse configuration from configuration provider.");
                }
                const configValue: WorkspaceBrowseConfiguration | undefined = this.lastCustomBrowseConfiguration.Value;
                if (configValue) {
                    sanitized = configValue;
                    if (sanitized.browsePath.length === 0) {
                        sanitized.browsePath = ["${workspaceFolder}/**"];
                    }
                    console.log("Falling back to last received browse configuration: ", JSON.stringify(sanitized, null, 2));
                    break;
                }
                console.log("No browse configuration is available.");
                return;
            }

            const browseConfig: InternalWorkspaceBrowseConfiguration = config as InternalWorkspaceBrowseConfiguration;
            sanitized = deepCopy(browseConfig);
            if (!this.isWorkspaceBrowseConfiguration(sanitized) || sanitized.browsePath.length === 0) {
                console.log("Received an invalid browse configuration from configuration provider: " + JSON.stringify(sanitized));
                const configValue: WorkspaceBrowseConfiguration | undefined = this.lastCustomBrowseConfiguration.Value;
                if (configValue) {
                    sanitized = configValue;
                    if (sanitized.browsePath.length === 0) {
                        sanitized.browsePath = ["${workspaceFolder}/**"];
                    }
                    console.log("Falling back to last received browse configuration: ", JSON.stringify(sanitized, null, 2));
                    break;
                }
                return;
            }

            const settings: CppSettings = new CppSettings();
            if (settings.loggingLevel === "Debug") {
                const out: Logger = getOutputChannelLogger();
                out.appendLine(localize("browse.configuration.received", "Custom browse configuration received: {0}", JSON.stringify(sanitized, null, 2)));
            }

            // Separate compiler path and args before sending to language client
            if (util.isString(sanitized.compilerPath)) {
                const compilerPathAndArgs: util.CompilerPathAndArgs = util.extractCompilerPathAndArgs(
                    providerVersion < Version.v6,
                    sanitized.compilerPath,
                    util.isArrayOfString(sanitized.compilerArgs) ? sanitized.compilerArgs : undefined);
                sanitized.compilerPath = compilerPathAndArgs.compilerPath;
                if (sanitized.compilerPath !== undefined) {
                    void this.addTrustedCompiler(sanitized.compilerPath).catch(logAndReturn.undefined);
                }
                if (providerVersion < Version.v6) {
                    sanitized.compilerArgsLegacy = compilerPathAndArgs.allCompilerArgs;
                    sanitized.compilerArgs = undefined;
                } else {
                    sanitized.compilerArgs = compilerPathAndArgs.allCompilerArgs;
                }
            }

            this.lastCustomBrowseConfiguration.Value = sanitized;
            if (!providerId) {
                this.lastCustomBrowseConfigurationProviderId.setDefault();
            } else {
                this.lastCustomBrowseConfigurationProviderId.Value = providerId;
            }
            break;
        }

        this.browseConfigurationLogging = `Custom browse configuration: \n${JSON.stringify(sanitized, null, 4)}\n`;

        const params: CustomBrowseConfigurationParams = {
            browseConfiguration: sanitized,
            workspaceFolderUri: this.RootUri?.toString()
        };

        void this.languageClient.sendNotification(CustomBrowseConfigurationNotification, params).catch(logAndReturn.undefined);
    }

    private async clearCustomConfigurations(): Promise<void> {
        this.configurationLogging.clear();
        const params: WorkspaceFolderParams = {
            workspaceFolderUri: this.RootUri?.toString()
        };
        await this.ready;
        return this.languageClient.sendNotification(ClearCustomConfigurationsNotification, params);
    }

    private async clearCustomBrowseConfiguration(): Promise<void> {
        this.browseConfigurationLogging = "";
        const params: WorkspaceFolderParams = {
            workspaceFolderUri: this.RootUri?.toString()
        };
        await this.ready;
        return this.languageClient.sendNotification(ClearCustomBrowseConfigurationNotification, params);
    }

    /**
     * command handlers
     */
    public async handleConfigurationSelectCommand(): Promise<void> {
        await this.ready;
        const configNames: string[] | undefined = this.configuration.ConfigurationNames;
        if (configNames) {
            const index: number = await ui.showConfigurations(configNames);
            if (index < 0) {
                return;
            }
            this.configuration.select(index);
        }
    }

    public async handleConfigurationProviderSelectCommand(): Promise<void> {
        await this.ready;
        const extensionId: string | undefined = await ui.showConfigurationProviders(this.configuration.CurrentConfigurationProvider);
        if (extensionId === undefined) {
            // operation was canceled.
            return;
        }
        await this.configuration.updateCustomConfigurationProvider(extensionId);
        if (extensionId) {
            const provider: CustomConfigurationProvider1 | undefined = getCustomConfigProviders().get(extensionId);
            void this.updateCustomBrowseConfiguration(provider).catch(logAndReturn.undefined);
            void this.updateCustomConfigurations(provider).catch(logAndReturn.undefined);
            telemetry.logLanguageServerEvent("customConfigurationProvider", { "providerId": extensionId });
        } else {
            void this.clearCustomConfigurations().catch(logAndReturn.undefined);
            void this.clearCustomBrowseConfiguration().catch(logAndReturn.undefined);
        }
    }

    public async handleShowActiveCodeAnalysisCommands(): Promise<void> {
        await this.ready;
        const index: number = await ui.showActiveCodeAnalysisCommands();
        switch (index) {
            case 0: return this.CancelCodeAnalysis();
            case 1: return this.PauseCodeAnalysis();
            case 2: return this.ResumeCodeAnalysis();
            case 3: return this.handleShowIdleCodeAnalysisCommands();
        }
    }

    public async handleShowIdleCodeAnalysisCommands(): Promise<void> {
        await this.ready;
        const index: number = await ui.showIdleCodeAnalysisCommands();
        switch (index) {
            case 0: return this.handleRunCodeAnalysisOnActiveFile();
            case 1: return this.handleRunCodeAnalysisOnAllFiles();
            case 2: return this.handleRunCodeAnalysisOnOpenFiles();
        }
    }

    public async handleConfigurationEditCommand(viewColumn: vscode.ViewColumn = vscode.ViewColumn.Active): Promise<void> {
        await this.ready;
        return this.configuration.handleConfigurationEditCommand(undefined, vscode.window.showTextDocument, viewColumn);
    }

    public async handleConfigurationEditJSONCommand(viewColumn: vscode.ViewColumn = vscode.ViewColumn.Active): Promise<void> {
        await this.ready;
        return this.configuration.handleConfigurationEditJSONCommand(undefined, vscode.window.showTextDocument, viewColumn);
    }

    public async handleConfigurationEditUICommand(viewColumn: vscode.ViewColumn = vscode.ViewColumn.Active): Promise<void> {
        await this.ready;
        return this.configuration.handleConfigurationEditUICommand(undefined, vscode.window.showTextDocument, viewColumn);
    }

    public async handleAddToIncludePathCommand(path: string): Promise<void> {
        await this.ready;
        return this.configuration.addToIncludePathCommand(path);
    }

    public async handleGoToDirectiveInGroup(next: boolean): Promise<void> {
        const editor: vscode.TextEditor | undefined = vscode.window.activeTextEditor;
        if (editor) {
            const params: GoToDirectiveInGroupParams = {
                uri: editor.document.uri.toString(),
                position: editor.selection.active,
                next: next
            };
            await this.ready;
            const response: Position | undefined = await this.languageClient.sendRequest(GoToDirectiveInGroupRequest, params);
            if (response) {
                const p: vscode.Position = new vscode.Position(response.line, response.character);
                const r: vscode.Range = new vscode.Range(p, p);

                // Check if still the active document.
                const currentEditor: vscode.TextEditor | undefined = vscode.window.activeTextEditor;
                if (currentEditor && editor.document.uri === currentEditor.document.uri) {
                    currentEditor.selection = new vscode.Selection(r.start, r.end);
                    currentEditor.revealRange(r);
                }
            }
        }
    }

    public async handleGenerateDoxygenComment(args: DoxygenCodeActionCommandArguments | vscode.Uri | undefined): Promise<void> {
        const editor: vscode.TextEditor | undefined = vscode.window.activeTextEditor;
        if (!editor || !util.isCpp(editor.document)) {
            return;
        }

        let codeActionArguments: DoxygenCodeActionCommandArguments | undefined;
        if (args !== undefined && !(args instanceof vscode.Uri)) {
            codeActionArguments = args;
        }
        const initCursorPosition: vscode.Position = (codeActionArguments !== undefined) ? new vscode.Position(codeActionArguments.initialCursor.line, codeActionArguments.initialCursor.character) : editor.selection.start;
        const params: GenerateDoxygenCommentParams = {
            uri: editor.document.uri.toString(),
            position: (codeActionArguments !== undefined) ? new vscode.Position(codeActionArguments.adjustedCursor.line, codeActionArguments.adjustedCursor.character) : editor.selection.start,
            isCodeAction: codeActionArguments !== undefined,
            isCursorAboveSignatureLine: codeActionArguments?.isCursorAboveSignatureLine
        };
        await this.ready;
        const currentFileVersion: number | undefined = openFileVersions.get(params.uri);
        if (currentFileVersion === undefined) {
            return;
        }
        const result: GenerateDoxygenCommentResult | undefined = await this.languageClient.sendRequest(GenerateDoxygenCommentRequest, params);
        // Insert the comment only if the comment has contents and the cursor has not moved
        if (result !== undefined &&
            initCursorPosition.line === editor.selection.start.line &&
            initCursorPosition.character === editor.selection.start.character &&
            result.fileVersion !== undefined &&
            result.fileVersion === currentFileVersion &&
            result.contents && result.contents.length > 1) {
            const workspaceEdit: vscode.WorkspaceEdit = new vscode.WorkspaceEdit();
            const edits: vscode.TextEdit[] = [];
            const maxColumn: number = 99999999;
            let newRange: vscode.Range;
            const cursorOnEmptyLineAboveSignature: boolean = result.isCursorAboveSignatureLine;
            // The reason why we need to set different range is because if cursor is immediately above the signature line, we want the comments to be inserted at the line of cursor and to replace everything on the line.
            // If the cursor is on the signature line or is inside the boby, the comment will be inserted on the same line of the signature and it shouldn't replace the content of the signature line.
            if (cursorOnEmptyLineAboveSignature) {
                if (codeActionArguments !== undefined) {
                    // The reason why we cannot use finalInsertionLine is because the line number sent from the result is not correct.
                    // In most cases, the finalInsertionLine is the line of the signature line.
                    newRange = new vscode.Range(initCursorPosition.line, 0, initCursorPosition.line, maxColumn);
                } else {
                    newRange = new vscode.Range(result.finalInsertionLine, 0, result.finalInsertionLine, maxColumn);
                }
            } else {
                newRange = new vscode.Range(result.finalInsertionLine, 0, result.finalInsertionLine, 0);
            }
            edits.push(new vscode.TextEdit(newRange, result.contents));
            workspaceEdit.set(editor.document.uri, edits);
            await vscode.workspace.applyEdit(workspaceEdit);
            // Set the cursor position after @brief
            let newPosition: vscode.Position;
            if (cursorOnEmptyLineAboveSignature && codeActionArguments !== undefined) {
                newPosition = new vscode.Position(result.finalCursorPosition.line - 1, result.finalCursorPosition.character);
            } else {
                newPosition = new vscode.Position(result.finalCursorPosition.line, result.finalCursorPosition.character);
            }
            const newSelection: vscode.Selection = new vscode.Selection(newPosition, newPosition);
            editor.selection = newSelection;
        }
    }

    public async handleRunCodeAnalysisOnActiveFile(): Promise<void> {
        await this.ready;
        return this.languageClient.sendNotification(CodeAnalysisNotification, { scope: CodeAnalysisScope.ActiveFile });
    }

    public async handleRunCodeAnalysisOnOpenFiles(): Promise<void> {
        await this.ready;
        return this.languageClient.sendNotification(CodeAnalysisNotification, { scope: CodeAnalysisScope.OpenFiles });
    }

    public async handleRunCodeAnalysisOnAllFiles(): Promise<void> {
        await this.ready;
        return this.languageClient.sendNotification(CodeAnalysisNotification, { scope: CodeAnalysisScope.AllFiles });
    }

    public async handleRemoveAllCodeAnalysisProblems(): Promise<void> {
        await this.ready;
        if (removeAllCodeAnalysisProblems()) {
            return this.languageClient.sendNotification(CodeAnalysisNotification, { scope: CodeAnalysisScope.ClearSquiggles });
        }
    }

    public async handleFixCodeAnalysisProblems(workspaceEdit: vscode.WorkspaceEdit, refreshSquigglesOnSave: boolean, identifiersAndUris: CodeAnalysisDiagnosticIdentifiersAndUri[]): Promise<void> {
        if (await vscode.workspace.applyEdit(workspaceEdit)) {
            const settings: CppSettings = new CppSettings(this.RootUri);
            if (settings.clangTidyCodeActionFormatFixes) {
                const editedFiles: Set<vscode.Uri> = new Set<vscode.Uri>();
                for (const entry of workspaceEdit.entries()) {
                    editedFiles.add(entry[0]);
                }
                const formatEdits: vscode.WorkspaceEdit = new vscode.WorkspaceEdit();
                for (const uri of editedFiles) {
                    const formatTextEdits: vscode.TextEdit[] | undefined = await vscode.commands.executeCommand<vscode.TextEdit[] | undefined>("vscode.executeFormatDocumentProvider", uri, { onChanges: true });
                    if (formatTextEdits && formatTextEdits.length > 0) {
                        formatEdits.set(uri, formatTextEdits);
                    }
                }
                if (formatEdits.size > 0) {
                    await vscode.workspace.applyEdit(formatEdits);
                }
            }
            return this.handleRemoveCodeAnalysisProblems(refreshSquigglesOnSave, identifiersAndUris);
        }
    }

    public async handleRemoveCodeAnalysisProblems(refreshSquigglesOnSave: boolean, identifiersAndUris: CodeAnalysisDiagnosticIdentifiersAndUri[]): Promise<void> {
        await this.ready;

        // A deep copy is needed because the call to identifiers.splice below can
        // remove elements in identifiersAndUris[...].identifiers.
        const identifiersAndUrisCopy: CodeAnalysisDiagnosticIdentifiersAndUri[] = [];
        for (const identifiersAndUri of identifiersAndUris) {
            identifiersAndUrisCopy.push({ uri: identifiersAndUri.uri, identifiers: [...identifiersAndUri.identifiers] });
        }

        if (removeCodeAnalysisProblems(identifiersAndUris)) {
            // Need to notify the language client of the removed diagnostics so it doesn't re-send them.
            return this.languageClient.sendNotification(RemoveCodeAnalysisProblemsNotification, {
                identifiersAndUris: identifiersAndUrisCopy, refreshSquigglesOnSave: refreshSquigglesOnSave
            });
        }
    }

    public async handleDisableAllTypeCodeAnalysisProblems(code: string,
        identifiersAndUris: CodeAnalysisDiagnosticIdentifiersAndUri[]): Promise<void> {
        const settings: CppSettings = new CppSettings(this.RootUri);
        const codes: string[] = code.split(',');
        for (const code of codes) {
            settings.addClangTidyChecksDisabled(code);
        }
        return this.handleRemoveCodeAnalysisProblems(false, identifiersAndUris);
    }

    public async handleCreateDeclarationOrDefinition(isCopyToClipboard: boolean, codeActionRange?: Range): Promise<void> {
        let range: vscode.Range | undefined;
        let uri: vscode.Uri | undefined;

        const editor: vscode.TextEditor | undefined = vscode.window.activeTextEditor;
        if (editor) {
            uri = editor.document.uri;
            if (codeActionRange !== undefined) {
                // Request is from a code action command which provides range from code actions args.
                range = makeVscodeRange(codeActionRange);
            } else {
                // Request is from context menu or command palette. Use range from cursor position.
                if (editor.selection.isEmpty) {
                    range = new vscode.Range(editor.selection.active, editor.selection.active);
                } else if (editor.selection.isReversed) {
                    range = new vscode.Range(editor.selection.active, editor.selection.anchor);
                } else {
                    range = new vscode.Range(editor.selection.anchor, editor.selection.active);
                }
            }
        }

        if (uri === undefined || range === undefined) {
            return;
        }

        const params: CreateDeclarationOrDefinitionParams = {
            uri: uri.toString(),
            range: {
                start: {
                    character: range.start.character,
                    line: range.start.line
                },
                end: {
                    character: range.end.character,
                    line: range.end.line
                }
            },
            copyToClipboard: isCopyToClipboard
        };

        const result: CreateDeclarationOrDefinitionResult = await this.languageClient.sendRequest(CreateDeclarationOrDefinitionRequest, params);
        // Create/Copy returned no result.
        if (result.edit === undefined) {
            // The only condition in which result.edit would be undefined is a
            // server-initiated cancellation, in which case the object is actually
            // a ResponseError. https://microsoft.github.io/language-server-protocol/specifications/lsp/3.17/specification/#responseMessage
            return;
        }

        // Handle CDD error messaging
        if (result.errorText) {
            let copiedToClipboard: boolean = false;
            if (result.clipboardText && !params.copyToClipboard) {
                await vscode.env.clipboard.writeText(result.clipboardText);
                copiedToClipboard = true;
            }
            void vscode.window.showInformationMessage(result.errorText + (copiedToClipboard ? localize("fallback.clipboard", " Declaration/definition was copied.") : ""));
            return;
        }

        // Handle copy to clipboard.
        if (result.clipboardText && params.copyToClipboard) {
            return vscode.env.clipboard.writeText(result.clipboardText);
        }

        const workspaceEdits: vscode.WorkspaceEdit = new vscode.WorkspaceEdit();
        let modifiedDocument: vscode.Uri | undefined;
        let lastEdit: vscode.TextEdit | undefined;
        let selectionPositionAdjustment: number = 0;
        for (const file in result.edit.changes) {
            const uri: vscode.Uri = vscode.Uri.file(file);
            // At most, there will only be two text edits:
            // 1.) an edit for: #include header file
            // 2.) an edit for: definition or declaration
            for (const edit of result.edit.changes[file]) {
                const range: vscode.Range = makeVscodeRange(edit.range);
                // Get new lines from an edit for: #include header file.
                if (lastEdit && lastEdit.newText.includes("#include") && lastEdit.range.isEqual(range)) {
                    // Destination file is empty.
                    // The edit positions for #include header file and definition or declaration are the same.
                    selectionPositionAdjustment = (lastEdit.newText.match(/\n/g) ?? []).length;
                }
                lastEdit = new vscode.TextEdit(range, edit.newText);
                const position: vscode.Position = new vscode.Position(edit.range.start.line, edit.range.start.character);
                workspaceEdits.insert(uri, position, edit.newText);
            }
            modifiedDocument = uri;
        }

        if (modifiedDocument === undefined || lastEdit === undefined) {
            return;
        }

        // Apply the create declaration/definition text edits.
        await vscode.workspace.applyEdit(workspaceEdits);

        // Move the cursor to the new declaration/definition edit, accounting for \n or \n\n at the start.
        let startLine: number = lastEdit.range.start.line;
        let numNewlines: number = (lastEdit.newText.match(/\n/g) ?? []).length;
        if (lastEdit.newText.startsWith("\r\n\r\n") || lastEdit.newText.startsWith("\n\n")) {
            startLine += 2;
            numNewlines -= 2;
        } else if (lastEdit.newText.startsWith("\r\n") || lastEdit.newText.startsWith("\n")) {
            startLine += 1;
            numNewlines -= 1;
        }
        if (!lastEdit.newText.endsWith("\n")) {
            numNewlines++; // Increase the format range.
        }

        const selectionPosition: vscode.Position = new vscode.Position(startLine + selectionPositionAdjustment, 0);
        const selectionRange: vscode.Range = new vscode.Range(selectionPosition, selectionPosition);
        await vscode.window.showTextDocument(modifiedDocument, { selection: selectionRange });

        // Format the new text edits.
        const formatEdits: vscode.WorkspaceEdit = new vscode.WorkspaceEdit();
        const formatRange: vscode.Range = new vscode.Range(selectionRange.start, new vscode.Position(selectionRange.start.line + numNewlines, 0));
        const settings: OtherSettings = new OtherSettings(vscode.workspace.getWorkspaceFolder(modifiedDocument)?.uri);
        const formatOptions: vscode.FormattingOptions = {
            insertSpaces: settings.editorInsertSpaces ?? true,
            tabSize: settings.editorTabSize ?? 4
        };
        const versionBeforeFormatting: number | undefined = openFileVersions.get(modifiedDocument.toString());
        if (versionBeforeFormatting === undefined) {
            return;
        }
        const formatTextEdits: vscode.TextEdit[] | undefined = await vscode.commands.executeCommand<vscode.TextEdit[] | undefined>("vscode.executeFormatRangeProvider", modifiedDocument, formatRange, formatOptions);
        if (formatTextEdits && formatTextEdits.length > 0) {
            formatEdits.set(modifiedDocument, formatTextEdits);
        }
        if (formatEdits.size === 0 || versionBeforeFormatting === undefined) {
            return;
        }
        // Only apply formatting if the document version hasn't changed to prevent
        // stale formatting results from being applied.
        const versionAfterFormatting: number | undefined = openFileVersions.get(modifiedDocument.toString());
        if (versionAfterFormatting === undefined || versionAfterFormatting > versionBeforeFormatting) {
            return;
        }
        await vscode.workspace.applyEdit(formatEdits);
    }

    public onInterval(): void {
        // These events can be discarded until the language client is ready.
        // Don't queue them up with this.notifyWhenLanguageClientReady calls.
        if (this.innerLanguageClient !== undefined && this.configuration !== undefined) {
            const params: IntervalTimerParams = {
                freeMemory: Math.floor(os.freemem() / 1048576)
            };
            void this.languageClient.sendNotification(IntervalTimerNotification, params).catch(logAndReturn.undefined);
            this.configuration.checkCppProperties();
            this.configuration.checkCompileCommands();
        }
    }

    public dispose(): void {
        this.disposables.forEach((d) => d.dispose());
        this.disposables = [];
        if (this.documentFormattingProviderDisposable) {
            this.documentFormattingProviderDisposable.dispose();
            this.documentFormattingProviderDisposable = undefined;
        }
        if (this.formattingRangeProviderDisposable) {
            this.formattingRangeProviderDisposable.dispose();
            this.formattingRangeProviderDisposable = undefined;
        }
        if (this.onTypeFormattingProviderDisposable) {
            this.onTypeFormattingProviderDisposable.dispose();
            this.onTypeFormattingProviderDisposable = undefined;
        }
        if (this.codeFoldingProviderDisposable) {
            this.codeFoldingProviderDisposable.dispose();
            this.codeFoldingProviderDisposable = undefined;
        }
        if (this.semanticTokensProviderDisposable) {
            this.semanticTokensProviderDisposable.dispose();
            this.semanticTokensProviderDisposable = undefined;
        }
        this.model.dispose();
    }

    public static stopLanguageClient(): Thenable<void> {
        return languageClient ? languageClient.stop() : Promise.resolve();
    }

    public async handleReferencesIcon(): Promise<void> {
        await this.ready;

        workspaceReferences.UpdateProgressUICounter(this.model.referencesCommandMode.Value);

        // If the search is find all references, preview partial results.
        // This will cause the language server to send partial results to display
        // in the "Other References" view or channel. Doing a preview should not complete
        // an in-progress request until it is finished or canceled.
        if (this.ReferencesCommandMode === refs.ReferencesCommandMode.Find) {
            void this.languageClient.sendNotification(PreviewReferencesNotification);
        }

    }

    private serverCanceledReferences(): void {
        workspaceReferences.cancelCurrentReferenceRequest(refs.CancellationSender.LanguageServer);
    }

    private handleReferencesProgress(notificationBody: refs.ReportReferencesProgressNotification): void {
        workspaceReferences.handleProgress(notificationBody);
    }

    private processReferencesPreview(referencesResult: refs.ReferencesResult): void {
        workspaceReferences.showResultsInPanelView(referencesResult);
    }

    public setReferencesCommandMode(mode: refs.ReferencesCommandMode): void {
        this.model.referencesCommandMode.Value = mode;
    }

    public async addTrustedCompiler(path: string): Promise<void> {
        if (path === null || path === undefined) {
            return;
        }
        if (trustedCompilerPaths.includes(path)) {
            DebugConfigurationProvider.ClearDetectedBuildTasks();
            return;
        }
        trustedCompilerPaths.push(path);
        compilerDefaults = await this.requestCompiler(path);
        DebugConfigurationProvider.ClearDetectedBuildTasks();
    }
}

function getLanguageServerFileName(): string {
    let extensionProcessName: string = 'cpptools';
    const plat: NodeJS.Platform = process.platform;
    if (plat === 'win32') {
        extensionProcessName += '.exe';
    } else if (plat !== 'linux' && plat !== 'darwin') {
        throw "Invalid Platform";
    }
    return path.resolve(util.getExtensionFilePath("bin"), extensionProcessName);
}

/* eslint-disable @typescript-eslint/no-unused-vars */
class NullClient implements Client {
    private booleanEvent = new vscode.EventEmitter<boolean>();
    private numberEvent = new vscode.EventEmitter<number>();
    private stringEvent = new vscode.EventEmitter<string>();
    private referencesCommandModeEvent = new vscode.EventEmitter<refs.ReferencesCommandMode>();

    readonly ready: Promise<void> = Promise.resolve();

    async enqueue<T>(task: () => Promise<T>) {
        return task();
    }
    public get InitializingWorkspaceChanged(): vscode.Event<boolean> { return this.booleanEvent.event; }
    public get IndexingWorkspaceChanged(): vscode.Event<boolean> { return this.booleanEvent.event; }
    public get ParsingWorkspaceChanged(): vscode.Event<boolean> { return this.booleanEvent.event; }
    public get ParsingWorkspacePausedChanged(): vscode.Event<boolean> { return this.booleanEvent.event; }
    public get ParsingFilesChanged(): vscode.Event<boolean> { return this.booleanEvent.event; }
    public get IntelliSenseParsingChanged(): vscode.Event<boolean> { return this.booleanEvent.event; }
    public get RunningCodeAnalysisChanged(): vscode.Event<boolean> { return this.booleanEvent.event; }
    public get CodeAnalysisPausedChanged(): vscode.Event<boolean> { return this.booleanEvent.event; }
    public get CodeAnalysisProcessedChanged(): vscode.Event<number> { return this.numberEvent.event; }
    public get CodeAnalysisTotalChanged(): vscode.Event<number> { return this.numberEvent.event; }
    public get ReferencesCommandModeChanged(): vscode.Event<refs.ReferencesCommandMode> { return this.referencesCommandModeEvent.event; }
    public get TagParserStatusChanged(): vscode.Event<string> { return this.stringEvent.event; }
    public get ActiveConfigChanged(): vscode.Event<string> { return this.stringEvent.event; }
    RootPath: string = "/";
    RootRealPath: string = "/";
    RootUri?: vscode.Uri = vscode.Uri.file("/");
    Name: string = "(empty)";
    TrackedDocuments = new Set<vscode.TextDocument>();
    async onDidChangeSettings(event: vscode.ConfigurationChangeEvent): Promise<Record<string, string>> { return {}; }
    onDidOpenTextDocument(document: vscode.TextDocument): void { }
    onDidCloseTextDocument(document: vscode.TextDocument): void { }
    onDidChangeVisibleTextEditor(editor: vscode.TextEditor): void { }
    onDidChangeTextDocument(textDocumentChangeEvent: vscode.TextDocumentChangeEvent): void { }
    onRegisterCustomConfigurationProvider(provider: CustomConfigurationProvider1): Thenable<void> { return Promise.resolve(); }
    updateCustomConfigurations(requestingProvider?: CustomConfigurationProvider1): Thenable<void> { return Promise.resolve(); }
    updateCustomBrowseConfiguration(requestingProvider?: CustomConfigurationProvider1): Thenable<void> { return Promise.resolve(); }
    provideCustomConfiguration(docUri: vscode.Uri, requestFile?: string, replaceExisting?: boolean): Promise<void> { return Promise.resolve(); }
    logDiagnostics(): Promise<void> { return Promise.resolve(); }
    rescanFolder(): Promise<void> { return Promise.resolve(); }
    toggleReferenceResultsView(): void { }
    setCurrentConfigName(configurationName: string): Thenable<void> { return Promise.resolve(); }
    getCurrentConfigName(): Thenable<string> { return Promise.resolve(""); }
    getCurrentConfigCustomVariable(variableName: string): Thenable<string> { return Promise.resolve(""); }
    getVcpkgInstalled(): Thenable<boolean> { return Promise.resolve(false); }
    getVcpkgEnabled(): Thenable<boolean> { return Promise.resolve(false); }
    getCurrentCompilerPathAndArgs(): Thenable<util.CompilerPathAndArgs | undefined> { return Promise.resolve(undefined); }
    getKnownCompilers(): Thenable<configs.KnownCompiler[] | undefined> { return Promise.resolve([]); }
    takeOwnership(document: vscode.TextDocument): Promise<void> { return Promise.resolve(); }
    sendDidOpen(document: vscode.TextDocument): Promise<void> { return Promise.resolve(); }
    requestSwitchHeaderSource(rootUri: vscode.Uri, fileName: string): Thenable<string> { return Promise.resolve(""); }
    activeDocumentChanged(document: vscode.TextDocument): Promise<void> { return Promise.resolve(); }
    restartIntelliSenseForFile(document: vscode.TextDocument): Promise<void> { return Promise.resolve(); }
    activate(): void { }
    selectionChanged(selection: Range): void { }
    resetDatabase(): void { }
    promptSelectIntelliSenseConfiguration(sender?: any): Promise<void> { return Promise.resolve(); }
    rescanCompilers(sender?: any): Promise<void> { return Promise.resolve(); }
    deactivate(): void { }
    pauseParsing(): void { }
    resumeParsing(): void { }
    PauseCodeAnalysis(): void { }
    ResumeCodeAnalysis(): void { }
    CancelCodeAnalysis(): void { }
    handleConfigurationSelectCommand(): Promise<void> { return Promise.resolve(); }
    handleConfigurationProviderSelectCommand(): Promise<void> { return Promise.resolve(); }
    handleShowActiveCodeAnalysisCommands(): Promise<void> { return Promise.resolve(); }
    handleShowIdleCodeAnalysisCommands(): Promise<void> { return Promise.resolve(); }
    handleReferencesIcon(): void { }
    handleConfigurationEditCommand(viewColumn?: vscode.ViewColumn): void { }
    handleConfigurationEditJSONCommand(viewColumn?: vscode.ViewColumn): void { }
    handleConfigurationEditUICommand(viewColumn?: vscode.ViewColumn): void { }
    handleAddToIncludePathCommand(path: string): void { }
    handleGoToDirectiveInGroup(next: boolean): Promise<void> { return Promise.resolve(); }
    handleGenerateDoxygenComment(args: DoxygenCodeActionCommandArguments | vscode.Uri | undefined): Promise<void> { return Promise.resolve(); }
    handleRunCodeAnalysisOnActiveFile(): Promise<void> { return Promise.resolve(); }
    handleRunCodeAnalysisOnOpenFiles(): Promise<void> { return Promise.resolve(); }
    handleRunCodeAnalysisOnAllFiles(): Promise<void> { return Promise.resolve(); }
    handleRemoveAllCodeAnalysisProblems(): Promise<void> { return Promise.resolve(); }
    handleRemoveCodeAnalysisProblems(refreshSquigglesOnSave: boolean, identifiersAndUris: CodeAnalysisDiagnosticIdentifiersAndUri[]): Promise<void> { return Promise.resolve(); }
    handleFixCodeAnalysisProblems(workspaceEdit: vscode.WorkspaceEdit, refreshSquigglesOnSave: boolean, identifiersAndUris: CodeAnalysisDiagnosticIdentifiersAndUri[]): Promise<void> { return Promise.resolve(); }
    handleDisableAllTypeCodeAnalysisProblems(code: string, identifiersAndUris: CodeAnalysisDiagnosticIdentifiersAndUri[]): Promise<void> { return Promise.resolve(); }
    handleCreateDeclarationOrDefinition(isCopyToClipboard: boolean, codeActionRange?: Range): Promise<void> { return Promise.resolve(); }
    onInterval(): void { }
    dispose(): void {
        this.booleanEvent.dispose();
        this.stringEvent.dispose();
    }
    addFileAssociations(fileAssociations: string, languageId: string): void { }
    sendDidChangeSettings(): void { }
    isInitialized(): boolean { return true; }
    getShowConfigureIntelliSenseButton(): boolean { return false; }
    setShowConfigureIntelliSenseButton(show: boolean): void { }
    addTrustedCompiler(path: string): Promise<void> { return Promise.resolve(); }
}<|MERGE_RESOLUTION|>--- conflicted
+++ resolved
@@ -97,12 +97,7 @@
     timeout: boolean;
 }
 
-<<<<<<< HEAD
 let scanForCompilersDone: boolean = false;
-=======
-let displayedSelectCompiler: boolean = false;
-let secondPromptCounter: number = 0;
->>>>>>> 27153190
 let workspaceHash: string = "";
 
 let workspaceDisposables: vscode.Disposable[] = [];
