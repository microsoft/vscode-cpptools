--- conflicted
+++ resolved
@@ -815,12 +815,8 @@
     getShowConfigureIntelliSenseButton(): boolean;
     setShowConfigureIntelliSenseButton(show: boolean): void;
     addTrustedCompiler(path: string): Promise<void>;
-<<<<<<< HEAD
     getCopilotHoverProvider(): CopilotHoverProvider | undefined;
-    getIncludes(maxDepth: number, token: vscode.CancellationToken): Promise<GetIncludesResult>;
-=======
     getIncludes(maxDepth: number): Promise<GetIncludesResult>;
->>>>>>> ee71e1f8
     getChatContext(uri: vscode.Uri, token: vscode.CancellationToken): Promise<ChatContextResult>;
     getProjectContext(uri: vscode.Uri): Promise<ProjectContextResult>;
 }
@@ -4200,12 +4196,8 @@
     getShowConfigureIntelliSenseButton(): boolean { return false; }
     setShowConfigureIntelliSenseButton(show: boolean): void { }
     addTrustedCompiler(path: string): Promise<void> { return Promise.resolve(); }
-<<<<<<< HEAD
     getCopilotHoverProvider(): CopilotHoverProvider | undefined { return undefined; }
-    getIncludes(maxDepth: number, token: vscode.CancellationToken): Promise<GetIncludesResult> { return Promise.resolve({} as GetIncludesResult); }
-=======
     getIncludes(maxDepth: number): Promise<GetIncludesResult> { return Promise.resolve({} as GetIncludesResult); }
->>>>>>> ee71e1f8
     getChatContext(uri: vscode.Uri, token: vscode.CancellationToken): Promise<ChatContextResult> { return Promise.resolve({} as ChatContextResult); }
     getProjectContext(uri: vscode.Uri): Promise<ProjectContextResult> { return Promise.resolve({} as ProjectContextResult); }
 }