/* --------------------------------------------------------------------------------------------
 * Copyright (c) Microsoft Corporation. All Rights Reserved.
 * See 'LICENSE' in the project root for license information.
 * ------------------------------------------------------------------------------------------ */
'use strict';

import * as path from 'path';
import * as vscode from 'vscode';

// Start provider imports
import { CallHierarchyProvider } from './Providers/callHierarchyProvider';
import { CodeActionProvider } from './Providers/codeActionProvider';
import { DocumentFormattingEditProvider } from './Providers/documentFormattingEditProvider';
import { DocumentRangeFormattingEditProvider } from './Providers/documentRangeFormattingEditProvider';
import { DocumentSymbolProvider } from './Providers/documentSymbolProvider';
import { FindAllReferencesProvider } from './Providers/findAllReferencesProvider';
import { FoldingRangeProvider } from './Providers/foldingRangeProvider';
import { CppInlayHint, InlayHintsProvider } from './Providers/inlayHintProvider';
import { OnTypeFormattingEditProvider } from './Providers/onTypeFormattingEditProvider';
import { RenameProvider } from './Providers/renameProvider';
import { SemanticToken, SemanticTokensProvider } from './Providers/semanticTokensProvider';
import { WorkspaceSymbolProvider } from './Providers/workspaceSymbolProvider';
// End provider imports

import { ok } from 'assert';
import * as fs from 'fs';
import * as os from 'os';
import { SourceFileConfiguration, SourceFileConfigurationItem, Version, WorkspaceBrowseConfiguration } from 'vscode-cpptools';
import { IntelliSenseStatus, Status } from 'vscode-cpptools/out/testApi';
import { CloseAction, DidOpenTextDocumentParams, ErrorAction, LanguageClientOptions, NotificationType, Position, Range, RequestType, ResponseError, TextDocumentIdentifier, TextDocumentPositionParams } from 'vscode-languageclient';
import { LanguageClient, ServerOptions } from 'vscode-languageclient/node';
import * as nls from 'vscode-nls';
import { DebugConfigurationProvider } from '../Debugger/configurationProvider';
import { CustomConfigurationProvider1, getCustomConfigProviders, isSameProviderExtensionId } from '../LanguageServer/customProviders';
import { ManualPromise } from '../Utility/Async/manualPromise';
import { ManualSignal } from '../Utility/Async/manualSignal';
import { logAndReturn } from '../Utility/Async/returns';
import { is } from '../Utility/System/guards';
import * as util from '../common';
import { isWindows } from '../constants';
import { DebugProtocolParams, Logger, ShowWarningParams, getDiagnosticsChannel, getOutputChannelLogger, logDebugProtocol, logLocalized, showWarning } from '../logger';
import { localizedStringCount, lookupString } from '../nativeStrings';
import { SessionState } from '../sessionState';
import * as telemetry from '../telemetry';
import { TestHook, getTestHook } from '../testHook';
import { CopilotHoverProvider } from './Providers/CopilotHoverProvider';
import { HoverProvider } from './Providers/HoverProvider';
import {
    CodeAnalysisDiagnosticIdentifiersAndUri,
    RegisterCodeAnalysisNotifications,
    RemoveCodeAnalysisProblemsParams,
    removeAllCodeAnalysisProblems,
    removeCodeAnalysisProblems
} from './codeAnalysis';
import { Location, TextEdit, WorkspaceEdit } from './commonTypes';
import * as configs from './configurations';
import { DataBinding } from './dataBinding';
import { cachedEditorConfigSettings, getEditorConfigSettings } from './editorConfig';
import { CppSourceStr, clients, configPrefix, updateLanguageConfigurations, usesCrashHandler, watchForCrashes } from './extension';
import { LocalizeStringParams, getLocaleId, getLocalizedString } from './localization';
import { PersistentFolderState, PersistentWorkspaceState } from './persistentState';
import { RequestCancelled, ServerCancelled, createProtocolFilter } from './protocolFilter';
import * as refs from './references';
import { CppSettings, OtherSettings, SettingsParams, WorkspaceFolderSettingsParams } from './settings';
import { SettingsTracker } from './settingsTracker';
import { ConfigurationType, LanguageStatusUI, getUI } from './ui';
import { handleChangedFromCppToC, makeLspRange, makeVscodeLocation, makeVscodeRange, withCancellation } from './utils';
import minimatch = require("minimatch");

function deepCopy(obj: any) {
    return JSON.parse(JSON.stringify(obj));
}
nls.config({ messageFormat: nls.MessageFormat.bundle, bundleFormat: nls.BundleFormat.standalone })();
const localize: nls.LocalizeFunc = nls.loadMessageBundle();

let ui: LanguageStatusUI;
let timeStamp: number = 0;
const configProviderTimeout: number = 2000;
let initializedClientCount: number = 0;

// Compiler paths that are known to be acceptable to execute.
const trustedCompilerPaths: string[] = [];
export function hasTrustedCompilerPaths(): boolean {
    return trustedCompilerPaths.length !== 0;
}

// Data shared by all clients.
let languageClient: LanguageClient;
let firstClientStarted: Promise<void>;
let languageClientCrashedNeedsRestart: boolean = false;
const languageClientCrashTimes: number[] = [];
let compilerDefaults: configs.CompilerDefaults | undefined;
let diagnosticsCollectionIntelliSense: vscode.DiagnosticCollection;
let diagnosticsCollectionRefactor: vscode.DiagnosticCollection;

interface ConfigStateReceived {
    compilers: boolean;
    compileCommands: boolean;
    configProviders?: CustomConfigurationProvider1[];
    timeout: boolean;
}

let workspaceHash: string = "";

let workspaceDisposables: vscode.Disposable[] = [];
export let workspaceReferences: refs.ReferencesManager;
export const openFileVersions: Map<string, number> = new Map<string, number>();
export const cachedEditorConfigLookups: Map<string, boolean> = new Map<string, boolean>();
export let semanticTokensLegend: vscode.SemanticTokensLegend | undefined;

export function disposeWorkspaceData(): void {
    workspaceDisposables.forEach((d) => d.dispose());
    workspaceDisposables = [];
}

/** Note: We should not await on the following functions,
 * or any function that returns a promise acquired from them,
 * vscode.window.showInformationMessage, vscode.window.showWarningMessage, vscode.window.showErrorMessage
*/
function showMessageWindow(params: ShowMessageWindowParams): void {
    const message: string = getLocalizedString(params.localizeStringParams);
    switch (params.type) {
        case 1: // Error
            void vscode.window.showErrorMessage(message);
            break;
        case 2: // Warning
            void vscode.window.showWarningMessage(message);
            break;
        case 3: // Info
            void vscode.window.showInformationMessage(message);
            break;
        default:
            console.assert("Unrecognized type for showMessageWindow");
            break;
    }
}

function publishRefactorDiagnostics(params: PublishRefactorDiagnosticsParams): void {
    if (!diagnosticsCollectionRefactor) {
        diagnosticsCollectionRefactor = vscode.languages.createDiagnosticCollection(configPrefix + "Refactor");
    }

    const newDiagnostics: vscode.Diagnostic[] = [];
    params.diagnostics.forEach((d) => {
        const message: string = getLocalizedString(d.localizeStringParams);
        const diagnostic: vscode.Diagnostic = new vscode.Diagnostic(makeVscodeRange(d.range), message, d.severity);
        diagnostic.code = d.code;
        diagnostic.source = CppSourceStr;
        if (d.relatedInformation) {
            diagnostic.relatedInformation = [];
            for (const info of d.relatedInformation) {
                diagnostic.relatedInformation.push(new vscode.DiagnosticRelatedInformation(makeVscodeLocation(info.location), info.message));
            }
        }

        newDiagnostics.push(diagnostic);
    });

    const fileUri: vscode.Uri = vscode.Uri.parse(params.uri);
    diagnosticsCollectionRefactor.set(fileUri, newDiagnostics);
}

interface WorkspaceFolderParams {
    workspaceFolderUri?: string;
}

interface SelectionParams {
    uri: string;
    range: Range;
}

export interface VsCodeUriAndRange {
    uri: vscode.Uri;
    range: vscode.Range;
}

interface WorkspaceEditResult {
    workspaceEdits: WorkspaceEdit[];
    errorText?: string;
}

interface TelemetryPayload {
    event: string;
    properties?: Record<string, string>;
    metrics?: Record<string, number>;
}

interface ReportStatusNotificationBody extends WorkspaceFolderParams {
    status: string;
}

interface QueryDefaultCompilerParams {
    newTrustedCompilerPath: string;
}

interface CppPropertiesParams extends WorkspaceFolderParams {
    currentConfiguration: number;
    configurations: configs.Configuration[];
    isReady?: boolean;
}

interface FolderSelectedSettingParams extends WorkspaceFolderParams {
    currentConfiguration: number;
}

interface SwitchHeaderSourceParams extends WorkspaceFolderParams {
    switchHeaderSourceFileName: string;
}

interface FileChangedParams extends WorkspaceFolderParams {
    uri: string;
}

interface InputRegion {
    startLine: number;
    endLine: number;
}

interface DecorationRangesPair {
    decoration: vscode.TextEditorDecorationType;
    ranges: vscode.Range[];
}

interface InternalSourceFileConfiguration extends SourceFileConfiguration {
    compilerArgsLegacy?: string[];
}

interface InternalWorkspaceBrowseConfiguration extends WorkspaceBrowseConfiguration {
    compilerArgsLegacy?: string[];
}

// Need to convert vscode.Uri to a string before sending it to the language server.
interface SourceFileConfigurationItemAdapter {
    uri: string;
    configuration: InternalSourceFileConfiguration;
}

interface CustomConfigurationParams extends WorkspaceFolderParams {
    configurationItems: SourceFileConfigurationItemAdapter[];
}

interface CustomBrowseConfigurationParams extends WorkspaceFolderParams {
    browseConfiguration: InternalWorkspaceBrowseConfiguration;
}

interface CompileCommandsPaths extends WorkspaceFolderParams {
    paths: string[];
}

interface GetDiagnosticsResult {
    diagnostics: string;
}

interface IntelliSenseDiagnosticRelatedInformation {
    location: Location;
    message: string;
}

interface RefactorDiagnosticRelatedInformation {
    location: Location;
    message: string;
}

interface IntelliSenseDiagnostic {
    range: Range;
    code?: number;
    severity: vscode.DiagnosticSeverity;
    localizeStringParams: LocalizeStringParams;
    relatedInformation?: IntelliSenseDiagnosticRelatedInformation[];
}

interface RefactorDiagnostic {
    range: Range;
    code?: number;
    severity: vscode.DiagnosticSeverity;
    localizeStringParams: LocalizeStringParams;
    relatedInformation?: RefactorDiagnosticRelatedInformation[];
}

interface PublishRefactorDiagnosticsParams {
    uri: string;
    diagnostics: RefactorDiagnostic[];
}

export interface CreateDeclarationOrDefinitionParams extends SelectionParams {
    formatParams: FormatParams;
    copyToClipboard: boolean;
}

export interface CreateDeclarationOrDefinitionResult extends WorkspaceEditResult {
    clipboardText?: string;
}

export interface ExtractToFunctionParams extends SelectionParams {
    extractAsGlobal: boolean;
    name: string;
}

interface ShowMessageWindowParams {
    type: number;
    localizeStringParams: LocalizeStringParams;
}

export interface GetDocumentSymbolRequestParams {
    uri: string;
}

export interface WorkspaceSymbolParams extends WorkspaceFolderParams {
    query: string;
    experimentEnabled: boolean;
}

export enum SymbolScope {
    Public = 0,
    Protected = 1,
    Private = 2
}

export interface LocalizeDocumentSymbol {
    name: string;
    detail: LocalizeStringParams;
    kind: vscode.SymbolKind;
    scope: SymbolScope;
    range: Range;
    selectionRange: Range;
    children: LocalizeDocumentSymbol[];
}

export interface GetDocumentSymbolResult {
    symbols: LocalizeDocumentSymbol[];
}

export interface LocalizeSymbolInformation {
    name: string;
    kind: vscode.SymbolKind;
    scope: SymbolScope;
    location: Location;
    containerName: string;
    suffix: LocalizeStringParams;
}

export interface FormatParams extends SelectionParams {
    character: string;
    insertSpaces: boolean;
    tabSize: number;
    editorConfigSettings: any;
    useVcFormat: boolean;
    onChanges: boolean;
}

export interface FormatResult {
    edits: TextEdit[];
}

export interface GetFoldingRangesParams {
    uri: string;
}

export enum FoldingRangeKind {
    None = 0,
    Comment = 1,
    Imports = 2,
    Region = 3
}

export interface CppFoldingRange {
    kind: FoldingRangeKind;
    range: InputRegion;
}

export interface GetFoldingRangesResult {
    ranges: CppFoldingRange[];
}

export interface IntelliSenseResult {
    uri: string;
    fileVersion: number;
    diagnostics: IntelliSenseDiagnostic[];
    inactiveRegions: InputRegion[];
    semanticTokens: SemanticToken[];
    inlayHints: CppInlayHint[];
    clearExistingDiagnostics: boolean;
    clearExistingInactiveRegions: boolean;
    clearExistingSemanticTokens: boolean;
    clearExistingInlayHint: boolean;
    isCompletePass: boolean;
}

enum SemanticTokenTypes {
    // These are camelCase as the enum names are used directly as strings in our legend.
    macro = 0,
    enumMember = 1,
    variable = 2,
    parameter = 3,
    type = 4,
    referenceType = 5,
    valueType = 6,
    function = 7,
    method = 8,
    property = 9,
    cliProperty = 10,
    event = 11,
    genericType = 12,
    templateFunction = 13,
    templateType = 14,
    namespace = 15,
    label = 16,
    customLiteral = 17,
    numberLiteral = 18,
    stringLiteral = 19,
    operatorOverload = 20,
    memberOperatorOverload = 21,
    newOperator = 22
}

enum SemanticTokenModifiers {
    // These are camelCase as the enum names are used directly as strings in our legend.
    static = 0b001,
    global = 0b010,
    local = 0b100
}

interface IntelliSenseSetup {
    uri: string;
}

interface GoToDirectiveInGroupParams {
    uri: string;
    position: Position;
    next: boolean;
}

export interface GenerateDoxygenCommentParams {
    uri: string;
    position: Position;
    isCodeAction: boolean;
    isCursorAboveSignatureLine: boolean | undefined;
}

export interface GenerateDoxygenCommentResult {
    contents: string;
    initPosition: Position;
    finalInsertionLine: number;
    finalCursorPosition: Position;
    fileVersion: number;
    isCursorAboveSignatureLine: boolean;
}

export interface IndexableQuickPickItem extends vscode.QuickPickItem {
    index: number;
}

export interface UpdateTrustedCompilerPathsResult {
    compilerPath: string;
}

export interface DoxygenCodeActionCommandArguments {
    initialCursor: Position;
    adjustedCursor: Position;
    isCursorAboveSignatureLine: boolean;
}

interface SetTemporaryTextDocumentLanguageParams {
    uri: string;
    isC: boolean;
    isCuda: boolean;
}

enum CodeAnalysisScope {
    ActiveFile,
    OpenFiles,
    AllFiles,
    ClearSquiggles
}

interface CodeAnalysisParams {
    scope: CodeAnalysisScope;
}

interface FinishedRequestCustomConfigParams {
    uri: string;
}

export interface TextDocumentWillSaveParams {
    textDocument: TextDocumentIdentifier;
    reason: vscode.TextDocumentSaveReason;
}

interface LspInitializationOptions {
    loggingLevel: number;
}

interface CppInitializationParams {
    packageVersion: string;
    extensionPath: string;
    cacheStoragePath: string;
    workspaceStoragePath: string;
    databaseStoragePath: string;
    vcpkgRoot: string;
    intelliSenseCacheDisabled: boolean;
    caseSensitiveFileSupport: boolean;
    resetDatabase: boolean;
    edgeMessagesDirectory: string;
    localizedStrings: string[];
    settings: SettingsParams;
}

interface TagParseStatus {
    localizeStringParams: LocalizeStringParams;
    isPaused: boolean;
}

interface DidChangeVisibleTextEditorsParams {
    activeUri?: string;
    activeSelection?: Range;
    visibleRanges?: { [uri: string]: Range[] };
}

interface DidChangeTextEditorVisibleRangesParams {
    uri: string;
    visibleRanges: Range[];
}

interface DidChangeActiveEditorParams {
    uri?: string;
    selection?: Range;
}

interface GetIncludesParams {
    maxDepth: number;
}

export interface GetIncludesResult {
    includedFiles: string[];
}

export interface GetCopilotHoverInfoParams {
    uri: string;
    position: Position;
}

interface GetCopilotHoverInfoResult {
    content: string;
}

export interface ChatContextResult {
    language: string;
    standardVersion: string;
    compiler: string;
    targetPlatform: string;
    targetArchitecture: string;
}

// Requests
const PreInitializationRequest: RequestType<void, string, void> = new RequestType<void, string, void>('cpptools/preinitialize');
const InitializationRequest: RequestType<CppInitializationParams, void, void> = new RequestType<CppInitializationParams, void, void>('cpptools/initialize');
const QueryCompilerDefaultsRequest: RequestType<QueryDefaultCompilerParams, configs.CompilerDefaults, void> = new RequestType<QueryDefaultCompilerParams, configs.CompilerDefaults, void>('cpptools/queryCompilerDefaults');
const SwitchHeaderSourceRequest: RequestType<SwitchHeaderSourceParams, string, void> = new RequestType<SwitchHeaderSourceParams, string, void>('cpptools/didSwitchHeaderSource');
const GetDiagnosticsRequest: RequestType<void, GetDiagnosticsResult, void> = new RequestType<void, GetDiagnosticsResult, void>('cpptools/getDiagnostics');
export const GetDocumentSymbolRequest: RequestType<GetDocumentSymbolRequestParams, GetDocumentSymbolResult, void> = new RequestType<GetDocumentSymbolRequestParams, GetDocumentSymbolResult, void>('cpptools/getDocumentSymbols');
export const GetSymbolInfoRequest: RequestType<WorkspaceSymbolParams, LocalizeSymbolInformation[], void> = new RequestType<WorkspaceSymbolParams, LocalizeSymbolInformation[], void>('cpptools/getWorkspaceSymbols');
export const GetFoldingRangesRequest: RequestType<GetFoldingRangesParams, GetFoldingRangesResult, void> = new RequestType<GetFoldingRangesParams, GetFoldingRangesResult, void>('cpptools/getFoldingRanges');
export const FormatDocumentRequest: RequestType<FormatParams, FormatResult, void> = new RequestType<FormatParams, FormatResult, void>('cpptools/formatDocument');
export const FormatRangeRequest: RequestType<FormatParams, FormatResult, void> = new RequestType<FormatParams, FormatResult, void>('cpptools/formatRange');
export const FormatOnTypeRequest: RequestType<FormatParams, FormatResult, void> = new RequestType<FormatParams, FormatResult, void>('cpptools/formatOnType');
export const HoverRequest: RequestType<TextDocumentPositionParams, vscode.Hover, void> = new RequestType<TextDocumentPositionParams, vscode.Hover, void>('cpptools/hover');
export const GetCopilotHoverInfoRequest: RequestType<GetCopilotHoverInfoParams, GetCopilotHoverInfoResult, void> = new RequestType<GetCopilotHoverInfoParams, GetCopilotHoverInfoResult, void>('cpptools/getCopilotHoverInfo');
const CreateDeclarationOrDefinitionRequest: RequestType<CreateDeclarationOrDefinitionParams, CreateDeclarationOrDefinitionResult, void> = new RequestType<CreateDeclarationOrDefinitionParams, CreateDeclarationOrDefinitionResult, void>('cpptools/createDeclDef');
const ExtractToFunctionRequest: RequestType<ExtractToFunctionParams, WorkspaceEditResult, void> = new RequestType<ExtractToFunctionParams, WorkspaceEditResult, void>('cpptools/extractToFunction');
const GoToDirectiveInGroupRequest: RequestType<GoToDirectiveInGroupParams, Position | undefined, void> = new RequestType<GoToDirectiveInGroupParams, Position | undefined, void>('cpptools/goToDirectiveInGroup');
const GenerateDoxygenCommentRequest: RequestType<GenerateDoxygenCommentParams, GenerateDoxygenCommentResult | undefined, void> = new RequestType<GenerateDoxygenCommentParams, GenerateDoxygenCommentResult, void>('cpptools/generateDoxygenComment');
const ChangeCppPropertiesRequest: RequestType<CppPropertiesParams, void, void> = new RequestType<CppPropertiesParams, void, void>('cpptools/didChangeCppProperties');
const IncludesRequest: RequestType<GetIncludesParams, GetIncludesResult, void> = new RequestType<GetIncludesParams, GetIncludesResult, void>('cpptools/getIncludes');
const CppContextRequest: RequestType<void, ChatContextResult, void> = new RequestType<void, ChatContextResult, void>('cpptools/getChatContext');

// Notifications to the server
const DidOpenNotification: NotificationType<DidOpenTextDocumentParams> = new NotificationType<DidOpenTextDocumentParams>('textDocument/didOpen');
const FileCreatedNotification: NotificationType<FileChangedParams> = new NotificationType<FileChangedParams>('cpptools/fileCreated');
const FileChangedNotification: NotificationType<FileChangedParams> = new NotificationType<FileChangedParams>('cpptools/fileChanged');
const FileDeletedNotification: NotificationType<FileChangedParams> = new NotificationType<FileChangedParams>('cpptools/fileDeleted');
const ResetDatabaseNotification: NotificationType<void> = new NotificationType<void>('cpptools/resetDatabase');
const PauseParsingNotification: NotificationType<void> = new NotificationType<void>('cpptools/pauseParsing');
const ResumeParsingNotification: NotificationType<void> = new NotificationType<void>('cpptools/resumeParsing');
const DidChangeActiveEditorNotification: NotificationType<DidChangeActiveEditorParams> = new NotificationType<DidChangeActiveEditorParams>('cpptools/didChangeActiveEditor');
const RestartIntelliSenseForFileNotification: NotificationType<TextDocumentIdentifier> = new NotificationType<TextDocumentIdentifier>('cpptools/restartIntelliSenseForFile');
const DidChangeTextEditorSelectionNotification: NotificationType<Range> = new NotificationType<Range>('cpptools/didChangeTextEditorSelection');
const ChangeCompileCommandsNotification: NotificationType<FileChangedParams> = new NotificationType<FileChangedParams>('cpptools/didChangeCompileCommands');
const ChangeSelectedSettingNotification: NotificationType<FolderSelectedSettingParams> = new NotificationType<FolderSelectedSettingParams>('cpptools/didChangeSelectedSetting');
const IntervalTimerNotification: NotificationType<void> = new NotificationType<void>('cpptools/onIntervalTimer');
const CustomConfigurationHighPriorityNotification: NotificationType<CustomConfigurationParams> = new NotificationType<CustomConfigurationParams>('cpptools/didChangeCustomConfigurationHighPriority');
const CustomConfigurationNotification: NotificationType<CustomConfigurationParams> = new NotificationType<CustomConfigurationParams>('cpptools/didChangeCustomConfiguration');
const CustomBrowseConfigurationNotification: NotificationType<CustomBrowseConfigurationParams> = new NotificationType<CustomBrowseConfigurationParams>('cpptools/didChangeCustomBrowseConfiguration');
const ClearCustomConfigurationsNotification: NotificationType<WorkspaceFolderParams> = new NotificationType<WorkspaceFolderParams>('cpptools/clearCustomConfigurations');
const ClearCustomBrowseConfigurationNotification: NotificationType<WorkspaceFolderParams> = new NotificationType<WorkspaceFolderParams>('cpptools/clearCustomBrowseConfiguration');
const PreviewReferencesNotification: NotificationType<void> = new NotificationType<void>('cpptools/previewReferences');
const RescanFolderNotification: NotificationType<void> = new NotificationType<void>('cpptools/rescanFolder');
const FinishedRequestCustomConfig: NotificationType<FinishedRequestCustomConfigParams> = new NotificationType<FinishedRequestCustomConfigParams>('cpptools/finishedRequestCustomConfig');
const DidChangeSettingsNotification: NotificationType<SettingsParams> = new NotificationType<SettingsParams>('cpptools/didChangeSettings');
const DidChangeVisibleTextEditorsNotification: NotificationType<DidChangeVisibleTextEditorsParams> = new NotificationType<DidChangeVisibleTextEditorsParams>('cpptools/didChangeVisibleTextEditors');
const DidChangeTextEditorVisibleRangesNotification: NotificationType<DidChangeTextEditorVisibleRangesParams> = new NotificationType<DidChangeTextEditorVisibleRangesParams>('cpptools/didChangeTextEditorVisibleRanges');

const CodeAnalysisNotification: NotificationType<CodeAnalysisParams> = new NotificationType<CodeAnalysisParams>('cpptools/runCodeAnalysis');
const PauseCodeAnalysisNotification: NotificationType<void> = new NotificationType<void>('cpptools/pauseCodeAnalysis');
const ResumeCodeAnalysisNotification: NotificationType<void> = new NotificationType<void>('cpptools/resumeCodeAnalysis');
const CancelCodeAnalysisNotification: NotificationType<void> = new NotificationType<void>('cpptools/cancelCodeAnalysis');
const RemoveCodeAnalysisProblemsNotification: NotificationType<RemoveCodeAnalysisProblemsParams> = new NotificationType<RemoveCodeAnalysisProblemsParams>('cpptools/removeCodeAnalysisProblems');

// Notifications from the server
const ReloadWindowNotification: NotificationType<void> = new NotificationType<void>('cpptools/reloadWindow');
const UpdateTrustedCompilersNotification: NotificationType<UpdateTrustedCompilerPathsResult> = new NotificationType<UpdateTrustedCompilerPathsResult>('cpptools/updateTrustedCompilersList');
const LogTelemetryNotification: NotificationType<TelemetryPayload> = new NotificationType<TelemetryPayload>('cpptools/logTelemetry');
const ReportTagParseStatusNotification: NotificationType<TagParseStatus> = new NotificationType<TagParseStatus>('cpptools/reportTagParseStatus');
const ReportStatusNotification: NotificationType<ReportStatusNotificationBody> = new NotificationType<ReportStatusNotificationBody>('cpptools/reportStatus');
const DebugProtocolNotification: NotificationType<DebugProtocolParams> = new NotificationType<DebugProtocolParams>('cpptools/debugProtocol');
const DebugLogNotification: NotificationType<LocalizeStringParams> = new NotificationType<LocalizeStringParams>('cpptools/debugLog');
const CompileCommandsPathsNotification: NotificationType<CompileCommandsPaths> = new NotificationType<CompileCommandsPaths>('cpptools/compileCommandsPaths');
const ReferencesNotification: NotificationType<refs.ReferencesResult> = new NotificationType<refs.ReferencesResult>('cpptools/references');
const ReportReferencesProgressNotification: NotificationType<refs.ReportReferencesProgressNotification> = new NotificationType<refs.ReportReferencesProgressNotification>('cpptools/reportReferencesProgress');
const RequestCustomConfig: NotificationType<string> = new NotificationType<string>('cpptools/requestCustomConfig');
const PublishRefactorDiagnosticsNotification: NotificationType<PublishRefactorDiagnosticsParams> = new NotificationType<PublishRefactorDiagnosticsParams>('cpptools/publishRefactorDiagnostics');
const ShowMessageWindowNotification: NotificationType<ShowMessageWindowParams> = new NotificationType<ShowMessageWindowParams>('cpptools/showMessageWindow');
const ShowWarningNotification: NotificationType<ShowWarningParams> = new NotificationType<ShowWarningParams>('cpptools/showWarning');
const ReportTextDocumentLanguage: NotificationType<string> = new NotificationType<string>('cpptools/reportTextDocumentLanguage');
const IntelliSenseSetupNotification: NotificationType<IntelliSenseSetup> = new NotificationType<IntelliSenseSetup>('cpptools/IntelliSenseSetup');
const SetTemporaryTextDocumentLanguageNotification: NotificationType<SetTemporaryTextDocumentLanguageParams> = new NotificationType<SetTemporaryTextDocumentLanguageParams>('cpptools/setTemporaryTextDocumentLanguage');
const ReportCodeAnalysisProcessedNotification: NotificationType<number> = new NotificationType<number>('cpptools/reportCodeAnalysisProcessed');
const ReportCodeAnalysisTotalNotification: NotificationType<number> = new NotificationType<number>('cpptools/reportCodeAnalysisTotal');
const DoxygenCommentGeneratedNotification: NotificationType<GenerateDoxygenCommentResult> = new NotificationType<GenerateDoxygenCommentResult>('cpptools/insertDoxygenComment');
const CanceledReferencesNotification: NotificationType<void> = new NotificationType<void>('cpptools/canceledReferences');
const IntelliSenseResultNotification: NotificationType<IntelliSenseResult> = new NotificationType<IntelliSenseResult>('cpptools/intelliSenseResult');

let failureMessageShown: boolean = false;

class ClientModel {
    public isInitializingWorkspace: DataBinding<boolean>;
    public isIndexingWorkspace: DataBinding<boolean>;
    public isParsingWorkspace: DataBinding<boolean>;
    public isParsingWorkspacePaused: DataBinding<boolean>;
    public isParsingFiles: DataBinding<boolean>;
    public isUpdatingIntelliSense: DataBinding<boolean>;
    public isRunningCodeAnalysis: DataBinding<boolean>;
    public isCodeAnalysisPaused: DataBinding<boolean>;
    public codeAnalysisProcessed: DataBinding<number>;
    public codeAnalysisTotal: DataBinding<number>;
    public referencesCommandMode: DataBinding<refs.ReferencesCommandMode>;
    public parsingWorkspaceStatus: DataBinding<string>;
    public activeConfigName: DataBinding<string>;

    constructor() {
        this.isInitializingWorkspace = new DataBinding<boolean>(false);
        this.isIndexingWorkspace = new DataBinding<boolean>(false);

        // The following elements add a delay of 500ms before notitfying the UI that the icon can hide itself.
        this.isParsingWorkspace = new DataBinding<boolean>(false, 500, false);
        this.isParsingWorkspacePaused = new DataBinding<boolean>(false, 500, false);
        this.isParsingFiles = new DataBinding<boolean>(false, 500, false);
        this.isUpdatingIntelliSense = new DataBinding<boolean>(false, 500, false);

        this.isRunningCodeAnalysis = new DataBinding<boolean>(false);
        this.isCodeAnalysisPaused = new DataBinding<boolean>(false);
        this.codeAnalysisProcessed = new DataBinding<number>(0);
        this.codeAnalysisTotal = new DataBinding<number>(0);
        this.referencesCommandMode = new DataBinding<refs.ReferencesCommandMode>(refs.ReferencesCommandMode.None);
        this.parsingWorkspaceStatus = new DataBinding<string>("");
        this.activeConfigName = new DataBinding<string>("");
    }

    public activate(): void {
        this.isInitializingWorkspace.activate();
        this.isIndexingWorkspace.activate();
        this.isParsingWorkspace.activate();
        this.isParsingWorkspacePaused.activate();
        this.isParsingFiles.activate();
        this.isUpdatingIntelliSense.activate();
        this.isRunningCodeAnalysis.activate();
        this.isCodeAnalysisPaused.activate();
        this.codeAnalysisProcessed.activate();
        this.codeAnalysisTotal.activate();
        this.referencesCommandMode.activate();
        this.parsingWorkspaceStatus.activate();
        this.activeConfigName.activate();
    }

    public deactivate(): void {
        this.isInitializingWorkspace.deactivate();
        this.isIndexingWorkspace.deactivate();
        this.isParsingWorkspace.deactivate();
        this.isParsingWorkspacePaused.deactivate();
        this.isParsingFiles.deactivate();
        this.isUpdatingIntelliSense.deactivate();
        this.isRunningCodeAnalysis.deactivate();
        this.isCodeAnalysisPaused.deactivate();
        this.codeAnalysisProcessed.deactivate();
        this.codeAnalysisTotal.deactivate();
        this.referencesCommandMode.deactivate();
        this.parsingWorkspaceStatus.deactivate();
        this.activeConfigName.deactivate();
    }

    public dispose(): void {
        this.isInitializingWorkspace.dispose();
        this.isIndexingWorkspace.dispose();
        this.isParsingWorkspace.dispose();
        this.isParsingWorkspacePaused.dispose();
        this.isParsingFiles.dispose();
        this.isUpdatingIntelliSense.dispose();
        this.isRunningCodeAnalysis.dispose();
        this.isCodeAnalysisPaused.dispose();
        this.codeAnalysisProcessed.dispose();
        this.codeAnalysisTotal.dispose();
        this.referencesCommandMode.dispose();
        this.parsingWorkspaceStatus.dispose();
        this.activeConfigName.dispose();
    }
}

export interface Client {
    readonly ready: Promise<void>;
    enqueue<T>(task: () => Promise<T>): Promise<T>;
    InitializingWorkspaceChanged: vscode.Event<boolean>;
    IndexingWorkspaceChanged: vscode.Event<boolean>;
    ParsingWorkspaceChanged: vscode.Event<boolean>;
    ParsingWorkspacePausedChanged: vscode.Event<boolean>;
    ParsingFilesChanged: vscode.Event<boolean>;
    IntelliSenseParsingChanged: vscode.Event<boolean>;
    RunningCodeAnalysisChanged: vscode.Event<boolean>;
    CodeAnalysisPausedChanged: vscode.Event<boolean>;
    CodeAnalysisProcessedChanged: vscode.Event<number>;
    CodeAnalysisTotalChanged: vscode.Event<number>;
    ReferencesCommandModeChanged: vscode.Event<refs.ReferencesCommandMode>;
    TagParserStatusChanged: vscode.Event<string>;
    ActiveConfigChanged: vscode.Event<string>;
    RootPath: string;
    RootRealPath: string;
    RootUri?: vscode.Uri;
    RootFolder?: vscode.WorkspaceFolder;
    Name: string;
    TrackedDocuments: Map<string, vscode.TextDocument>;
    onDidChangeSettings(event: vscode.ConfigurationChangeEvent): Promise<Record<string, string>>;
    onDidOpenTextDocument(document: vscode.TextDocument): void;
    onDidCloseTextDocument(document: vscode.TextDocument): void;
    onDidChangeVisibleTextEditors(editors: readonly vscode.TextEditor[]): Promise<void>;
    onDidChangeTextEditorVisibleRanges(uri: vscode.Uri): Promise<void>;
    onDidChangeTextDocument(textDocumentChangeEvent: vscode.TextDocumentChangeEvent): void;
    onRegisterCustomConfigurationProvider(provider: CustomConfigurationProvider1): Thenable<void>;
    updateCustomConfigurations(requestingProvider?: CustomConfigurationProvider1): Thenable<void>;
    updateCustomBrowseConfiguration(requestingProvider?: CustomConfigurationProvider1): Thenable<void>;
    provideCustomConfiguration(docUri: vscode.Uri): Promise<void>;
    logDiagnostics(): Promise<void>;
    rescanFolder(): Promise<void>;
    toggleReferenceResultsView(): void;
    setCurrentConfigName(configurationName: string): Thenable<void>;
    getCurrentConfigName(): Thenable<string | undefined>;
    getCurrentConfigCustomVariable(variableName: string): Thenable<string>;
    getVcpkgInstalled(): Thenable<boolean>;
    getVcpkgEnabled(): Thenable<boolean>;
    getCurrentCompilerPathAndArgs(): Thenable<util.CompilerPathAndArgs | undefined>;
    getKnownCompilers(): Thenable<configs.KnownCompiler[] | undefined>;
    takeOwnership(document: vscode.TextDocument): void;
    sendDidOpen(document: vscode.TextDocument): Promise<void>;
    requestSwitchHeaderSource(rootUri: vscode.Uri, fileName: string): Thenable<string>;
    updateActiveDocumentTextOptions(): void;
    didChangeActiveEditor(editor?: vscode.TextEditor, selection?: Range): Promise<void>;
    restartIntelliSenseForFile(document: vscode.TextDocument): Promise<void>;
    activate(): void;
    selectionChanged(selection: Range): void;
    resetDatabase(): void;
    deactivate(): void;
    promptSelectIntelliSenseConfiguration(sender?: any): Promise<void>;
    rescanCompilers(sender?: any): Promise<void>;
    pauseParsing(): void;
    resumeParsing(): void;
    PauseCodeAnalysis(): void;
    ResumeCodeAnalysis(): void;
    CancelCodeAnalysis(): void;
    handleConfigurationSelectCommand(): Promise<void>;
    handleConfigurationProviderSelectCommand(): Promise<void>;
    handleShowActiveCodeAnalysisCommands(): Promise<void>;
    handleShowIdleCodeAnalysisCommands(): Promise<void>;
    handleReferencesIcon(): void;
    handleConfigurationEditCommand(viewColumn?: vscode.ViewColumn): void;
    handleConfigurationEditJSONCommand(viewColumn?: vscode.ViewColumn): void;
    handleConfigurationEditUICommand(viewColumn?: vscode.ViewColumn): void;
    handleAddToIncludePathCommand(path: string): void;
    handleGoToDirectiveInGroup(next: boolean): Promise<void>;
    handleGenerateDoxygenComment(args: DoxygenCodeActionCommandArguments | vscode.Uri | undefined): Promise<void>;
    handleRunCodeAnalysisOnActiveFile(): Promise<void>;
    handleRunCodeAnalysisOnOpenFiles(): Promise<void>;
    handleRunCodeAnalysisOnAllFiles(): Promise<void>;
    handleRemoveAllCodeAnalysisProblems(): Promise<void>;
    handleRemoveCodeAnalysisProblems(refreshSquigglesOnSave: boolean, identifiersAndUris: CodeAnalysisDiagnosticIdentifiersAndUri[]): Promise<void>;
    handleFixCodeAnalysisProblems(workspaceEdit: vscode.WorkspaceEdit, refreshSquigglesOnSave: boolean, identifiersAndUris: CodeAnalysisDiagnosticIdentifiersAndUri[]): Promise<void>;
    handleDisableAllTypeCodeAnalysisProblems(code: string, identifiersAndUris: CodeAnalysisDiagnosticIdentifiersAndUri[]): Promise<void>;
    handleCreateDeclarationOrDefinition(isCopyToClipboard: boolean, codeActionRange?: Range): Promise<void>;
    handleExtractToFunction(extractAsGlobal: boolean): Promise<void>;
    onInterval(): void;
    dispose(): void;
    addFileAssociations(fileAssociations: string, languageId: string): void;
    sendDidChangeSettings(): void;
    isInitialized(): boolean;
    getShowConfigureIntelliSenseButton(): boolean;
    setShowConfigureIntelliSenseButton(show: boolean): void;
    addTrustedCompiler(path: string): Promise<void>;
<<<<<<< HEAD
    getIncludes(maxDepth: number): Promise<GetIncludesResult>;
    getCopilotHoverProvider(): CopilotHoverProvider | undefined;
=======
    getIncludes(maxDepth: number, token: vscode.CancellationToken): Promise<GetIncludesResult>;
>>>>>>> c1de7373
    getChatContext(token: vscode.CancellationToken): Promise<ChatContextResult>;
}

export function createClient(workspaceFolder?: vscode.WorkspaceFolder): Client {
    return new DefaultClient(workspaceFolder);
}

export function createNullClient(): Client {
    return new NullClient();
}

export class DefaultClient implements Client {
    private innerLanguageClient?: LanguageClient; // The "client" that launches and communicates with our language "server" process.
    private disposables: vscode.Disposable[] = [];
    private documentFormattingProviderDisposable: vscode.Disposable | undefined;
    private formattingRangeProviderDisposable: vscode.Disposable | undefined;
    private onTypeFormattingProviderDisposable: vscode.Disposable | undefined;
    private codeFoldingProvider: FoldingRangeProvider | undefined;
    private codeFoldingProviderDisposable: vscode.Disposable | undefined;
    private inlayHintsProvider: InlayHintsProvider | undefined;
    private semanticTokensProvider: SemanticTokensProvider | undefined;
    private semanticTokensProviderDisposable: vscode.Disposable | undefined;
    private innerConfiguration?: configs.CppProperties;
    private rootPathFileWatcher?: vscode.FileSystemWatcher;
    private rootFolder?: vscode.WorkspaceFolder;
    private rootRealPath: string;
    private workspaceStoragePath: string;
    private trackedDocuments = new Map<string, vscode.TextDocument>();
    private isSupported: boolean = true;
    private inactiveRegionsDecorations = new Map<string, DecorationRangesPair>();
    private settingsTracker: SettingsTracker;
    private loggingLevel: number = 1;
    private configurationProvider?: string;
    private copilotHoverProvider: CopilotHoverProvider | undefined;

    public lastCustomBrowseConfiguration: PersistentFolderState<WorkspaceBrowseConfiguration | undefined> | undefined;
    public lastCustomBrowseConfigurationProviderId: PersistentFolderState<string | undefined> | undefined;
    public lastCustomBrowseConfigurationProviderVersion: PersistentFolderState<Version> | undefined;
    public currentCaseSensitiveFileSupport: PersistentWorkspaceState<boolean> | undefined;
    private registeredProviders: PersistentFolderState<string[]> | undefined;

    private configStateReceived: ConfigStateReceived = { compilers: false, compileCommands: false, configProviders: undefined, timeout: false };
    private showConfigureIntelliSenseButton: boolean = false;

    /** A queue of asynchronous tasks that need to be processed befofe ready is considered active. */
    private static queue = new Array<[ManualPromise<unknown>, () => Promise<unknown>] | [ManualPromise<unknown>]>();

    /** returns a promise that waits initialization and/or a change to configuration to complete (i.e. language client is ready-to-use) */
    private static readonly isStarted = new ManualSignal<void>(true);

    /**
     * Indicates if the blocking task dispatcher is currently running
     *
     * This will be in the Set state when the dispatcher is not running (i.e. if you await this it will be resolved immediately)
     * If the dispatcher is running, this will be in the Reset state (i.e. if you await this it will be resolved when the dispatcher is done)
     */
    private static readonly dispatching = new ManualSignal<void>();

    // The "model" that is displayed via the UI (status bar).
    private model: ClientModel = new ClientModel();

    public get InitializingWorkspaceChanged(): vscode.Event<boolean> { return this.model.isInitializingWorkspace.ValueChanged; }
    public get IndexingWorkspaceChanged(): vscode.Event<boolean> { return this.model.isIndexingWorkspace.ValueChanged; }
    public get ParsingWorkspaceChanged(): vscode.Event<boolean> { return this.model.isParsingWorkspace.ValueChanged; }
    public get ParsingWorkspacePausedChanged(): vscode.Event<boolean> { return this.model.isParsingWorkspacePaused.ValueChanged; }
    public get ParsingFilesChanged(): vscode.Event<boolean> { return this.model.isParsingFiles.ValueChanged; }
    public get IntelliSenseParsingChanged(): vscode.Event<boolean> { return this.model.isUpdatingIntelliSense.ValueChanged; }
    public get RunningCodeAnalysisChanged(): vscode.Event<boolean> { return this.model.isRunningCodeAnalysis.ValueChanged; }
    public get CodeAnalysisPausedChanged(): vscode.Event<boolean> { return this.model.isCodeAnalysisPaused.ValueChanged; }
    public get CodeAnalysisProcessedChanged(): vscode.Event<number> { return this.model.codeAnalysisProcessed.ValueChanged; }
    public get CodeAnalysisTotalChanged(): vscode.Event<number> { return this.model.codeAnalysisTotal.ValueChanged; }
    public get ReferencesCommandModeChanged(): vscode.Event<refs.ReferencesCommandMode> { return this.model.referencesCommandMode.ValueChanged; }
    public get TagParserStatusChanged(): vscode.Event<string> { return this.model.parsingWorkspaceStatus.ValueChanged; }
    public get ActiveConfigChanged(): vscode.Event<string> { return this.model.activeConfigName.ValueChanged; }
    public isInitialized(): boolean { return this.innerLanguageClient !== undefined; }
    public getShowConfigureIntelliSenseButton(): boolean { return this.showConfigureIntelliSenseButton; }
    public setShowConfigureIntelliSenseButton(show: boolean): void { this.showConfigureIntelliSenseButton = show; }

    /**
     * don't use this.rootFolder directly since it can be undefined
     */
    public get RootPath(): string {
        return this.rootFolder ? this.rootFolder.uri.fsPath : "";
    }
    public get RootRealPath(): string {
        return this.rootRealPath;
    }
    public get RootUri(): vscode.Uri | undefined {
        return this.rootFolder ? this.rootFolder.uri : undefined;
    }
    public get RootFolder(): vscode.WorkspaceFolder | undefined {
        return this.rootFolder;
    }
    public get Name(): string {
        return this.getName(this.rootFolder);
    }
    public get TrackedDocuments(): Map<string, vscode.TextDocument> {
        return this.trackedDocuments;
    }
    public get IsTagParsing(): boolean {
        return this.model.isParsingWorkspace.Value || this.model.isParsingFiles.Value || this.model.isInitializingWorkspace.Value || this.model.isIndexingWorkspace.Value;
    }
    public get ReferencesCommandMode(): refs.ReferencesCommandMode {
        return this.model.referencesCommandMode.Value;
    }

    public get languageClient(): LanguageClient {
        if (!this.innerLanguageClient) {
            throw new Error("Attempting to use languageClient before initialized");
        }
        return this.innerLanguageClient;
    }

    public get configuration(): configs.CppProperties {
        if (!this.innerConfiguration) {
            throw new Error("Attempting to use configuration before initialized");
        }
        return this.innerConfiguration;
    }

    public get AdditionalEnvironment(): Record<string, string | string[]> {
        return {
            workspaceFolderBasename: this.Name,
            workspaceStorage: this.workspaceStoragePath,
            execPath: process.execPath,
            pathSeparator: (os.platform() === 'win32') ? "\\" : "/"
        };
    }

    private getName(workspaceFolder?: vscode.WorkspaceFolder): string {
        return workspaceFolder ? workspaceFolder.name : "untitled";
    }

    public static updateClientConfigurations(): void {
        clients.forEach(client => {
            if (client instanceof DefaultClient) {
                const defaultClient: DefaultClient = client as DefaultClient;
                if (!client.isInitialized() || !compilerDefaults) {
                    // This can randomly get hit when adding/removing workspace folders.
                    return;
                }
                defaultClient.configuration.CompilerDefaults = compilerDefaults;
                defaultClient.configuration.handleConfigurationChange();
            }
        });
    }

    private static readonly configurationProvidersLabel: string = "configuration providers";
    private static readonly compileCommandsLabel: string = "compile_commands.json";
    private static readonly compilersLabel: string = "compilers";

    public async showSelectIntelliSenseConfiguration(paths: string[], compilersOnly?: boolean): Promise<number> {
        const options: vscode.QuickPickOptions = {};
        options.placeHolder = compilersOnly || !vscode.workspace.workspaceFolders || !this.RootFolder ?
            localize("select.compiler", "Select a compiler to configure for IntelliSense") :
            vscode.workspace.workspaceFolders.length > 1 ?
                localize("configure.intelliSense.forFolder", "How would you like to configure IntelliSense for the '{0}' folder?", this.RootFolder.name) :
                localize("configure.intelliSense.thisFolder", "How would you like to configure IntelliSense for this folder?");

        const items: IndexableQuickPickItem[] = [];
        let isCompilerSection: boolean = false;
        for (let i: number = 0; i < paths.length; i++) {
            const compilerName: string = path.basename(paths[i]);
            const isCompiler: boolean = isCompilerSection && compilerName !== paths[i];

            if (isCompiler) {
                const path: string | undefined = paths[i].replace(compilerName, "");
                const description: string = localize("found.string", "Found at {0}", path);
                const label: string = localize("use.compiler", "Use {0}", compilerName);
                items.push({ label: label, description: description, index: i });
            } else if (paths[i] === DefaultClient.configurationProvidersLabel) {
                items.push({ label: localize("configuration.providers", "configuration providers"), index: i, kind: vscode.QuickPickItemKind.Separator });
            } else if (paths[i] === DefaultClient.compileCommandsLabel) {
                items.push({ label: paths[i], index: i, kind: vscode.QuickPickItemKind.Separator });
            } else if (paths[i] === DefaultClient.compilersLabel) {
                isCompilerSection = true;
                items.push({ label: localize("compilers", "compilers"), index: i, kind: vscode.QuickPickItemKind.Separator });
            } else {
                items.push({ label: paths[i], index: i });
            }
        }

        const selection: IndexableQuickPickItem | undefined = await vscode.window.showQuickPick(items, options);
        return selection ? selection.index : -1;
    }

    public async showPrompt(sender?: any): Promise<void> {
        const buttonMessage: string = localize("selectIntelliSenseConfiguration.string", "Select IntelliSense Configuration...");
        const value: string | undefined = await vscode.window.showInformationMessage(localize("setCompiler.message", "You do not have IntelliSense configured. Unless you set your own configurations, IntelliSense may not be functional."), buttonMessage);
        if (value === buttonMessage) {
            return this.handleIntelliSenseConfigurationQuickPick(sender);
        }
    }

    public async handleIntelliSenseConfigurationQuickPick(sender?: any, showCompilersOnly?: boolean): Promise<void> {
        const settings: CppSettings = new CppSettings(showCompilersOnly ? undefined : this.RootUri);
        const paths: string[] = [];
        const configProviders: CustomConfigurationProvider1[] | undefined = showCompilersOnly ? undefined : this.configStateReceived.configProviders;
        if (configProviders && configProviders.length > 0) {
            paths.push(DefaultClient.configurationProvidersLabel);
            for (const provider of configProviders) {
                paths.push(localize("use.provider", "Use {0}", provider.name));
            }
        }
        const configProvidersIndex: number = paths.length;
        const configProviderCount: number = configProvidersIndex === 0 ? 0 : configProvidersIndex - 1;
        if (!showCompilersOnly && this.compileCommandsPaths.length > 0) {
            paths.push(DefaultClient.compileCommandsLabel);
            for (const compileCommandsPath of this.compileCommandsPaths) {
                paths.push(localize("use.compileCommands", "Use {0}", compileCommandsPath));
            }
        }
        const compileCommandsIndex: number = paths.length;
        const compileCommandsCount: number = compileCommandsIndex === configProvidersIndex ? 0 : compileCommandsIndex - configProvidersIndex - 1;
        paths.push(DefaultClient.compilersLabel);
        if (compilerDefaults?.knownCompilers !== undefined) {
            const tempPaths: string[] = compilerDefaults.knownCompilers.map(function (a: configs.KnownCompiler): string { return a.path; });
            let clFound: boolean = false;
            // Remove all but the first cl path.
            for (const path of tempPaths) {
                if (clFound) {
                    if (!util.isCl(path)) {
                        paths.push(path);
                    }
                } else {
                    if (util.isCl(path)) {
                        clFound = true;
                    }
                    paths.push(path);
                }
            }
        }
        const compilersIndex: number = paths.length;
        const compilerCount: number = compilersIndex === compileCommandsIndex ? 0 : compilersIndex - compileCommandsIndex - 1;
        paths.push(localize("selectAnotherCompiler.string", "Select another compiler on my machine..."));
        let installShown = true;
        if (isWindows && util.getSenderType(sender) !== 'walkthrough') {
            paths.push(localize("installCompiler.string", "Help me install a compiler"));
        } else if (!isWindows) {
            paths.push(localize("installCompiler.string.nix", "Install a compiler"));
        } else {
            installShown = false;
        }
        paths.push(localize("noConfig.string", "Do not configure with a compiler (not recommended)"));
        const index: number = await this.showSelectIntelliSenseConfiguration(paths, showCompilersOnly);
        let action: string = "";
        let configurationSelected: boolean = false;
        const fromStatusBarButton: boolean = !showCompilersOnly;
        try {
            if (index === -1) {
                action = "escaped";
                return;
            }
            if (index === paths.length - 1) {
                action = "disable";
                settings.defaultCompilerPath = "";
                await this.configuration.updateCompilerPathIfSet(settings.defaultCompilerPath);
                configurationSelected = true;
                await this.showPrompt(sender);
                return ui.ShowConfigureIntelliSenseButton(false, this, ConfigurationType.CompilerPath, "disablePrompt");
            }
            if (installShown && index === paths.length - 2) {
                action = "install";
                void vscode.commands.executeCommand('C_Cpp.InstallCompiler', sender);
                return;
            }
            const showButtonSender: string = "quickPick";
            if (index === paths.length - 3 || (!installShown && index === paths.length - 2)) {
                const result: vscode.Uri[] | undefined = await vscode.window.showOpenDialog();
                if (result === undefined || result.length === 0) {
                    action = "browse dismissed";
                    return;
                }
                configurationSelected = true;
                action = "compiler browsed";
                settings.defaultCompilerPath = result[0].fsPath;
                await this.configuration.updateCompilerPathIfSet(settings.defaultCompilerPath);
                void SessionState.trustedCompilerFound.set(true);
            } else {
                configurationSelected = true;
                if (index < configProvidersIndex && configProviders) {
                    action = "select config provider";
                    const provider: CustomConfigurationProvider1 = configProviders[index - 1];
                    await this.configuration.updateCustomConfigurationProvider(provider.extensionId);
                    void this.onCustomConfigurationProviderRegistered(provider).catch(logAndReturn.undefined);
                    telemetry.logLanguageServerEvent("customConfigurationProvider", { "providerId": provider.extensionId });

                    return ui.ShowConfigureIntelliSenseButton(false, this, ConfigurationType.ConfigProvider, showButtonSender);
                } else if (index < compileCommandsIndex) {
                    action = "select compile commands";
                    await this.configuration.setCompileCommands(this.compileCommandsPaths[index - configProvidersIndex - 1]);
                    return ui.ShowConfigureIntelliSenseButton(false, this, ConfigurationType.CompileCommands, showButtonSender);
                } else {
                    action = "select compiler";
                    settings.defaultCompilerPath = util.isCl(paths[index]) ? "cl.exe" : paths[index];
                    await this.configuration.updateCompilerPathIfSet(settings.defaultCompilerPath);
                    void SessionState.trustedCompilerFound.set(true);
                }
            }

            await ui.ShowConfigureIntelliSenseButton(false, this, ConfigurationType.CompilerPath, showButtonSender);

            await this.addTrustedCompiler(settings.defaultCompilerPath);
            DefaultClient.updateClientConfigurations();
        } finally {
            if (showCompilersOnly) {
                telemetry.logLanguageServerEvent('compilerSelection', { action, sender: util.getSenderType(sender) },
                    { compilerCount: compilerCount + 3 }); // + 3 is to match what was being incorrectly sent previously
            } else {
                telemetry.logLanguageServerEvent('configurationSelection', { action, sender: util.getSenderType(sender) },
                    { configProviderCount, compileCommandsCount, compilerCount });
            }

            // Clear the prompt state.
            // TODO: Add some way to change this state to true.
            const rootFolder: vscode.WorkspaceFolder | undefined = this.RootFolder;
            if (rootFolder && fromStatusBarButton) {
                if (configurationSelected || configProviderCount > 0) {
                    const ask: PersistentFolderState<boolean> = new PersistentFolderState<boolean>("Client.registerProvider", true, rootFolder);
                    ask.Value = false;
                }
                if (configurationSelected || compileCommandsCount > 0) {
                    const ask: PersistentFolderState<boolean> = new PersistentFolderState<boolean>("CPP.showCompileCommandsSelection", true, rootFolder);
                    ask.Value = false;
                }
                if (!configurationSelected) {
                    await this.handleConfigStatus();
                }
            }
        }
    }

    public async rescanCompilers(sender?: any): Promise<void> {
        compilerDefaults = await this.requestCompiler();
        DefaultClient.updateClientConfigurations();
        if (compilerDefaults.knownCompilers !== undefined && compilerDefaults.knownCompilers.length > 0) {
            await this.handleIntelliSenseConfigurationQuickPick(sender, true);
        }
    }

    async promptSelectIntelliSenseConfiguration(sender?: any): Promise<void> {
        if (compilerDefaults === undefined) {
            return;
        }
        if (compilerDefaults.compilerPath !== "") {
            const showCompilersOnly: boolean = util.getSenderType(sender) === 'walkthrough';
            return this.handleIntelliSenseConfigurationQuickPick(sender, showCompilersOnly);
        }
    }

    /**
     * All public methods on this class must be guarded by the "ready" promise. Requests and notifications received before the task is
     * complete are executed after this promise is resolved.
     */

    constructor(workspaceFolder?: vscode.WorkspaceFolder) {
        if (workspaceFolder !== undefined) {
            this.lastCustomBrowseConfiguration = new PersistentFolderState<WorkspaceBrowseConfiguration | undefined>("CPP.lastCustomBrowseConfiguration", undefined, workspaceFolder);
            this.lastCustomBrowseConfigurationProviderId = new PersistentFolderState<string | undefined>("CPP.lastCustomBrowseConfigurationProviderId", undefined, workspaceFolder);
            this.lastCustomBrowseConfigurationProviderVersion = new PersistentFolderState<Version>("CPP.lastCustomBrowseConfigurationProviderVersion", Version.v5, workspaceFolder);
            this.registeredProviders = new PersistentFolderState<string[]>("CPP.registeredProviders", [], workspaceFolder);
            // If this provider did the register in the last session, clear out the cached browse config.
            if (!this.isProviderRegistered(this.lastCustomBrowseConfigurationProviderId.Value)) {
                this.lastCustomBrowseConfigurationProviderId.Value = undefined;
                if (this.lastCustomBrowseConfiguration !== undefined) {
                    this.lastCustomBrowseConfiguration.Value = undefined;
                }
            }
            if (this.lastCustomBrowseConfigurationProviderId.Value) {
                this.configStateReceived.configProviders = []; // avoid waiting for the timeout if it's cached
            }
            this.registeredProviders.Value = [];
        } else {
            this.configStateReceived.configProviders = [];
            this.configStateReceived.compileCommands = true;
        }
        if (!semanticTokensLegend) {
            // Semantic token types are identified by indexes in this list of types, in the legend.
            const tokenTypesLegend: string[] = [];
            for (const e in SemanticTokenTypes) {
                // An enum is actually a set of mappings from key <=> value. Enumerate over only the names.
                // This allow us to represent the constants using an enum, which we can match in native code.
                if (isNaN(Number(e))) {
                    tokenTypesLegend.push(e);
                }
            }
            // Semantic token modifiers are bit indexes corresponding to the indexes in this list of modifiers in the legend.
            const tokenModifiersLegend: string[] = [];
            for (const e in SemanticTokenModifiers) {
                if (isNaN(Number(e))) {
                    tokenModifiersLegend.push(e);
                }
            }
            semanticTokensLegend = new vscode.SemanticTokensLegend(tokenTypesLegend, tokenModifiersLegend);
        }

        this.rootFolder = workspaceFolder;
        this.rootRealPath = this.RootPath ? fs.existsSync(this.RootPath) ? fs.realpathSync(this.RootPath) : this.RootPath : "";

        this.workspaceStoragePath = util.extensionContext?.storageUri?.fsPath ?? "";
        if (this.workspaceStoragePath.length > 0) {
            workspaceHash = path.basename(path.dirname(this.workspaceStoragePath));
        } else {
            this.workspaceStoragePath = this.RootPath ? path.join(this.RootPath, ".vscode") : "";
        }

        if (workspaceFolder && vscode.workspace.workspaceFolders && vscode.workspace.workspaceFolders.length > 1) {
            this.workspaceStoragePath = path.join(this.workspaceStoragePath, util.getUniqueWorkspaceStorageName(workspaceFolder));
        }

        const rootUri: vscode.Uri | undefined = this.RootUri;
        this.settingsTracker = new SettingsTracker(rootUri);

        try {
            let isFirstClient: boolean = false;
            if (firstClientStarted === undefined || languageClientCrashedNeedsRestart) {
                if (languageClientCrashedNeedsRestart) {
                    languageClientCrashedNeedsRestart = false;
                    // if we're recovering, the isStarted needs to be reset.
                    // because we're starting the first client again.
                    DefaultClient.isStarted.reset();
                }
                firstClientStarted = this.createLanguageClient();
                util.setProgress(util.getProgressExecutableStarted());
                isFirstClient = true;
            }
            void this.init(rootUri, isFirstClient).catch(logAndReturn.undefined);

        } catch (errJS) {
            const err: NodeJS.ErrnoException = errJS as NodeJS.ErrnoException;
            this.isSupported = false; // Running on an OS we don't support yet.
            if (!failureMessageShown) {
                failureMessageShown = true;
                let additionalInfo: string;
                if (err.code === "EPERM") {
                    additionalInfo = localize('check.permissions', "EPERM: Check permissions for '{0}'", getLanguageServerFileName());
                } else {
                    additionalInfo = String(err);
                }
                void vscode.window.showErrorMessage(localize("unable.to.start", "Unable to start the C/C++ language server. IntelliSense features will be disabled. Error: {0}", additionalInfo));
            }
        }
    }

    private async init(rootUri: vscode.Uri | undefined, isFirstClient: boolean) {
        ui = getUI();
        ui.bind(this);
        await firstClientStarted;
        try {
            const workspaceFolder: vscode.WorkspaceFolder | undefined = this.rootFolder;
            this.innerConfiguration = new configs.CppProperties(this, rootUri, workspaceFolder);
            this.innerConfiguration.ConfigurationsChanged((e) => this.onConfigurationsChanged(e));
            this.innerConfiguration.SelectionChanged((e) => this.onSelectedConfigurationChanged(e));
            this.innerConfiguration.CompileCommandsChanged((e) => this.onCompileCommandsChanged(e));
            this.disposables.push(this.innerConfiguration);

            this.innerLanguageClient = languageClient;
            telemetry.logLanguageServerEvent("NonDefaultInitialCppSettings", this.settingsTracker.getUserModifiedSettings());
            failureMessageShown = false;

            if (isFirstClient) {
                workspaceReferences = new refs.ReferencesManager(this);
                // Only register file watchers and providers after the extension has finished initializing,
                // e.g. prevents empty c_cpp_properties.json from generation.
                this.registerFileWatcher();
                initializedClientCount = 0;
                this.inlayHintsProvider = new InlayHintsProvider();

                const settings: CppSettings = new CppSettings();
                if (settings.copilotHover === "enabled" ||
                    (settings.copilotHover === "default" && await telemetry.isFlightEnabled("cpp.copilotHover"))) {
                    this.copilotHoverProvider = new CopilotHoverProvider(this);
                    this.disposables.push(vscode.languages.registerHoverProvider(util.documentSelector, this.copilotHoverProvider));
                }
                this.disposables.push(vscode.languages.registerHoverProvider(util.documentSelector, new HoverProvider(this)));
                this.disposables.push(vscode.languages.registerInlayHintsProvider(util.documentSelector, this.inlayHintsProvider));
                this.disposables.push(vscode.languages.registerRenameProvider(util.documentSelector, new RenameProvider(this)));
                this.disposables.push(vscode.languages.registerReferenceProvider(util.documentSelector, new FindAllReferencesProvider(this)));
                this.disposables.push(vscode.languages.registerWorkspaceSymbolProvider(new WorkspaceSymbolProvider(this)));
                this.disposables.push(vscode.languages.registerDocumentSymbolProvider(util.documentSelector, new DocumentSymbolProvider(), undefined));
                this.disposables.push(vscode.languages.registerCodeActionsProvider(util.documentSelector, new CodeActionProvider(this), undefined));
                this.disposables.push(vscode.languages.registerCallHierarchyProvider(util.documentSelector, new CallHierarchyProvider(this)));
                // Because formatting and codeFolding can vary per folder, we need to register these providers once
                // and leave them registered. The decision of whether to provide results needs to be made on a per folder basis,
                // within the providers themselves.
                this.documentFormattingProviderDisposable = vscode.languages.registerDocumentFormattingEditProvider(util.documentSelector, new DocumentFormattingEditProvider(this));
                this.formattingRangeProviderDisposable = vscode.languages.registerDocumentRangeFormattingEditProvider(util.documentSelector, new DocumentRangeFormattingEditProvider(this));
                this.onTypeFormattingProviderDisposable = vscode.languages.registerOnTypeFormattingEditProvider(util.documentSelector, new OnTypeFormattingEditProvider(this), ";", "}", "\n");

                this.codeFoldingProvider = new FoldingRangeProvider(this);
                this.codeFoldingProviderDisposable = vscode.languages.registerFoldingRangeProvider(util.documentSelector, this.codeFoldingProvider);

                if (settings.isEnhancedColorizationEnabled && semanticTokensLegend) {
                    this.semanticTokensProvider = new SemanticTokensProvider();
                    this.semanticTokensProviderDisposable = vscode.languages.registerDocumentSemanticTokensProvider(util.documentSelector, this.semanticTokensProvider, semanticTokensLegend);
                }

                // Listen for messages from the language server.
                this.registerNotifications();
            }

            // update all client configurations
            this.configuration.setupConfigurations();
            initializedClientCount++;
            // count number of clients, once all clients are configured, check for trusted compiler to display notification to user and add a short delay to account for config provider logic to finish
            if ((vscode.workspace.workspaceFolders === undefined) || (initializedClientCount >= vscode.workspace.workspaceFolders.length)) {
                // Timeout waiting for compile_commands.json and config providers.
                // The quick pick options will update if they're added later on.
                clients.forEach(client => {
                    if (client instanceof DefaultClient) {
                        global.setTimeout(() => {
                            client.configStateReceived.timeout = true;
                            void client.handleConfigStatus();
                        }, 15000);
                    }
                });
                // The configurations will not be sent to the language server until the default include paths and frameworks have been set.
                // The event handlers must be set before this happens.
                compilerDefaults = await this.requestCompiler();
                DefaultClient.updateClientConfigurations();
                clients.forEach(client => {
                    if (client instanceof DefaultClient) {
                        client.configStateReceived.compilers = true;
                        void client.handleConfigStatus();
                    }
                });
            }
        } catch (err) {
            this.isSupported = false; // Running on an OS we don't support yet.
            if (!failureMessageShown) {
                failureMessageShown = true;
                void vscode.window.showErrorMessage(localize("unable.to.start", "Unable to start the C/C++ language server. IntelliSense features will be disabled. Error: {0}", String(err)));
            }
        }

        DefaultClient.isStarted.resolve();
    }

    private getWorkspaceFolderSettings(workspaceFolderUri: vscode.Uri | undefined, settings: CppSettings, otherSettings: OtherSettings): WorkspaceFolderSettingsParams {
        const result: WorkspaceFolderSettingsParams = {
            uri: workspaceFolderUri?.toString(),
            intelliSenseEngine: settings.intelliSenseEngine,
            autocomplete: settings.autocomplete,
            autocompleteAddParentheses: settings.autocompleteAddParentheses,
            errorSquiggles: settings.errorSquiggles,
            exclusionPolicy: settings.exclusionPolicy,
            preferredPathSeparator: settings.preferredPathSeparator,
            intelliSenseCachePath: util.resolveCachePath(settings.intelliSenseCachePath, this.AdditionalEnvironment),
            intelliSenseCacheSize: settings.intelliSenseCacheSize,
            intelliSenseMemoryLimit: settings.intelliSenseMemoryLimit,
            dimInactiveRegions: settings.dimInactiveRegions,
            suggestSnippets: settings.suggestSnippets,
            legacyCompilerArgsBehavior: settings.legacyCompilerArgsBehavior,
            defaultSystemIncludePath: settings.defaultSystemIncludePath,
            cppFilesExclude: settings.filesExclude,
            clangFormatPath: util.resolveVariables(settings.clangFormatPath, this.AdditionalEnvironment),
            clangFormatStyle: settings.clangFormatStyle ? util.resolveVariables(settings.clangFormatStyle, this.AdditionalEnvironment) : undefined,
            clangFormatFallbackStyle: settings.clangFormatFallbackStyle,
            clangFormatSortIncludes: settings.clangFormatSortIncludes,
            codeAnalysisRunAutomatically: settings.codeAnalysisRunAutomatically,
            codeAnalysisExclude: settings.codeAnalysisExclude,
            clangTidyEnabled: settings.clangTidyEnabled,
            clangTidyPath: util.resolveVariables(settings.clangTidyPath, this.AdditionalEnvironment),
            clangTidyConfig: settings.clangTidyConfig,
            clangTidyFallbackConfig: settings.clangTidyFallbackConfig,
            clangTidyHeaderFilter: settings.clangTidyHeaderFilter !== null ? util.resolveVariables(settings.clangTidyHeaderFilter, this.AdditionalEnvironment) : null,
            clangTidyArgs: util.resolveVariablesArray(settings.clangTidyArgs, this.AdditionalEnvironment),
            clangTidyUseBuildPath: settings.clangTidyUseBuildPath,
            clangTidyChecksEnabled: settings.clangTidyChecksEnabled,
            clangTidyChecksDisabled: settings.clangTidyChecksDisabled,
            markdownInComments: settings.markdownInComments,
            hover: settings.hover,
            vcFormatIndentBraces: settings.vcFormatIndentBraces,
            vcFormatIndentMultiLineRelativeTo: settings.vcFormatIndentMultiLineRelativeTo,
            vcFormatIndentWithinParentheses: settings.vcFormatIndentWithinParentheses,
            vcFormatIndentPreserveWithinParentheses: settings.vcFormatIndentPreserveWithinParentheses,
            vcFormatIndentCaseLabels: settings.vcFormatIndentCaseLabels,
            vcFormatIndentCaseContents: settings.vcFormatIndentCaseContents,
            vcFormatIndentCaseContentsWhenBlock: settings.vcFormatIndentCaseContentsWhenBlock,
            vcFormatIndentLambdaBracesWhenParameter: settings.vcFormatIndentLambdaBracesWhenParameter,
            vcFormatIndentGotoLabels: settings.vcFormatIndentGotoLabels,
            vcFormatIndentPreprocessor: settings.vcFormatIndentPreprocessor,
            vcFormatIndentAccesSpecifiers: settings.vcFormatIndentAccessSpecifiers,
            vcFormatIndentNamespaceContents: settings.vcFormatIndentNamespaceContents,
            vcFormatIndentPreserveComments: settings.vcFormatIndentPreserveComments,
            vcFormatNewLineScopeBracesOnSeparateLines: settings.vcFormatNewlineScopeBracesOnSeparateLines,
            vcFormatNewLineBeforeOpenBraceNamespace: settings.vcFormatNewlineBeforeOpenBraceNamespace,
            vcFormatNewLineBeforeOpenBraceType: settings.vcFormatNewlineBeforeOpenBraceType,
            vcFormatNewLineBeforeOpenBraceFunction: settings.vcFormatNewlineBeforeOpenBraceFunction,
            vcFormatNewLineBeforeOpenBraceBlock: settings.vcFormatNewlineBeforeOpenBraceBlock,
            vcFormatNewLineBeforeOpenBraceLambda: settings.vcFormatNewlineBeforeOpenBraceLambda,
            vcFormatNewLineBeforeCatch: settings.vcFormatNewlineBeforeCatch,
            vcFormatNewLineBeforeElse: settings.vcFormatNewlineBeforeElse,
            vcFormatNewLineBeforeWhileInDoWhile: settings.vcFormatNewlineBeforeWhileInDoWhile,
            vcFormatNewLineCloseBraceSameLineEmptyType: settings.vcFormatNewlineCloseBraceSameLineEmptyType,
            vcFormatNewLineCloseBraceSameLineEmptyFunction: settings.vcFormatNewlineCloseBraceSameLineEmptyFunction,
            vcFormatSpaceBeforeFunctionOpenParenthesis: settings.vcFormatSpaceBeforeFunctionOpenParenthesis,
            vcFormatSpaceWithinParameterListParentheses: settings.vcFormatSpaceWithinParameterListParentheses,
            vcFormatSpaceBetweenEmptyParameterListParentheses: settings.vcFormatSpaceBetweenEmptyParameterListParentheses,
            vcFormatSpaceAfterKeywordsInControlFlowStatements: settings.vcFormatSpaceAfterKeywordsInControlFlowStatements,
            vcFormatSpaceWithinControlFlowStatementParentheses: settings.vcFormatSpaceWithinControlFlowStatementParentheses,
            vcFormatSpaceBeforeLambdaOpenParenthesis: settings.vcFormatSpaceBeforeLambdaOpenParenthesis,
            vcFormatSpaceWithinCastParentheses: settings.vcFormatSpaceWithinCastParentheses,
            vcFormatSpaceAfterCastCloseParenthesis: settings.vcFormatSpaceAfterCastCloseParenthesis,
            vcFormatSpaceWithinExpressionParentheses: settings.vcFormatSpaceWithinExpressionParentheses,
            vcFormatSpaceBeforeBlockOpenBrace: settings.vcFormatSpaceBeforeBlockOpenBrace,
            vcFormatSpaceBetweenEmptyBraces: settings.vcFormatSpaceBetweenEmptyBraces,
            vcFormatSpaceBeforeInitializerListOpenBrace: settings.vcFormatSpaceBeforeInitializerListOpenBrace,
            vcFormatSpaceWithinInitializerListBraces: settings.vcFormatSpaceWithinInitializerListBraces,
            vcFormatSpacePreserveInInitializerList: settings.vcFormatSpacePreserveInInitializerList,
            vcFormatSpaceBeforeOpenSquareBracket: settings.vcFormatSpaceBeforeOpenSquareBracket,
            vcFormatSpaceWithinSquareBrackets: settings.vcFormatSpaceWithinSquareBrackets,
            vcFormatSpaceBeforeEmptySquareBrackets: settings.vcFormatSpaceBeforeEmptySquareBrackets,
            vcFormatSpaceBetweenEmptySquareBrackets: settings.vcFormatSpaceBetweenEmptySquareBrackets,
            vcFormatSpaceGroupSquareBrackets: settings.vcFormatSpaceGroupSquareBrackets,
            vcFormatSpaceWithinLambdaBrackets: settings.vcFormatSpaceWithinLambdaBrackets,
            vcFormatSpaceBetweenEmptyLambdaBrackets: settings.vcFormatSpaceBetweenEmptyLambdaBrackets,
            vcFormatSpaceBeforeComma: settings.vcFormatSpaceBeforeComma,
            vcFormatSpaceAfterComma: settings.vcFormatSpaceAfterComma,
            vcFormatSpaceRemoveAroundMemberOperators: settings.vcFormatSpaceRemoveAroundMemberOperators,
            vcFormatSpaceBeforeInheritanceColon: settings.vcFormatSpaceBeforeInheritanceColon,
            vcFormatSpaceBeforeConstructorColon: settings.vcFormatSpaceBeforeConstructorColon,
            vcFormatSpaceRemoveBeforeSemicolon: settings.vcFormatSpaceRemoveBeforeSemicolon,
            vcFormatSpaceInsertAfterSemicolon: settings.vcFormatSpaceInsertAfterSemicolon,
            vcFormatSpaceRemoveAroundUnaryOperator: settings.vcFormatSpaceRemoveAroundUnaryOperator,
            vcFormatSpaceAroundBinaryOperator: settings.vcFormatSpaceAroundBinaryOperator,
            vcFormatSpaceAroundAssignmentOperator: settings.vcFormatSpaceAroundAssignmentOperator,
            vcFormatSpacePointerReferenceAlignment: settings.vcFormatSpacePointerReferenceAlignment,
            vcFormatSpaceAroundTernaryOperator: settings.vcFormatSpaceAroundTernaryOperator,
            vcFormatWrapPreserveBlocks: settings.vcFormatWrapPreserveBlocks,
            doxygenGenerateOnType: settings.doxygenGenerateOnType,
            doxygenGeneratedStyle: settings.doxygenGeneratedCommentStyle,
            doxygenSectionTags: settings.doxygenSectionTags,
            filesExclude: otherSettings.filesExclude,
            filesAutoSaveAfterDelay: otherSettings.filesAutoSaveAfterDelay,
            filesEncoding: otherSettings.filesEncoding,
            searchExclude: otherSettings.searchExclude,
            editorAutoClosingBrackets: otherSettings.editorAutoClosingBrackets,
            editorInlayHintsEnabled: otherSettings.editorInlayHintsEnabled,
            editorParameterHintsEnabled: otherSettings.editorParameterHintsEnabled,
            refactoringIncludeHeader: settings.refactoringIncludeHeader
        };
        return result;
    }

    private getAllWorkspaceFolderSettings(): WorkspaceFolderSettingsParams[] {
        const workspaceSettings: CppSettings = new CppSettings();
        const workspaceOtherSettings: OtherSettings = new OtherSettings();
        const workspaceFolderSettingsParams: WorkspaceFolderSettingsParams[] = [];
        if (vscode.workspace.workspaceFolders && vscode.workspace.workspaceFolders.length > 0) {
            for (const workspaceFolder of vscode.workspace.workspaceFolders) {
                workspaceFolderSettingsParams.push(this.getWorkspaceFolderSettings(workspaceFolder.uri, new CppSettings(workspaceFolder.uri), new OtherSettings(workspaceFolder.uri)));
            }
        } else {
            workspaceFolderSettingsParams.push(this.getWorkspaceFolderSettings(this.RootUri, workspaceSettings, workspaceOtherSettings));
        }
        return workspaceFolderSettingsParams;
    }

    private getAllSettings(): SettingsParams {
        const workspaceSettings: CppSettings = new CppSettings();
        const workspaceOtherSettings: OtherSettings = new OtherSettings();
        const workspaceFolderSettingsParams: WorkspaceFolderSettingsParams[] = this.getAllWorkspaceFolderSettings();
        if (this.currentCaseSensitiveFileSupport && workspaceSettings.isCaseSensitiveFileSupportEnabled !== this.currentCaseSensitiveFileSupport.Value) {
            void util.promptForReloadWindowDueToSettingsChange();
        }
        return {
            filesAssociations: workspaceOtherSettings.filesAssociations,
            workspaceFallbackEncoding: workspaceOtherSettings.filesEncoding,
            maxConcurrentThreads: workspaceSettings.maxConcurrentThreads,
            maxCachedProcesses: workspaceSettings.maxCachedProcesses,
            maxMemory: workspaceSettings.maxMemory,
            maxSymbolSearchResults: workspaceSettings.maxSymbolSearchResults,
            loggingLevel: workspaceSettings.loggingLevel,
            workspaceParsingPriority: workspaceSettings.workspaceParsingPriority,
            workspaceSymbols: workspaceSettings.workspaceSymbols,
            simplifyStructuredComments: workspaceSettings.simplifyStructuredComments,
            intelliSenseUpdateDelay: workspaceSettings.intelliSenseUpdateDelay,
            experimentalFeatures: workspaceSettings.experimentalFeatures,
            enhancedColorization: workspaceSettings.isEnhancedColorizationEnabled,
            intellisenseMaxCachedProcesses: workspaceSettings.intelliSenseMaxCachedProcesses,
            intellisenseMaxMemory: workspaceSettings.intelliSenseMaxMemory,
            referencesMaxConcurrentThreads: workspaceSettings.referencesMaxConcurrentThreads,
            referencesMaxCachedProcesses: workspaceSettings.referencesMaxCachedProcesses,
            referencesMaxMemory: workspaceSettings.referencesMaxMemory,
            codeAnalysisMaxConcurrentThreads: workspaceSettings.codeAnalysisMaxConcurrentThreads,
            codeAnalysisMaxMemory: workspaceSettings.codeAnalysisMaxMemory,
            codeAnalysisUpdateDelay: workspaceSettings.codeAnalysisUpdateDelay,
            copilotHover: workspaceSettings.copilotHover,
            workspaceFolderSettings: workspaceFolderSettingsParams
        };
    }

    private async createLanguageClient(): Promise<void> {
        this.currentCaseSensitiveFileSupport = new PersistentWorkspaceState<boolean>("CPP.currentCaseSensitiveFileSupport", false);
        let resetDatabase: boolean = false;
        const serverModule: string = getLanguageServerFileName();
        const exeExists: boolean = fs.existsSync(serverModule);
        if (!exeExists) {
            telemetry.logLanguageServerEvent("missingLanguageServerBinary");
            throw String('Missing binary at ' + serverModule);
        }
        const serverName: string = this.getName(this.rootFolder);
        const serverOptions: ServerOptions = {
            run: { command: serverModule, options: { detached: false, cwd: util.getExtensionFilePath("bin") } },
            debug: { command: serverModule, args: [serverName], options: { detached: true, cwd: util.getExtensionFilePath("bin") } }
        };

        // The IntelliSense process should automatically detect when AutoPCH is
        // not supportable (on platforms that don't support disabling ASLR/PIE).
        // We've had reports of issues on arm64 macOS that are addressed by
        // disabling the IntelliSense cache, suggesting fallback does not
        // always work as expected. It's actually more efficient to disable
        // the cache on platforms we know do not support it. We do that here.
        let intelliSenseCacheDisabled: boolean = false;
        if (os.platform() === "darwin") {
            // AutoPCH doesn't work for arm64 macOS.
            if (os.arch() === "arm64") {
                intelliSenseCacheDisabled = true;
            } else {
                // AutoPCH doesn't work for older x64 macOS's.
                const releaseParts: string[] = os.release().split(".");
                if (releaseParts.length >= 1) {
                    intelliSenseCacheDisabled = parseInt(releaseParts[0]) < 17;
                }
            }
        } else {
            // AutoPCH doesn't work for arm64 Windows.
            intelliSenseCacheDisabled = os.platform() === "win32" && os.arch() === "arm64";
        }

        const localizedStrings: string[] = [];
        for (let i: number = 0; i < localizedStringCount; i++) {
            localizedStrings.push(lookupString(i));
        }

        const workspaceSettings: CppSettings = new CppSettings();
        if (workspaceSettings.isCaseSensitiveFileSupportEnabled !== this.currentCaseSensitiveFileSupport.Value) {
            resetDatabase = true;
            this.currentCaseSensitiveFileSupport.Value = workspaceSettings.isCaseSensitiveFileSupportEnabled;
        }

        const cacheStoragePath: string = util.getCacheStoragePath();
        const databaseStoragePath: string = (cacheStoragePath.length > 0) && (workspaceHash.length > 0) ?
            path.join(cacheStoragePath, workspaceHash) : "";

        const cppInitializationParams: CppInitializationParams = {
            packageVersion: util.packageJson.version,
            extensionPath: util.extensionPath,
            databaseStoragePath: databaseStoragePath,
            workspaceStoragePath: this.workspaceStoragePath,
            cacheStoragePath: cacheStoragePath,
            vcpkgRoot: util.getVcpkgRoot(),
            intelliSenseCacheDisabled: intelliSenseCacheDisabled,
            caseSensitiveFileSupport: workspaceSettings.isCaseSensitiveFileSupportEnabled,
            resetDatabase: resetDatabase,
            edgeMessagesDirectory: path.join(util.getExtensionFilePath("bin"), "messages", getLocaleId()),
            localizedStrings: localizedStrings,
            settings: this.getAllSettings()
        };

        this.loggingLevel = util.getNumericLoggingLevel(cppInitializationParams.settings.loggingLevel);
        const lspInitializationOptions: LspInitializationOptions = {
            loggingLevel: this.loggingLevel
        };

        const clientOptions: LanguageClientOptions = {
            documentSelector: [
                { scheme: 'file', language: 'c' },
                { scheme: 'file', language: 'cpp' },
                { scheme: 'file', language: 'cuda-cpp' }
            ],
            initializationOptions: lspInitializationOptions,
            middleware: createProtocolFilter(),
            errorHandler: {
                error: (_error, _message, _count) => ({ action: ErrorAction.Continue }),
                closed: () => {
                    languageClientCrashTimes.push(Date.now());
                    languageClientCrashedNeedsRestart = true;
                    telemetry.logLanguageServerEvent("languageClientCrash");
                    let restart: boolean = true;
                    if (languageClientCrashTimes.length < 5) {
                        void clients.recreateClients();
                    } else {
                        const elapsed: number = languageClientCrashTimes[languageClientCrashTimes.length - 1] - languageClientCrashTimes[0];
                        if (elapsed <= 3 * 60 * 1000) {
                            void clients.recreateClients(true);
                            restart = false;
                        } else {
                            languageClientCrashTimes.shift();
                            void clients.recreateClients();
                        }
                    }
                    const message: string = restart ? localize('server.crashed.restart', 'The language server crashed. Restarting...')
                        : localize('server.crashed2', 'The language server crashed 5 times in the last 3 minutes. It will not be restarted.');

                    // We manually restart the language server so tell the LanguageClient not to do it automatically for us.
                    return { action: CloseAction.DoNotRestart, message };
                }
            },
            markdown: {
                isTrusted: true
                // TODO: support for icons in markdown is not yet in the released version of vscode-languageclient.
                // Based on PR (https://github.com/microsoft/vscode-languageserver-node/pull/1504)
                //supportThemeIcons: true
            }

            // TODO: should I set the output channel? Does this sort output between servers?
        };

        // Create the language client
        languageClient = new LanguageClient(`cpptools`, serverOptions, clientOptions);
        languageClient.onNotification(DebugProtocolNotification, logDebugProtocol);
        languageClient.onNotification(DebugLogNotification, logLocalized);
        languageClient.registerProposedFeatures();
        await languageClient.start();

        if (usesCrashHandler()) {
            watchForCrashes(await languageClient.sendRequest(PreInitializationRequest, null));
        }

        // Move initialization to a separate message, so we can see log output from it.
        // A request is used in order to wait for completion and ensure that no subsequent
        // higher priority message may be processed before the Initialization request.
        await languageClient.sendRequest(InitializationRequest, cppInitializationParams);
    }

    public async sendDidChangeSettings(): Promise<void> {
        // Send settings json to native side
        await this.ready;
        await this.languageClient.sendNotification(DidChangeSettingsNotification, this.getAllSettings());
    }

    public async onDidChangeSettings(_event: vscode.ConfigurationChangeEvent): Promise<Record<string, string>> {
        const defaultClient: Client = clients.getDefaultClient();
        if (this === defaultClient) {
            // Only send the updated settings information once, as it includes values for all folders.
            void this.sendDidChangeSettings();
        }
        const changedSettings: Record<string, string> = this.settingsTracker.getChangedSettings();

        await this.ready;

        if (Object.keys(changedSettings).length > 0) {
            if (this === defaultClient) {
                if (changedSettings.commentContinuationPatterns) {
                    updateLanguageConfigurations();
                }
                if (changedSettings.loggingLevel) {
                    const oldLoggingLevelLogged: boolean = this.loggingLevel > 1;
                    this.loggingLevel = util.getNumericLoggingLevel(changedSettings.loggingLevel);
                    if (oldLoggingLevelLogged || this.loggingLevel > 1) {
                        const out: Logger = getOutputChannelLogger();
                        out.appendLine(localize({ key: "loggingLevel.changed", comment: ["{0} is the setting name 'loggingLevel', {1} is a string value such as 'Debug'"] }, "{0} has changed to: {1}", "loggingLevel", changedSettings.loggingLevel));
                    }
                }
                const settings: CppSettings = new CppSettings();
                if (changedSettings.enhancedColorization) {
                    if (settings.isEnhancedColorizationEnabled && semanticTokensLegend) {
                        this.semanticTokensProvider = new SemanticTokensProvider();
                        this.semanticTokensProviderDisposable = vscode.languages.registerDocumentSemanticTokensProvider(util.documentSelector, this.semanticTokensProvider, semanticTokensLegend);
                    } else if (this.semanticTokensProviderDisposable) {
                        this.semanticTokensProviderDisposable.dispose();
                        this.semanticTokensProviderDisposable = undefined;
                        this.semanticTokensProvider = undefined;
                    }
                }

                // If an inlay hints setting has changed, force an inlay provider update on the visible documents.
                if (["inlayHints.autoDeclarationTypes.enabled",
                    "inlayHints.autoDeclarationTypes.showOnLeft",
                    "inlayHints.parameterNames.enabled",
                    "inlayHints.parameterNames.hideLeadingUnderscores",
                    "inlayHints.parameterNames.suppressWhenArgumentContainsName",
                    "inlayHints.referenceOperator.enabled",
                    "inlayHints.referenceOperator.showSpace"].some(setting => setting in changedSettings)) {
                    vscode.window.visibleTextEditors.forEach((visibleEditor: vscode.TextEditor) => {
                        // The exact range doesn't matter.
                        const visibleRange: vscode.Range | undefined = visibleEditor.visibleRanges.at(0);
                        if (visibleRange !== undefined) {
                            void vscode.commands.executeCommand<vscode.InlayHint[]>('vscode.executeInlayHintProvider',
                                visibleEditor.document.uri, visibleRange);
                        }
                    });
                }

                const showButtonSender: string = "settingsChanged";
                if (changedSettings["default.configurationProvider"] !== undefined) {
                    void ui.ShowConfigureIntelliSenseButton(false, this, ConfigurationType.ConfigProvider, showButtonSender);
                } else if (changedSettings["default.compileCommands"] !== undefined) {
                    void ui.ShowConfigureIntelliSenseButton(false, this, ConfigurationType.CompileCommands, showButtonSender);
                } if (changedSettings["default.compilerPath"] !== undefined) {
                    void ui.ShowConfigureIntelliSenseButton(false, this, ConfigurationType.CompilerPath, showButtonSender);
                }
            }
            if (changedSettings.legacyCompilerArgsBehavior) {
                this.configuration.handleConfigurationChange();
            }
            if (changedSettings["default.compilerPath"] !== undefined || changedSettings["default.compileCommands"] !== undefined || changedSettings["default.configurationProvider"] !== undefined) {
                void ui.ShowConfigureIntelliSenseButton(false, this).catch(logAndReturn.undefined);
            }
            this.configuration.onDidChangeSettings();
            telemetry.logLanguageServerEvent("CppSettingsChange", changedSettings, undefined);
        }

        return changedSettings;
    }

    private prepareVisibleRanges(editors: readonly vscode.TextEditor[]): { [uri: string]: Range[] } {
        const visibleRanges: { [uri: string]: Range[] } = {};
        editors.forEach(editor => {
            // Use a map, to account for multiple editors for the same file.
            // First, we just concat all ranges for the same file.
            const uri: string = editor.document.uri.toString();
            if (!visibleRanges[uri]) {
                visibleRanges[uri] = [];
            }
            visibleRanges[uri] = visibleRanges[uri].concat(editor.visibleRanges.map(makeLspRange));
        });

        // We may need to merge visible ranges, if there are multiple editors for the same file,
        // and some of the ranges overlap.
        Object.keys(visibleRanges).forEach(uri => {
            visibleRanges[uri] = util.mergeOverlappingRanges(visibleRanges[uri]);
        });

        return visibleRanges;
    }

    // Handles changes to visible files/ranges, changes to current selection/position,
    // and changes to the active text editor. Should only be called on the primary client.
    public async onDidChangeVisibleTextEditors(editors: readonly vscode.TextEditor[]): Promise<void> {
        const params: DidChangeVisibleTextEditorsParams = {
            visibleRanges: this.prepareVisibleRanges(editors)
        };
        if (vscode.window.activeTextEditor) {
            if (util.isCpp(vscode.window.activeTextEditor.document)) {
                params.activeUri = vscode.window.activeTextEditor.document.uri.toString();
                params.activeSelection = makeLspRange(vscode.window.activeTextEditor.selection);
            }
        }

        await this.languageClient.sendNotification(DidChangeVisibleTextEditorsNotification, params);
    }

    public async onDidChangeTextEditorVisibleRanges(uri: vscode.Uri): Promise<void> {
        // VS Code will notify us of a particular editor, but same file may be open in
        // multiple editors, so we coalesc those visible ranges.
        const editors: vscode.TextEditor[] = vscode.window.visibleTextEditors.filter(editor => editor.document.uri === uri);

        let visibleRanges: Range[] = [];
        if (editors.length === 1) {
            visibleRanges = editors[0].visibleRanges.map(makeLspRange);
        } else {
            editors.forEach(editor => {
                // Use a map, to account for multiple editors for the same file.
                // First, we just concat all ranges for the same file.
                visibleRanges = visibleRanges.concat(editor.visibleRanges.map(makeLspRange));
            });
        }

        const params: DidChangeTextEditorVisibleRangesParams = {
            uri: uri.toString(),
            visibleRanges
        };

        await this.languageClient.sendNotification(DidChangeTextEditorVisibleRangesNotification, params);
    }

    public onDidChangeTextDocument(textDocumentChangeEvent: vscode.TextDocumentChangeEvent): void {
        if (util.isCpp(textDocumentChangeEvent.document)) {
            // If any file has changed, we need to abort the current rename operation
            if (workspaceReferences.renamePending) {
                workspaceReferences.cancelCurrentReferenceRequest(refs.CancellationSender.User);
            }

            const oldVersion: number | undefined = openFileVersions.get(textDocumentChangeEvent.document.uri.toString());
            const newVersion: number = textDocumentChangeEvent.document.version;
            if (oldVersion === undefined || newVersion > oldVersion) {
                openFileVersions.set(textDocumentChangeEvent.document.uri.toString(), newVersion);
            }
        }
    }

    public onDidOpenTextDocument(document: vscode.TextDocument): void {
        if (document.uri.scheme === "file") {
            const uri: string = document.uri.toString();
            openFileVersions.set(uri, document.version);
            void SessionState.buildAndDebugIsSourceFile.set(util.isCppOrCFile(document.uri));
            void SessionState.buildAndDebugIsFolderOpen.set(util.isFolderOpen(document.uri));
        } else {
            void SessionState.buildAndDebugIsSourceFile.set(false);
        }
    }

    public onDidCloseTextDocument(document: vscode.TextDocument): void {
        const uri: string = document.uri.toString();
        if (this.semanticTokensProvider) {
            this.semanticTokensProvider.removeFile(uri);
        }
        if (this.inlayHintsProvider) {
            this.inlayHintsProvider.removeFile(uri);
        }
        this.inactiveRegionsDecorations.delete(uri);
        if (diagnosticsCollectionIntelliSense) {
            diagnosticsCollectionIntelliSense.delete(document.uri);
        }
        openFileVersions.delete(uri);
    }

    public isProviderRegistered(extensionId: string | undefined): boolean {
        if (extensionId === undefined || this.registeredProviders === undefined) {
            return false;
        }
        for (const provider of this.registeredProviders.Value) {
            if (provider === extensionId) {
                return true;
            }
        }
        return false;
    }

    private async onCustomConfigurationProviderRegistered(provider: CustomConfigurationProvider1): Promise<void> {
        // version 2 providers control the browse.path. Avoid thrashing the tag parser database by pausing parsing until
        // the provider has sent the correct browse.path value.
        if (provider.version >= Version.v2) {
            return this.pauseParsing();
        }
    }

    public async onRegisterCustomConfigurationProvider(provider: CustomConfigurationProvider1): Promise<void> {
        await this.ready;

        if (this.registeredProviders === undefined // Shouldn't happen.
            // Prevent duplicate processing.
            || this.registeredProviders.Value.includes(provider.extensionId)) {
            return;
        }
        this.registeredProviders.Value.push(provider.extensionId);
        const rootFolder: vscode.WorkspaceFolder | undefined = this.RootFolder;
        if (!rootFolder) {
            return; // There is no c_cpp_properties.json to edit because there is no folder open.
        }
        this.configuration.handleConfigurationChange();
        if (this.configStateReceived.configProviders === undefined) {
            this.configStateReceived.configProviders = [];
        }
        this.configStateReceived.configProviders.push(provider);
        const selectedProvider: string | undefined = this.configuration.CurrentConfigurationProvider;
        if (!selectedProvider || this.showConfigureIntelliSenseButton) {
            void this.handleConfigStatus("configProviders");
            if (!selectedProvider) {
                return;
            }
        }
        if (isSameProviderExtensionId(selectedProvider, provider.extensionId)) {
            void this.onCustomConfigurationProviderRegistered(provider).catch(logAndReturn.undefined);
            telemetry.logLanguageServerEvent("customConfigurationProvider", { "providerId": provider.extensionId });
        } else if (selectedProvider === provider.name) {
            void this.onCustomConfigurationProviderRegistered(provider).catch(logAndReturn.undefined);
            await this.configuration.updateCustomConfigurationProvider(provider.extensionId); // v0 -> v1 upgrade. Update the configurationProvider in c_cpp_properties.json
        }
    }

    public async updateCustomConfigurations(requestingProvider?: CustomConfigurationProvider1): Promise<void> {
        await this.ready;

        if (!this.configurationProvider) {
            return this.clearCustomConfigurations();
        }
        const currentProvider: CustomConfigurationProvider1 | undefined = getCustomConfigProviders().get(this.configurationProvider);
        if (!currentProvider) {
            return this.clearCustomConfigurations();
        }
        if (requestingProvider && requestingProvider.extensionId !== currentProvider.extensionId) {
            // If we are being called by a configuration provider other than the current one, ignore it.
            return;
        }
        if (!currentProvider.isReady) {
            return;
        }

        await this.clearCustomConfigurations();
    }

    public async updateCustomBrowseConfiguration(requestingProvider?: CustomConfigurationProvider1): Promise<void> {
        await this.ready;

        if (!this.configurationProvider) {
            return;
        }

        const currentProvider: CustomConfigurationProvider1 | undefined = getCustomConfigProviders().get(this.configurationProvider);
        if (!currentProvider || !currentProvider.isReady || (requestingProvider && requestingProvider.extensionId !== currentProvider.extensionId)) {
            return;
        }

        const tokenSource: vscode.CancellationTokenSource = new vscode.CancellationTokenSource();
        let config: WorkspaceBrowseConfiguration | null = null;
        let hasCompleted: boolean = false;
        try {
            if (this.RootUri && await currentProvider.canProvideBrowseConfigurationsPerFolder(tokenSource.token)) {
                config = await currentProvider.provideFolderBrowseConfiguration(this.RootUri, tokenSource.token);
            } else if (await currentProvider.canProvideBrowseConfiguration(tokenSource.token)) {
                config = await currentProvider.provideBrowseConfiguration(tokenSource.token);
            } else if (currentProvider.version >= Version.v2) {
                console.warn("failed to provide browse configuration");
            }
        } catch {
            if (!hasCompleted) {
                hasCompleted = true;
                if (currentProvider.version >= Version.v2) {
                    await this.resumeParsing();
                }
            }
        }

        // Initiate request for custom configuration.
        // Resume parsing on either resolve or reject, only if parsing was not resumed due to timeout

        if (config) {
            if (currentProvider.version < Version.v3) {
                // This is to get around the (fixed) CMake Tools bug: https://github.com/microsoft/vscode-cmake-tools/issues/1073
                for (const c of config.browsePath) {
                    if (vscode.workspace.getWorkspaceFolder(vscode.Uri.file(c)) === this.RootFolder) {
                        this.sendCustomBrowseConfiguration(config, currentProvider.extensionId, currentProvider.version);
                        break;
                    }
                }
            } else {
                this.sendCustomBrowseConfiguration(config, currentProvider.extensionId, currentProvider.version);
            }
            if (!hasCompleted) {
                hasCompleted = true;
                if (currentProvider.version >= Version.v2) {
                    await this.resumeParsing();
                }
            }
        }

        // Set up a timeout to use previously received configuration and resume parsing if the provider times out
        global.setTimeout(() => {
            if (!hasCompleted) {
                hasCompleted = true;
                this.sendCustomBrowseConfiguration(null, undefined, Version.v0, true);
                if (currentProvider.version >= Version.v2) {
                    console.warn(`Configuration Provider timed out in ${configProviderTimeout}ms.`);
                    void this.resumeParsing().catch(logAndReturn.undefined);
                }
            }
        }, configProviderTimeout);

    }

    public toggleReferenceResultsView(): void {
        workspaceReferences.toggleGroupView();
    }

    public async logDiagnostics(): Promise<void> {
        await this.ready;
        const response: GetDiagnosticsResult = await this.languageClient.sendRequest(GetDiagnosticsRequest, null);
        const diagnosticsChannel: vscode.OutputChannel = getDiagnosticsChannel();
        diagnosticsChannel.clear();

        const header: string = `-------- Diagnostics - ${new Date().toLocaleString()}\n`;
        const version: string = `Version: ${util.packageJson.version}\n`;
        let configJson: string = "";
        if (this.configuration.CurrentConfiguration) {
            configJson = `Current Configuration:\n${JSON.stringify(this.configuration.CurrentConfiguration, null, 4)}\n`;
        }
        const userModifiedSettings = Object.entries(this.settingsTracker.getUserModifiedSettings());
        if (userModifiedSettings.length > 0) {
            const settings: Record<string, any> = {};
            for (const [key] of userModifiedSettings) {
                // Some settings were renamed during a telemetry change, so we need to undo that here.
                const realKey = key.endsWith('2') ? key.slice(0, key.length - 1) : key;
                const fullKey = `C_Cpp.${realKey}`;
                settings[fullKey] = vscode.workspace.getConfiguration("C_Cpp").get(realKey) ?? '<error-retrieving-value>';
            }
            configJson += `Modified Settings:\n${JSON.stringify(settings, null, 4)}\n`;
        }

        {
            const editorSettings = new OtherSettings(this.RootUri);
            const settings: Record<string, any> = {};
            settings.editorTabSize = editorSettings.editorTabSize;
            settings.editorInsertSpaces = editorSettings.editorInsertSpaces;
            settings.editorAutoClosingBrackets = editorSettings.editorAutoClosingBrackets;
            settings.filesEncoding = editorSettings.filesEncoding;
            settings.filesAssociations = editorSettings.filesAssociations;
            settings.filesExclude = editorSettings.filesExclude;
            settings.filesAutoSaveAfterDelay = editorSettings.filesAutoSaveAfterDelay;
            settings.editorInlayHintsEnabled = editorSettings.editorInlayHintsEnabled;
            settings.editorParameterHintsEnabled = editorSettings.editorParameterHintsEnabled;
            settings.searchExclude = editorSettings.searchExclude;
            settings.workbenchSettingsEditor = editorSettings.workbenchSettingsEditor;
            configJson += `Additional Tracked Settings:\n${JSON.stringify(settings, null, 4)}\n`;
        }

        // Get diagnostics for configuration provider info.
        let configurationLoggingStr: string = "";
        const tuSearchStart: number = response.diagnostics.indexOf("Translation Unit Mappings:");
        if (tuSearchStart >= 0) {
            const tuSearchEnd: number = response.diagnostics.indexOf("Translation Unit Configurations:");
            if (tuSearchEnd >= 0 && tuSearchEnd > tuSearchStart) {
                let tuSearchString: string = response.diagnostics.substring(tuSearchStart, tuSearchEnd);
                let tuSearchIndex: number = tuSearchString.indexOf("[");
                while (tuSearchIndex >= 0) {
                    const tuMatch: RegExpMatchArray | null = tuSearchString.match(/\[\s(.*)\s\]/);
                    if (tuMatch && tuMatch.length > 1) {
                        const tuPath: string = vscode.Uri.file(tuMatch[1]).toString();
                        if (this.configurationLogging.has(tuPath)) {
                            if (configurationLoggingStr.length === 0) {
                                configurationLoggingStr += "Custom configurations:\n";
                            }
                            configurationLoggingStr += `[ ${tuMatch[1]} ]\n${this.configurationLogging.get(tuPath)}\n`;
                        }
                    }
                    tuSearchString = tuSearchString.substring(tuSearchIndex + 1);
                    tuSearchIndex = tuSearchString.indexOf("[");
                }
            }
        }
        diagnosticsChannel.appendLine(`${header}${version}${configJson}${this.browseConfigurationLogging}${configurationLoggingStr}${response.diagnostics}`);
        diagnosticsChannel.show(false);
    }

    public async rescanFolder(): Promise<void> {
        await this.ready;
        return this.languageClient.sendNotification(RescanFolderNotification);
    }

    public async provideCustomConfiguration(docUri: vscode.Uri): Promise<void> {
        const onFinished: () => void = () => {
            void this.languageClient.sendNotification(FinishedRequestCustomConfig, { uri: docUri.toString() });
        };
        try {
            const providerId: string | undefined = this.configurationProvider;
            if (!providerId) {
                return;
            }
            const provider: CustomConfigurationProvider1 | undefined = getCustomConfigProviders().get(providerId);
            if (!provider || !provider.isReady) {
                return;
            }
            const resultCode = await this.provideCustomConfigurationAsync(docUri, provider);
            telemetry.logLanguageServerEvent('provideCustomConfiguration', { providerId, resultCode });
        } finally {
            onFinished();
        }
    }

    private async provideCustomConfigurationAsync(docUri: vscode.Uri, provider: CustomConfigurationProvider1): Promise<string> {
        const tokenSource: vscode.CancellationTokenSource = new vscode.CancellationTokenSource();

        // Need to loop through candidates, to see if we can get a custom configuration from any of them.
        // Wrap all lookups in a single task, so we can apply a timeout to the entire duration.
        const provideConfigurationAsync: () => Thenable<SourceFileConfigurationItem[] | undefined> = async () => {
            try {
                if (!await provider.canProvideConfiguration(docUri, tokenSource.token)) {
                    return [];
                }
            } catch (err) {
                console.warn("Caught exception from canProvideConfiguration");
            }
            let configs: util.Mutable<SourceFileConfigurationItem>[] = [];
            try {
                configs = await provider.provideConfigurations([docUri], tokenSource.token);
            } catch (err) {
                console.warn("Caught exception from provideConfigurations");
            }

            if (configs && configs.length > 0 && configs[0]) {
                const fileConfiguration: configs.Configuration | undefined = this.configuration.CurrentConfiguration;
                if (fileConfiguration?.mergeConfigurations) {
                    configs.forEach(config => {
                        if (fileConfiguration.includePath) {
                            fileConfiguration.includePath.forEach(p => {
                                if (!config.configuration.includePath.includes(p)) {
                                    config.configuration.includePath.push(p);
                                }
                            });
                        }

                        if (fileConfiguration.defines) {
                            fileConfiguration.defines.forEach(d => {
                                if (!config.configuration.defines.includes(d)) {
                                    config.configuration.defines.push(d);
                                }
                            });
                        }

                        if (!config.configuration.forcedInclude) {
                            config.configuration.forcedInclude = [];
                        }

                        if (fileConfiguration.forcedInclude) {
                            fileConfiguration.forcedInclude.forEach(i => {
                                if (config.configuration.forcedInclude) {
                                    if (!config.configuration.forcedInclude.includes(i)) {
                                        config.configuration.forcedInclude.push(i);
                                    }
                                }
                            });
                        }
                    });
                }
                return configs as SourceFileConfigurationItem[];
            }
            return undefined;
        };
        let result: string = "success";
        try {
            const configs: SourceFileConfigurationItem[] | undefined = await this.callTaskWithTimeout(provideConfigurationAsync, configProviderTimeout, tokenSource);
            if (configs && configs.length > 0) {
                this.sendCustomConfigurations(configs, provider.version);
            } else {
                result = "noConfigurations";
            }
        } catch (err) {
            result = "timeout";
            const settings: CppSettings = new CppSettings(this.RootUri);
            if (settings.isConfigurationWarningsEnabled && !this.isExternalHeader(docUri) && !vscode.debug.activeDebugSession) {
                const dismiss: string = localize("dismiss.button", "Dismiss");
                const disable: string = localize("disable.warnings.button", "Disable Warnings");
                const configName: string | undefined = this.configuration.CurrentConfiguration?.name;
                if (!configName) {
                    return "noConfigName";
                }
                let message: string = localize("unable.to.provide.configuration",
                    "{0} is unable to provide IntelliSense configuration information for '{1}'. Settings from the '{2}' configuration will be used instead.",
                    provider.name, docUri.fsPath, configName);
                if (err) {
                    message += ` (${err})`;
                }

                if (await vscode.window.showInformationMessage(message, dismiss, disable) === disable) {
                    settings.toggleSetting("configurationWarnings", "enabled", "disabled");
                }
            }
        }
        return result;
    }

    private handleRequestCustomConfig(file: string): void {
        const uri: vscode.Uri = vscode.Uri.file(file);
        const client: Client = clients.getClientFor(uri);
        if (client instanceof DefaultClient) {
            const defaultClient: DefaultClient = client as DefaultClient;
            void defaultClient.provideCustomConfiguration(uri).catch(logAndReturn.undefined);
        }
    }

    private isExternalHeader(uri: vscode.Uri): boolean {
        const rootUri: vscode.Uri | undefined = this.RootUri;
        return !rootUri || (util.isHeaderFile(uri) && !uri.toString().startsWith(rootUri.toString()));
    }

    public async getCurrentConfigName(): Promise<string | undefined> {
        await this.ready;
        return this.configuration.CurrentConfiguration?.name;
    }

    public async getCurrentConfigCustomVariable(variableName: string): Promise<string> {
        await this.ready;
        return this.configuration.CurrentConfiguration?.customConfigurationVariables?.[variableName] ?? '';
    }

    public async setCurrentConfigName(configurationName: string): Promise<void> {
        await this.ready;

        const configurations: configs.Configuration[] = this.configuration.Configurations ?? [];
        const configurationIndex: number = configurations.findIndex((config) => config.name === configurationName);

        if (configurationIndex === -1) {
            throw new Error(localize("config.not.found", "The requested configuration name is not found: {0}", configurationName));
        }
        this.configuration.select(configurationIndex);
    }

    public async getCurrentCompilerPathAndArgs(): Promise<util.CompilerPathAndArgs | undefined> {
        const settings: CppSettings = new CppSettings(this.RootUri);
        await this.ready;
        return util.extractCompilerPathAndArgs(!!settings.legacyCompilerArgsBehavior,
            this.configuration.CurrentConfiguration?.compilerPath,
            this.configuration.CurrentConfiguration?.compilerArgs);

    }

    public async getVcpkgInstalled(): Promise<boolean> {
        await this.ready;
        return this.configuration.VcpkgInstalled;
    }

    public getVcpkgEnabled(): Promise<boolean> {
        const cppSettings: CppSettings = new CppSettings(this.RootUri);
        return Promise.resolve(cppSettings.vcpkgEnabled);
    }

    public async getKnownCompilers(): Promise<configs.KnownCompiler[] | undefined> {
        await this.ready;
        return this.configuration.KnownCompiler;
    }

    /**
     * Take ownership of a document that was previously serviced by another client.
     * This process involves sending a textDocument/didOpen message to the server so
     * that it knows about the file, as well as adding it to this client's set of
     * tracked documents.
     */
    public takeOwnership(document: vscode.TextDocument): void {
        this.trackedDocuments.set(document.uri.toString(), document);
    }

    // Only used in crash recovery. Otherwise, VS Code sends didOpen directly to native process (through the protocolFilter).
    public async sendDidOpen(document: vscode.TextDocument): Promise<void> {
        const params: DidOpenTextDocumentParams = {
            textDocument: {
                uri: document.uri.toString(),
                languageId: document.languageId,
                version: document.version,
                text: document.getText()
            }
        };
        await this.ready;
        await this.languageClient.sendNotification(DidOpenNotification, params);
    }

    public async getIncludes(maxDepth: number, token: vscode.CancellationToken): Promise<GetIncludesResult> {
        const params: GetIncludesParams = { maxDepth: maxDepth };
        await this.ready;
        return DefaultClient.withLspCancellationHandling(
            () => this.languageClient.sendRequest(IncludesRequest, params, token), token);
    }

    public async getChatContext(token: vscode.CancellationToken): Promise<ChatContextResult> {
        await withCancellation(this.ready, token);
        return DefaultClient.withLspCancellationHandling(
            () => this.languageClient.sendRequest(CppContextRequest, null, token), token);
    }

    /**
     * a Promise that can be awaited to know when it's ok to proceed.
     *
     * This is a lighter-weight complement to `enqueue()`
     *
     * Use `await <client>.ready` when you need to ensure that the client is initialized, and to run in order
     * Use `enqueue()` when you want to ensure that subsequent calls are blocked until a critical bit of code is run.
     *
     * This is lightweight, because if the queue is empty, then the only thing to wait for is the client itself to be initialized
     */
    get ready(): Promise<void> {
        if (!DefaultClient.dispatching.isCompleted || DefaultClient.queue.length) {
            // if the dispatcher has stuff going on, then we need to stick in a promise into the queue so we can
            // be notified when it's our turn
            const p = new ManualPromise<void>();
            DefaultClient.queue.push([p as ManualPromise<unknown>]);
            return p;
        }

        // otherwise, we're only waiting for the client to be in an initialized state, in which case just wait for that.
        return DefaultClient.isStarted;
    }

    /**
     * Enqueue a task to ensure that the order is maintained. The tasks are executed sequentially after the client is ready.
     *
     * this is a bit more expensive than `.ready` - this ensures the task is absolutely finished executing before allowing
     * the dispatcher to move forward.
     *
     * Use `enqueue()` when you want to ensure that subsequent calls are blocked until a critical bit of code is run.
     * Use `await <client>.ready` when you need to ensure that the client is initialized, and still run in order.
     */
    enqueue<T>(task: () => Promise<T>) {
        ok(this.isSupported, localize("unsupported.client", "Unsupported client"));

        // create a placeholder promise that is resolved when the task is complete.
        const result = new ManualPromise<unknown>();

        // add the task to the queue
        DefaultClient.queue.push([result, task]);

        // if we're not already dispatching, start
        if (DefaultClient.dispatching.isSet) {
            // start dispatching
            void DefaultClient.dispatch();
        }

        // return the placeholder promise to the caller.
        return result as Promise<T>;
    }

    /**
     * The dispatch loop asynchronously processes items in the async queue in order, and ensures that tasks are dispatched in the
     * order they were inserted.
     */
    private static async dispatch() {
        // reset the promise for the dispatcher
        DefaultClient.dispatching.reset();

        do {
            // ensure that this is OK to start working
            await this.isStarted;

            // pick items up off the queue and run then one at a time until the queue is empty
            const [promise, task] = DefaultClient.queue.shift() ?? [];
            if (is.promise(promise)) {
                try {
                    promise.resolve(task ? await task() : undefined);
                } catch (e) {
                    console.log(e);
                    promise.reject(e);
                }
            }
        } while (DefaultClient.queue.length);

        // unblock anything that is waiting for the dispatcher to empty
        this.dispatching.resolve();
    }

    private static async withLspCancellationHandling<T>(task: () => Promise<T>, token: vscode.CancellationToken): Promise<T> {
        let result: T;

        try {
            result = await task();
        } catch (e: any) {
            if (e instanceof ResponseError && (e.code === RequestCancelled || e.code === ServerCancelled)) {
                throw new vscode.CancellationError();
            } else {
                throw e;
            }
        }

        if (token.isCancellationRequested) {
            throw new vscode.CancellationError();
        }

        return result;
    }

    private callTaskWithTimeout<T>(task: () => Thenable<T>, ms: number, cancelToken?: vscode.CancellationTokenSource): Promise<T> {
        let timer: NodeJS.Timeout;

        // Create a promise that rejects in <ms> milliseconds
        const timeout: () => Promise<T> = () => new Promise<T>((resolve, reject) => {
            timer = global.setTimeout(() => {
                clearTimeout(timer);
                if (cancelToken) {
                    cancelToken.cancel();
                }
                reject(localize("timed.out", "Timed out in {0}ms.", ms));
            }, ms);
        });

        // Returns a race between our timeout and the passed in promise
        return Promise.race([task(), timeout()]).then(
            (result: any) => {
                clearTimeout(timer);
                return result;
            },
            (error: any) => {
                clearTimeout(timer);
                throw error;
            });
    }

    /**
     * listen for notifications from the language server.
     */
    private registerNotifications(): void {
        console.assert(this.languageClient !== undefined, "This method must not be called until this.languageClient is set in \"onReady\"");

        this.languageClient.onNotification(ReloadWindowNotification, () => void util.promptForReloadWindowDueToSettingsChange());
        this.languageClient.onNotification(UpdateTrustedCompilersNotification, (e) => void this.addTrustedCompiler(e.compilerPath));
        this.languageClient.onNotification(LogTelemetryNotification, (e) => this.logTelemetry(e));
        this.languageClient.onNotification(ReportStatusNotification, (e) => void this.updateStatus(e));
        this.languageClient.onNotification(ReportTagParseStatusNotification, (e) => this.updateTagParseStatus(e));
        this.languageClient.onNotification(CompileCommandsPathsNotification, (e) => void this.promptCompileCommands(e));
        this.languageClient.onNotification(ReferencesNotification, (e) => this.processReferencesPreview(e));
        this.languageClient.onNotification(ReportReferencesProgressNotification, (e) => this.handleReferencesProgress(e));
        this.languageClient.onNotification(RequestCustomConfig, (e) => this.handleRequestCustomConfig(e));
        this.languageClient.onNotification(IntelliSenseResultNotification, (e) => this.handleIntelliSenseResult(e));
        this.languageClient.onNotification(PublishRefactorDiagnosticsNotification, publishRefactorDiagnostics);
        RegisterCodeAnalysisNotifications(this.languageClient);
        this.languageClient.onNotification(ShowMessageWindowNotification, showMessageWindow);
        this.languageClient.onNotification(ShowWarningNotification, showWarning);
        this.languageClient.onNotification(ReportTextDocumentLanguage, (e) => this.setTextDocumentLanguage(e));
        this.languageClient.onNotification(IntelliSenseSetupNotification, (e) => this.logIntelliSenseSetupTime(e));
        this.languageClient.onNotification(SetTemporaryTextDocumentLanguageNotification, (e) => void this.setTemporaryTextDocumentLanguage(e));
        this.languageClient.onNotification(ReportCodeAnalysisProcessedNotification, (e) => this.updateCodeAnalysisProcessed(e));
        this.languageClient.onNotification(ReportCodeAnalysisTotalNotification, (e) => this.updateCodeAnalysisTotal(e));
        this.languageClient.onNotification(DoxygenCommentGeneratedNotification, (e) => void this.insertDoxygenComment(e));
        this.languageClient.onNotification(CanceledReferencesNotification, this.serverCanceledReferences);
    }

    private handleIntelliSenseResult(intelliSenseResult: IntelliSenseResult): void {
        const fileVersion: number | undefined = openFileVersions.get(intelliSenseResult.uri);
        if (fileVersion !== undefined && fileVersion !== intelliSenseResult.fileVersion) {
            return;
        }

        if (this.semanticTokensProvider) {
            this.semanticTokensProvider.deliverTokens(intelliSenseResult.uri, intelliSenseResult.semanticTokens, intelliSenseResult.clearExistingSemanticTokens);
        }
        if (this.inlayHintsProvider) {
            this.inlayHintsProvider.deliverInlayHints(intelliSenseResult.uri, intelliSenseResult.inlayHints, intelliSenseResult.clearExistingInlayHint);
        }

        this.updateInactiveRegions(intelliSenseResult.uri, intelliSenseResult.inactiveRegions, intelliSenseResult.clearExistingInactiveRegions, intelliSenseResult.isCompletePass);
        this.updateSquiggles(intelliSenseResult.uri, intelliSenseResult.diagnostics, intelliSenseResult.clearExistingDiagnostics);
    }

    private updateSquiggles(uriString: string, diagnostics: IntelliSenseDiagnostic[], startNewSet: boolean): void {

        if (!diagnosticsCollectionIntelliSense) {
            diagnosticsCollectionIntelliSense = vscode.languages.createDiagnosticCollection(configPrefix + "IntelliSense");
        }

        // Convert from our Diagnostic objects to vscode Diagnostic objects

        const diagnosticsIntelliSense: vscode.Diagnostic[] = [];
        diagnostics.forEach((d) => {
            const message: string = getLocalizedString(d.localizeStringParams);
            const diagnostic: vscode.Diagnostic = new vscode.Diagnostic(makeVscodeRange(d.range), message, d.severity);
            diagnostic.code = d.code;
            diagnostic.source = CppSourceStr;
            if (d.relatedInformation) {
                diagnostic.relatedInformation = [];
                for (const info of d.relatedInformation) {
                    diagnostic.relatedInformation.push(new vscode.DiagnosticRelatedInformation(makeVscodeLocation(info.location), info.message));
                }
            }

            diagnosticsIntelliSense.push(diagnostic);
        });

        const realUri: vscode.Uri = vscode.Uri.parse(uriString);
        if (!startNewSet) {
            const existingDiagnostics: readonly vscode.Diagnostic[] | undefined = diagnosticsCollectionIntelliSense.get(realUri);
            if (existingDiagnostics) {
                // Note: The spread operator puts every element on the stack, so it should be avoided for large arrays.
                Array.prototype.push.apply(diagnosticsIntelliSense, existingDiagnostics as any[]);
            }
        }
        diagnosticsCollectionIntelliSense.set(realUri, diagnosticsIntelliSense);

        clients.timeTelemetryCollector.setUpdateRangeTime(realUri);
    }

    private setTextDocumentLanguage(languageStr: string): void {
        const cppSettings: CppSettings = new CppSettings();
        if (cppSettings.autoAddFileAssociations) {
            const is_c: boolean = languageStr.startsWith("c;");
            const is_cuda: boolean = languageStr.startsWith("cu;");
            languageStr = languageStr.substring(is_c ? 2 : is_cuda ? 3 : 1);
            this.addFileAssociations(languageStr, is_c ? "c" : is_cuda ? "cuda-cpp" : "cpp");
        }
    }

    private async setTemporaryTextDocumentLanguage(params: SetTemporaryTextDocumentLanguageParams): Promise<void> {
        const languageId: string = params.isC ? "c" : params.isCuda ? "cuda-cpp" : "cpp";
        const uri: vscode.Uri = vscode.Uri.parse(params.uri);
        const client: Client = clients.getClientFor(uri);
        const document: vscode.TextDocument | undefined = client.TrackedDocuments.get(params.uri);
        if (!!document && document.languageId !== languageId) {
            if (document.languageId === "cpp" && languageId === "c") {
                handleChangedFromCppToC(document);
            }
            await vscode.languages.setTextDocumentLanguage(document, languageId);
        }
    }

    private associations_for_did_change?: Set<string>;

    /**
     * listen for file created/deleted events under the ${workspaceFolder} folder
     */
    private registerFileWatcher(): void {
        console.assert(this.languageClient !== undefined, "This method must not be called until this.languageClient is set in \"onReady\"");

        if (this.rootFolder) {
            // WARNING: The default limit on Linux is 8k, so for big directories, this can cause file watching to fail.
            this.rootPathFileWatcher = vscode.workspace.createFileSystemWatcher(
                "**/*",
                false /* ignoreCreateEvents */,
                false /* ignoreChangeEvents */,
                false /* ignoreDeleteEvents */);

            this.rootPathFileWatcher.onDidCreate(async (uri) => {
                if (uri.scheme !== 'file') {
                    return;
                }
                const fileName: string = path.basename(uri.fsPath).toLowerCase();
                if (fileName === ".editorconfig") {
                    cachedEditorConfigSettings.clear();
                    cachedEditorConfigLookups.clear();
                    this.updateActiveDocumentTextOptions();
                }
                if (fileName === ".clang-format" || fileName === "_clang-format") {
                    cachedEditorConfigLookups.clear();
                }

                void this.languageClient.sendNotification(FileCreatedNotification, { uri: uri.toString() }).catch(logAndReturn.undefined);
            });

            // TODO: Handle new associations without a reload.
            this.associations_for_did_change = new Set<string>(["cu", "cuh", "c", "i", "cpp", "cc", "cxx", "c++", "cp", "hpp", "hh", "hxx", "h++", "hp", "h", "ii", "ino", "inl", "ipp", "tcc", "idl"]);
            const assocs: any = new OtherSettings().filesAssociations;
            for (const assoc in assocs) {
                const dotIndex: number = assoc.lastIndexOf('.');
                if (dotIndex !== -1) {
                    const ext: string = assoc.substring(dotIndex + 1);
                    this.associations_for_did_change.add(ext);
                }
            }
            this.rootPathFileWatcher.onDidChange(async (uri) => {
                if (uri.scheme !== 'file') {
                    return;
                }
                const dotIndex: number = uri.fsPath.lastIndexOf('.');
                const fileName: string = path.basename(uri.fsPath).toLowerCase();
                if (fileName === ".editorconfig") {
                    cachedEditorConfigSettings.clear();
                    cachedEditorConfigLookups.clear();
                    this.updateActiveDocumentTextOptions();
                }
                if (dotIndex !== -1) {
                    const ext: string = uri.fsPath.substring(dotIndex + 1);
                    if (this.associations_for_did_change?.has(ext)) {
                        // VS Code has a bug that causes onDidChange events to happen to files that aren't changed,
                        // which causes a large backlog of "files to parse" to accumulate.
                        // We workaround this via only sending the change message if the modified time is within 10 seconds.
                        const mtime: Date = fs.statSync(uri.fsPath).mtime;
                        const duration: number = Date.now() - mtime.getTime();
                        if (duration < 10000) {
                            void this.languageClient.sendNotification(FileChangedNotification, { uri: uri.toString() }).catch(logAndReturn.undefined);
                        }
                    }
                }
            });

            this.rootPathFileWatcher.onDidDelete((uri) => {
                if (uri.scheme !== 'file') {
                    return;
                }
                const fileName: string = path.basename(uri.fsPath).toLowerCase();
                if (fileName === ".editorconfig") {
                    cachedEditorConfigSettings.clear();
                    cachedEditorConfigLookups.clear();
                }
                if (fileName === ".clang-format" || fileName === "_clang-format") {
                    cachedEditorConfigLookups.clear();
                }
                void this.languageClient.sendNotification(FileDeletedNotification, { uri: uri.toString() }).catch(logAndReturn.undefined);
            });

            this.disposables.push(this.rootPathFileWatcher);
        } else {
            this.rootPathFileWatcher = undefined;
        }
    }

    /**
     * handle notifications coming from the language server
     */

    public addFileAssociations(fileAssociations: string, languageId: string): void {
        const settings: OtherSettings = new OtherSettings();
        const assocs: any = settings.filesAssociations;

        let foundNewAssociation: boolean = false;
        const filesAndPaths: string[] = fileAssociations.split(";");
        for (let i: number = 0; i < filesAndPaths.length; ++i) {
            const fileAndPath: string[] = filesAndPaths[i].split("@");
            // Skip empty or malformed
            if (fileAndPath.length === 2) {
                const file: string = fileAndPath[0];
                const filePath: string = fileAndPath[1];
                if ((file in assocs) || (("**/" + file) in assocs)) {
                    continue; // File already has an association.
                }
                const j: number = file.lastIndexOf('.');
                if (j !== -1) {
                    const ext: string = file.substring(j);
                    if ((("*" + ext) in assocs) || (("**/*" + ext) in assocs)) {
                        continue; // Extension already has an association.
                    }
                }
                let foundGlobMatch: boolean = false;
                for (const assoc in assocs) {
                    if (minimatch(filePath, assoc)) {
                        foundGlobMatch = true;
                        break; // Assoc matched a glob pattern.
                    }
                }
                if (foundGlobMatch) {
                    continue;
                }
                assocs[file] = languageId;
                foundNewAssociation = true;
            }
        }
        if (foundNewAssociation) {
            settings.filesAssociations = assocs;
        }
    }

    private logTelemetry(notificationBody: TelemetryPayload): void {
        if (notificationBody.event === "includeSquiggles" && this.configurationProvider && notificationBody.properties) {
            notificationBody.properties["providerId"] = this.configurationProvider;
        }
        telemetry.logLanguageServerEvent(notificationBody.event, notificationBody.properties, notificationBody.metrics);
    }

    private async updateStatus(notificationBody: ReportStatusNotificationBody): Promise<void> {
        const message: string = notificationBody.status;
        util.setProgress(util.getProgressExecutableSuccess());
        const testHook: TestHook = getTestHook();
        if (message.endsWith("Idle")) {
            // nothing to do
        } else if (message.endsWith("Parsing")) {
            this.model.isParsingWorkspace.Value = true;
            this.model.isInitializingWorkspace.Value = false;
            this.model.isIndexingWorkspace.Value = false;
            const status: IntelliSenseStatus = { status: Status.TagParsingBegun };
            testHook.updateStatus(status);
        } else if (message.endsWith("Initializing")) {
            this.model.isInitializingWorkspace.Value = true;
            this.model.isIndexingWorkspace.Value = false;
            this.model.isParsingWorkspace.Value = false;
        } else if (message.endsWith("Indexing")) {
            this.model.isIndexingWorkspace.Value = true;
            this.model.isInitializingWorkspace.Value = false;
            this.model.isParsingWorkspace.Value = false;
        } else if (message.endsWith("files")) {
            this.model.isParsingFiles.Value = true;
        } else if (message.endsWith("IntelliSense")) {
            timeStamp = Date.now();
            this.model.isUpdatingIntelliSense.Value = true;
            const status: IntelliSenseStatus = { status: Status.IntelliSenseCompiling };
            testHook.updateStatus(status);
        } else if (message.endsWith("IntelliSense done")) {
            const settings: CppSettings = new CppSettings();
            if (util.getNumericLoggingLevel(settings.loggingLevel) >= 6) {
                const out: Logger = getOutputChannelLogger();
                const duration: number = Date.now() - timeStamp;
                out.appendLine(localize("update.intellisense.time", "Update IntelliSense time (sec): {0}", duration / 1000));
            }
            this.model.isUpdatingIntelliSense.Value = false;
            const status: IntelliSenseStatus = { status: Status.IntelliSenseReady };
            testHook.updateStatus(status);
        } else if (message.endsWith("Parsing done")) { // Tag Parser Ready
            this.model.isParsingWorkspace.Value = false;
            const status: IntelliSenseStatus = { status: Status.TagParsingDone };
            testHook.updateStatus(status);
            util.setProgress(util.getProgressParseRootSuccess());
        } else if (message.endsWith("files done")) {
            this.model.isParsingFiles.Value = false;
        } else if (message.endsWith("Analysis")) {
            this.model.isRunningCodeAnalysis.Value = true;
            this.model.codeAnalysisTotal.Value = 1;
            this.model.codeAnalysisProcessed.Value = 0;
        } else if (message.endsWith("Analysis done")) {
            this.model.isRunningCodeAnalysis.Value = false;
        } else if (message.includes("Squiggles Finished - File name:")) {
            const index: number = message.lastIndexOf(":");
            const name: string = message.substring(index + 2);
            const status: IntelliSenseStatus = { status: Status.IntelliSenseReady, filename: name };
            testHook.updateStatus(status);
        } else if (message.endsWith("No Squiggles")) {
            util.setIntelliSenseProgress(util.getProgressIntelliSenseNoSquiggles());
        }
    }

    private updateTagParseStatus(tagParseStatus: TagParseStatus): void {
        this.model.parsingWorkspaceStatus.Value = getLocalizedString(tagParseStatus.localizeStringParams);
        this.model.isParsingWorkspacePaused.Value = tagParseStatus.isPaused;
    }

    private updateInactiveRegions(uriString: string, inactiveRegions: InputRegion[], startNewSet: boolean, updateFoldingRanges: boolean): void {
        if (this.codeFoldingProvider && updateFoldingRanges) {
            this.codeFoldingProvider.refresh();
        }

        const client: Client = clients.getClientFor(vscode.Uri.parse(uriString));
        if (!(client instanceof DefaultClient) || (!startNewSet && inactiveRegions.length === 0)) {
            return;
        }
        const settings: CppSettings = new CppSettings(client.RootUri);
        const dimInactiveRegions: boolean = settings.dimInactiveRegions;
        let currentSet: DecorationRangesPair | undefined = this.inactiveRegionsDecorations.get(uriString);
        if (startNewSet || !dimInactiveRegions) {
            if (currentSet) {
                currentSet.decoration.dispose();
                this.inactiveRegionsDecorations.delete(uriString);
            }
            if (!dimInactiveRegions) {
                return;
            }
            currentSet = undefined;
        }
        if (currentSet === undefined) {
            const opacity: number | undefined = settings.inactiveRegionOpacity;
            currentSet = {
                decoration: vscode.window.createTextEditorDecorationType({
                    opacity: (opacity === undefined) ? "0.55" : opacity.toString(),
                    backgroundColor: settings.inactiveRegionBackgroundColor,
                    color: settings.inactiveRegionForegroundColor,
                    rangeBehavior: vscode.DecorationRangeBehavior.OpenOpen
                }),
                ranges: []
            };
            this.inactiveRegionsDecorations.set(uriString, currentSet);
        }

        Array.prototype.push.apply(currentSet.ranges, inactiveRegions.map(element => new vscode.Range(element.startLine, 0, element.endLine, 0)));

        // Apply the decorations to all *visible* text editors
        const editors: vscode.TextEditor[] = vscode.window.visibleTextEditors.filter(e => e.document.uri.toString() === uriString);
        for (const e of editors) {
            e.setDecorations(currentSet.decoration, currentSet.ranges);
        }
    }

    public logIntelliSenseSetupTime(notification: IntelliSenseSetup): void {
        clients.timeTelemetryCollector.setSetupTime(vscode.Uri.parse(notification.uri));
    }

    private compileCommandsPaths: string[] = [];
    private async promptCompileCommands(params: CompileCommandsPaths): Promise<void> {
        if (!params.workspaceFolderUri) {
            return;
        }
        const potentialClient: Client = clients.getClientFor(vscode.Uri.file(params.workspaceFolderUri));
        const client: DefaultClient = potentialClient as DefaultClient;
        if (!client) {
            return;
        }
        if (client.configStateReceived.compileCommands) {
            return;
        }

        client.compileCommandsPaths = params.paths;
        client.configStateReceived.compileCommands = true;
        await client.handleConfigStatus("compileCommands");
    }

    public async handleConfigStatus(sender?: string): Promise<void> {
        if (!this.configStateReceived.timeout
            && (!this.configStateReceived.compilers || !this.configStateReceived.compileCommands || !this.configStateReceived.configProviders)) {
            return; // Wait till the config state is recevied or timed out.
        }

        const rootFolder: vscode.WorkspaceFolder | undefined = this.RootFolder;
        const settings: CppSettings = new CppSettings(this.RootUri);
        const configProviderNotSet: boolean = !settings.defaultConfigurationProvider && !this.configuration.CurrentConfiguration?.configurationProvider &&
            !this.configuration.CurrentConfiguration?.configurationProviderInCppPropertiesJson;
        const configProviderNotSetAndNoCache: boolean = configProviderNotSet && this.lastCustomBrowseConfigurationProviderId?.Value === undefined;
        const compileCommandsNotSet: boolean = !settings.defaultCompileCommands && !this.configuration.CurrentConfiguration?.compileCommands && !this.configuration.CurrentConfiguration?.compileCommandsInCppPropertiesJson;

        // Handle config providers
        const provider: CustomConfigurationProvider1 | undefined =
            !this.configStateReceived.configProviders ? undefined :
                this.configStateReceived.configProviders.length === 0 ? undefined : this.configStateReceived.configProviders[0];
        let showConfigStatus: boolean = false;
        if (rootFolder && configProviderNotSetAndNoCache && provider && (sender === "configProviders")) {
            const ask: PersistentFolderState<boolean> = new PersistentFolderState<boolean>("Client.registerProvider", true, rootFolder);
            showConfigStatus = ask.Value;
        }

        // Handle compile commands
        if (rootFolder && configProviderNotSetAndNoCache && !this.configStateReceived.configProviders &&
            compileCommandsNotSet && this.compileCommandsPaths.length > 0 && (sender === "compileCommands")) {
            const ask: PersistentFolderState<boolean> = new PersistentFolderState<boolean>("CPP.showCompileCommandsSelection", true, rootFolder);
            showConfigStatus = ask.Value;
        }

        const compilerPathNotSet: boolean = settings.defaultCompilerPath === null && this.configuration.CurrentConfiguration?.compilerPath === undefined && this.configuration.CurrentConfiguration?.compilerPathInCppPropertiesJson === undefined;
        const configurationNotSet: boolean = configProviderNotSetAndNoCache && compileCommandsNotSet && compilerPathNotSet;

        showConfigStatus = showConfigStatus || (configurationNotSet &&
            !!compilerDefaults && !compilerDefaults.trustedCompilerFound && trustedCompilerPaths && (trustedCompilerPaths.length !== 1 || trustedCompilerPaths[0] !== ""));

        const configProviderType: ConfigurationType = this.configuration.ConfigProviderAutoSelected ? ConfigurationType.AutoConfigProvider : ConfigurationType.ConfigProvider;
        const compilerType: ConfigurationType = this.configuration.CurrentConfiguration?.compilerPathIsExplicit ? ConfigurationType.CompilerPath : ConfigurationType.AutoCompilerPath;
        const configType: ConfigurationType =
            !configProviderNotSet ? configProviderType :
                !compileCommandsNotSet ? ConfigurationType.CompileCommands :
                    !compilerPathNotSet ? compilerType :
                        ConfigurationType.NotConfigured;

        this.showConfigureIntelliSenseButton = showConfigStatus;
        return ui.ShowConfigureIntelliSenseButton(showConfigStatus, this, configType, "handleConfig");
    }

    /**
     * requests to the language server
     */
    public async requestSwitchHeaderSource(rootUri: vscode.Uri, fileName: string): Promise<string> {
        const params: SwitchHeaderSourceParams = {
            switchHeaderSourceFileName: fileName,
            workspaceFolderUri: rootUri.toString()
        };
        return this.enqueue(async () => this.languageClient.sendRequest(SwitchHeaderSourceRequest, params));
    }

    public async requestCompiler(newCompilerPath?: string): Promise<configs.CompilerDefaults> {
        const params: QueryDefaultCompilerParams = {
            newTrustedCompilerPath: newCompilerPath ?? ""
        };
        const results: configs.CompilerDefaults = await this.languageClient.sendRequest(QueryCompilerDefaultsRequest, params);
        void SessionState.scanForCompilersDone.set(true);
        void SessionState.scanForCompilersEmpty.set(results.knownCompilers === undefined || !results.knownCompilers.length);
        void SessionState.trustedCompilerFound.set(results.trustedCompilerFound);
        return results;
    }

    public updateActiveDocumentTextOptions(): void {
        const editor: vscode.TextEditor | undefined = vscode.window.activeTextEditor;
        if (editor && util.isCpp(editor.document)) {
            void SessionState.buildAndDebugIsSourceFile.set(util.isCppOrCFile(editor.document.uri));
            void SessionState.buildAndDebugIsFolderOpen.set(util.isFolderOpen(editor.document.uri));
            // If using vcFormat, check for a ".editorconfig" file, and apply those text options to the active document.
            const settings: CppSettings = new CppSettings(this.RootUri);
            if (settings.useVcFormat(editor.document)) {
                const editorConfigSettings: any = getEditorConfigSettings(editor.document.uri.fsPath);
                if (editorConfigSettings.indent_style === "space" || editorConfigSettings.indent_style === "tab") {
                    editor.options.insertSpaces = editorConfigSettings.indent_style === "space";
                    if (editorConfigSettings.indent_size === "tab") {
                        if (!editorConfigSettings.tab_width !== undefined) {
                            editor.options.tabSize = editorConfigSettings.tab_width;
                        }
                    } else if (editorConfigSettings.indent_size !== undefined) {
                        editor.options.tabSize = editorConfigSettings.indent_size;
                    }
                }
                if (editorConfigSettings.end_of_line !== undefined) {
                    void editor.edit((edit) => {
                        edit.setEndOfLine(editorConfigSettings.end_of_line === "lf" ? vscode.EndOfLine.LF : vscode.EndOfLine.CRLF);
                    }).then(undefined, logAndReturn.undefined);
                }
            }
        } else {
            void SessionState.buildAndDebugIsSourceFile.set(false);
        }
    }

    /**
     * notifications to the language server
     */
    public async didChangeActiveEditor(editor?: vscode.TextEditor): Promise<void> {
        // For now, we ignore deactivation events.
        // VS will refresh IntelliSense on activation, as a catch-all for file changes in
        // other applications. But VS Code will deactivate the document when focus is moved
        // to another control, such as the Output window. So, to avoid costly updates, we
        // only trigger that update when focus moves from one C++ document to another.
        // Fortunately, VS Code generates file-change notifications for all files
        // in the workspace, so we should trigger appropriate updates for most changes
        // made in other applications.
        if (!editor || !util.isCpp(editor.document)) {
            return;
        }

        this.updateActiveDocumentTextOptions();

        const params: DidChangeActiveEditorParams = {
            uri: editor?.document?.uri.toString(),
            selection: editor ? makeLspRange(editor.selection) : undefined
        };

        return this.languageClient.sendNotification(DidChangeActiveEditorNotification, params).catch(logAndReturn.undefined);
    }

    /**
     * send notifications to the language server to restart IntelliSense for the selected file.
     */
    public async restartIntelliSenseForFile(document: vscode.TextDocument): Promise<void> {
        await this.ready;
        return this.languageClient.sendNotification(RestartIntelliSenseForFileNotification, this.languageClient.code2ProtocolConverter.asTextDocumentIdentifier(document)).catch(logAndReturn.undefined);
    }

    /**
     * enable UI updates from this client and resume tag parsing on the server.
     */
    public activate(): void {
        this.model.activate();
        void this.resumeParsing().catch(logAndReturn.undefined);
    }

    public async selectionChanged(selection: Range): Promise<void> {
        return this.languageClient.sendNotification(DidChangeTextEditorSelectionNotification, selection);
    }

    public async resetDatabase(): Promise<void> {
        await this.ready;
        return this.languageClient.sendNotification(ResetDatabaseNotification);
    }

    /**
     * disable UI updates from this client and pause tag parsing on the server.
     */
    public deactivate(): void {
        this.model.deactivate();
    }

    public async pauseParsing(): Promise<void> {
        await this.ready;
        return this.languageClient.sendNotification(PauseParsingNotification);
    }

    public async resumeParsing(): Promise<void> {
        await this.ready;
        return this.languageClient.sendNotification(ResumeParsingNotification);
    }

    public async PauseCodeAnalysis(): Promise<void> {
        await this.ready;
        this.model.isCodeAnalysisPaused.Value = true;
        return this.languageClient.sendNotification(PauseCodeAnalysisNotification);
    }

    public async ResumeCodeAnalysis(): Promise<void> {
        await this.ready;
        this.model.isCodeAnalysisPaused.Value = false;
        return this.languageClient.sendNotification(ResumeCodeAnalysisNotification);
    }

    public async CancelCodeAnalysis(): Promise<void> {
        await this.ready;
        return this.languageClient.sendNotification(CancelCodeAnalysisNotification);
    }

    private updateCodeAnalysisProcessed(processed: number): void {
        this.model.codeAnalysisProcessed.Value = processed;
    }

    private updateCodeAnalysisTotal(total: number): void {
        this.model.codeAnalysisTotal.Value = total;
    }

    private async insertDoxygenComment(result: GenerateDoxygenCommentResult): Promise<void> {
        const editor: vscode.TextEditor | undefined = vscode.window.activeTextEditor;
        if (!editor) {
            return;
        }
        const currentFileVersion: number | undefined = openFileVersions.get(editor.document.uri.toString());
        // Insert the comment only if the cursor has not moved
        if (result.fileVersion === currentFileVersion &&
            result.initPosition.line === editor.selection.start.line &&
            result.initPosition.character === editor.selection.start.character &&
            result.contents.length > 1) {
            const workspaceEdit: vscode.WorkspaceEdit = new vscode.WorkspaceEdit();
            const edits: vscode.TextEdit[] = [];
            const maxColumn: number = 99999999;
            const newRange: vscode.Range = new vscode.Range(editor.selection.start.line, 0, editor.selection.end.line, maxColumn);
            edits.push(new vscode.TextEdit(newRange, result.contents));
            workspaceEdit.set(editor.document.uri, edits);
            await vscode.workspace.applyEdit(workspaceEdit);

            // Set the cursor position after @brief
            const newPosition: vscode.Position = new vscode.Position(result.finalCursorPosition.line, result.finalCursorPosition.character);
            const newSelection: vscode.Selection = new vscode.Selection(newPosition, newPosition);
            editor.selection = newSelection;
        }
    }

    private doneInitialCustomBrowseConfigurationCheck: boolean = false;

    private async onConfigurationsChanged(cppProperties: configs.CppProperties): Promise<void> {
        if (!cppProperties.Configurations) {
            return;
        }
        const configurations: configs.Configuration[] = cppProperties.Configurations;
        const params: CppPropertiesParams = {
            configurations: [],
            currentConfiguration: this.configuration.CurrentConfigurationIndex,
            workspaceFolderUri: this.RootUri?.toString(),
            isReady: true
        };
        const settings: CppSettings = new CppSettings(this.RootUri);
        // Clone each entry, as we make modifications before sending it, and don't
        // want to add those modifications to the original objects.
        configurations.forEach((c) => {
            const modifiedConfig: configs.Configuration = deepCopy(c);
            // Separate compiler path and args before sending to language client
            const compilerPathAndArgs: util.CompilerPathAndArgs =
                util.extractCompilerPathAndArgs(!!settings.legacyCompilerArgsBehavior, c.compilerPath, c.compilerArgs);
            modifiedConfig.compilerPath = compilerPathAndArgs.compilerPath;
            if (settings.legacyCompilerArgsBehavior) {
                modifiedConfig.compilerArgsLegacy = compilerPathAndArgs.allCompilerArgs;
                modifiedConfig.compilerArgs = undefined;
            } else {
                modifiedConfig.compilerArgs = compilerPathAndArgs.allCompilerArgs;
            }

            params.configurations.push(modifiedConfig);
        });

        await this.languageClient.sendRequest(ChangeCppPropertiesRequest, params);
        if (!!this.lastCustomBrowseConfigurationProviderId && !!this.lastCustomBrowseConfiguration && !!this.lastCustomBrowseConfigurationProviderVersion) {
            if (!this.doneInitialCustomBrowseConfigurationCheck) {
                // Send the last custom browse configuration we received from this provider.
                // This ensures we don't start tag parsing without it, and undo'ing work we have to re-do when the (likely same) browse config arrives
                // Should only execute on launch, for the initial delivery of configurations
                if (this.lastCustomBrowseConfiguration.Value) {
                    this.sendCustomBrowseConfiguration(this.lastCustomBrowseConfiguration.Value, this.lastCustomBrowseConfigurationProviderId.Value, this.lastCustomBrowseConfigurationProviderVersion.Value);
                    params.isReady = false;
                }
                this.doneInitialCustomBrowseConfigurationCheck = true;
            }
        }
        const configName: string | undefined = configurations[params.currentConfiguration].name ?? "";
        this.model.activeConfigName.setValueIfActive(configName);
        const newProvider: string | undefined = this.configuration.CurrentConfigurationProvider;
        if (!isSameProviderExtensionId(newProvider, this.configurationProvider)) {
            if (this.configurationProvider) {
                void this.clearCustomBrowseConfiguration().catch(logAndReturn.undefined);
            }
            this.configurationProvider = newProvider;
            void this.updateCustomBrowseConfiguration().catch(logAndReturn.undefined);
            void this.updateCustomConfigurations().catch(logAndReturn.undefined);
        }
    }

    private async onSelectedConfigurationChanged(index: number): Promise<void> {
        const params: FolderSelectedSettingParams = {
            currentConfiguration: index,
            workspaceFolderUri: this.RootUri?.toString()
        };
        await this.ready;
        await this.languageClient.sendNotification(ChangeSelectedSettingNotification, params);

        let configName: string = "";
        if (this.configuration.ConfigurationNames) {
            configName = this.configuration.ConfigurationNames[index];
        }
        this.model.activeConfigName.Value = configName;
        this.configuration.onDidChangeSettings();
    }

    private async onCompileCommandsChanged(path: string): Promise<void> {
        const params: FileChangedParams = {
            uri: vscode.Uri.file(path).toString(),
            workspaceFolderUri: this.RootUri?.toString()
        };
        await this.ready;
        return this.languageClient.sendNotification(ChangeCompileCommandsNotification, params);
    }

    private isSourceFileConfigurationItem(input: any, providerVersion: Version): input is SourceFileConfigurationItem {
        // IntelliSenseMode and standard are optional for version 5+.
        let areOptionalsValid: boolean = false;
        if (providerVersion < Version.v5) {
            areOptionalsValid = util.isString(input.configuration.intelliSenseMode) && util.isString(input.configuration.standard);
        } else {
            areOptionalsValid = util.isOptionalString(input.configuration.intelliSenseMode) && util.isOptionalString(input.configuration.standard);
        }
        return input && (util.isString(input.uri) || util.isUri(input.uri)) &&
            input.configuration &&
            areOptionalsValid &&
            util.isArrayOfString(input.configuration.includePath) &&
            util.isArrayOfString(input.configuration.defines) &&
            util.isOptionalArrayOfString(input.configuration.compilerArgs) &&
            util.isOptionalArrayOfString(input.configuration.forcedInclude);
    }

    private sendCustomConfigurations(configs: any, providerVersion: Version): void {
        // configs is marked as 'any' because it is untrusted data coming from a 3rd-party. We need to sanitize it before sending it to the language server.
        if (!configs || !(configs instanceof Array)) {
            console.warn("discarding invalid SourceFileConfigurationItems[]: " + configs);
            return;
        }

        const settings: CppSettings = new CppSettings();
        const out: Logger = getOutputChannelLogger();
        if (util.getNumericLoggingLevel(settings.loggingLevel) >= 6) {
            out.appendLine(localize("configurations.received", "Custom configurations received:"));
        }
        const sanitized: SourceFileConfigurationItemAdapter[] = [];
        configs.forEach(item => {
            if (this.isSourceFileConfigurationItem(item, providerVersion)) {
                let uri: string;
                if (util.isString(item.uri) && !item.uri.startsWith("file://")) {
                    // If the uri field is a string, it may actually contain an fsPath.
                    uri = vscode.Uri.file(item.uri).toString();
                } else {
                    uri = item.uri.toString();
                }
                this.configurationLogging.set(uri, JSON.stringify(item.configuration, null, 4));
                if (util.getNumericLoggingLevel(settings.loggingLevel) >= 6) {
                    out.appendLine(`  uri: ${uri}`);
                    out.appendLine(`  config: ${JSON.stringify(item.configuration, null, 2)}`);
                }
                if (item.configuration.includePath.some(path => path.endsWith('**'))) {
                    console.warn("custom include paths should not use recursive includes ('**')");
                }
                // Separate compiler path and args before sending to language client
                const itemConfig: util.Mutable<InternalSourceFileConfiguration> = deepCopy(item.configuration);
                if (util.isString(itemConfig.compilerPath)) {
                    const compilerPathAndArgs: util.CompilerPathAndArgs = util.extractCompilerPathAndArgs(
                        providerVersion < Version.v6,
                        itemConfig.compilerPath,
                        util.isArrayOfString(itemConfig.compilerArgs) ? itemConfig.compilerArgs : undefined);
                    itemConfig.compilerPath = compilerPathAndArgs.compilerPath ?? undefined;
                    if (itemConfig.compilerPath !== undefined) {
                        void this.addTrustedCompiler(itemConfig.compilerPath).catch(logAndReturn.undefined);
                    }
                    if (providerVersion < Version.v6) {
                        itemConfig.compilerArgsLegacy = compilerPathAndArgs.allCompilerArgs;
                        itemConfig.compilerArgs = undefined;
                    } else {
                        itemConfig.compilerArgs = compilerPathAndArgs.allCompilerArgs;
                    }
                }
                sanitized.push({
                    uri,
                    configuration: itemConfig
                });
            } else {
                console.warn("discarding invalid SourceFileConfigurationItem: " + JSON.stringify(item));
            }
        });

        if (sanitized.length === 0) {
            return;
        }

        const params: CustomConfigurationParams = {
            configurationItems: sanitized,
            workspaceFolderUri: this.RootUri?.toString()
        };

        // We send the higher priority notification to ensure we don't deadlock if the request is blocking the queue.
        // We send the normal priority notification to avoid a race that could result in a redundant request when racing with
        // the reset of custom configurations.
        void this.languageClient.sendNotification(CustomConfigurationHighPriorityNotification, params).catch(logAndReturn.undefined);
        void this.languageClient.sendNotification(CustomConfigurationNotification, params).catch(logAndReturn.undefined);
    }

    private browseConfigurationLogging: string = "";
    private configurationLogging: Map<string, string> = new Map<string, string>();

    private isWorkspaceBrowseConfiguration(input: any): boolean {
        return util.isArrayOfString(input.browsePath) &&
            util.isOptionalString(input.compilerPath) &&
            util.isOptionalString(input.standard) &&
            util.isOptionalArrayOfString(input.compilerArgs) &&
            util.isOptionalString(input.windowsSdkVersion);
    }

    private sendCustomBrowseConfiguration(config: any, providerId: string | undefined, providerVersion: Version, timeoutOccured?: boolean): void {
        const rootFolder: vscode.WorkspaceFolder | undefined = this.RootFolder;
        if (!rootFolder
            || !this.lastCustomBrowseConfiguration
            || !this.lastCustomBrowseConfigurationProviderId) {
            return;
        }

        let sanitized: util.Mutable<InternalWorkspaceBrowseConfiguration>;

        this.browseConfigurationLogging = "";

        // This while (true) is here just so we can break out early if the config is set on error
        // eslint-disable-next-line no-constant-condition
        while (true) {
            // config is marked as 'any' because it is untrusted data coming from a 3rd-party. We need to sanitize it before sending it to the language server.
            if (timeoutOccured || !config || config instanceof Array) {
                if (!timeoutOccured) {
                    console.log("Received an invalid browse configuration from configuration provider.");
                }
                const configValue: WorkspaceBrowseConfiguration | undefined = this.lastCustomBrowseConfiguration.Value;
                if (configValue) {
                    sanitized = configValue;
                    if (sanitized.browsePath.length === 0) {
                        sanitized.browsePath = ["${workspaceFolder}/**"];
                    }
                    break;
                }
                return;
            }

            const browseConfig: InternalWorkspaceBrowseConfiguration = config as InternalWorkspaceBrowseConfiguration;
            sanitized = deepCopy(browseConfig);
            if (!this.isWorkspaceBrowseConfiguration(sanitized) || sanitized.browsePath.length === 0) {
                console.log("Received an invalid browse configuration from configuration provider: " + JSON.stringify(sanitized));
                const configValue: WorkspaceBrowseConfiguration | undefined = this.lastCustomBrowseConfiguration.Value;
                if (configValue) {
                    sanitized = configValue;
                    if (sanitized.browsePath.length === 0) {
                        sanitized.browsePath = ["${workspaceFolder}/**"];
                    }
                    break;
                }
                return;
            }

            const settings: CppSettings = new CppSettings();
            if (util.getNumericLoggingLevel(settings.loggingLevel) >= 6) {
                const out: Logger = getOutputChannelLogger();
                out.appendLine(localize("browse.configuration.received", "Custom browse configuration received: {0}", JSON.stringify(sanitized, null, 2)));
            }

            // Separate compiler path and args before sending to language client
            if (util.isString(sanitized.compilerPath)) {
                const compilerPathAndArgs: util.CompilerPathAndArgs = util.extractCompilerPathAndArgs(
                    providerVersion < Version.v6,
                    sanitized.compilerPath,
                    util.isArrayOfString(sanitized.compilerArgs) ? sanitized.compilerArgs : undefined);
                sanitized.compilerPath = compilerPathAndArgs.compilerPath ?? undefined;
                if (sanitized.compilerPath !== undefined) {
                    void this.addTrustedCompiler(sanitized.compilerPath).catch(logAndReturn.undefined);
                }
                if (providerVersion < Version.v6) {
                    sanitized.compilerArgsLegacy = compilerPathAndArgs.allCompilerArgs;
                    sanitized.compilerArgs = undefined;
                } else {
                    sanitized.compilerArgs = compilerPathAndArgs.allCompilerArgs;
                }
            }

            this.lastCustomBrowseConfiguration.Value = sanitized;
            if (!providerId) {
                this.lastCustomBrowseConfigurationProviderId.setDefault();
            } else {
                this.lastCustomBrowseConfigurationProviderId.Value = providerId;
            }
            break;
        }

        this.browseConfigurationLogging = `Custom browse configuration: \n${JSON.stringify(sanitized, null, 4)}\n`;

        const params: CustomBrowseConfigurationParams = {
            browseConfiguration: sanitized,
            workspaceFolderUri: this.RootUri?.toString()
        };

        void this.languageClient.sendNotification(CustomBrowseConfigurationNotification, params).catch(logAndReturn.undefined);
    }

    private async clearCustomConfigurations(): Promise<void> {
        this.configurationLogging.clear();
        const params: WorkspaceFolderParams = {
            workspaceFolderUri: this.RootUri?.toString()
        };
        await this.ready;
        return this.languageClient.sendNotification(ClearCustomConfigurationsNotification, params);
    }

    private async clearCustomBrowseConfiguration(): Promise<void> {
        this.browseConfigurationLogging = "";
        const params: WorkspaceFolderParams = {
            workspaceFolderUri: this.RootUri?.toString()
        };
        await this.ready;
        return this.languageClient.sendNotification(ClearCustomBrowseConfigurationNotification, params);
    }

    /**
     * command handlers
     */
    public async handleConfigurationSelectCommand(): Promise<void> {
        await this.ready;
        const configNames: string[] | undefined = this.configuration.ConfigurationNames;
        if (configNames) {
            const index: number = await ui.showConfigurations(configNames);
            if (index < 0) {
                return;
            }
            this.configuration.select(index);
        }
    }

    public async handleConfigurationProviderSelectCommand(): Promise<void> {
        await this.ready;
        const extensionId: string | undefined = await ui.showConfigurationProviders(this.configuration.CurrentConfigurationProvider);
        if (extensionId === undefined) {
            // operation was canceled.
            return;
        }
        await this.configuration.updateCustomConfigurationProvider(extensionId);
        if (extensionId) {
            const provider: CustomConfigurationProvider1 | undefined = getCustomConfigProviders().get(extensionId);
            void this.updateCustomBrowseConfiguration(provider).catch(logAndReturn.undefined);
            void this.updateCustomConfigurations(provider).catch(logAndReturn.undefined);
            telemetry.logLanguageServerEvent("customConfigurationProvider", { "providerId": extensionId });
        } else {
            void this.clearCustomConfigurations().catch(logAndReturn.undefined);
            void this.clearCustomBrowseConfiguration().catch(logAndReturn.undefined);
        }
    }

    public async handleShowActiveCodeAnalysisCommands(): Promise<void> {
        await this.ready;
        const index: number = await ui.showActiveCodeAnalysisCommands();
        switch (index) {
            case 0: return this.CancelCodeAnalysis();
            case 1: return this.PauseCodeAnalysis();
            case 2: return this.ResumeCodeAnalysis();
            case 3: return this.handleShowIdleCodeAnalysisCommands();
        }
    }

    public async handleShowIdleCodeAnalysisCommands(): Promise<void> {
        await this.ready;
        const index: number = await ui.showIdleCodeAnalysisCommands();
        switch (index) {
            case 0: return this.handleRunCodeAnalysisOnActiveFile();
            case 1: return this.handleRunCodeAnalysisOnAllFiles();
            case 2: return this.handleRunCodeAnalysisOnOpenFiles();
        }
    }

    public async handleConfigurationEditCommand(viewColumn: vscode.ViewColumn = vscode.ViewColumn.Active): Promise<void> {
        await this.ready;
        return this.configuration.handleConfigurationEditCommand(undefined, vscode.window.showTextDocument, viewColumn);
    }

    public async handleConfigurationEditJSONCommand(viewColumn: vscode.ViewColumn = vscode.ViewColumn.Active): Promise<void> {
        await this.ready;
        return this.configuration.handleConfigurationEditJSONCommand(undefined, vscode.window.showTextDocument, viewColumn);
    }

    public async handleConfigurationEditUICommand(viewColumn: vscode.ViewColumn = vscode.ViewColumn.Active): Promise<void> {
        await this.ready;
        return this.configuration.handleConfigurationEditUICommand(undefined, vscode.window.showTextDocument, viewColumn);
    }

    public async handleAddToIncludePathCommand(path: string): Promise<void> {
        await this.ready;
        return this.configuration.addToIncludePathCommand(path);
    }

    public async handleGoToDirectiveInGroup(next: boolean): Promise<void> {
        const editor: vscode.TextEditor | undefined = vscode.window.activeTextEditor;
        if (editor) {
            const params: GoToDirectiveInGroupParams = {
                uri: editor.document.uri.toString(),
                position: editor.selection.active,
                next: next
            };
            await this.ready;
            const response: Position | undefined = await this.languageClient.sendRequest(GoToDirectiveInGroupRequest, params);
            if (response) {
                const p: vscode.Position = new vscode.Position(response.line, response.character);
                const r: vscode.Range = new vscode.Range(p, p);

                // Check if still the active document.
                const currentEditor: vscode.TextEditor | undefined = vscode.window.activeTextEditor;
                if (currentEditor && editor.document.uri === currentEditor.document.uri) {
                    currentEditor.selection = new vscode.Selection(r.start, r.end);
                    currentEditor.revealRange(r);
                }
            }
        }
    }

    public async handleGenerateDoxygenComment(args: DoxygenCodeActionCommandArguments | vscode.Uri | undefined): Promise<void> {
        const editor: vscode.TextEditor | undefined = vscode.window.activeTextEditor;
        if (!editor || !util.isCpp(editor.document)) {
            return;
        }

        let codeActionArguments: DoxygenCodeActionCommandArguments | undefined;
        if (args !== undefined && !(args instanceof vscode.Uri)) {
            codeActionArguments = args;
        }
        const initCursorPosition: vscode.Position = (codeActionArguments !== undefined) ? new vscode.Position(codeActionArguments.initialCursor.line, codeActionArguments.initialCursor.character) : editor.selection.start;
        const params: GenerateDoxygenCommentParams = {
            uri: editor.document.uri.toString(),
            position: (codeActionArguments !== undefined) ? new vscode.Position(codeActionArguments.adjustedCursor.line, codeActionArguments.adjustedCursor.character) : editor.selection.start,
            isCodeAction: codeActionArguments !== undefined,
            isCursorAboveSignatureLine: codeActionArguments?.isCursorAboveSignatureLine
        };
        await this.ready;
        const currentFileVersion: number | undefined = openFileVersions.get(params.uri);
        if (currentFileVersion === undefined) {
            return;
        }
        const result: GenerateDoxygenCommentResult | undefined = await this.languageClient.sendRequest(GenerateDoxygenCommentRequest, params);
        // Insert the comment only if the comment has contents and the cursor has not moved
        if (result !== undefined &&
            initCursorPosition.line === editor.selection.start.line &&
            initCursorPosition.character === editor.selection.start.character &&
            result.fileVersion !== undefined &&
            result.fileVersion === currentFileVersion &&
            result.contents && result.contents.length > 1) {
            const workspaceEdit: vscode.WorkspaceEdit = new vscode.WorkspaceEdit();
            const edits: vscode.TextEdit[] = [];
            const maxColumn: number = 99999999;
            let newRange: vscode.Range;
            const cursorOnEmptyLineAboveSignature: boolean = result.isCursorAboveSignatureLine;
            // The reason why we need to set different range is because if cursor is immediately above the signature line, we want the comments to be inserted at the line of cursor and to replace everything on the line.
            // If the cursor is on the signature line or is inside the boby, the comment will be inserted on the same line of the signature and it shouldn't replace the content of the signature line.
            if (cursorOnEmptyLineAboveSignature) {
                if (codeActionArguments !== undefined) {
                    // The reason why we cannot use finalInsertionLine is because the line number sent from the result is not correct.
                    // In most cases, the finalInsertionLine is the line of the signature line.
                    newRange = new vscode.Range(initCursorPosition.line, 0, initCursorPosition.line, maxColumn);
                } else {
                    newRange = new vscode.Range(result.finalInsertionLine, 0, result.finalInsertionLine, maxColumn);
                }
            } else {
                newRange = new vscode.Range(result.finalInsertionLine, 0, result.finalInsertionLine, 0);
            }
            edits.push(new vscode.TextEdit(newRange, result.contents));
            workspaceEdit.set(editor.document.uri, edits);
            await vscode.workspace.applyEdit(workspaceEdit);
            // Set the cursor position after @brief
            let newPosition: vscode.Position;
            if (cursorOnEmptyLineAboveSignature && codeActionArguments !== undefined) {
                newPosition = new vscode.Position(result.finalCursorPosition.line - 1, result.finalCursorPosition.character);
            } else {
                newPosition = new vscode.Position(result.finalCursorPosition.line, result.finalCursorPosition.character);
            }
            const newSelection: vscode.Selection = new vscode.Selection(newPosition, newPosition);
            editor.selection = newSelection;
        }
    }

    public async handleRunCodeAnalysisOnActiveFile(): Promise<void> {
        await this.ready;
        return this.languageClient.sendNotification(CodeAnalysisNotification, { scope: CodeAnalysisScope.ActiveFile });
    }

    public async handleRunCodeAnalysisOnOpenFiles(): Promise<void> {
        await this.ready;
        return this.languageClient.sendNotification(CodeAnalysisNotification, { scope: CodeAnalysisScope.OpenFiles });
    }

    public async handleRunCodeAnalysisOnAllFiles(): Promise<void> {
        await this.ready;
        return this.languageClient.sendNotification(CodeAnalysisNotification, { scope: CodeAnalysisScope.AllFiles });
    }

    public async handleRemoveAllCodeAnalysisProblems(): Promise<void> {
        await this.ready;
        if (removeAllCodeAnalysisProblems()) {
            return this.languageClient.sendNotification(CodeAnalysisNotification, { scope: CodeAnalysisScope.ClearSquiggles });
        }
    }

    public async handleFixCodeAnalysisProblems(workspaceEdit: vscode.WorkspaceEdit, refreshSquigglesOnSave: boolean, identifiersAndUris: CodeAnalysisDiagnosticIdentifiersAndUri[]): Promise<void> {
        if (await vscode.workspace.applyEdit(workspaceEdit)) {
            const settings: CppSettings = new CppSettings(this.RootUri);
            if (settings.clangTidyCodeActionFormatFixes) {
                const editedFiles: Set<vscode.Uri> = new Set<vscode.Uri>();
                for (const entry of workspaceEdit.entries()) {
                    editedFiles.add(entry[0]);
                }
                const formatEdits: vscode.WorkspaceEdit = new vscode.WorkspaceEdit();
                for (const uri of editedFiles) {
                    const formatTextEdits: vscode.TextEdit[] | undefined = await vscode.commands.executeCommand<vscode.TextEdit[] | undefined>(
                        "vscode.executeFormatDocumentProvider", uri, { onChanges: true, preserveFocus: false });
                    if (formatTextEdits && formatTextEdits.length > 0) {
                        formatEdits.set(uri, formatTextEdits);
                    }
                }
                if (formatEdits.size > 0) {
                    await vscode.workspace.applyEdit(formatEdits);
                }
            }
            return this.handleRemoveCodeAnalysisProblems(refreshSquigglesOnSave, identifiersAndUris);
        }
    }

    public async handleRemoveCodeAnalysisProblems(refreshSquigglesOnSave: boolean, identifiersAndUris: CodeAnalysisDiagnosticIdentifiersAndUri[]): Promise<void> {
        await this.ready;

        // A deep copy is needed because the call to identifiers.splice below can
        // remove elements in identifiersAndUris[...].identifiers.
        const identifiersAndUrisCopy: CodeAnalysisDiagnosticIdentifiersAndUri[] = [];
        for (const identifiersAndUri of identifiersAndUris) {
            identifiersAndUrisCopy.push({ uri: identifiersAndUri.uri, identifiers: [...identifiersAndUri.identifiers] });
        }

        if (removeCodeAnalysisProblems(identifiersAndUris)) {
            // Need to notify the language client of the removed diagnostics so it doesn't re-send them.
            return this.languageClient.sendNotification(RemoveCodeAnalysisProblemsNotification, {
                identifiersAndUris: identifiersAndUrisCopy, refreshSquigglesOnSave: refreshSquigglesOnSave
            });
        }
    }

    public async handleDisableAllTypeCodeAnalysisProblems(code: string,
        identifiersAndUris: CodeAnalysisDiagnosticIdentifiersAndUri[]): Promise<void> {
        const settings: CppSettings = new CppSettings(this.RootUri);
        const codes: string[] = code.split(',');
        for (const code of codes) {
            settings.addClangTidyChecksDisabled(code);
        }
        return this.handleRemoveCodeAnalysisProblems(false, identifiersAndUris);
    }

    public async handleCreateDeclarationOrDefinition(isCopyToClipboard: boolean, codeActionRange?: Range): Promise<void> {
        let range: vscode.Range | undefined;
        let uri: vscode.Uri | undefined;
        const editor: vscode.TextEditor | undefined = vscode.window.activeTextEditor;

        const editorSettings: OtherSettings = new OtherSettings(uri);
        const cppSettings: CppSettings = new CppSettings(uri);

        if (editor) {
            uri = editor.document.uri;
            if (codeActionRange !== undefined) {
                // Request is from a code action command which provides range from code actions args.
                range = makeVscodeRange(codeActionRange);
            } else {
                // Request is from context menu or command palette. Use range from cursor position.
                if (editor.selection.isEmpty) {
                    range = new vscode.Range(editor.selection.active, editor.selection.active);
                } else if (editor.selection.isReversed) {
                    range = new vscode.Range(editor.selection.active, editor.selection.anchor);
                } else {
                    range = new vscode.Range(editor.selection.anchor, editor.selection.active);
                }
            }
        }

        if (uri === undefined || range === undefined || editor === undefined) {
            return;
        }

        let formatParams: FormatParams | undefined;
        if (cppSettings.useVcFormat(editor.document)) {
            const editorConfigSettings: any = getEditorConfigSettings(uri.fsPath);
            formatParams = {
                editorConfigSettings: editorConfigSettings,
                useVcFormat: true,
                insertSpaces: editorConfigSettings.indent_style !== undefined ? editorConfigSettings.indent_style === "space" ? true : false : true,
                tabSize: editorConfigSettings.tab_width !== undefined ? editorConfigSettings.tab_width : 4,
                character: "",
                range: {
                    start: {
                        character: 0,
                        line: 0
                    },
                    end: {
                        character: 0,
                        line: 0
                    }
                },
                onChanges: false,
                uri: ''
            };
        } else {
            formatParams = {
                editorConfigSettings: {},
                useVcFormat: false,
                insertSpaces: editorSettings.editorInsertSpaces !== undefined ? editorSettings.editorInsertSpaces : true,
                tabSize: editorSettings.editorTabSize !== undefined ? editorSettings.editorTabSize : 4,
                character: "",
                range: {
                    start: {
                        character: 0,
                        line: 0
                    },
                    end: {
                        character: 0,
                        line: 0
                    }
                },
                onChanges: false,
                uri: ''
            };
        }

        const params: CreateDeclarationOrDefinitionParams = {
            uri: uri.toString(),
            range: {
                start: {
                    character: range.start.character,
                    line: range.start.line
                },
                end: {
                    character: range.end.character,
                    line: range.end.line
                }
            },
            formatParams: formatParams,
            copyToClipboard: isCopyToClipboard
        };

        const result: CreateDeclarationOrDefinitionResult = await this.languageClient.sendRequest(CreateDeclarationOrDefinitionRequest, params);
        // Create/Copy returned no result.
        if (result.workspaceEdits === undefined) {
            // The only condition in which result.edit would be undefined is a
            // server-initiated cancellation, in which case the object is actually
            // a ResponseError. https://microsoft.github.io/language-server-protocol/specifications/lsp/3.17/specification/#responseMessage
            return;
        }

        // Handle CDD error messaging
        if (result.errorText) {
            let copiedToClipboard: boolean = false;
            if (result.clipboardText && !params.copyToClipboard) {
                await vscode.env.clipboard.writeText(result.clipboardText);
                copiedToClipboard = true;
            }
            void vscode.window.showInformationMessage(result.errorText + (copiedToClipboard ? localize("fallback.clipboard", " Declaration/definition was copied.") : ""));
            return;
        }

        if (result.clipboardText && params.copyToClipboard) {
            return vscode.env.clipboard.writeText(result.clipboardText);
        }

        let workspaceEdits: vscode.WorkspaceEdit = new vscode.WorkspaceEdit();
        let modifiedDocument: vscode.Uri | undefined;
        let lastEdit: vscode.TextEdit | undefined;
        for (const workspaceEdit of result.workspaceEdits) {
            const uri: vscode.Uri = vscode.Uri.file(workspaceEdit.file);
            // At most, there will only be two text edits:
            // 1.) an edit for: #include header file
            // 2.) an edit for: definition or declaration
            for (const edit of workspaceEdit.edits) {
                let range: vscode.Range = makeVscodeRange(edit.range);
                // Get new lines from an edit for: #include header file.
                if (lastEdit && lastEdit.newText.length < 300 && lastEdit.newText.includes("#include") && lastEdit.range.isEqual(range)) {
                    // Destination file is empty.
                    // The edit positions for #include header file and definition or declaration are the same.
                    const selectionPositionAdjustment = (lastEdit.newText.match(/\n/g) ?? []).length;
                    range = new vscode.Range(new vscode.Position(range.start.line + selectionPositionAdjustment, range.start.character),
                        new vscode.Position(range.end.line + selectionPositionAdjustment, range.end.character));
                }
                lastEdit = new vscode.TextEdit(range, edit.newText);
                workspaceEdits.insert(uri, range.start, edit.newText);
                if (edit.newText.length < 300 && edit.newText.includes("#pragma once")) {
                    // Commit this so that it can be undone separately, to avoid leaving an empty file,
                    // which causes the next refactor to not add the #pragma once.
                    await vscode.workspace.applyEdit(workspaceEdits);
                    workspaceEdits = new vscode.WorkspaceEdit();
                }
            }
            modifiedDocument = uri;
        }

        if (modifiedDocument === undefined || lastEdit === undefined) {
            return;
        }

        // Apply the create declaration/definition text edits.
        await vscode.workspace.applyEdit(workspaceEdits);

        // Move the cursor to the new declaration/definition edit, accounting for \n or \n\n at the start.
        let startLine: number = lastEdit.range.start.line;
        let numNewlines: number = (lastEdit.newText.match(/\n/g) ?? []).length;
        if (lastEdit.newText.startsWith("\r\n\r\n") || lastEdit.newText.startsWith("\n\n")) {
            startLine += 2;
            numNewlines -= 2;
        } else if (lastEdit.newText.startsWith("\r\n") || lastEdit.newText.startsWith("\n")) {
            startLine += 1;
            numNewlines -= 1;
        }
        if (!lastEdit.newText.endsWith("\n")) {
            numNewlines++; // Increase the format range.
        }

        const selectionPosition: vscode.Position = new vscode.Position(startLine, 0);
        const selectionRange: vscode.Range = new vscode.Range(selectionPosition, selectionPosition);
        await vscode.window.showTextDocument(modifiedDocument, { selection: selectionRange });

        // Format the new text edits.
        const formatEdits: vscode.WorkspaceEdit = new vscode.WorkspaceEdit();
        const formatRange: vscode.Range = new vscode.Range(selectionRange.start, new vscode.Position(selectionRange.start.line + numNewlines, 0));
        const settings: OtherSettings = new OtherSettings(vscode.workspace.getWorkspaceFolder(modifiedDocument)?.uri);
        const formatOptions: vscode.FormattingOptions = {
            insertSpaces: settings.editorInsertSpaces ?? true,
            tabSize: settings.editorTabSize ?? 4
        };
        const versionBeforeFormatting: number | undefined = openFileVersions.get(modifiedDocument.toString());
        if (versionBeforeFormatting === undefined) {
            return;
        }
        const formatTextEdits: vscode.TextEdit[] | undefined = await vscode.commands.executeCommand<vscode.TextEdit[] | undefined>("vscode.executeFormatRangeProvider", modifiedDocument, formatRange, formatOptions);
        if (formatTextEdits && formatTextEdits.length > 0) {
            formatEdits.set(modifiedDocument, formatTextEdits);
        }
        if (formatEdits.size === 0 || versionBeforeFormatting === undefined) {
            return;
        }
        // Only apply formatting if the document version hasn't changed to prevent
        // stale formatting results from being applied.
        const versionAfterFormatting: number | undefined = openFileVersions.get(modifiedDocument.toString());
        if (versionAfterFormatting === undefined || versionAfterFormatting > versionBeforeFormatting) {
            return;
        }
        await vscode.workspace.applyEdit(formatEdits);
    }

    public async handleExtractToFunction(extractAsGlobal: boolean): Promise<void> {
        const editor: vscode.TextEditor | undefined = vscode.window.activeTextEditor;
        if (!editor || editor.selection.isEmpty) {
            return;
        }

        let functionName: string | undefined = await vscode.window.showInputBox({
            title: localize('handle.extract.name', 'Name the extracted function'),
            placeHolder: localize('handle.extract.new.function', 'NewFunction')
        });

        if (functionName === undefined || functionName === "") {
            functionName = "NewFunction";
        }

        const params: ExtractToFunctionParams = {
            uri: editor.document.uri.toString(),
            range: {
                start: {
                    character: editor.selection.start.character,
                    line: editor.selection.start.line
                },
                end: {
                    character: editor.selection.end.character,
                    line: editor.selection.end.line
                }
            },
            extractAsGlobal,
            name: functionName
        };

        const result: WorkspaceEditResult = await this.languageClient.sendRequest(ExtractToFunctionRequest, params);
        if (result.workspaceEdits === undefined) {
            // The only condition in which result.edit would be undefined is a
            // server-initiated cancellation, in which case the object is actually
            // a ResponseError. https://microsoft.github.io/language-server-protocol/specifications/lsp/3.17/specification/#responseMessage
            return;
        }

        // Handle error messaging
        if (result.errorText) {
            void vscode.window.showErrorMessage(`${localize("handle.extract.error",
                "Extract to function failed: {0}", result.errorText)}`);
            return;
        }

        let workspaceEdits: vscode.WorkspaceEdit = new vscode.WorkspaceEdit();

        // NOTE: References to source/header are in reference to the more common case when it's
        // invoked on the source file (alternatively named the first file). When invoked on the header file,
        // the header file operates as if it were the source file (isSourceFile stays true).
        let sourceReplaceEditRange: vscode.Range | undefined;
        let headerReplaceEditRange: vscode.Range | undefined;
        let hasProcessedReplace: boolean = false;
        const sourceFormatUriAndRanges: VsCodeUriAndRange[] = [];
        const headerFormatUriAndRanges: VsCodeUriAndRange[] = [];
        let lineOffset: number = 0;
        let headerFileLineOffset: number = 0;
        let isSourceFile: boolean = true;
        // There will be 4-5 text edits:
        // - A #pragma once added to a new header file (optional)
        // - Add #include for header file (optional)
        // - Add the new function declaration (in the source or header file)
        // - Replace the selected code with the new function call,
        //   plus possibly extra declarations beforehand,
        //   plus possibly extra return value handling afterwards.
        // - Add the new function definition (below the selection)
        for (const workspaceEdit of result.workspaceEdits) {
            if (hasProcessedReplace) {
                isSourceFile = false;
                lineOffset = 0;
            }
            const uri: vscode.Uri = vscode.Uri.file(workspaceEdit.file);
            let nextLineOffset: number = 0;
            for (const edit of workspaceEdit.edits) {
                let range: vscode.Range = makeVscodeRange(edit.range);
                if (!isSourceFile && headerFileLineOffset) {
                    range = new vscode.Range(new vscode.Position(range.start.line + headerFileLineOffset, range.start.character),
                        new vscode.Position(range.end.line + headerFileLineOffset, range.end.character));
                }
                const isReplace: boolean = !range.isEmpty && isSourceFile;
                lineOffset += nextLineOffset;
                nextLineOffset = (edit.newText.match(/\n/g) ?? []).length;

                // Find the editType.
                if (isReplace) {
                    hasProcessedReplace = true;
                    workspaceEdits.replace(uri, range, edit.newText);
                } else {
                    workspaceEdits.insert(uri, range.start, edit.newText);
                    if (edit.newText.length < 300) { // Avoid searching large code edits
                        if (isSourceFile && !hasProcessedReplace && edit.newText.includes("#include")) {
                            continue;
                        }
                        if (edit.newText.includes("#pragma once")) {
                            // Commit this so that it can be undone separately, to avoid leaving an empty file,
                            // which causes the next refactor to not add the #pragma once.
                            await vscode.workspace.applyEdit(workspaceEdits, { isRefactoring: true });
                            headerFileLineOffset = nextLineOffset;
                            workspaceEdits = new vscode.WorkspaceEdit();
                            continue;
                        }
                    }
                }
                const formatRangeStartLine: number = range.start.line + lineOffset;
                let rangeStartLine: number = formatRangeStartLine;
                let rangeStartCharacter: number = 0;
                let startWithNewLine: boolean = true;
                if (edit.newText.startsWith("\r\n\r\n")) {
                    rangeStartCharacter = 4;
                    rangeStartLine += 2;
                } else if (edit.newText.startsWith("\n\n")) {
                    rangeStartCharacter = 2;
                    rangeStartLine += 2;
                } else if (edit.newText.startsWith("\r\n")) {
                    rangeStartCharacter = 2;
                    rangeStartLine += 1;
                } else if (edit.newText.startsWith("\n")) {
                    rangeStartCharacter = 1;
                    rangeStartLine += 1;
                } else {
                    startWithNewLine = false;
                }
                const newFormatRange: vscode.Range = new vscode.Range(
                    new vscode.Position(formatRangeStartLine + (nextLineOffset < 0 ? nextLineOffset : 0), range.start.character),
                    new vscode.Position(formatRangeStartLine + (nextLineOffset < 0 ? 0 : nextLineOffset),
                        isReplace ? range.end.character :
                            ((startWithNewLine ? 0 : range.end.character) + (edit.newText.endsWith("\n") ? 0 : edit.newText.length - rangeStartCharacter))
                    )
                );
                if (isSourceFile) {
                    sourceFormatUriAndRanges.push({ uri, range: newFormatRange });
                } else {
                    headerFormatUriAndRanges.push({ uri, range: newFormatRange });
                }
                if (isReplace || !isSourceFile) {
                    // Handle additional declaration lines added before the new function call.
                    let currentText: string = edit.newText.substring(rangeStartCharacter);
                    let currentTextNextLineStart: number = currentText.indexOf("\n");
                    let currentTextNewFunctionStart: number = currentText.indexOf(functionName);
                    let currentTextNextLineStartUpdated: boolean = false;
                    while (currentTextNextLineStart !== -1 && currentTextNextLineStart < currentTextNewFunctionStart) {
                        ++rangeStartLine;
                        currentText = currentText.substring(currentTextNextLineStart + 1);
                        currentTextNextLineStart = currentText.indexOf("\n");
                        currentTextNewFunctionStart = currentText.indexOf(functionName);
                        currentTextNextLineStartUpdated = true;
                    }
                    rangeStartCharacter = (rangeStartCharacter === 0 && !currentTextNextLineStartUpdated ? range.start.character : 0) +
                        currentTextNewFunctionStart;
                    if (rangeStartCharacter < 0) {
                        // functionName is missing -- unexpected error.
                        void vscode.window.showErrorMessage(`${localize("invalid.edit",
                            "Extract to function failed. An invalid edit was generated: '{0}'", edit.newText)}`);
                        continue;
                    }
                    const replaceEditRange = new vscode.Range(
                        new vscode.Position(rangeStartLine, rangeStartCharacter),
                        new vscode.Position(rangeStartLine, rangeStartCharacter + functionName.length));
                    if (isSourceFile) {
                        sourceReplaceEditRange = replaceEditRange;
                    } else {
                        headerReplaceEditRange = replaceEditRange;
                    }
                    nextLineOffset -= range.end.line - range.start.line;
                }
            }
        }

        if (sourceReplaceEditRange === undefined || sourceFormatUriAndRanges.length === 0) {
            return;
        }

        // Apply the extract to function text edits.
        await vscode.workspace.applyEdit(workspaceEdits, { isRefactoring: true });

        if (headerFormatUriAndRanges.length > 0 && headerReplaceEditRange !== undefined) {
            // The header needs to be open and shown or the formatting will fail
            // (due to issues/requirements in the cpptools process).
            // It also seems strange and undesirable to have the header modified
            // without being opened because otherwise users may not realize that
            // the header had changed (unless they view source control differences).
            await vscode.window.showTextDocument(headerFormatUriAndRanges[0].uri, {
                selection: headerReplaceEditRange, preserveFocus: false
            });
        }

        // Format the new text edits.
        let formatEdits: vscode.WorkspaceEdit = new vscode.WorkspaceEdit();
        const formatRanges = async (formatUriAndRanges: VsCodeUriAndRange[]) => {
            if (formatUriAndRanges.length === 0) {
                return;
            }
            const formatUriAndRange: VsCodeUriAndRange = formatUriAndRanges[0];
            const isMultipleFormatRanges: boolean = formatUriAndRanges.length > 1;
            const settings: OtherSettings = new OtherSettings(vscode.workspace.getWorkspaceFolder(formatUriAndRange.uri)?.uri);
            const formatOptions: vscode.FormattingOptions = {
                insertSpaces: settings.editorInsertSpaces ?? true,
                tabSize: settings.editorTabSize ?? 4,
                onChanges: isMultipleFormatRanges,
                preserveFocus: true
            };

            const tryFormat = async () => {
                const versionBeforeFormatting: number | undefined = openFileVersions.get(formatUriAndRange.uri.toString());
                if (versionBeforeFormatting === undefined) {
                    return true;
                }

                // Only use document (onChange) formatting when there are multiple ranges.
                const formatTextEdits: vscode.TextEdit[] | undefined = isMultipleFormatRanges ?
                    await vscode.commands.executeCommand<vscode.TextEdit[] | undefined>(
                        "vscode.executeFormatDocumentProvider", formatUriAndRange.uri, formatOptions) :
                    await vscode.commands.executeCommand<vscode.TextEdit[] | undefined>(
                        "vscode.executeFormatRangeProvider", formatUriAndRange.uri, formatUriAndRange.range, formatOptions);

                if (!formatTextEdits || formatTextEdits.length === 0 || versionBeforeFormatting === undefined) {
                    return true;
                }
                // Only apply formatting if the document version hasn't changed to prevent
                // stale formatting results from being applied.
                const versionAfterFormatting: number | undefined = openFileVersions.get(formatUriAndRange.uri.toString());
                if (versionAfterFormatting === undefined || versionAfterFormatting > versionBeforeFormatting) {
                    return false;
                }
                formatEdits.set(formatUriAndRange.uri, formatTextEdits);
                return true;
            };
            if (!await tryFormat()) {
                await tryFormat(); // Try again;
            }
        };

        if (headerFormatUriAndRanges.length > 0 && headerReplaceEditRange !== undefined) {
            await formatRanges(headerFormatUriAndRanges);
            if (formatEdits.size > 0) {
                // This showTextDocument is required in order to get the selection to be
                // correct after the formatting edit is applied. It could be a VS Code bug.
                await vscode.window.showTextDocument(headerFormatUriAndRanges[0].uri, {
                    selection: headerReplaceEditRange, preserveFocus: false
                });
                await vscode.workspace.applyEdit(formatEdits, { isRefactoring: true });
                formatEdits = new vscode.WorkspaceEdit();
            }
        }

        // Select the replaced code.
        await vscode.window.showTextDocument(sourceFormatUriAndRanges[0].uri, {
            selection: sourceReplaceEditRange, preserveFocus: false
        });

        await formatRanges(sourceFormatUriAndRanges);
        if (formatEdits.size > 0) {
            await vscode.workspace.applyEdit(formatEdits, { isRefactoring: true });
        }
    }

    public onInterval(): void {
        // These events can be discarded until the language client is ready.
        // Don't queue them up with this.notifyWhenLanguageClientReady calls.
        if (this.innerLanguageClient !== undefined && this.configuration !== undefined) {
            void this.languageClient.sendNotification(IntervalTimerNotification).catch(logAndReturn.undefined);
            this.configuration.checkCppProperties();
            this.configuration.checkCompileCommands();
        }
    }

    public dispose(): void {
        this.disposables.forEach((d) => d.dispose());
        this.disposables = [];
        if (this.documentFormattingProviderDisposable) {
            this.documentFormattingProviderDisposable.dispose();
            this.documentFormattingProviderDisposable = undefined;
        }
        if (this.formattingRangeProviderDisposable) {
            this.formattingRangeProviderDisposable.dispose();
            this.formattingRangeProviderDisposable = undefined;
        }
        if (this.onTypeFormattingProviderDisposable) {
            this.onTypeFormattingProviderDisposable.dispose();
            this.onTypeFormattingProviderDisposable = undefined;
        }
        if (this.codeFoldingProviderDisposable) {
            this.codeFoldingProviderDisposable.dispose();
            this.codeFoldingProviderDisposable = undefined;
        }
        if (this.semanticTokensProviderDisposable) {
            this.semanticTokensProviderDisposable.dispose();
            this.semanticTokensProviderDisposable = undefined;
        }
        this.model.dispose();
    }

    public static stopLanguageClient(): Thenable<void> {
        return languageClient ? languageClient.stop() : Promise.resolve();
    }

    public async handleReferencesIcon(): Promise<void> {
        await this.ready;

        workspaceReferences.UpdateProgressUICounter(this.model.referencesCommandMode.Value);

        // If the search is find all references, preview partial results.
        // This will cause the language server to send partial results to display
        // in the "Other References" view or channel. Doing a preview should not complete
        // an in-progress request until it is finished or canceled.
        if (this.ReferencesCommandMode === refs.ReferencesCommandMode.Find) {
            void this.languageClient.sendNotification(PreviewReferencesNotification);
        }

    }

    private serverCanceledReferences(): void {
        workspaceReferences.cancelCurrentReferenceRequest(refs.CancellationSender.LanguageServer);
    }

    private handleReferencesProgress(notificationBody: refs.ReportReferencesProgressNotification): void {
        workspaceReferences.handleProgress(notificationBody);
    }

    private processReferencesPreview(referencesResult: refs.ReferencesResult): void {
        workspaceReferences.showResultsInPanelView(referencesResult);
    }

    public setReferencesCommandMode(mode: refs.ReferencesCommandMode): void {
        this.model.referencesCommandMode.Value = mode;
    }

    public async addTrustedCompiler(path: string): Promise<void> {
        if (path === null || path === undefined) {
            return;
        }
        if (trustedCompilerPaths.includes(path)) {
            DebugConfigurationProvider.ClearDetectedBuildTasks();
            return;
        }
        trustedCompilerPaths.push(path);
        compilerDefaults = await this.requestCompiler(path);
        DebugConfigurationProvider.ClearDetectedBuildTasks();
    }

    public getCopilotHoverProvider(): CopilotHoverProvider | undefined {
        return this.copilotHoverProvider;
    }

    public async getCopilotHoverInfo(): Promise<GetCopilotHoverInfoResult> {
        await this.ready;
        return this.languageClient.sendRequest(GetCopilotHoverInfoRequest, null);
    }
}

function getLanguageServerFileName(): string {
    let extensionProcessName: string = 'cpptools';
    const plat: NodeJS.Platform = process.platform;
    if (plat === 'win32') {
        extensionProcessName += '.exe';
    } else if (plat !== 'linux' && plat !== 'darwin') {
        throw "Invalid Platform";
    }
    return path.resolve(util.getExtensionFilePath("bin"), extensionProcessName);
}

/* eslint-disable @typescript-eslint/no-unused-vars */
class NullClient implements Client {
    private booleanEvent = new vscode.EventEmitter<boolean>();
    private numberEvent = new vscode.EventEmitter<number>();
    private stringEvent = new vscode.EventEmitter<string>();
    private referencesCommandModeEvent = new vscode.EventEmitter<refs.ReferencesCommandMode>();

    readonly ready: Promise<void> = Promise.resolve();

    async enqueue<T>(task: () => Promise<T>) {
        return task();
    }
    public get InitializingWorkspaceChanged(): vscode.Event<boolean> { return this.booleanEvent.event; }
    public get IndexingWorkspaceChanged(): vscode.Event<boolean> { return this.booleanEvent.event; }
    public get ParsingWorkspaceChanged(): vscode.Event<boolean> { return this.booleanEvent.event; }
    public get ParsingWorkspacePausedChanged(): vscode.Event<boolean> { return this.booleanEvent.event; }
    public get ParsingFilesChanged(): vscode.Event<boolean> { return this.booleanEvent.event; }
    public get IntelliSenseParsingChanged(): vscode.Event<boolean> { return this.booleanEvent.event; }
    public get RunningCodeAnalysisChanged(): vscode.Event<boolean> { return this.booleanEvent.event; }
    public get CodeAnalysisPausedChanged(): vscode.Event<boolean> { return this.booleanEvent.event; }
    public get CodeAnalysisProcessedChanged(): vscode.Event<number> { return this.numberEvent.event; }
    public get CodeAnalysisTotalChanged(): vscode.Event<number> { return this.numberEvent.event; }
    public get ReferencesCommandModeChanged(): vscode.Event<refs.ReferencesCommandMode> { return this.referencesCommandModeEvent.event; }
    public get TagParserStatusChanged(): vscode.Event<string> { return this.stringEvent.event; }
    public get ActiveConfigChanged(): vscode.Event<string> { return this.stringEvent.event; }
    RootPath: string = "/";
    RootRealPath: string = "/";
    RootUri?: vscode.Uri = vscode.Uri.file("/");
    Name: string = "(empty)";
    TrackedDocuments = new Map<string, vscode.TextDocument>();
    async onDidChangeSettings(event: vscode.ConfigurationChangeEvent): Promise<Record<string, string>> { return {}; }
    onDidOpenTextDocument(document: vscode.TextDocument): void { }
    onDidCloseTextDocument(document: vscode.TextDocument): void { }
    onDidChangeVisibleTextEditors(editors: readonly vscode.TextEditor[]): Promise<void> { return Promise.resolve(); }
    onDidChangeTextEditorVisibleRanges(uri: vscode.Uri): Promise<void> { return Promise.resolve(); }
    onDidChangeTextDocument(textDocumentChangeEvent: vscode.TextDocumentChangeEvent): void { }
    onRegisterCustomConfigurationProvider(provider: CustomConfigurationProvider1): Thenable<void> { return Promise.resolve(); }
    updateCustomConfigurations(requestingProvider?: CustomConfigurationProvider1): Thenable<void> { return Promise.resolve(); }
    updateCustomBrowseConfiguration(requestingProvider?: CustomConfigurationProvider1): Thenable<void> { return Promise.resolve(); }
    provideCustomConfiguration(docUri: vscode.Uri): Promise<void> { return Promise.resolve(); }
    logDiagnostics(): Promise<void> { return Promise.resolve(); }
    rescanFolder(): Promise<void> { return Promise.resolve(); }
    toggleReferenceResultsView(): void { }
    setCurrentConfigName(configurationName: string): Thenable<void> { return Promise.resolve(); }
    getCurrentConfigName(): Thenable<string> { return Promise.resolve(""); }
    getCurrentConfigCustomVariable(variableName: string): Thenable<string> { return Promise.resolve(""); }
    getVcpkgInstalled(): Thenable<boolean> { return Promise.resolve(false); }
    getVcpkgEnabled(): Thenable<boolean> { return Promise.resolve(false); }
    getCurrentCompilerPathAndArgs(): Thenable<util.CompilerPathAndArgs | undefined> { return Promise.resolve(undefined); }
    getKnownCompilers(): Thenable<configs.KnownCompiler[] | undefined> { return Promise.resolve([]); }
    takeOwnership(document: vscode.TextDocument): void { }
    sendDidOpen(document: vscode.TextDocument): Promise<void> { return Promise.resolve(); }
    requestSwitchHeaderSource(rootUri: vscode.Uri, fileName: string): Thenable<string> { return Promise.resolve(""); }
    updateActiveDocumentTextOptions(): void { }
    didChangeActiveEditor(editor?: vscode.TextEditor): Promise<void> { return Promise.resolve(); }
    restartIntelliSenseForFile(document: vscode.TextDocument): Promise<void> { return Promise.resolve(); }
    activate(): void { }
    selectionChanged(selection: Range): void { }
    resetDatabase(): void { }
    promptSelectIntelliSenseConfiguration(sender?: any): Promise<void> { return Promise.resolve(); }
    rescanCompilers(sender?: any): Promise<void> { return Promise.resolve(); }
    deactivate(): void { }
    pauseParsing(): void { }
    resumeParsing(): void { }
    PauseCodeAnalysis(): void { }
    ResumeCodeAnalysis(): void { }
    CancelCodeAnalysis(): void { }
    handleConfigurationSelectCommand(): Promise<void> { return Promise.resolve(); }
    handleConfigurationProviderSelectCommand(): Promise<void> { return Promise.resolve(); }
    handleShowActiveCodeAnalysisCommands(): Promise<void> { return Promise.resolve(); }
    handleShowIdleCodeAnalysisCommands(): Promise<void> { return Promise.resolve(); }
    handleReferencesIcon(): void { }
    handleConfigurationEditCommand(viewColumn?: vscode.ViewColumn): void { }
    handleConfigurationEditJSONCommand(viewColumn?: vscode.ViewColumn): void { }
    handleConfigurationEditUICommand(viewColumn?: vscode.ViewColumn): void { }
    handleAddToIncludePathCommand(path: string): void { }
    handleGoToDirectiveInGroup(next: boolean): Promise<void> { return Promise.resolve(); }
    handleGenerateDoxygenComment(args: DoxygenCodeActionCommandArguments | vscode.Uri | undefined): Promise<void> { return Promise.resolve(); }
    handleRunCodeAnalysisOnActiveFile(): Promise<void> { return Promise.resolve(); }
    handleRunCodeAnalysisOnOpenFiles(): Promise<void> { return Promise.resolve(); }
    handleRunCodeAnalysisOnAllFiles(): Promise<void> { return Promise.resolve(); }
    handleRemoveAllCodeAnalysisProblems(): Promise<void> { return Promise.resolve(); }
    handleRemoveCodeAnalysisProblems(refreshSquigglesOnSave: boolean, identifiersAndUris: CodeAnalysisDiagnosticIdentifiersAndUri[]): Promise<void> { return Promise.resolve(); }
    handleFixCodeAnalysisProblems(workspaceEdit: vscode.WorkspaceEdit, refreshSquigglesOnSave: boolean, identifiersAndUris: CodeAnalysisDiagnosticIdentifiersAndUri[]): Promise<void> { return Promise.resolve(); }
    handleDisableAllTypeCodeAnalysisProblems(code: string, identifiersAndUris: CodeAnalysisDiagnosticIdentifiersAndUri[]): Promise<void> { return Promise.resolve(); }
    handleCreateDeclarationOrDefinition(isCopyToClipboard: boolean, codeActionRange?: Range): Promise<void> { return Promise.resolve(); }
    handleExtractToFunction(extractAsGlobal: boolean): Promise<void> { return Promise.resolve(); }
    onInterval(): void { }
    dispose(): void {
        this.booleanEvent.dispose();
        this.stringEvent.dispose();
    }
    addFileAssociations(fileAssociations: string, languageId: string): void { }
    sendDidChangeSettings(): void { }
    isInitialized(): boolean { return true; }
    getShowConfigureIntelliSenseButton(): boolean { return false; }
    setShowConfigureIntelliSenseButton(show: boolean): void { }
    addTrustedCompiler(path: string): Promise<void> { return Promise.resolve(); }
<<<<<<< HEAD
    getIncludes(): Promise<GetIncludesResult> { return Promise.resolve({} as GetIncludesResult); }
    getCopilotHoverProvider(): CopilotHoverProvider | undefined { return undefined; }
    getCopilotHoverInfo(): Promise<GetCopilotHoverInfoResult> { return Promise.resolve({} as GetCopilotHoverInfoResult); }
=======
    getIncludes(maxDepth: number, token: vscode.CancellationToken): Promise<GetIncludesResult> { return Promise.resolve({} as GetIncludesResult); }
>>>>>>> c1de7373
    getChatContext(token: vscode.CancellationToken): Promise<ChatContextResult> { return Promise.resolve({} as ChatContextResult); }
}<|MERGE_RESOLUTION|>--- conflicted
+++ resolved
@@ -801,12 +801,8 @@
     getShowConfigureIntelliSenseButton(): boolean;
     setShowConfigureIntelliSenseButton(show: boolean): void;
     addTrustedCompiler(path: string): Promise<void>;
-<<<<<<< HEAD
-    getIncludes(maxDepth: number): Promise<GetIncludesResult>;
     getCopilotHoverProvider(): CopilotHoverProvider | undefined;
-=======
     getIncludes(maxDepth: number, token: vscode.CancellationToken): Promise<GetIncludesResult>;
->>>>>>> c1de7373
     getChatContext(token: vscode.CancellationToken): Promise<ChatContextResult>;
 }
 
@@ -4156,12 +4152,8 @@
     getShowConfigureIntelliSenseButton(): boolean { return false; }
     setShowConfigureIntelliSenseButton(show: boolean): void { }
     addTrustedCompiler(path: string): Promise<void> { return Promise.resolve(); }
-<<<<<<< HEAD
-    getIncludes(): Promise<GetIncludesResult> { return Promise.resolve({} as GetIncludesResult); }
     getCopilotHoverProvider(): CopilotHoverProvider | undefined { return undefined; }
     getCopilotHoverInfo(): Promise<GetCopilotHoverInfoResult> { return Promise.resolve({} as GetCopilotHoverInfoResult); }
-=======
     getIncludes(maxDepth: number, token: vscode.CancellationToken): Promise<GetIncludesResult> { return Promise.resolve({} as GetIncludesResult); }
->>>>>>> c1de7373
     getChatContext(token: vscode.CancellationToken): Promise<ChatContextResult> { return Promise.resolve({} as ChatContextResult); }
 }