--- conflicted
+++ resolved
@@ -770,11 +770,8 @@
     resetDatabase(): void;
     deactivate(): void;
     promptSelectCompiler(command: boolean, sender?: any): Promise<void>;
-<<<<<<< HEAD
     promptSelectIntelliSenseConfiguration(command: boolean, sender?: any): Promise<void>;
-=======
     rescanCompilers(sender?: any): Promise<void>;
->>>>>>> 0ec40d90
     pauseParsing(): void;
     resumeParsing(): void;
     PauseCodeAnalysis(): void;
@@ -1090,7 +1087,7 @@
                 configurationSelected = true;
                 action = "compiler browsed";
                 settings.defaultCompilerPath = result[0].fsPath;
-<<<<<<< HEAD
+                vscode.commands.executeCommand('setContext', 'cpptools.trustedCompilerFound', true);
             } else {
                 configurationSelected = true;
                 if (index < configProvidersIndex && configProviders) {
@@ -1109,16 +1106,8 @@
                 } else {
                     action = "select compiler";
                     settings.defaultCompilerPath = util.isCl(paths[index]) ? "cl.exe" : paths[index];
-                }
-=======
-                vscode.commands.executeCommand('setContext', 'cpptools.trustedCompilerFound', true);
-                ui.showCompilerStatusIcon(false);
-            } else {
-                action = "select compiler";
-                settings.defaultCompilerPath = util.isCl(paths[index]) ? "cl.exe" : paths[index];
-                vscode.commands.executeCommand('setContext', 'cpptools.trustedCompilerFound', true);
-                ui.showCompilerStatusIcon(false);
->>>>>>> 0ec40d90
+                    vscode.commands.executeCommand('setContext', 'cpptools.trustedCompilerFound', true);
+                }
             }
 
             ui.showConfigureIntelliSenseButton(false, this);
@@ -3754,11 +3743,8 @@
     selectionChanged(selection: Range): void { }
     resetDatabase(): void { }
     promptSelectCompiler(command: boolean, sender?: any): Promise<void> { return Promise.resolve(); }
-<<<<<<< HEAD
     promptSelectIntelliSenseConfiguration(command: boolean, sender?: any): Promise<void> { return Promise.resolve(); }
-=======
     rescanCompilers(sender?: any): Promise<void> { return Promise.resolve(); }
->>>>>>> 0ec40d90
     deactivate(): void { }
     pauseParsing(): void { }
     resumeParsing(): void { }
