--- conflicted
+++ resolved
@@ -1090,12 +1090,8 @@
                 configurationSelected = true;
                 action = "compiler browsed";
                 settings.defaultCompilerPath = result[0].fsPath;
-<<<<<<< HEAD
+                await this.configuration.updateCompilerPathIfSet(settings.defaultCompilerPath);
                 void SessionState.trustedCompilerFound.set(true);
-=======
-                await this.configuration.updateCompilerPathIfSet(settings.defaultCompilerPath);
-                void vscode.commands.executeCommand('setContext', 'cpptools.trustedCompilerFound', true);
->>>>>>> 9d28ba1e
             } else {
                 configurationSelected = true;
                 if (index < configProvidersIndex && configProviders) {
@@ -1113,12 +1109,8 @@
                 } else {
                     action = "select compiler";
                     settings.defaultCompilerPath = util.isCl(paths[index]) ? "cl.exe" : paths[index];
-<<<<<<< HEAD
+                    await this.configuration.updateCompilerPathIfSet(settings.defaultCompilerPath);
                     void SessionState.trustedCompilerFound.set(true);
-=======
-                    await this.configuration.updateCompilerPathIfSet(settings.defaultCompilerPath);
-                    void vscode.commands.executeCommand('setContext', 'cpptools.trustedCompilerFound', true);
->>>>>>> 9d28ba1e
                 }
             }
 
