--- conflicted
+++ resolved
@@ -823,12 +823,8 @@
                                             command: command.command,
                                             arguments: command.arguments
                                         },
-<<<<<<< HEAD
                                         edit: edit,
-                                        kind: edit === undefined ? undefined : vscode.CodeActionKind.RefactorInline
-=======
-                                        kind: vscode.CodeActionKind.QuickFix
->>>>>>> 812ab5e2
+                                        kind: edit === undefined ? vscode.CodeActionKind.QuickFix : vscode.CodeActionKind.RefactorInline
                                     };
                                     resultCodeActions.push(vscodeCodeAction);
                                 });
