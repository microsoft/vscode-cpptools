/* --------------------------------------------------------------------------------------------
 * Copyright (c) Microsoft Corporation. All Rights Reserved.
 * See 'LICENSE' in the project root for license information.
 * ------------------------------------------------------------------------------------------ */
'use strict';

import * as path from 'path';
import * as vscode from 'vscode';
import {
    LanguageClient, LanguageClientOptions, ServerOptions, NotificationType, TextDocumentIdentifier,
    RequestType, ErrorAction, CloseAction, DidOpenTextDocumentParams, Range
} from 'vscode-languageclient';
import { SourceFileConfigurationItem, WorkspaceBrowseConfiguration, SourceFileConfiguration, Version } from 'vscode-cpptools';
import { Status } from 'vscode-cpptools/out/testApi';
import * as util from '../common';
import * as configs from './configurations';
import { CppSettings, OtherSettings } from './settings';
import * as telemetry from '../telemetry';
import { PersistentState, PersistentFolderState } from './persistentState';
import { UI, getUI } from './ui';
import { ClientCollection } from './clientCollection';
import { createProtocolFilter } from './protocolFilter';
import { DataBinding } from './dataBinding';
import minimatch = require("minimatch");
import * as logger from '../logger';
import { updateLanguageConfigurations, registerCommands } from './extension';
import { SettingsTracker, getTracker } from './settingsTracker';
import { getTestHook, TestHook } from '../testHook';
import { getCustomConfigProviders, CustomConfigurationProviderCollection, CustomConfigurationProvider1 } from '../LanguageServer/customProviders';
import { ABTestSettings, getABTestSettings } from '../abTesting';
import * as fs from 'fs';
import * as os from 'os';
import { TokenKind, ColorizationSettings, ColorizationState } from './colorization';

let ui: UI;
let timeStamp: number = 0;
const configProviderTimeout: number = 2000;

interface NavigationPayload {
    navigation: string;
}

interface TelemetryPayload {
    event: string;
    properties?: { [key: string]: string };
    metrics?: { [key: string]: number };
}

interface OutputNotificationBody {
    category: string;
    output: string;
}

interface ReportStatusNotificationBody {
    status: string;
}

interface QueryCompilerDefaultsParams {
}

interface FolderSettingsParams {
    currentConfiguration: number;
    configurations: any[];
}

interface FolderSelectedSettingParams {
    currentConfiguration: number;
}

interface SwitchHeaderSourceParams {
    rootPath: string;
    switchHeaderSourceFileName: string;
}

interface FileChangedParams {
    uri: string;
}

interface OutputNotificationBody {
    category: string;
    output: string;
}

interface SemanticColorizationRegionsParams {
    uri: string;
    regions: InputColorizationRegion[];
    inactiveRegions: InputRegion[];
    editVersion: number;
}

interface InputRegion {
    startLine: number;
    endLine: number;
}

interface InputColorizationRegion {
    range: Range;
    kind: number;
}

// Need to convert vscode.Uri to a string before sending it to the language server.
interface SourceFileConfigurationItemAdapter {
    uri: string;
    configuration: SourceFileConfiguration;
}

interface CustomConfigurationParams {
    configurationItems: SourceFileConfigurationItemAdapter[];
}

interface CustomBrowseConfigurationParams {
    browseConfiguration: WorkspaceBrowseConfiguration;
}

interface CompileCommandsPaths {
    paths: string[];
}

interface QueryTranslationUnitSourceParams {
    uri: string;
}

export enum QueryTranslationUnitSourceConfigDisposition {

    /**
     * No custom config needed for this file
     */
    ConfigNotNeeded = 0,

    /**
     * Custom config is needed for this file
     */
    ConfigNeeded = 1,

    /**
     * Custom config is needed for the ancestor file returned in uri
     */
    AncestorConfigNeeded = 2
}

interface QueryTranslationUnitSourceResult {
    uri: string;
    configDisposition: QueryTranslationUnitSourceConfigDisposition;
}

interface GetDiagnosticsResult {
    diagnostics: string;
}

interface DidChangeVisibleRangesParams {
    uri: string;
    ranges: Range[];
}

interface SemanticColorizationRegionsReceiptParams {
    uri: string;
}

interface ColorThemeChangedParams {
    name: string;
}

// Requests
const NavigationListRequest: RequestType<TextDocumentIdentifier, string, void, void> = new RequestType<TextDocumentIdentifier, string, void, void>('cpptools/requestNavigationList');
const GoToDeclarationRequest: RequestType<void, void, void, void> = new RequestType<void, void, void, void>('cpptools/goToDeclaration');
const QueryCompilerDefaultsRequest: RequestType<QueryCompilerDefaultsParams, configs.CompilerDefaults, void, void> = new RequestType<QueryCompilerDefaultsParams, configs.CompilerDefaults, void, void>('cpptools/queryCompilerDefaults');
const QueryTranslationUnitSourceRequest: RequestType<QueryTranslationUnitSourceParams, QueryTranslationUnitSourceResult, void, void> = new RequestType<QueryTranslationUnitSourceParams, QueryTranslationUnitSourceResult, void, void>('cpptools/queryTranslationUnitSource');
const SwitchHeaderSourceRequest: RequestType<SwitchHeaderSourceParams, string, void, void> = new RequestType<SwitchHeaderSourceParams, string, void, void>('cpptools/didSwitchHeaderSource');
const GetDiagnosticsRequest: RequestType<void, GetDiagnosticsResult, void, void> = new RequestType<void, GetDiagnosticsResult, void, void>('cpptools/getDiagnostics');

// Notifications to the server
const DidOpenNotification: NotificationType<DidOpenTextDocumentParams, void> = new NotificationType<DidOpenTextDocumentParams, void>('textDocument/didOpen');
const FileCreatedNotification: NotificationType<FileChangedParams, void> = new NotificationType<FileChangedParams, void>('cpptools/fileCreated');
const FileDeletedNotification: NotificationType<FileChangedParams, void> = new NotificationType<FileChangedParams, void>('cpptools/fileDeleted');
const ResetDatabaseNotification: NotificationType<void, void> = new NotificationType<void, void>('cpptools/resetDatabase');
const PauseParsingNotification: NotificationType<void, void> = new NotificationType<void, void>('cpptools/pauseParsing');
const ResumeParsingNotification: NotificationType<void, void> = new NotificationType<void, void>('cpptools/resumeParsing');
const ActiveDocumentChangeNotification: NotificationType<TextDocumentIdentifier, void> = new NotificationType<TextDocumentIdentifier, void>('cpptools/activeDocumentChange');
const TextEditorSelectionChangeNotification: NotificationType<Range, void> = new NotificationType<Range, void>('cpptools/textEditorSelectionChange');
const ChangeFolderSettingsNotification: NotificationType<FolderSettingsParams, void> = new NotificationType<FolderSettingsParams, void>('cpptools/didChangeFolderSettings');
const ChangeCompileCommandsNotification: NotificationType<FileChangedParams, void> = new NotificationType<FileChangedParams, void>('cpptools/didChangeCompileCommands');
const ChangeSelectedSettingNotification: NotificationType<FolderSelectedSettingParams, void> = new NotificationType<FolderSelectedSettingParams, void>('cpptools/didChangeSelectedSetting');
const IntervalTimerNotification: NotificationType<void, void> = new NotificationType<void, void>('cpptools/onIntervalTimer');
const CustomConfigurationNotification: NotificationType<CustomConfigurationParams, void> = new NotificationType<CustomConfigurationParams, void>('cpptools/didChangeCustomConfiguration');
const CustomBrowseConfigurationNotification: NotificationType<CustomBrowseConfigurationParams, void> = new NotificationType<CustomBrowseConfigurationParams, void>('cpptools/didChangeCustomBrowseConfiguration');
const ClearCustomConfigurationsNotification: NotificationType<void, void> = new NotificationType<void, void>('cpptools/clearCustomConfigurations');
const RescanFolderNotification: NotificationType<void, void> = new NotificationType<void, void>('cpptools/rescanFolder');
const DidChangeVisibleRangesNotification: NotificationType<DidChangeVisibleRangesParams, void> = new NotificationType<DidChangeVisibleRangesParams, void>('cpptools/didChangeVisibleRanges');
const SemanticColorizationRegionsReceiptNotification: NotificationType<SemanticColorizationRegionsReceiptParams, void> = new NotificationType<SemanticColorizationRegionsReceiptParams, void>('cpptools/semanticColorizationRegionsReceipt');
const ColorThemeChangedNotification: NotificationType<ColorThemeChangedParams, void> = new NotificationType<ColorThemeChangedParams, void>('cpptools/colorThemeChanged');

// Notifications from the server
const ReloadWindowNotification: NotificationType<void, void> = new NotificationType<void, void>('cpptools/reloadWindow');
const LogTelemetryNotification: NotificationType<TelemetryPayload, void> = new NotificationType<TelemetryPayload, void>('cpptools/logTelemetry');
const ReportNavigationNotification: NotificationType<NavigationPayload, void> = new NotificationType<NavigationPayload, void>('cpptools/reportNavigation');
const ReportTagParseStatusNotification: NotificationType<ReportStatusNotificationBody, void> = new NotificationType<ReportStatusNotificationBody, void>('cpptools/reportTagParseStatus');
const ReportStatusNotification: NotificationType<ReportStatusNotificationBody, void> = new NotificationType<ReportStatusNotificationBody, void>('cpptools/reportStatus');
const DebugProtocolNotification: NotificationType<OutputNotificationBody, void> = new NotificationType<OutputNotificationBody, void>('cpptools/debugProtocol');
const DebugLogNotification:  NotificationType<OutputNotificationBody, void> = new NotificationType<OutputNotificationBody, void>('cpptools/debugLog');
const SemanticColorizationRegionsNotification:  NotificationType<SemanticColorizationRegionsParams, void> = new NotificationType<SemanticColorizationRegionsParams, void>('cpptools/semanticColorizationRegions');
const CompileCommandsPathsNotification:  NotificationType<CompileCommandsPaths, void> = new NotificationType<CompileCommandsPaths, void>('cpptools/compileCommandsPaths');
const UpdateClangFormatPathNotification: NotificationType<string, void> = new NotificationType<string, void>('cpptools/updateClangFormatPath');
const UpdateIntelliSenseCachePathNotification: NotificationType<string, void> = new NotificationType<string, void>('cpptools/updateIntelliSenseCachePath');

let failureMessageShown: boolean = false;

interface ClientModel {
    isTagParsing: DataBinding<boolean>;
    isUpdatingIntelliSense: DataBinding<boolean>;
    navigationLocation: DataBinding<string>;
    tagParserStatus: DataBinding<string>;
    activeConfigName: DataBinding<string>;
}

export interface Client {
    TagParsingChanged: vscode.Event<boolean>;
    IntelliSenseParsingChanged: vscode.Event<boolean>;
    NavigationLocationChanged: vscode.Event<string>;
    TagParserStatusChanged: vscode.Event<string>;
    ActiveConfigChanged: vscode.Event<string>;
    RootPath: string;
    RootUri: vscode.Uri;
    Name: string;
    TrackedDocuments: Set<vscode.TextDocument>;
    onDidChangeSettings(event: vscode.ConfigurationChangeEvent): { [key: string] : string };
    onDidOpenTextDocument(document: vscode.TextDocument): void;
    onDidChangeVisibleTextEditors(editors: vscode.TextEditor[]): void;
    onDidChangeTextDocument(textDocumentChangeEvent: vscode.TextDocumentChangeEvent): void;
    onDidChangeTextEditorVisibleRanges(textEditorVisibleRangesChangeEvent: vscode.TextEditorVisibleRangesChangeEvent): void;
    onRegisterCustomConfigurationProvider(provider: CustomConfigurationProvider1): Thenable<void>;
    updateCustomConfigurations(requestingProvider?: CustomConfigurationProvider1): Thenable<void>;
    updateCustomBrowseConfiguration(requestingProvider?: CustomConfigurationProvider1): Thenable<void>;
    provideCustomConfiguration(document: vscode.TextDocument): Promise<void>;
    logDiagnostics(): Promise<void>;
    rescanFolder(): Promise<void>;
    getCurrentConfigName(): Thenable<string>;
<<<<<<< HEAD
    getCompilerPath(): Thenable<string>;
    getVcpkgInstalled(): Thenable<boolean>;
    getVcpkgEnabled(): Thenable<boolean>;
=======
    getCurrentCompilerPathAndArgs(): Thenable<util.CompilerPathAndArgs>;
>>>>>>> b608921b
    getKnownCompilers(): Thenable<configs.KnownCompiler[]>;
    takeOwnership(document: vscode.TextDocument): void;
    queueTask<T>(task: () => Thenable<T>): Thenable<T>;
    requestWhenReady(request: () => Thenable<any>): Thenable<any>;
    notifyWhenReady(notify: () => void): void;
    requestGoToDeclaration(): Thenable<void>;
    requestSwitchHeaderSource(rootPath: string, fileName: string): Thenable<string>;
    requestNavigationList(document: vscode.TextDocument): Thenable<string>;
    activeDocumentChanged(document: vscode.TextDocument): void;
    activate(): void;
    selectionChanged(selection: Range): void;
    resetDatabase(): void;
    deactivate(): void;
    pauseParsing(): void;
    resumeParsing(): void;
    handleConfigurationSelectCommand(): void;
    handleConfigurationProviderSelectCommand(): void;
    handleShowParsingCommands(): void;
    handleConfigurationEditCommand(): void;
    handleConfigurationEditJSONCommand(): void;
    handleConfigurationEditUICommand(): void;
    handleAddToIncludePathCommand(path: string): void;
    onInterval(): void;
    dispose(): Thenable<void>;
    addFileAssociations(fileAssociations: string, is_c: boolean): void;
}

export function createClient(allClients: ClientCollection, workspaceFolder?: vscode.WorkspaceFolder): Client {
    return new DefaultClient(allClients, workspaceFolder);
}

export function createNullClient(): Client {
    return new NullClient();
}

class DefaultClient implements Client {
    private languageClient: LanguageClient; // The "client" that launches and communicates with our language "server" process.
    private disposables: vscode.Disposable[] = [];
    private configuration: configs.CppProperties;
    private rootPathFileWatcher: vscode.FileSystemWatcher;
    private rootFolder: vscode.WorkspaceFolder | undefined;
    private storagePath: string;
    private trackedDocuments = new Set<vscode.TextDocument>();
    private outputChannel: vscode.OutputChannel;
    private debugChannel: vscode.OutputChannel;
    private diagnosticsChannel: vscode.OutputChannel;
    private crashTimes: number[] = [];
    private isSupported: boolean = true;
    private colorizationSettings: ColorizationSettings;
    private colorizationState = new Map<string, ColorizationState>();
    private visibleRanges = new Map<string, Range[]>();
    private settingsTracker: SettingsTracker;
    private configurationProvider: string;

    // The "model" that is displayed via the UI (status bar).
    private model: ClientModel = {
        isTagParsing: new DataBinding<boolean>(false),
        isUpdatingIntelliSense: new DataBinding<boolean>(false),
        navigationLocation: new DataBinding<string>(""),
        tagParserStatus: new DataBinding<string>(""),
        activeConfigName: new DataBinding<string>("")
    };

    public get TagParsingChanged(): vscode.Event<boolean> { return this.model.isTagParsing.ValueChanged; }
    public get IntelliSenseParsingChanged(): vscode.Event<boolean> { return this.model.isUpdatingIntelliSense.ValueChanged; }
    public get NavigationLocationChanged(): vscode.Event<string> { return this.model.navigationLocation.ValueChanged; }
    public get TagParserStatusChanged(): vscode.Event<string> { return this.model.tagParserStatus.ValueChanged; }
    public get ActiveConfigChanged(): vscode.Event<string> { return this.model.activeConfigName.ValueChanged; }

    /**
     * don't use this.rootFolder directly since it can be undefined
     */
    public get RootPath(): string {
        return (this.rootFolder) ? this.rootFolder.uri.fsPath : "";
    }
    public get RootUri(): vscode.Uri {
        return (this.rootFolder) ? this.rootFolder.uri : null;
    }
    public get Name(): string {
        return this.getName(this.rootFolder);
    }
    public get TrackedDocuments(): Set<vscode.TextDocument> {
        return this.trackedDocuments;
    }

    private get AdditionalEnvironment(): { [key: string]: string | string[] } {
        return { workspaceFolderBasename: this.Name, workspaceStorage: this.storagePath };
    }

    private getName(workspaceFolder?: vscode.WorkspaceFolder): string {
        return workspaceFolder ? workspaceFolder.name : "untitled";
    }

    /**
     * All public methods on this class must be guarded by the "pendingTask" promise. Requests and notifications received before the task is
     * complete are executed after this promise is resolved.
     * @see requestWhenReady<T>(request)
     * @see notifyWhenReady(notify)
     */

    private pendingTask: util.BlockingTask<any>;

    private getUniqueWorkspaceStorageName(workspaceFolder?: vscode.WorkspaceFolder) : string {
        let workspaceFolderName: string = this.getName(workspaceFolder);
        if (!workspaceFolder || workspaceFolder.index < 1) {
            return workspaceFolderName; // No duplicate names to search for.
        }
        for (let i: number = 0; i < workspaceFolder.index; ++i) {
            if (vscode.workspace.workspaceFolders[i].name === workspaceFolderName) {
                return path.join(workspaceFolderName, String(workspaceFolder.index)); // Use the index as a subfolder.
            }
        }
        return workspaceFolderName; // No duplicate names found.
    }

    constructor(allClients: ClientCollection, workspaceFolder?: vscode.WorkspaceFolder) {
        this.rootFolder = workspaceFolder;
        this.storagePath = util.extensionContext ? util.extensionContext.storagePath :
            path.join((this.rootFolder ? this.rootFolder.uri.fsPath : ""), "/.vscode");
        if (vscode.workspace.workspaceFolders && vscode.workspace.workspaceFolders.length > 1) {
            this.storagePath = path.join(this.storagePath, this.getUniqueWorkspaceStorageName(this.rootFolder));
        }
        try {
            let languageClient: LanguageClient = this.createLanguageClient(allClients);
            languageClient.registerProposedFeatures();
            languageClient.start();  // This returns Disposable, but doesn't need to be tracked because we call .stop() explicitly in our dispose()
            util.setProgress(util.getProgressExecutableStarted());
            ui = getUI();
            ui.bind(this);

            // requests/notifications are deferred until this.languageClient is set.
            this.queueBlockingTask(() => languageClient.onReady().then(
                () => {
                    this.configuration = new configs.CppProperties(this.RootUri);
                    this.configuration.ConfigurationsChanged((e) => this.onConfigurationsChanged(e));
                    this.configuration.SelectionChanged((e) => this.onSelectedConfigurationChanged(e));
                    this.configuration.CompileCommandsChanged((e) => this.onCompileCommandsChanged(e));
                    this.disposables.push(this.configuration);

                    this.languageClient = languageClient;
                    this.settingsTracker = getTracker(this.RootUri);
                    telemetry.logLanguageServerEvent("NonDefaultInitialCppSettings", this.settingsTracker.getUserModifiedSettings());
                    failureMessageShown = false;

                    // Listen for messages from the language server.
                    this.registerNotifications();
                    this.registerFileWatcher();

                    // The configurations will not be sent to the language server until the default include paths and frameworks have been set.
                    // The event handlers must be set before this happens.
                    return languageClient.sendRequest(QueryCompilerDefaultsRequest, {}).then((compilerDefaults: configs.CompilerDefaults) => {
                        this.configuration.CompilerDefaults = compilerDefaults;

                        // Only register the real commands after the extension has finished initializing,
                        // e.g. prevents empty c_cpp_properties.json from generation.
                        registerCommands();
                    });
                },
                (err) => {
                    this.isSupported = false;   // Running on an OS we don't support yet.
                    if (!failureMessageShown) {
                        failureMessageShown = true;
                        vscode.window.showErrorMessage("Unable to start the C/C++ language server. IntelliSense features will be disabled. Error: " + String(err));
                    }
                }));
        } catch (err) {
            this.isSupported = false;   // Running on an OS we don't support yet.
            if (!failureMessageShown) {
                failureMessageShown = true;
                let additionalInfo: string;
                if (err.code === "EPERM") {
                    additionalInfo = `EPERM: Check permissions for '${getLanguageServerFileName()}'`;
                } else {
                    additionalInfo = String(err);
                }
                vscode.window.showErrorMessage("Unable to start the C/C++ language server. IntelliSense features will be disabled. Error: " + additionalInfo);
            }
        }

        this.colorizationSettings = new ColorizationSettings(this.RootUri);
    }

    private createLanguageClient(allClients: ClientCollection): LanguageClient {
        let serverModule: string = getLanguageServerFileName();
        let exeExists: boolean = fs.existsSync(serverModule);
        if (!exeExists) {
            telemetry.logLanguageServerEvent("missingLanguageServerBinary");
            throw String('Missing binary at ' + serverModule);
        }
        let serverName: string = this.getName(this.rootFolder);
        let serverOptions: ServerOptions = {
            run: { command: serverModule },
            debug: { command: serverModule, args: [ serverName ] }
        };
        let settings: CppSettings = new CppSettings(this.rootFolder ? this.rootFolder.uri : null);
        let other: OtherSettings = new OtherSettings(this.rootFolder ? this.rootFolder.uri : null);
        let abTestSettings: ABTestSettings = getABTestSettings();

        let intelliSenseCacheDisabled: boolean = false;
        if (os.platform() === "darwin") {
            const releaseParts: string[] = os.release().split(".");
            if (releaseParts.length >= 1) {
                // AutoPCH doesn't work for older Mac OS's.
                intelliSenseCacheDisabled = parseInt(releaseParts[0]) < 17;
            }
        }

        let clientOptions: LanguageClientOptions = {
            documentSelector: [
                { scheme: 'file', language: 'cpp' },
                { scheme: 'file', language: 'c' }
            ],
            synchronize: {
                // Synchronize the setting section to the server
                configurationSection: ['C_Cpp', 'files', 'search']
            },
            workspaceFolder: this.rootFolder,
            initializationOptions: {
                clang_format_path: util.resolveVariables(settings.clangFormatPath, this.AdditionalEnvironment),
                clang_format_style: settings.clangFormatStyle,
                clang_format_fallbackStyle: settings.clangFormatFallbackStyle,
                clang_format_sortIncludes: settings.clangFormatSortIncludes,
                formatting: settings.formatting,
                extension_path: util.extensionPath,
                exclude_files: other.filesExclude,
                exclude_search: other.searchExclude,
                storage_path: this.storagePath,
                tab_size: other.editorTabSize,
                intelliSenseEngine: settings.intelliSenseEngine,
                intelliSenseEngineFallback: settings.intelliSenseEngineFallback,
                intelliSenseCacheDisabled: intelliSenseCacheDisabled,
                intelliSenseCachePath : util.resolveCachePath(settings.intelliSenseCachePath, this.AdditionalEnvironment),
                intelliSenseCacheSize : settings.intelliSenseCacheSize,
                autocomplete: settings.autoComplete,
                errorSquiggles: settings.errorSquiggles,
                dimInactiveRegions: settings.dimInactiveRegions,
                enhancedColorization: settings.enhancedColorization,
                suggestSnippets: settings.suggestSnippets,
                loggingLevel: settings.loggingLevel,
                workspaceParsingPriority: settings.workspaceParsingPriority,
                workspaceSymbols: settings.workspaceSymbols,
                exclusionPolicy: settings.exclusionPolicy,
                preferredPathSeparator: settings.preferredPathSeparator,
                default: {
                    systemIncludePath: settings.defaultSystemIncludePath
                },
                vcpkg_root: util.getVcpkgRoot(),
                gotoDefIntelliSense: abTestSettings.UseGoToDefIntelliSense
            },
            middleware: createProtocolFilter(this, allClients),  // Only send messages directed at this client.
            errorHandler: {
                error: () => ErrorAction.Continue,
                closed: () => {
                        this.crashTimes.push(Date.now());
                        if (this.crashTimes.length < 5) {
                            let newClient: DefaultClient = <DefaultClient>allClients.replace(this, true);
                            newClient.crashTimes = this.crashTimes;
                        } else {
                            let elapsed: number = this.crashTimes[this.crashTimes.length - 1] - this.crashTimes[0];
                            if (elapsed <= 3 * 60 * 1000) {
                                if (vscode.workspace.workspaceFolders && vscode.workspace.workspaceFolders.length > 1) {
                                    vscode.window.showErrorMessage(`The language server for '${serverName}' crashed 5 times in the last 3 minutes. It will not be restarted.`);
                                } else {
                                    vscode.window.showErrorMessage(`The language server crashed 5 times in the last 3 minutes. It will not be restarted.`);
                                }
                                allClients.replace(this, false);
                            } else {
                                this.crashTimes.shift();
                                let newClient: DefaultClient = <DefaultClient>allClients.replace(this, true);
                                newClient.crashTimes = this.crashTimes;
                            }
                        }
                        return CloseAction.DoNotRestart;
                    }
            }

            // TODO: should I set the output channel?  Does this sort output between servers?
        };

        // Create the language client
        return new LanguageClient(`cpptools: ${serverName}`, serverOptions, clientOptions);
    }

    public onDidChangeSettings(event: vscode.ConfigurationChangeEvent): { [key: string] : string } {
        let colorizationNeedsReload: boolean = event.affectsConfiguration("workbench.colorTheme")
            || event.affectsConfiguration("editor.tokenColorCustomizations");

        let colorizationNeedsRefresh: boolean = colorizationNeedsReload
            || event.affectsConfiguration("C_Cpp.enhancedColorization", this.RootUri)
            || event.affectsConfiguration("C_Cpp.dimInactiveRegions", this.RootUri)
            || event.affectsConfiguration("C_Cpp.inactiveRegionOpacity", this.RootUri)
            || event.affectsConfiguration("C_Cpp.inactiveRegionForegroundColor", this.RootUri)
            || event.affectsConfiguration("C_Cpp.inactiveRegionBackgroundColor", this.RootUri);

        let colorThemeChanged: boolean = event.affectsConfiguration("workbench.colorTheme", this.RootUri);
        if (colorThemeChanged) {
            let otherSettings: OtherSettings = new OtherSettings(this.RootUri);
            this.languageClient.sendNotification(ColorThemeChangedNotification, { name: otherSettings.colorTheme });
        }

        if (colorizationNeedsReload) {
            this.colorizationSettings.reload();
        }
        if (colorizationNeedsRefresh) {
            let processedUris: vscode.Uri[] = [];
            for (let e of vscode.window.visibleTextEditors) {
                let uri: vscode.Uri = e.document.uri;

                // Make sure we don't process the same file multiple times.
                // colorizationState.onSettingsChanged ensures all visible text editors for that file get
                // refreshed, after it creates a set of decorators to be shared by all visible instances of the file.
                if (!processedUris.find(e => e === uri)) {
                    processedUris.push(uri);
                    let colorizationState: ColorizationState = this.colorizationState.get(uri.toString());
                    if (colorizationState) {
                        colorizationState.onSettingsChanged(uri);
                    }
                }
            }
        }
        let changedSettings: { [key: string] : string } = this.settingsTracker.getChangedSettings();
        if (Object.keys(changedSettings).length > 0) {
            if (changedSettings["commentContinuationPatterns"]) {
                updateLanguageConfigurations();
            }
            if (changedSettings["clang_format_path"]) {
                let settings: CppSettings = new CppSettings(this.RootUri);
                this.languageClient.sendNotification(UpdateClangFormatPathNotification, util.resolveVariables(settings.clangFormatPath, this.AdditionalEnvironment));
            }
            if (changedSettings["intelliSenseCachePath"]) {
                let settings: CppSettings = new CppSettings(this.RootUri);
                this.languageClient.sendNotification(UpdateIntelliSenseCachePathNotification, util.resolveCachePath(settings.intelliSenseCachePath, this.AdditionalEnvironment));
            }
            this.configuration.onDidChangeSettings();
            telemetry.logLanguageServerEvent("CppSettingsChange", changedSettings, null);
        }
        return changedSettings;
    }

    private editVersion: number = 0;

    public onDidChangeTextDocument(textDocumentChangeEvent: vscode.TextDocumentChangeEvent): void {
        // Increment editVersion for every call to onDidChangeTextDocument, regardless of whether the file is handled
        this.editVersion++;
        if (textDocumentChangeEvent.document.uri.scheme === "file") {
            if (textDocumentChangeEvent.document.languageId === "cpp" || textDocumentChangeEvent.document.languageId === "c") {
                try {
                    let colorizationState: ColorizationState = this.getColorizationState(textDocumentChangeEvent.document.uri.toString());

                    // Adjust colorization ranges after this edit.  (i.e. if a line was added, push decorations after it down one line)
                    colorizationState.addEdits(textDocumentChangeEvent.contentChanges, this.editVersion);
                } catch (e) {
                    // Ensure an exception does not prevent pass-through to native handler, or editVersion could become inconsistent
                    console.log(e.toString());
                }
            }
        }
    }

    public onDidOpenTextDocument(document: vscode.TextDocument): void {
        if (document.uri.scheme === "file") {
            this.sendVisibleRanges(document.uri);
        }
    }

    public onDidChangeVisibleTextEditors(editors: vscode.TextEditor[]): void {
        let processedUris: vscode.Uri[] = [];
        editors.forEach(editor => {
            if (editor.document.uri.scheme === "file") {
                let colorizationState: ColorizationState = this.colorizationState.get(editor.document.uri.toString());
                if (colorizationState) {
                    colorizationState.refresh(editor);
                }
                if (!processedUris.find(uri => uri === editor.document.uri)) {
                    processedUris.push(editor.document.uri);
                    this.sendVisibleRanges(editor.document.uri);
                }
            }
        });
    }

    public sendVisibleRanges(uri: vscode.Uri): void {
        let ranges: Range[] = [];
        // Get ranges from all editors matching this URI
        let editors: vscode.TextEditor[] = vscode.window.visibleTextEditors.filter(e => e.document.uri === uri);
        for (let e of editors) {
            e.visibleRanges.forEach(range => ranges.push(Range.create(range.start.line, range.start.character, range.end.line, range.end.character)));
        }

        // Only send ranges if they have actually changed.
        let isSame: boolean = false;
        let savedRanges: Range[] = this.visibleRanges.get(uri.toString());
        if (savedRanges) {
            if (ranges.length === savedRanges.length) {
                isSame = true;
                for (let i: number = 0; i < ranges.length; i++) {
                    if (ranges[i] !== savedRanges[i]) {
                        isSame = false;
                        break;
                    }
                }
            }
        } else {
            isSame = ranges.length === 0;
        }
        if (!isSame) {
            this.visibleRanges.set(uri.toString(), ranges);
            let params: DidChangeVisibleRangesParams = {
                uri: uri.toString(),
                ranges: ranges
            };
            this.notifyWhenReady(() => this.languageClient.sendNotification(DidChangeVisibleRangesNotification, params));
        }
    }

    public onDidChangeTextEditorVisibleRanges(textEditorVisibleRangesChangeEvent: vscode.TextEditorVisibleRangesChangeEvent): void {
        if (textEditorVisibleRangesChangeEvent.textEditor.document.uri.scheme === "file") {
            this.sendVisibleRanges(textEditorVisibleRangesChangeEvent.textEditor.document.uri);
        }
    }

    public onRegisterCustomConfigurationProvider(provider: CustomConfigurationProvider1): Thenable<void> {
        let onRegistered: () => void = () => {
            // version 2 providers control the browse.path. Avoid thrashing the tag parser database by pausing parsing until
            // the provider has sent the correct browse.path value.
            if (provider.version >= Version.v2) {
                this.pauseParsing();
            }
        };
        return this.notifyWhenReady(() => {
            if (!this.RootPath) {
                return; // There is no c_cpp_properties.json to edit because there is no folder open.
            }
            let selectedProvider: string = this.configuration.CurrentConfigurationProvider;
            if (!selectedProvider) {
                let ask: PersistentFolderState<boolean> = new PersistentFolderState<boolean>("Client.registerProvider", true, this.RootPath);
                if (ask.Value) {
                    ui.showConfigureCustomProviderMessage(() => {
                        let folderStr: string = (vscode.workspace.workspaceFolders && vscode.workspace.workspaceFolders.length > 1) ? "the '" + this.Name + "'" : "this";
                        const message: string = `${provider.name} would like to configure IntelliSense for ${folderStr} folder.`;
                        const allow: string = "Allow";
                        const dontAllow: string = "Don't Allow";
                        const askLater: string = "Ask Me Later";

                        return vscode.window.showInformationMessage(message, allow, dontAllow, askLater).then(result => {
                            switch (result) {
                                case allow: {
                                    this.configuration.updateCustomConfigurationProvider(provider.extensionId).then(() => {
                                        onRegistered();
                                        telemetry.logLanguageServerEvent("customConfigurationProvider", { "providerId": provider.extensionId });
                                    });
                                    ask.Value = false;
                                    return true;
                                }
                                case dontAllow: {
                                    ask.Value = false;
                                    break;
                                }
                                default: {
                                    break;
                                }
                            }
                            return false;
                        });
                    },
                    () => ask.Value = false);
                }
            } else if (selectedProvider === provider.extensionId) {
                onRegistered();
                telemetry.logLanguageServerEvent("customConfigurationProvider", { "providerId": provider.extensionId });
            } else if (selectedProvider === provider.name) {
                onRegistered();
                this.configuration.updateCustomConfigurationProvider(provider.extensionId); // v0 -> v1 upgrade. Update the configurationProvider in c_cpp_properties.json
            }
        });
    }

    public updateCustomConfigurations(requestingProvider?: CustomConfigurationProvider1): Thenable<void> {
        return this.notifyWhenReady(() => {
            if (!this.configurationProvider) {
                return;
            }
            let currentProvider: CustomConfigurationProvider1 = getCustomConfigProviders().get(this.configurationProvider);
            if (!currentProvider || (requestingProvider && requestingProvider.extensionId !== currentProvider.extensionId) || this.trackedDocuments.size === 0) {
                return;
            }

            let tokenSource: vscode.CancellationTokenSource = new vscode.CancellationTokenSource();
            let documentUris: vscode.Uri[] = [];
            this.trackedDocuments.forEach(document => documentUris.push(document.uri));

            let task: () => Thenable<SourceFileConfigurationItem[]> = () => {
                return currentProvider.provideConfigurations(documentUris, tokenSource.token);
            };
            this.queueTaskWithTimeout(task, configProviderTimeout, tokenSource).then(configs => this.sendCustomConfigurations(configs), () => {});
        });
    }

    public updateCustomBrowseConfiguration(requestingProvider?: CustomConfigurationProvider1): Thenable<void> {
        return this.notifyWhenReady(() => {
            if (!this.configurationProvider) {
                return;
            }
            console.log("updateCustomBrowseConfiguration");
            let currentProvider: CustomConfigurationProvider1 = getCustomConfigProviders().get(this.configurationProvider);
            if (!currentProvider || (requestingProvider && requestingProvider.extensionId !== currentProvider.extensionId)) {
                return;
            }

            let tokenSource: vscode.CancellationTokenSource = new vscode.CancellationTokenSource();
            let task: () => Thenable<WorkspaceBrowseConfiguration> = async () => {
                if (this.RootUri && await currentProvider.canProvideBrowseConfigurationsPerFolder(tokenSource.token)) {
                    return (currentProvider.provideFolderBrowseConfiguration(this.RootUri, tokenSource.token));
                }
                if (await currentProvider.canProvideBrowseConfiguration(tokenSource.token)) {
                    return currentProvider.provideBrowseConfiguration(tokenSource.token);
                }
                if (currentProvider.version >= Version.v2) {
                    console.warn("failed to provide browse configuration");
                }
                return null;
            };
            this.queueTaskWithTimeout(task, configProviderTimeout, tokenSource).then(
                async config => {
                    await this.sendCustomBrowseConfiguration(config);
                    if (currentProvider.version >= Version.v2) {
                        this.resumeParsing();
                    }
                },
                () => {});
        });
    }

    public async logDiagnostics(): Promise<void> {
        let response: GetDiagnosticsResult = await this.requestWhenReady(() => this.languageClient.sendRequest(GetDiagnosticsRequest, null));
        if (!this.diagnosticsChannel) {
            this.diagnosticsChannel = vscode.window.createOutputChannel("C/C++ Diagnostics");
            this.disposables.push(this.diagnosticsChannel);
        }

        let header: string = `-------- Diagnostics - ${new Date().toLocaleString()}\n`;
        let version: string = `Version: ${util.packageJson.version}\n`;
        let configJson: string = "";
        if (this.configuration.CurrentConfiguration) {
            configJson = `Current Configuration:\n${JSON.stringify(this.configuration.CurrentConfiguration, null, 4)}\n`;
        }
        this.diagnosticsChannel.appendLine(`${header}${version}${configJson}${response.diagnostics}`);
        this.diagnosticsChannel.show(false);
    }

    public async rescanFolder(): Promise<void> {
        await this.notifyWhenReady(() => this.languageClient.sendNotification(RescanFolderNotification));
    }

    public async provideCustomConfiguration(document: vscode.TextDocument): Promise<void> {
        return this.queueBlockingTask(async () => {
            let tokenSource: vscode.CancellationTokenSource = new vscode.CancellationTokenSource();
            let providers: CustomConfigurationProviderCollection = getCustomConfigProviders();
            if (providers.size === 0) {
                return Promise.resolve();
            }
            console.log("provideCustomConfiguration");
            let providerId: string|undefined = this.configuration.CurrentConfigurationProvider;
            if (!providerId) {
                return Promise.resolve();
            }

            let providerName: string = providerId;
            let params: QueryTranslationUnitSourceParams = {
                uri: document.uri.toString()
            };
            let response: QueryTranslationUnitSourceResult = await this.languageClient.sendRequest(QueryTranslationUnitSourceRequest, params);
            if (response.configDisposition === QueryTranslationUnitSourceConfigDisposition.ConfigNotNeeded) {
                return Promise.resolve();
            }

            let tuUri: vscode.Uri = vscode.Uri.parse(response.uri);
            let configName: string = this.configuration.CurrentConfiguration.name;
            const notReadyMessage: string = `${providerName} is not ready`;
            let provideConfigurationAsync: () => Thenable<SourceFileConfigurationItem[]> = async () => {
                // The config requests that we use a provider, try to get IntelliSense configuration info from that provider.
                try {
                    let provider: CustomConfigurationProvider1|null = providers.get(providerId);
                    if (provider) {
                        if (!provider.isReady) {
                            return Promise.reject(notReadyMessage);
                        }

                        providerName = provider.name;
                        if (await provider.canProvideConfiguration(tuUri, tokenSource.token)) {
                            return provider.provideConfigurations([tuUri], tokenSource.token);
                        }
                    }
                } catch (err) {
                }
                console.warn("failed to provide configuration");
                return Promise.reject("");
            };

            return this.callTaskWithTimeout(provideConfigurationAsync, configProviderTimeout, tokenSource).then(
                (configs: SourceFileConfigurationItem[]) => {
                    if (configs && configs.length > 0) {
                        this.sendCustomConfigurations(configs, false);
                        if (response.configDisposition === QueryTranslationUnitSourceConfigDisposition.AncestorConfigNeeded) {
                            // replacing uri with original uri
                            let newConfig: SourceFileConfigurationItem =  { uri: document.uri, configuration: configs[0].configuration };
                            this.sendCustomConfigurations([newConfig], false);
                        }
                    }
                },
                (err) => {
                    if (err === notReadyMessage) {
                        return;
                    }
                    let settings: CppSettings = new CppSettings(this.RootUri);
                    if (settings.configurationWarnings === "Enabled" && !this.isExternalHeader(document.uri) && !vscode.debug.activeDebugSession) {
                        const dismiss: string = "Dismiss";
                        const disable: string = "Disable Warnings";
                        let message: string = `'${providerName}' is unable to provide IntelliSense configuration information for '${document.uri.fsPath}'. ` +
                            `Settings from the '${configName}' configuration will be used instead.`;
                        if (err) {
                            message += ` (${err})`;
                        }

                        vscode.window.showInformationMessage(message, dismiss, disable).then(response => {
                            switch (response) {
                                case disable: {
                                    settings.toggleSetting("configurationWarnings", "Enabled", "Disabled");
                                    break;
                                }
                            }
                        });
                    }
                });
        });
    }

    private isExternalHeader(uri: vscode.Uri): boolean {
        return util.isHeader(uri) && !uri.toString().startsWith(this.RootUri.toString());
    }

    public getCurrentConfigName(): Thenable<string> {
        return this.queueTask(() => Promise.resolve(this.configuration.CurrentConfiguration.name));
    }

    public getCurrentCompilerPathAndArgs(): Thenable<util.CompilerPathAndArgs> {
        return this.queueTask(() => Promise.resolve(
            util.extractCompilerPathAndArgs(
                this.configuration.CurrentConfiguration.compilerPath,
                this.configuration.CurrentConfiguration.compilerArgs)
        ));
    }
<<<<<<< HEAD

    public getVcpkgInstalled(): Thenable<boolean> {
        return this.queueTask(() => Promise.resolve(this.configuration.VcpkgInstalled));
    }

    public getVcpkgEnabled(): Thenable<boolean> {
        const cppSettings: CppSettings = new CppSettings(this.RootUri);
        return Promise.resolve(cppSettings.vcpkgEnabled);
    }

=======
>>>>>>> b608921b
    public getKnownCompilers(): Thenable<configs.KnownCompiler[]> {
        return this.queueTask(() => Promise.resolve(this.configuration.KnownCompiler));
    }

    /**
     * Take ownership of a document that was previously serviced by another client.
     * This process involves sending a textDocument/didOpen message to the server so
     * that it knows about the file, as well as adding it to this client's set of
     * tracked documents.
     */
    public takeOwnership(document: vscode.TextDocument): void {
        let params: DidOpenTextDocumentParams = {
            textDocument: {
                uri: document.uri.toString(),
                languageId: document.languageId,
                version: document.version,
                text: document.getText()
            }
        };
        this.notifyWhenReady(() => this.languageClient.sendNotification(DidOpenNotification, params));
        this.trackedDocuments.add(document);
    }

    /*************************************************************************************
     * wait until the all pendingTasks are complete (e.g. language client is ready for use)
     * before attempting to send messages or operate on the client.
     *************************************************************************************/

    public queueTask(task: () => Thenable<any>): Thenable<any> {
        if (this.isSupported) {
            let nextTask: () => Thenable<any> = async () => {
                try {
                    return await task();
                } catch (err) {
                    console.error(err);
                    throw err;
                }
            };

            if (this.pendingTask && !this.pendingTask.Done) {
                // We don't want the queue to stall because of a rejected promise.
                return this.pendingTask.getPromise().then(nextTask, nextTask);
            } else {
                this.pendingTask = undefined;
                return nextTask();
            }
        } else {
            return Promise.reject("Unsupported client");
        }
    }

    /**
     * Queue a task that blocks all future tasks until it completes. This is currently only intended to be used
     * during language client startup and for custom configuration providers.
     * @param task The task that blocks all future tasks
     */
    private queueBlockingTask(task: () => Thenable<void>): Thenable<void> {
        if (this.isSupported) {
            this.pendingTask = new util.BlockingTask<void>(task, this.pendingTask);
            return this.pendingTask.getPromise();
        } else {
            return Promise.reject("Unsupported client");
        }
    }

    private queueTaskWithTimeout(task: () => Thenable<any>, ms: number, cancelToken?: vscode.CancellationTokenSource): Thenable<any> {
        let timer: NodeJS.Timer;
        // Create a promise that rejects in <ms> milliseconds
        let timeout: () => Promise<any> = () => new Promise((resolve, reject) => {
            timer = setTimeout(() => {
                clearTimeout(timer);
                if (cancelToken) {
                    cancelToken.cancel();
                }
                reject("Timed out in " + ms + "ms.");
            }, ms);
        });

        // Returns a race between our timeout and the passed in promise
        return this.queueTask(() => {
            return Promise.race([task(), timeout()]).then(
                (result: any) => {
                    clearTimeout(timer);
                    return result;
                },
                (error: any) => {
                    clearTimeout(timer);
                    throw error;
                });
        });
    }

    private callTaskWithTimeout(task: () => Thenable<any>, ms: number, cancelToken?: vscode.CancellationTokenSource): Thenable<any> {
        let timer: NodeJS.Timer;
        // Create a promise that rejects in <ms> milliseconds
        let timeout: () => Promise<any> = () => new Promise((resolve, reject) => {
            timer = setTimeout(() => {
                clearTimeout(timer);
                if (cancelToken) {
                    cancelToken.cancel();
                }
                reject("Timed out in " + ms + "ms.");
            }, ms);
        });

        // Returns a race between our timeout and the passed in promise
        return Promise.race([task(), timeout()]).then(
            (result: any) => {
                clearTimeout(timer);
                return result;
            },
            (error: any) => {
                clearTimeout(timer);
                throw error;
            });
    }

    public requestWhenReady(request: () => Thenable<any>): Thenable<any> {
        return this.queueTask(request);
    }

    public notifyWhenReady(notify: () => void, blockingTask?: boolean): Thenable<void> {
        let task: () => Thenable<void> = () => new Promise(resolve => {
            notify();
            resolve();
        });
        if (blockingTask) {
            return this.queueBlockingTask(task);
        } else {
            return this.queueTask(task);
        }
    }

    /**
     * listen for notifications from the language server.
     */
    private registerNotifications(): void {
        console.assert(this.languageClient !== undefined, "This method must not be called until this.languageClient is set in \"onReady\"");

        this.languageClient.onNotification(ReloadWindowNotification, () => util.promptForReloadWindowDueToSettingsChange());
        this.languageClient.onNotification(LogTelemetryNotification, (e) => this.logTelemetry(e));
        this.languageClient.onNotification(ReportNavigationNotification, (e) => this.navigate(e));
        this.languageClient.onNotification(ReportStatusNotification, (e) => this.updateStatus(e));
        this.languageClient.onNotification(ReportTagParseStatusNotification, (e) => this.updateTagParseStatus(e));
        this.languageClient.onNotification(SemanticColorizationRegionsNotification, (e) => this.updateSemanticColorizationRegions(e));
        this.languageClient.onNotification(CompileCommandsPathsNotification, (e) => this.promptCompileCommands(e));
        this.setupOutputHandlers();
    }

    /**
     * listen for file created/deleted events under the ${workspaceFolder} folder
     */
    private registerFileWatcher(): void {
        console.assert(this.languageClient !== undefined, "This method must not be called until this.languageClient is set in \"onReady\"");

        if (this.rootFolder) {
            // WARNING: The default limit on Linux is 8k, so for big directories, this can cause file watching to fail.
            this.rootPathFileWatcher = vscode.workspace.createFileSystemWatcher(
                "**/*",
                false /*ignoreCreateEvents*/,
                true /*ignoreChangeEvents*/,
                false /*ignoreDeleteEvents*/);

            this.rootPathFileWatcher.onDidCreate((uri) => {
                this.languageClient.sendNotification(FileCreatedNotification, { uri: uri.toString() });
            });

            this.rootPathFileWatcher.onDidDelete((uri) => {
                this.languageClient.sendNotification(FileDeletedNotification, { uri: uri.toString() });
            });

            this.disposables.push(this.rootPathFileWatcher);
        } else {
            this.rootPathFileWatcher = undefined;
        }
    }

    /**
     * listen for logging messages from the language server and print them to the Output window
     */
    private setupOutputHandlers(): void {
        console.assert(this.languageClient !== undefined, "This method must not be called until this.languageClient is set in \"onReady\"");

        this.languageClient.onNotification(DebugProtocolNotification, (output) => {
            if (!this.debugChannel) {
                this.debugChannel = vscode.window.createOutputChannel(`C/C++ Debug Protocol: ${this.Name}`);
                this.disposables.push(this.debugChannel);
            }
            this.debugChannel.appendLine("");
            this.debugChannel.appendLine("************************************************************************************************************************");
            this.debugChannel.append(`${output}`);
        });

        this.languageClient.onNotification(DebugLogNotification, (output) => {
            if (!this.outputChannel) {
                if (vscode.workspace.workspaceFolders && vscode.workspace.workspaceFolders.length > 1) {
                    this.outputChannel = vscode.window.createOutputChannel(`C/C++: ${this.Name}`);
                } else {
                    this.outputChannel = logger.getOutputChannel();
                }
                this.disposables.push(this.outputChannel);
            }
            this.outputChannel.appendLine(`${output}`);
        });
    }

    /*******************************************************
     * handle notifications coming from the language server
     *******************************************************/

    private logTelemetry(notificationBody: TelemetryPayload): void {
        telemetry.logLanguageServerEvent(notificationBody.event, notificationBody.properties, notificationBody.metrics);
    }

    private navigate(payload: NavigationPayload): void {
        let cppSettings: CppSettings = new CppSettings(this.RootUri);

        // TODO: Move this code to a different place?
        if (cppSettings.autoAddFileAssociations && payload.navigation.startsWith("<def")) {
            let fileAssociations: string = payload.navigation.substr(4);
            let is_c: boolean = fileAssociations.startsWith("c");
            // Skip over rest of header: c>; or >;
            fileAssociations = fileAssociations.substr(is_c ? 3 : 2);
            this.addFileAssociations(fileAssociations, is_c);
            return;
        }

        // If it's too big, it doesn't appear.
        // The space available depends on the user's resolution and space taken up by other UI.
        let currentNavigation: string = payload.navigation;
        let maxLength: number = cppSettings.navigationLength;
        if (currentNavigation.length > maxLength) {
            currentNavigation = currentNavigation.substring(0, maxLength - 3).concat("...");
        }
        this.model.navigationLocation.Value = currentNavigation;
    }

    public addFileAssociations(fileAssociations: string, is_c: boolean): void {
        let settings: OtherSettings = new OtherSettings(this.RootUri);
        let assocs: any = settings.filesAssociations;

        let filesAndPaths: string[] = fileAssociations.split(";");
        let foundNewAssociation: boolean = false;
        for (let i: number = 0; i < filesAndPaths.length; ++i) {
            let fileAndPath: string[] = filesAndPaths[i].split("@");
            // Skip empty or malformed
            if (fileAndPath.length === 2) {
                let file: string = fileAndPath[0];
                let filePath: string = fileAndPath[1];
                if ((file in assocs) || (("**/" + file) in assocs)) {
                    continue; // File already has an association.
                }
                let j: number = file.lastIndexOf('.');
                if (j !== -1) {
                    let ext: string = file.substr(j);
                    if ((("*" + ext) in assocs) || (("**/*" + ext) in assocs)) {
                        continue; // Extension already has an association.
                    }
                }
                let foundGlobMatch: boolean = false;
                for (let assoc in assocs) {
                    if (minimatch(filePath, assoc)) {
                        foundGlobMatch = true;
                        break; // Assoc matched a glob pattern.
                    }
                }
                if (foundGlobMatch) {
                    continue;
                }
                assocs[file] = is_c ? "c" : "cpp";
                foundNewAssociation = true;
            }
        }
        if (foundNewAssociation) {
            settings.filesAssociations = assocs;
        }
    }

    private updateStatus(notificationBody: ReportStatusNotificationBody): void {
        let message: string = notificationBody.status;
        util.setProgress(util.getProgressExecutableSuccess());
        let testHook: TestHook = getTestHook();
        if (message.endsWith("Indexing...")) {
            this.model.isTagParsing.Value = true;
            testHook.updateStatus(Status.TagParsingBegun);
        } else if (message.endsWith("Updating IntelliSense...")) {
            timeStamp = Date.now();
            this.model.isUpdatingIntelliSense.Value = true;
            testHook.updateStatus(Status.IntelliSenseCompiling);
        } else if (message.endsWith("IntelliSense Ready")) {
            let settings: CppSettings = new CppSettings(this.RootUri);
            if (settings.loggingLevel === "Debug") {
                let out: logger.Logger = logger.getOutputChannelLogger();
                let duration: number = Date.now() - timeStamp;
                out.appendLine(`Update IntelliSense time (sec): ${duration / 1000}`);
            }
            this.model.isUpdatingIntelliSense.Value = false;
            testHook.updateStatus(Status.IntelliSenseReady);
        } else if (message.endsWith("Ready")) { // Tag Parser Ready
            this.model.isTagParsing.Value = false;
            testHook.updateStatus(Status.TagParsingDone);
            util.setProgress(util.getProgressParseRootSuccess());
        } else if (message.endsWith("No Squiggles")) {
            util.setIntelliSenseProgress(util.getProgressIntelliSenseNoSquiggles());
        } else if (message.endsWith("Unresolved Headers")) {
            let showIntelliSenseFallbackMessage: PersistentState<boolean> = new PersistentState<boolean>("CPP.showIntelliSenseFallbackMessage", true);
            if (showIntelliSenseFallbackMessage.Value) {
                ui.showConfigureIncludePathMessage(() => {
                    let configJSON: string = "Configure (JSON)";
                    let configUI: string = "Configure (UI)";
                    let dontShowAgain: string = "Don't Show Again";
                    let fallbackMsg: string = this.configuration.VcpkgInstalled ?
                        "Update your IntelliSense settings or use Vcpkg to install libraries to help find missing headers." :
                        "Configure your IntelliSense settings to help find missing headers.";
                    return vscode.window.showInformationMessage(fallbackMsg, configJSON, configUI, dontShowAgain).then((value) => {
                        switch (value) {
                            case configJSON:
                                vscode.commands.getCommands(true).then((commands: string[]) => {
                                    if (commands.indexOf("workbench.action.problems.focus") >= 0) {
                                        vscode.commands.executeCommand("workbench.action.problems.focus");
                                    }
                                });
                                this.handleConfigurationEditJSONCommand();
                                telemetry.logLanguageServerEvent("SettingsCommand", { "toast": "json" }, null);
                                break;
                            case configUI:
                                vscode.commands.getCommands(true).then((commands: string[]) => {
                                    if (commands.indexOf("workbench.action.problems.focus") >= 0) {
                                        vscode.commands.executeCommand("workbench.action.problems.focus");
                                    }
                                });
                                this.handleConfigurationEditUICommand();
                                telemetry.logLanguageServerEvent("SettingsCommand", { "toast": "ui" }, null);
                                break;
                            case dontShowAgain:
                                showIntelliSenseFallbackMessage.Value = false;
                                break;
                        }
                        return true;
                    });
                },
                () => showIntelliSenseFallbackMessage.Value = false);
            }
        }
    }

    private updateTagParseStatus(notificationBody: ReportStatusNotificationBody): void {
        this.model.tagParserStatus.Value = notificationBody.status;
    }

    private getColorizationState(uri: string): ColorizationState {
        let colorizationState: ColorizationState = this.colorizationState.get(uri);
        if (!colorizationState) {
            colorizationState = new ColorizationState(this.RootUri, this.colorizationSettings);
            this.colorizationState.set(uri, colorizationState);
        }
        return colorizationState;
    }

    private updateSemanticColorizationRegions(params: SemanticColorizationRegionsParams): void {
        // Convert the params to vscode.Range's before passing to colorizationState.updateSemantic()
        let semanticRanges: vscode.Range[][] = new Array<vscode.Range[]>(TokenKind.Count);
        for (let i: number = 0; i < TokenKind.Count; i++) {
            semanticRanges[i] = [];
        }
        params.regions.forEach(element => {
            let newRange : vscode.Range = new vscode.Range(element.range.start.line, element.range.start.character, element.range.end.line, element.range.end.character);
            semanticRanges[element.kind].push(newRange);
        });
        let inactiveRanges: vscode.Range[] = [];
        params.inactiveRegions.forEach(element => {
            let newRange : vscode.Range = new vscode.Range(element.startLine, 0, element.endLine, 0);
            inactiveRanges.push(newRange);
        });
        let colorizationState: ColorizationState = this.getColorizationState(params.uri);
        colorizationState.updateSemantic(params.uri, semanticRanges, inactiveRanges, params.editVersion);
        this.languageClient.sendNotification(SemanticColorizationRegionsReceiptNotification, { uri: params.uri });
    }

    private promptCompileCommands(params: CompileCommandsPaths) : void {
        if (this.configuration.CurrentConfiguration.compileCommands !== undefined) {
            return;
        }

        let ask: PersistentFolderState<boolean> = new PersistentFolderState<boolean>("CPP.showCompileCommandsSelection", true, this.RootPath);
        if (!ask.Value) {
            return;
        }

        let compileCommandStr: string = params.paths.length > 1 ? "a compile_commands.json file" : params.paths[0];
        let folderStr: string = (vscode.workspace.workspaceFolders && vscode.workspace.workspaceFolders.length > 1) ? "the '" + this.Name + "'" : "this";
        const message: string = `Would you like to use ${compileCommandStr} to auto-configure IntelliSense for ${folderStr} folder?`;

        ui.showConfigureCompileCommandsMessage(() => {
            const yes: string = "Yes";
            const no: string = "No";
            const askLater: string = "Ask Me Later";
            return vscode.window.showInformationMessage(message, yes, no, askLater).then(async (value) => {
                switch (value) {
                    case yes:
                        if (params.paths.length > 1) {
                            let index: number = await ui.showCompileCommands(params.paths);
                            if (index < 0) {
                                return false;
                            }
                            this.configuration.setCompileCommands(params.paths[index]);
                        } else {
                            this.configuration.setCompileCommands(params.paths[0]);
                        }
                        return true;
                    case askLater:
                        break;
                    case no:
                        ask.Value = false;
                        break;
                }
                return false;
            });
        },
        () => ask.Value = false);
    }

    /*********************************************
     * requests to the language server
     *********************************************/

    public requestGoToDeclaration(): Thenable<void> {
        return this.requestWhenReady(() => this.languageClient.sendRequest(GoToDeclarationRequest, null));
    }

    public requestSwitchHeaderSource(rootPath: string, fileName: string): Thenable<string> {
        let params: SwitchHeaderSourceParams = {
            rootPath: rootPath,
            switchHeaderSourceFileName: fileName
        };
        return this.requestWhenReady(() => this.languageClient.sendRequest(SwitchHeaderSourceRequest, params));
    }

    public requestNavigationList(document: vscode.TextDocument): Thenable<string> {
        return this.requestWhenReady(() => {
            return this.languageClient.sendRequest(NavigationListRequest, this.languageClient.code2ProtocolConverter.asTextDocumentIdentifier(document));
        });
    }

    /*********************************************
     * notifications to the language server
     *********************************************/

    public activeDocumentChanged(document: vscode.TextDocument): void {
        this.notifyWhenReady(() => {
            this.languageClient.sendNotification(ActiveDocumentChangeNotification, this.languageClient.code2ProtocolConverter.asTextDocumentIdentifier(document));
        });
    }

    /**
     * enable UI updates from this client and resume tag parsing on the server.
     */
    public activate(): void {
        for (let key in this.model) {
            if (this.model.hasOwnProperty(key)) {
                this.model[key].activate();
            }
        }
        this.resumeParsing();
    }

    public selectionChanged(selection: Range): void {
        this.notifyWhenReady(() => this.languageClient.sendNotification(TextEditorSelectionChangeNotification, selection));
    }

    public resetDatabase(): void {
        this.notifyWhenReady(() => this.languageClient.sendNotification(ResetDatabaseNotification));
    }

    /**
     * disable UI updates from this client and pause tag parsing on the server.
     */
    public deactivate(): void {
        for (let key in this.model) {
            if (this.model.hasOwnProperty(key)) {
                this.model[key].deactivate();
            }
        }
        this.pauseParsing();
    }

    public pauseParsing(): void {
        this.notifyWhenReady(() => this.languageClient.sendNotification(PauseParsingNotification));
    }

    public resumeParsing(): void {
        this.notifyWhenReady(() => this.languageClient.sendNotification(ResumeParsingNotification));
    }

    private onConfigurationsChanged(configurations: configs.Configuration[]): void {
        let params: FolderSettingsParams = {
            configurations: configurations,
            currentConfiguration: this.configuration.CurrentConfigurationIndex
        };
        // Separate compiler path and args before sending to language client
        params.configurations.forEach((c: configs.Configuration) => {
            let compilerPathAndArgs: util.CompilerPathAndArgs =
                util.extractCompilerPathAndArgs(c.compilerPath, c.compilerArgs);
            c.compilerPath = compilerPathAndArgs.compilerPath;
            c.compilerArgs = compilerPathAndArgs.additionalArgs;
        });
        this.notifyWhenReady(() => {
            this.languageClient.sendNotification(ChangeFolderSettingsNotification, params);
            this.model.activeConfigName.Value = configurations[params.currentConfiguration].name;
        }).then(() => {
            let newProvider: string = this.configuration.CurrentConfigurationProvider;
            if (this.configurationProvider !== newProvider) {
                if (this.configurationProvider) {
                    this.clearCustomConfigurations();
                }
                this.configurationProvider = newProvider;
                this.updateCustomConfigurations();
                this.updateCustomBrowseConfiguration();
            }
        });
    }

    private onSelectedConfigurationChanged(index: number): void {
        let params: FolderSelectedSettingParams = {
            currentConfiguration: index
        };
        this.notifyWhenReady(() => {
            this.languageClient.sendNotification(ChangeSelectedSettingNotification, params);
            this.model.activeConfigName.Value = this.configuration.ConfigurationNames[index];
        });
    }

    private onCompileCommandsChanged(path: string): void {
        let params: FileChangedParams = {
            uri: path
        };
        this.notifyWhenReady(() => this.languageClient.sendNotification(ChangeCompileCommandsNotification, params));
    }

    private isSourceFileConfigurationItem(input: any): input is SourceFileConfigurationItem {
        return (input && (util.isString(input.uri) || util.isUri(input.uri)) &&
            input.configuration &&
            util.isArrayOfString(input.configuration.includePath) &&
            util.isArrayOfString(input.configuration.defines) &&
            util.isString(input.configuration.intelliSenseMode) &&
            util.isString(input.configuration.standard) &&
            util.isOptionalString(input.configuration.compilerPath) &&
            util.isOptionalArrayOfString(input.configuration.compilerArgs) &&
            util.isOptionalArrayOfString(input.configuration.forcedInclude));
    }

    private sendCustomConfigurations(configs: any, blockingTask?: boolean): void {
        // configs is marked as 'any' because it is untrusted data coming from a 3rd-party. We need to sanitize it before sending it to the language server.
        if (!configs || !(configs instanceof Array)) {
            console.warn("discarding invalid SourceFileConfigurationItems[]: " + configs);
            return;
        }

        let settings: CppSettings = new CppSettings(this.RootUri);
        let out: logger.Logger = logger.getOutputChannelLogger();
        if (settings.loggingLevel === "Debug") {
            out.appendLine("Custom configurations received:");
        }
        let sanitized: SourceFileConfigurationItemAdapter[] = [];
        configs.forEach(item => {
            if (this.isSourceFileConfigurationItem(item)) {
                if (settings.loggingLevel === "Debug") {
                    out.appendLine(`  uri: ${item.uri.toString()}`);
                    out.appendLine(`  config: ${JSON.stringify(item.configuration, null, 2)}`);
                }
                if (item.configuration.includePath.some(path => path.endsWith('**'))) {
                    console.warn("custom include paths should not use recursive includes ('**')");
                }
                // Separate compiler path and args before sending to language client
                let itemConfig: util.Mutable<SourceFileConfiguration> = {...item.configuration};
                if (util.isString(itemConfig.compilerPath)) {
                    let compilerPathAndArgs: util.CompilerPathAndArgs = util.extractCompilerPathAndArgs(
                        itemConfig.compilerPath,
                        util.isArrayOfString(itemConfig.compilerArgs) ? itemConfig.compilerArgs : undefined);
                    itemConfig.compilerPath = compilerPathAndArgs.compilerPath;
                    itemConfig.compilerArgs = compilerPathAndArgs.additionalArgs;
                }
                sanitized.push({
                    uri: item.uri.toString(),
                    configuration: itemConfig
                });
            } else {
                console.warn("discarding invalid SourceFileConfigurationItem: " + item);
            }
        });

        if (sanitized.length === 0) {
            return;
        }

        let params: CustomConfigurationParams = {
            configurationItems: sanitized
        };
        this.notifyWhenReady(() => this.languageClient.sendNotification(CustomConfigurationNotification, params), blockingTask);
    }

    private sendCustomBrowseConfiguration(config: any): Thenable<void> {
        // config is marked as 'any' because it is untrusted data coming from a 3rd-party. We need to sanitize it before sending it to the language server.
        if (!config || config instanceof Array) {
            console.warn("discarding invalid WorkspaceBrowseConfiguration: " + config);
            return Promise.resolve();
        }

        let sanitized: util.Mutable<WorkspaceBrowseConfiguration> = {...<WorkspaceBrowseConfiguration>config};
        if (!util.isArrayOfString(sanitized.browsePath) ||
            !util.isOptionalString(sanitized.compilerPath) ||
            !util.isOptionalArrayOfString(sanitized.compilerArgs) ||
            !util.isOptionalString(sanitized.standard) ||
            !util.isOptionalString(sanitized.windowsSdkVersion)) {
            console.warn("discarding invalid WorkspaceBrowseConfiguration: " + config);
            return Promise.resolve();
        }

        let settings: CppSettings = new CppSettings(this.RootUri);
        let out: logger.Logger = logger.getOutputChannelLogger();
        if (settings.loggingLevel === "Debug") {
            out.appendLine(`Custom browse configuration received: ${JSON.stringify(sanitized, null, 2)}`);
        }

        // Separate compiler path and args before sending to language client
        if (util.isString(sanitized.compilerPath)) {
            let compilerPathAndArgs: util.CompilerPathAndArgs = util.extractCompilerPathAndArgs(
                sanitized.compilerPath,
                util.isArrayOfString(sanitized.compilerArgs) ? sanitized.compilerArgs : undefined);
            sanitized.compilerPath = compilerPathAndArgs.compilerPath;
            sanitized.compilerArgs = compilerPathAndArgs.additionalArgs;
        }

        let params: CustomBrowseConfigurationParams = {
            browseConfiguration: sanitized
        };
        return this.notifyWhenReady(() => this.languageClient.sendNotification(CustomBrowseConfigurationNotification, params));
    }

    private clearCustomConfigurations(): void {
        this.notifyWhenReady(() => this.languageClient.sendNotification(ClearCustomConfigurationsNotification));
    }

    /*********************************************
     * command handlers
     *********************************************/
    public handleConfigurationSelectCommand(): void {
        this.notifyWhenReady(() => {
            ui.showConfigurations(this.configuration.ConfigurationNames)
                .then((index: number) => {
                    if (index < 0) {
                        return;
                    }
                    this.configuration.select(index);
                });
        });
    }

    public handleConfigurationProviderSelectCommand(): void {
        this.notifyWhenReady(() => {
            ui.showConfigurationProviders(this.configuration.CurrentConfigurationProvider)
                .then(extensionId => {
                    if (extensionId === undefined) {
                        // operation was cancelled.
                        return;
                    }
                    this.configuration.updateCustomConfigurationProvider(extensionId)
                        .then(() => {
                            if (extensionId) {
                                let provider: CustomConfigurationProvider1 = getCustomConfigProviders().get(extensionId);
                                this.updateCustomConfigurations(provider);
                                this.updateCustomBrowseConfiguration(provider);
                                telemetry.logLanguageServerEvent("customConfigurationProvider", { "providerId": extensionId });
                            } else {
                                this.clearCustomConfigurations();
                            }
                        });
                });
        });
    }

    public handleShowParsingCommands(): void {
        this.notifyWhenReady(() => {
            ui.showParsingCommands()
                .then((index: number) => {
                    if (index === 0) {
                        this.pauseParsing();
                    } else if (index === 1) {
                        this.resumeParsing();
                    }
                });
        });
    }

    public handleConfigurationEditCommand(): void {
        this.notifyWhenReady(() => this.configuration.handleConfigurationEditCommand(null, vscode.window.showTextDocument));
    }

    public handleConfigurationEditJSONCommand(): void {
        this.notifyWhenReady(() => this.configuration.handleConfigurationEditJSONCommand(null, vscode.window.showTextDocument));
    }

    public handleConfigurationEditUICommand(): void {
        this.notifyWhenReady(() => this.configuration.handleConfigurationEditUICommand(null, vscode.window.showTextDocument));
    }

    public handleAddToIncludePathCommand(path: string): void {
        this.notifyWhenReady(() => this.configuration.addToIncludePathCommand(path));
    }

    public onInterval(): void {
        // These events can be discarded until the language client is ready.
        // Don't queue them up with this.notifyWhenReady calls.
        if (this.languageClient !== undefined && this.configuration !== undefined) {
            this.languageClient.sendNotification(IntervalTimerNotification);
            this.configuration.checkCppProperties();
        }
    }

    public dispose(): Thenable<void> {
        let promise: Thenable<void> = (this.languageClient) ? this.languageClient.stop() : Promise.resolve();
        return promise.then(() => {

            this.colorizationState.forEach(colorizationState => {
                colorizationState.dispose();
            });

            this.disposables.forEach((d) => d.dispose());
            this.disposables = [];

            for (let key in this.model) {
                if (this.model.hasOwnProperty(key)) {
                    this.model[key].dispose();
                }
            }
        });
    }
}

function getLanguageServerFileName(): string {
    let extensionProcessName: string = 'Microsoft.VSCode.CPP.Extension';
    let plat: NodeJS.Platform = process.platform;
    if (plat === 'linux') {
        extensionProcessName += '.linux';
    } else if (plat === 'darwin') {
        extensionProcessName += '.darwin';
    } else if (plat === 'win32') {
        extensionProcessName += '.exe';
    } else {
        throw "Invalid Platform";
    }
    return path.resolve(util.getExtensionFilePath("bin"), extensionProcessName);
}

class NullClient implements Client {
    private booleanEvent = new vscode.EventEmitter<boolean>();
    private stringEvent = new vscode.EventEmitter<string>();

    public get TagParsingChanged(): vscode.Event<boolean> { return this.booleanEvent.event; }
    public get IntelliSenseParsingChanged(): vscode.Event<boolean> { return this.booleanEvent.event; }
    public get NavigationLocationChanged(): vscode.Event<string> { return this.stringEvent.event; }
    public get TagParserStatusChanged(): vscode.Event<string> { return this.stringEvent.event; }
    public get ActiveConfigChanged(): vscode.Event<string> { return this.stringEvent.event; }
    RootPath: string = "/";
    RootUri: vscode.Uri = vscode.Uri.file("/");
    Name: string = "(empty)";
    TrackedDocuments = new Set<vscode.TextDocument>();
    onDidChangeSettings(event: vscode.ConfigurationChangeEvent): { [key: string] : string } { return {}; }
    onDidOpenTextDocument(document: vscode.TextDocument): void {}
    onDidChangeVisibleTextEditors(editors: vscode.TextEditor[]): void {}
    onDidChangeTextDocument(textDocumentChangeEvent: vscode.TextDocumentChangeEvent): void {}
    onDidChangeTextEditorVisibleRanges(textEditorVisibleRangesChangeEvent: vscode.TextEditorVisibleRangesChangeEvent): void {}
    onRegisterCustomConfigurationProvider(provider: CustomConfigurationProvider1): Thenable<void> { return Promise.resolve(); }
    updateCustomConfigurations(requestingProvider?: CustomConfigurationProvider1): Thenable<void> { return Promise.resolve(); }
    updateCustomBrowseConfiguration(requestingProvider?: CustomConfigurationProvider1): Thenable<void> { return Promise.resolve(); }
    provideCustomConfiguration(document: vscode.TextDocument): Promise<void> { return Promise.resolve(); }
    logDiagnostics(): Promise<void> { return Promise.resolve(); }
    rescanFolder(): Promise<void> { return Promise.resolve(); }
    getCurrentConfigName(): Thenable<string> { return Promise.resolve(""); }
<<<<<<< HEAD
    getCompilerPath(): Thenable<string> { return Promise.resolve(""); }
    getVcpkgInstalled(): Thenable<boolean> { return Promise.resolve(false); }
    getVcpkgEnabled(): Thenable<boolean> { return Promise.resolve(false); }
=======
    getCurrentCompilerPathAndArgs(): Thenable<util.CompilerPathAndArgs> { return Promise.resolve(undefined); }
>>>>>>> b608921b
    getKnownCompilers(): Thenable<configs.KnownCompiler[]> { return Promise.resolve([]); }
    takeOwnership(document: vscode.TextDocument): void {}
    queueTask<T>(task: () => Thenable<T>): Thenable<T> { return task(); }
    requestWhenReady(request: () => Thenable<any>): Thenable<any> { return; }
    notifyWhenReady(notify: () => void): void {}
    requestGoToDeclaration(): Thenable<void> { return Promise.resolve(); }
    requestSwitchHeaderSource(rootPath: string, fileName: string): Thenable<string> { return Promise.resolve(""); }
    requestNavigationList(document: vscode.TextDocument): Thenable<string> { return Promise.resolve(""); }
    activeDocumentChanged(document: vscode.TextDocument): void {}
    activate(): void {}
    selectionChanged(selection: Range): void {}
    resetDatabase(): void {}
    deactivate(): void {}
    pauseParsing(): void {}
    resumeParsing(): void {}
    handleConfigurationSelectCommand(): void {}
    handleConfigurationProviderSelectCommand(): void {}
    handleShowParsingCommands(): void {}
    handleConfigurationEditCommand(): void {}
    handleConfigurationEditJSONCommand(): void {}
    handleConfigurationEditUICommand(): void {}
    handleAddToIncludePathCommand(path: string): void {}
    onInterval(): void {}
    dispose(): Thenable<void> {
        this.booleanEvent.dispose();
        this.stringEvent.dispose();
        return Promise.resolve();
    }
    addFileAssociations(fileAssociations: string, is_c: boolean): void {}
}<|MERGE_RESOLUTION|>--- conflicted
+++ resolved
@@ -234,13 +234,10 @@
     logDiagnostics(): Promise<void>;
     rescanFolder(): Promise<void>;
     getCurrentConfigName(): Thenable<string>;
-<<<<<<< HEAD
     getCompilerPath(): Thenable<string>;
     getVcpkgInstalled(): Thenable<boolean>;
     getVcpkgEnabled(): Thenable<boolean>;
-=======
     getCurrentCompilerPathAndArgs(): Thenable<util.CompilerPathAndArgs>;
->>>>>>> b608921b
     getKnownCompilers(): Thenable<configs.KnownCompiler[]>;
     takeOwnership(document: vscode.TextDocument): void;
     queueTask<T>(task: () => Thenable<T>): Thenable<T>;
@@ -893,7 +890,6 @@
                 this.configuration.CurrentConfiguration.compilerArgs)
         ));
     }
-<<<<<<< HEAD
 
     public getVcpkgInstalled(): Thenable<boolean> {
         return this.queueTask(() => Promise.resolve(this.configuration.VcpkgInstalled));
@@ -904,8 +900,6 @@
         return Promise.resolve(cppSettings.vcpkgEnabled);
     }
 
-=======
->>>>>>> b608921b
     public getKnownCompilers(): Thenable<configs.KnownCompiler[]> {
         return this.queueTask(() => Promise.resolve(this.configuration.KnownCompiler));
     }
@@ -1685,13 +1679,10 @@
     logDiagnostics(): Promise<void> { return Promise.resolve(); }
     rescanFolder(): Promise<void> { return Promise.resolve(); }
     getCurrentConfigName(): Thenable<string> { return Promise.resolve(""); }
-<<<<<<< HEAD
     getCompilerPath(): Thenable<string> { return Promise.resolve(""); }
     getVcpkgInstalled(): Thenable<boolean> { return Promise.resolve(false); }
     getVcpkgEnabled(): Thenable<boolean> { return Promise.resolve(false); }
-=======
     getCurrentCompilerPathAndArgs(): Thenable<util.CompilerPathAndArgs> { return Promise.resolve(undefined); }
->>>>>>> b608921b
     getKnownCompilers(): Thenable<configs.KnownCompiler[]> { return Promise.resolve([]); }
     takeOwnership(document: vscode.TextDocument): void {}
     queueTask<T>(task: () => Thenable<T>): Thenable<T> { return task(); }
