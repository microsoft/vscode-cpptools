/* --------------------------------------------------------------------------------------------
 * Copyright (c) Microsoft Corporation. All Rights Reserved.
 * See 'LICENSE' in the project root for license information.
 * ------------------------------------------------------------------------------------------ */
'use strict';

import * as vscode from 'vscode';
import { localize } from 'vscode-nls';
import * as util from '../common';
import * as logger from '../logger';
import * as telemetry from '../telemetry';
import { ChatContextResult } from './client';
import { getClients } from './extension';

const knownValues: { [Property in keyof ChatContextResult]?: { [id: string]: string } } = {
    language: {
        'c': 'C',
        'cpp': 'C++',
        'cuda-cpp': 'CUDA C++'
    },
    compiler: {
        'msvc': 'MSVC',
        'clang': 'Clang',
        'gcc': 'GCC'
    },
    standardVersion: {
        'c++98': 'C++98',
        'c++03': 'C++03',
        'c++11': 'C++11',
        'c++14': 'C++14',
        'c++17': 'C++17',
        'c++20': 'C++20',
        'c++23': 'C++23',
        'c90': "C90",
        'c99': "C99",
        'c11': "C11",
        'c17': "C17",
        'c23': "C23"
    },
    targetPlatform: {
        'windows': 'Windows',
        'Linux': 'Linux',
        'macos': 'macOS'
    }
};
<<<<<<< HEAD
// todo revert changes before pull request

export class CppConfigurationLanguageModelTool implements vscode.LanguageModelTool<void> {
    public async invoke(options: vscode.LanguageModelToolInvocationOptions<void>, token: vscode.CancellationToken): Promise<vscode.LanguageModelToolResult> {
        const result: vscode.LanguageModelToolResult = { "content": [] };
        result.content.push(await this.getContext(token));
        return result;
=======

export class CppConfigurationLanguageModelTool implements vscode.LanguageModelTool<void> {
    public async invoke(options: vscode.LanguageModelToolInvocationOptions<void>, token: vscode.CancellationToken): Promise<vscode.LanguageModelToolResult> {
        return new vscode.LanguageModelToolResult([
            new vscode.LanguageModelTextPart(await this.getContext(token))]);
>>>>>>> e58e9636
    }

    private async getContext(token: vscode.CancellationToken): Promise<string> {
        try {
            const currentDoc = vscode.window.activeTextEditor?.document;
            if (!currentDoc || (!util.isCpp(currentDoc) && !util.isHeaderFile(currentDoc.uri))) {
                return 'The active document is not a C, C++, or CUDA file.';
            }

            const chatContext: ChatContextResult | undefined = await (getClients()?.ActiveClient?.getChatContext(token) ?? undefined);
            if (!chatContext) {
                return 'No configuration information is available for the active document.';
            }

            telemetry.logLanguageModelToolEvent(
                'cpp',
                {
                    "language": chatContext.language,
                    "compiler": chatContext.compiler,
                    "standardVersion": chatContext.standardVersion,
                    "targetPlatform": chatContext.targetPlatform,
                    "targetArchitecture": chatContext.targetArchitecture
                });

            for (const key in knownValues) {
                const knownKey = key as keyof ChatContextResult;
                if (knownValues[knownKey] && chatContext[knownKey]) {
                    chatContext[knownKey] = knownValues[knownKey][chatContext[knownKey]] || chatContext[knownKey];
                }
            }

            return `The user is working on a ${chatContext.language} project. The project uses language version ${chatContext.standardVersion}, compiles using the ${chatContext.compiler} compiler, targets the ${chatContext.targetPlatform} platform, and targets the ${chatContext.targetArchitecture} architecture.`;
        }
        catch {
            await this.reportError();
            return "";
        }
    }

    private async reportError(): Promise<void> {
        try {
            logger.getOutputChannelLogger().appendLine(localize("copilot.cppcontext.error", "Error while retrieving the #cpp context."));
        }
        catch {
            // Intentionally swallow any exception.
        }
    }
}
<|MERGE_RESOLUTION|>--- conflicted
+++ resolved
@@ -1,108 +1,98 @@
-/* --------------------------------------------------------------------------------------------
- * Copyright (c) Microsoft Corporation. All Rights Reserved.
- * See 'LICENSE' in the project root for license information.
- * ------------------------------------------------------------------------------------------ */
-'use strict';
-
-import * as vscode from 'vscode';
-import { localize } from 'vscode-nls';
-import * as util from '../common';
-import * as logger from '../logger';
-import * as telemetry from '../telemetry';
-import { ChatContextResult } from './client';
-import { getClients } from './extension';
-
-const knownValues: { [Property in keyof ChatContextResult]?: { [id: string]: string } } = {
-    language: {
-        'c': 'C',
-        'cpp': 'C++',
-        'cuda-cpp': 'CUDA C++'
-    },
-    compiler: {
-        'msvc': 'MSVC',
-        'clang': 'Clang',
-        'gcc': 'GCC'
-    },
-    standardVersion: {
-        'c++98': 'C++98',
-        'c++03': 'C++03',
-        'c++11': 'C++11',
-        'c++14': 'C++14',
-        'c++17': 'C++17',
-        'c++20': 'C++20',
-        'c++23': 'C++23',
-        'c90': "C90",
-        'c99': "C99",
-        'c11': "C11",
-        'c17': "C17",
-        'c23': "C23"
-    },
-    targetPlatform: {
-        'windows': 'Windows',
-        'Linux': 'Linux',
-        'macos': 'macOS'
-    }
-};
-<<<<<<< HEAD
-// todo revert changes before pull request
-
-export class CppConfigurationLanguageModelTool implements vscode.LanguageModelTool<void> {
-    public async invoke(options: vscode.LanguageModelToolInvocationOptions<void>, token: vscode.CancellationToken): Promise<vscode.LanguageModelToolResult> {
-        const result: vscode.LanguageModelToolResult = { "content": [] };
-        result.content.push(await this.getContext(token));
-        return result;
-=======
-
-export class CppConfigurationLanguageModelTool implements vscode.LanguageModelTool<void> {
-    public async invoke(options: vscode.LanguageModelToolInvocationOptions<void>, token: vscode.CancellationToken): Promise<vscode.LanguageModelToolResult> {
-        return new vscode.LanguageModelToolResult([
-            new vscode.LanguageModelTextPart(await this.getContext(token))]);
->>>>>>> e58e9636
-    }
-
-    private async getContext(token: vscode.CancellationToken): Promise<string> {
-        try {
-            const currentDoc = vscode.window.activeTextEditor?.document;
-            if (!currentDoc || (!util.isCpp(currentDoc) && !util.isHeaderFile(currentDoc.uri))) {
-                return 'The active document is not a C, C++, or CUDA file.';
-            }
-
-            const chatContext: ChatContextResult | undefined = await (getClients()?.ActiveClient?.getChatContext(token) ?? undefined);
-            if (!chatContext) {
-                return 'No configuration information is available for the active document.';
-            }
-
-            telemetry.logLanguageModelToolEvent(
-                'cpp',
-                {
-                    "language": chatContext.language,
-                    "compiler": chatContext.compiler,
-                    "standardVersion": chatContext.standardVersion,
-                    "targetPlatform": chatContext.targetPlatform,
-                    "targetArchitecture": chatContext.targetArchitecture
-                });
-
-            for (const key in knownValues) {
-                const knownKey = key as keyof ChatContextResult;
-                if (knownValues[knownKey] && chatContext[knownKey]) {
-                    chatContext[knownKey] = knownValues[knownKey][chatContext[knownKey]] || chatContext[knownKey];
-                }
-            }
-
-            return `The user is working on a ${chatContext.language} project. The project uses language version ${chatContext.standardVersion}, compiles using the ${chatContext.compiler} compiler, targets the ${chatContext.targetPlatform} platform, and targets the ${chatContext.targetArchitecture} architecture.`;
-        }
-        catch {
-            await this.reportError();
-            return "";
-        }
-    }
-
-    private async reportError(): Promise<void> {
-        try {
-            logger.getOutputChannelLogger().appendLine(localize("copilot.cppcontext.error", "Error while retrieving the #cpp context."));
-        }
-        catch {
-            // Intentionally swallow any exception.
-        }
-    }
-}
+/* --------------------------------------------------------------------------------------------
+ * Copyright (c) Microsoft Corporation. All Rights Reserved.
+ * See 'LICENSE' in the project root for license information.
+ * ------------------------------------------------------------------------------------------ */
+'use strict';
+
+import * as vscode from 'vscode';
+import { localize } from 'vscode-nls';
+import * as util from '../common';
+import * as logger from '../logger';
+import * as telemetry from '../telemetry';
+import { ChatContextResult } from './client';
+import { getClients } from './extension';
+
+const knownValues: { [Property in keyof ChatContextResult]?: { [id: string]: string } } = {
+    language: {
+        'c': 'C',
+        'cpp': 'C++',
+        'cuda-cpp': 'CUDA C++'
+    },
+    compiler: {
+        'msvc': 'MSVC',
+        'clang': 'Clang',
+        'gcc': 'GCC'
+    },
+    standardVersion: {
+        'c++98': 'C++98',
+        'c++03': 'C++03',
+        'c++11': 'C++11',
+        'c++14': 'C++14',
+        'c++17': 'C++17',
+        'c++20': 'C++20',
+        'c++23': 'C++23',
+        'c90': "C90",
+        'c99': "C99",
+        'c11': "C11",
+        'c17': "C17",
+        'c23': "C23"
+    },
+    targetPlatform: {
+        'windows': 'Windows',
+        'Linux': 'Linux',
+        'macos': 'macOS'
+    }
+};
+
+export class CppConfigurationLanguageModelTool implements vscode.LanguageModelTool<void> {
+    public async invoke(options: vscode.LanguageModelToolInvocationOptions<void>, token: vscode.CancellationToken): Promise<vscode.LanguageModelToolResult> {
+        return new vscode.LanguageModelToolResult([
+            new vscode.LanguageModelTextPart(await this.getContext(token))]);
+    }
+
+    private async getContext(token: vscode.CancellationToken): Promise<string> {
+        try {
+            const currentDoc = vscode.window.activeTextEditor?.document;
+            if (!currentDoc || (!util.isCpp(currentDoc) && !util.isHeaderFile(currentDoc.uri))) {
+                return 'The active document is not a C, C++, or CUDA file.';
+            }
+
+            const chatContext: ChatContextResult | undefined = await (getClients()?.ActiveClient?.getChatContext(token) ?? undefined);
+            if (!chatContext) {
+                return 'No configuration information is available for the active document.';
+            }
+
+            telemetry.logLanguageModelToolEvent(
+                'cpp',
+                {
+                    "language": chatContext.language,
+                    "compiler": chatContext.compiler,
+                    "standardVersion": chatContext.standardVersion,
+                    "targetPlatform": chatContext.targetPlatform,
+                    "targetArchitecture": chatContext.targetArchitecture
+                });
+
+            for (const key in knownValues) {
+                const knownKey = key as keyof ChatContextResult;
+                if (knownValues[knownKey] && chatContext[knownKey]) {
+                    chatContext[knownKey] = knownValues[knownKey][chatContext[knownKey]] || chatContext[knownKey];
+                }
+            }
+
+            return `The user is working on a ${chatContext.language} project. The project uses language version ${chatContext.standardVersion}, compiles using the ${chatContext.compiler} compiler, targets the ${chatContext.targetPlatform} platform, and targets the ${chatContext.targetArchitecture} architecture.`;
+        }
+        catch {
+            await this.reportError();
+            return "";
+        }
+    }
+
+    private async reportError(): Promise<void> {
+        try {
+            logger.getOutputChannelLogger().appendLine(localize("copilot.cppcontext.error", "Error while retrieving the #cpp context."));
+        }
+        catch {
+            // Intentionally swallow any exception.
+        }
+    }
+}