/* --------------------------------------------------------------------------------------------
 * Copyright (c) Microsoft Corporation. All Rights Reserved.
 * See 'LICENSE' in the project root for license information.
 * ------------------------------------------------------------------------------------------ */
'use strict';

import * as vscode from 'vscode';
import { CommentPattern } from './languageConfig';
import { getExtensionFilePath, getCachedClangFormatPath, setCachedClangFormatPath, getCachedClangTidyPath, setCachedClangTidyPath, isWindows } from '../common';
import * as os from 'os';
import * as which from 'which';
import { execSync } from 'child_process';
import * as semver from 'semver';
import * as fs from 'fs';
import * as path from 'path';
import { cachedEditorConfigLookups, cachedEditorConfigSettings } from './client';
import * as editorConfig from 'editorconfig';
import { PersistentState } from './persistentState';
import * as nls from 'vscode-nls';

nls.config({ messageFormat: nls.MessageFormat.bundle, bundleFormat: nls.BundleFormat.standalone })();
const localize: nls.LocalizeFunc = nls.loadMessageBundle();

function getTarget(): vscode.ConfigurationTarget {
    return (vscode.workspace.workspaceFolders) ? vscode.ConfigurationTarget.WorkspaceFolder : vscode.ConfigurationTarget.Global;
}

class Settings {
    private readonly settings: vscode.WorkspaceConfiguration;

    /**
     * create the Settings object.
     * @param resource The path to a resource to which the settings should apply, or null if global settings are desired
     */
    constructor(section: string, public resource?: vscode.Uri) {
        this.settings = vscode.workspace.getConfiguration(section, resource ? resource : null);
    }

    protected get Section(): vscode.WorkspaceConfiguration { return this.settings; }

    protected getWithFallback<T>(section: string, deprecatedSection: string): T {
        const info: any = this.settings.inspect<T>(section);
        if (info.workspaceFolderValue !== undefined) {
            return info.workspaceFolderValue;
        } else if (info.workspaceValue !== undefined) {
            return info.workspaceValue;
        } else if (info.globalValue !== undefined) {
            return info.globalValue;
        }
        const value: T | undefined = this.settings.get<T>(deprecatedSection);
        if (value !== undefined) {
            return value;
        }
        return info.defaultValue;
    }

    protected getWithNullAsUndefined<T>(section: string): T | undefined {
        const result: T | undefined | null = this.settings.get<T>(section);
        if (result === null) {
            return undefined;
        }
        return result;
    }

    public getWithUndefinedDefault<T>(section: string): T | undefined {
        const info: any = this.settings.inspect<T>(section);
        if (info.workspaceFolderValue !== undefined) {
            return info.workspaceFolderValue;
        } else if (info.workspaceValue !== undefined) {
            return info.workspaceValue;
        } else if (info.globalValue !== undefined) {
            return info.globalValue;
        }
        return undefined;
    }
}

export class CppSettings extends Settings {
    constructor(resource?: vscode.Uri) {
        super("C_Cpp", resource);
    }

    private get LLVMExtension(): string {
        return os.platform() === "win32" ? ".exe" : "";
    }

    private get clangFormatStr(): string {
        return "clang-format";
    }

    private get clangTidyStr(): string {
        return "clang-tidy";
    }

    private get clangFormatName(): string {
        return this.clangFormatStr + this.LLVMExtension;
    }

    private get clangTidyName(): string {
        return this.clangTidyStr + this.LLVMExtension;
    }

    public get clangTidyPath(): string | undefined {
        return this.getClangPath(false);
    }

    public get clangFormatPath(): string | undefined {
        return this.getClangPath(true);
    }

    private getClangPath(isFormat: boolean): string | undefined {
        let path: string | undefined | null = super.Section.get<string>(isFormat ? "clang_format_path" : "codeAnalysis.clangTidy.path");
        if (!path) {
            const cachedClangPath: string | null | undefined = isFormat ? getCachedClangFormatPath() : getCachedClangTidyPath();
            if (cachedClangPath !== undefined) {
                if (cachedClangPath === null) {
                    return undefined;
                }
                return cachedClangPath;
            }
            const clangStr: string = isFormat ? this.clangFormatStr : this.clangTidyStr;
            const clangName: string = isFormat ? this.clangFormatName : this.clangTidyName;
            const setCachedClangPath: (path: string | null) => void = isFormat ? setCachedClangFormatPath : setCachedClangTidyPath;
            path = which.sync(clangName, { nothrow: true });
            setCachedClangPath(path);
            if (!path) {
                return undefined;
            } else {
                // Attempt to invoke both our own version of clang-* to see if we can successfully execute it, and to get its version.
                let clangVersion: string;
                try {
                    const exePath: string = getExtensionFilePath(`./LLVM/bin/${clangName}`);
                    const output: string[] = execSync(`${exePath} --version`).toString().split(" ");
                    if (output.length < 3 || output[0] !== clangStr || output[1] !== "version" || !semver.valid(output[2])) {
                        if (output.length === 3) {
                            return path;
                        }
                        const versionIndex: number = output.findIndex((value: string) => value === "version");
                        if (versionIndex < 0 || versionIndex + 1 >= output.length || !semver.valid(output[versionIndex + 1].trim())) {
                            return path;
                        }
                    }
                    clangVersion = output[2];
                } catch (e) {
                    // Unable to invoke our own clang-*.  Use the system installed clang-*.
                    return path;
                }

                // Invoke the version on the system to compare versions.  Use ours if it's more recent.
                try {
                    const output: string[] = execSync(`"${path}" --version`).toString().split(" ");
                    if (output.length < 3 || output[0] !== clangStr || output[1] !== "version" || semver.ltr(output[2], clangVersion)) {
                        path = "";
                        setCachedClangPath(path);
                    }
                } catch (e) {
                    path = "";
                    setCachedClangPath(path);
                }
            }
        }
        return path;
    }

    public get maxConcurrentThreads(): number | undefined | null { return super.Section.get<number | null>("maxConcurrentThreads"); }
    public get maxMemory(): number | undefined | null { return super.Section.get<number | null>("maxMemory"); }
    public get maxCachedProcesses(): number | undefined | null { return super.Section.get<number | null>("maxCachedProcesses"); }
    public get intelliSenseMaxCachedProcesses(): number | undefined | null { return super.Section.get<number | null>("intelliSense.maxCachedProcesses"); }
    public get intelliSenseMaxMemory(): number | undefined | null { return super.Section.get<number | null>("intelliSense.maxMemory"); }
    public get referencesMaxConcurrentThreads(): number | undefined | null { return super.Section.get<number | null>("references.maxConcurrentThreads"); }
    public get referencesMaxCachedProcesses(): number | undefined | null { return super.Section.get<number | null>("references.maxCachedProcesses"); }
    public get referencesMaxMemory(): number | undefined | null { return super.Section.get<number | null>("references.maxMemory"); }
    public get codeAnalysisMaxConcurrentThreads(): number | undefined | null { return super.Section.get<number | null>("codeAnalysis.maxConcurrentThreads"); }
    public get codeAnalysisMaxMemory(): number | undefined | null { return super.Section.get<number | null>("codeAnalysis.maxMemory"); }
    public get codeAnalysisUpdateDelay(): number | undefined { return super.Section.get<number>("codeAnalysis.updateDelay"); }
    public get codeAnalysisExclude(): vscode.WorkspaceConfiguration | undefined { return super.Section.get<vscode.WorkspaceConfiguration>("codeAnalysis.exclude"); }
    public get codeAnalysisRunAutomatically(): boolean | undefined { return super.Section.get<boolean>("codeAnalysis.runAutomatically"); }
    public get codeAnalysisRunOnBuild(): boolean | undefined { return false; } // super.Section.get<boolean>("codeAnalysis.runOnBuild"); }
    public get clangTidyEnabled(): boolean | undefined { return super.Section.get<boolean>("codeAnalysis.clangTidy.enabled"); }
    public get clangTidyConfig(): string | undefined { return super.Section.get<string>("codeAnalysis.clangTidy.config"); }
    public get clangTidyFallbackConfig(): string | undefined { return super.Section.get<string>("codeAnalysis.clangTidy.fallbackConfig"); }
    public get clangTidyFixWarnings(): boolean | undefined { return false; } // super.Section.get<boolean>("codeAnalysis.clangTidy.fix.warnings"); }
    public get clangTidyFixErrors(): boolean | undefined { return false; } // super.Section.get<boolean>("codeAnalysis.clangTidy.fix.errors"); }
    public get clangTidyFixNotes(): boolean | undefined { return false; } // super.Section.get<boolean>("codeAnalysis.clangTidy.fix.notes"); }
    public get clangTidyHeaderFilter(): string | undefined | null { return super.Section.get<string | null>("codeAnalysis.clangTidy.headerFilter"); }
    public get clangTidyArgs(): string[] | undefined { return super.Section.get<string[]>("codeAnalysis.clangTidy.args"); }
    public get clangTidyUseBuildPath(): boolean | undefined { return super.Section.get<boolean>("codeAnalysis.clangTidy.useBuildPath"); }
    public get clangTidyChecksEnabled(): string[] | undefined { return super.Section.get<string[]>("codeAnalysis.clangTidy.checks.enabled"); }
    public get clangTidyChecksDisabled(): string[] | undefined { return super.Section.get<string[]>("codeAnalysis.clangTidy.checks.disabled"); }
    public get clangTidyCodeActionShowDisable(): boolean | undefined { return super.Section.get<boolean>("codeAnalysis.clangTidy.codeAction.showDisable"); }
    public get clangTidyCodeActionShowClear(): string { return super.Section.get<string>("codeAnalysis.clangTidy.codeAction.showClear") ?? "AllAndAllType"; }
    public get clangTidyCodeActionShowDocumentation(): boolean | undefined { return super.Section.get<boolean>("codeAnalysis.clangTidy.codeAction.showDocumentation"); }
    public get clangTidyCodeActionFormatFixes(): boolean { return super.Section.get<boolean>("codeAnalysis.clangTidy.codeAction.formatFixes") ?? true; }
    public addClangTidyChecksDisabled(value: string): void {
        const checks: string[] | undefined = this.clangTidyChecksDisabled;
        if (checks === undefined) {
            return;
        }
        checks.push(value);
        super.Section.update("codeAnalysis.clangTidy.checks.disabled", checks, vscode.ConfigurationTarget.WorkspaceFolder);
    }
    public get clangFormatStyle(): string | undefined { return super.Section.get<string>("clang_format_style"); }
    public get clangFormatFallbackStyle(): string | undefined { return super.Section.get<string>("clang_format_fallbackStyle"); }
<<<<<<< HEAD
    public get clangFormatSortIncludes(): boolean | undefined | null { return super.Section.get<boolean | null>("clang_format_sortIncludes"); }
    public get experimentalFeatures(): string | undefined { return super.Section.get<string>("experimentalFeatures"); }
=======
    public get clangFormatSortIncludes(): string | undefined { return super.Section.get<string>("clang_format_sortIncludes"); }
    public get experimentalFeatures(): boolean | undefined { return super.Section.get<string>("experimentalFeatures")?.toLowerCase() === "enabled"; }
>>>>>>> 230bce98
    public get suggestSnippets(): boolean | undefined { return super.Section.get<boolean>("suggestSnippets"); }
    public get intelliSenseEngine(): string | undefined { return super.Section.get<string>("intelliSenseEngine")?.toLowerCase(); }
    public get intelliSenseEngineFallback(): boolean | undefined { return super.Section.get<string>("intelliSenseEngineFallback")?.toLowerCase() === "enabled"; }
    public get intelliSenseCachePath(): string | undefined { return super.Section.get<string>("intelliSenseCachePath"); }
    public get intelliSenseCacheSize(): number | undefined { return super.Section.get<number>("intelliSenseCacheSize"); }
    public get intelliSenseMemoryLimit(): number | undefined { return super.Section.get<number>("intelliSenseMemoryLimit"); }
    public get intelliSenseUpdateDelay(): number | undefined { return super.Section.get<number>("intelliSenseUpdateDelay"); }
    public get errorSquiggles(): string | undefined { return super.Section.get<string>("errorSquiggles")?.toLowerCase(); }
    public get inactiveRegionOpacity(): number | undefined { return super.Section.get<number>("inactiveRegionOpacity"); }
    public get inactiveRegionForegroundColor(): string | undefined { return super.Section.get<string>("inactiveRegionForegroundColor"); }
    public get inactiveRegionBackgroundColor(): string | undefined { return super.Section.get<string>("inactiveRegionBackgroundColor"); }
    public get autocomplete(): string | undefined { return super.Section.get<string>("autocomplete"); }
    public get autocompleteAddParentheses(): boolean | undefined { return super.Section.get<boolean>("autocompleteAddParentheses"); }
    public get loggingLevel(): string | undefined { return super.Section.get<string>("loggingLevel"); }
    public get autoAddFileAssociations(): boolean | undefined { return super.Section.get<boolean>("autoAddFileAssociations"); }
    public get workspaceParsingPriority(): string | undefined { return super.Section.get<string>("workspaceParsingPriority"); }
    public get workspaceSymbols(): string | undefined { return super.Section.get<string>("workspaceSymbols"); }
    public get exclusionPolicy(): string | undefined { return super.Section.get<string>("exclusionPolicy"); }
    public get simplifyStructuredComments(): boolean | undefined { return super.Section.get<boolean>("simplifyStructuredComments"); }
    public get doxygenGeneratedCommentStyle(): string | undefined { return super.Section.get<string>("doxygen.generatedStyle"); }
    public get doxygenGenerateOnType(): boolean | undefined { return super.Section.get<boolean>("doxygen.generateOnType"); }
    public get commentContinuationPatterns(): (string | CommentPattern)[] | undefined { return super.Section.get<(string | CommentPattern)[]>("commentContinuationPatterns"); }
    public get configurationWarnings(): boolean | undefined { return super.Section.get<string>("configurationWarnings")?.toLowerCase() === "enabled"; }
    public get preferredPathSeparator(): string | undefined { return super.Section.get<string>("preferredPathSeparator"); }
    public get updateChannel(): string | undefined { return super.Section.get<string>("updateChannel"); }
    public get vcpkgEnabled(): boolean | undefined { return super.Section.get<boolean>("vcpkg.enabled"); }
    public get addNodeAddonIncludePaths(): boolean | undefined { return super.Section.get<boolean>("addNodeAddonIncludePaths"); }
    public get renameRequiresIdentifier(): boolean | undefined { return super.Section.get<boolean>("renameRequiresIdentifier"); }
    public get filesExclude(): vscode.WorkspaceConfiguration | undefined { return super.Section.get<vscode.WorkspaceConfiguration>("files.exclude"); }
    public get defaultIncludePath(): string[] | undefined { return super.getWithUndefinedDefault<string[]>("default.includePath"); }
    public get defaultDefines(): string[] | undefined { return super.getWithUndefinedDefault<string[]>("default.defines"); }
    public get defaultDotconfig(): string | undefined { return super.Section.get<string>("default.dotConfig"); }
    public get defaultMacFrameworkPath(): string[] | undefined { return super.getWithUndefinedDefault<string[]>("default.macFrameworkPath"); }
    public get defaultWindowsSdkVersion(): string | undefined { return super.Section.get<string>("default.windowsSdkVersion"); }
    public get defaultCompileCommands(): string | undefined { return super.Section.get<string>("default.compileCommands"); }
    public get defaultForcedInclude(): string[] | undefined { return super.getWithUndefinedDefault<string[]>("default.forcedInclude"); }
    public get defaultIntelliSenseMode(): string | undefined { return super.Section.get<string>("default.intelliSenseMode"); }
    public get defaultCompilerPath(): string | undefined { return super.Section.get<string | null>("default.compilerPath") ?? undefined; }
    public get defaultCompilerArgs(): string[] | undefined { return super.getWithUndefinedDefault<string[]>("default.compilerArgs"); }
    public get defaultCStandard(): string | undefined { return super.Section.get<string>("default.cStandard"); }
    public get defaultCppStandard(): string | undefined { return super.Section.get<string>("default.cppStandard"); }
    public get defaultConfigurationProvider(): string | undefined { return super.Section.get<string>("default.configurationProvider"); }
    public get defaultMergeConfigurations(): boolean | undefined { return super.Section.get<boolean>("default.mergeConfigurations"); }
    public get defaultBrowsePath(): string[] | undefined { return super.getWithUndefinedDefault<string[] | null>("default.browse.path") ?? undefined; }
    public get defaultDatabaseFilename(): string | undefined { return super.Section.get<string>("default.browse.databaseFilename"); }
    public get defaultLimitSymbolsToIncludedHeaders(): boolean | undefined { return super.Section.get<boolean>("default.browse.limitSymbolsToIncludedHeaders"); }
    public get defaultSystemIncludePath(): string[] | undefined { return super.getWithUndefinedDefault<string[]>("default.systemIncludePath"); }
    public get defaultEnableConfigurationSquiggles(): boolean | undefined { return super.Section.get<boolean>("default.enableConfigurationSquiggles"); }
    public get defaultCustomConfigurationVariables(): { [key: string]: string } | undefined { return super.Section.get<{ [key: string]: string }>("default.customConfigurationVariables"); }
    public get useBacktickCommandSubstitution(): boolean | undefined { return super.Section.get<boolean>("debugger.useBacktickCommandSubstitution"); }
    public get codeFolding(): boolean { return super.Section.get<string>("codeFolding")?.toLowerCase() === "enabled"; }
    public get caseSensitiveFileSupport(): boolean { return !isWindows() || super.Section.get<string>("caseSensitiveFileSupport") === "enabled" ; }

    public get legacyCompilerArgsBehavior(): boolean | undefined { return super.Section.get<boolean>("legacyCompilerArgsBehavior"); }

    public get inlayHintsAutoDeclarationTypes(): boolean {
        return super.Section.get<boolean>("inlayHints.autoDeclarationTypes.enabled") === true;
    }

    public get inlayHintsAutoDeclarationTypesShowOnLeft(): boolean {
        return super.Section.get<boolean>("inlayHints.autoDeclarationTypes.showOnLeft") === true;
    }

    public get inlayHintsParameterNames(): boolean {
        return super.Section.get<boolean>("inlayHints.parameterNames.enabled") === true;
    }

    public get inlayHintsParameterNamesSuppressName(): boolean {
        return super.Section.get<boolean>("inlayHints.parameterNames.suppressWhenArgumentContainsName") === true;
    }

    public get inlayHintsParameterNamesHideLeadingUnderscores(): boolean {
        return super.Section.get<boolean>("inlayHints.parameterNames.hideLeadingUnderscores") === true;
    }

    public get inlayHintsReferenceOperator(): boolean {
        return super.Section.get<boolean>("inlayHints.referenceOperator.enabled") === true;
    }

    public get inlayHintsReferenceOperatorShowSpace(): boolean {
        return super.Section.get<boolean>("inlayHints.referenceOperator.showSpace") === true;
    }

    public get enhancedColorization(): boolean {
        return super.Section.get<string>("enhancedColorization")?.toLowerCase() === "enabled"
            && super.Section.get<string>("intelliSenseEngine")?.toLowerCase() === "default"
            && vscode.workspace.getConfiguration("workbench").get<string>("colorTheme") !== "Default High Contrast";
    }

    public get formattingEngine(): string | undefined {
        return super.Section.get<string>("formatting")?.toLowerCase();
    }

    public get vcFormatIndentBraces(): boolean {
        return super.Section.get<boolean>("vcFormat.indent.braces") === true;
    }

    public get vcFormatIndentMultiLineRelativeTo(): string {
        // These strings have default values in package.json, so should never be undefined.
        // eslint-disable-next-line @typescript-eslint/no-non-null-assertion
        return super.Section.get<string>("vcFormat.indent.multiLineRelativeTo")!;
    }

    public get vcFormatIndentWithinParentheses(): string {
        // These strings have default values in package.json, so should never be undefined.
        // eslint-disable-next-line @typescript-eslint/no-non-null-assertion
        return super.Section.get<string>("vcFormat.indent.withinParentheses")!;
    }

    public get vcFormatIndentPreserveWithinParentheses(): boolean {
        return super.Section.get<boolean>("vcFormat.indent.preserveWithinParentheses") === true;
    }

    public get vcFormatIndentCaseLabels(): boolean {
        return super.Section.get<boolean>("vcFormat.indent.caseLabels") === true;
    }

    public get vcFormatIndentCaseContents(): boolean {
        return super.Section.get<boolean>("vcFormat.indent.caseContents") === true;
    }

    public get vcFormatIndentCaseContentsWhenBlock(): boolean {
        return super.Section.get<boolean>("vcFormat.indent.caseContentsWhenBlock") === true;
    }

    public get vcFormatIndentLambdaBracesWhenParameter(): boolean {
        return super.Section.get<boolean>("vcFormat.indent.lambdaBracesWhenParameter") === true;
    }

    public get vcFormatIndentGotoLabels(): string {
        // These strings have default values in package.json, so should never be undefined.
        // eslint-disable-next-line @typescript-eslint/no-non-null-assertion
        return super.Section.get<string>("vcFormat.indent.gotoLabels")!;
    }

    public get vcFormatIndentPreprocessor(): string {
        // These strings have default values in package.json, so should never be undefined.
        // eslint-disable-next-line @typescript-eslint/no-non-null-assertion
        return super.Section.get<string>("vcFormat.indent.preprocessor")!;
    }

    public get vcFormatIndentAccessSpecifiers(): boolean {
        return super.Section.get<boolean>("vcFormat.indent.accessSpecifiers") === true;
    }

    public get vcFormatIndentNamespaceContents(): boolean {
        return super.Section.get<boolean>("vcFormat.indent.namespaceContents") === true;
    }

    public get vcFormatIndentPreserveComments(): boolean {
        return super.Section.get<boolean>("vcFormat.indent.preserveComments") === true;
    }

    public get vcFormatNewlineBeforeOpenBraceNamespace(): string {
        // These strings have default values in package.json, so should never be undefined.
        // eslint-disable-next-line @typescript-eslint/no-non-null-assertion
        return super.Section.get<string>("vcFormat.newLine.beforeOpenBrace.namespace")!;
    }

    public get vcFormatNewlineBeforeOpenBraceType(): string {
        // These strings have default values in package.json, so should never be undefined.
        // eslint-disable-next-line @typescript-eslint/no-non-null-assertion
        return super.Section.get<string>("vcFormat.newLine.beforeOpenBrace.type")!;
    }

    public get vcFormatNewlineBeforeOpenBraceFunction(): string {
        // These strings have default values in package.json, so should never be undefined.
        // eslint-disable-next-line @typescript-eslint/no-non-null-assertion
        return super.Section.get<string>("vcFormat.newLine.beforeOpenBrace.function")!;
    }

    public get vcFormatNewlineBeforeOpenBraceBlock(): string {
        // These strings have default values in package.json, so should never be undefined.
        // eslint-disable-next-line @typescript-eslint/no-non-null-assertion
        return super.Section.get<string>("vcFormat.newLine.beforeOpenBrace.block")!;
    }

    public get vcFormatNewlineBeforeOpenBraceLambda(): string {
        // These strings have default values in package.json, so should never be undefined.
        // eslint-disable-next-line @typescript-eslint/no-non-null-assertion
        return super.Section.get<string>("vcFormat.newLine.beforeOpenBrace.lambda")!;
    }

    public get vcFormatNewlineScopeBracesOnSeparateLines(): boolean {
        return super.Section.get<boolean>("vcFormat.newLine.scopeBracesOnSeparateLines") === true;
    }

    public get vcFormatNewlineCloseBraceSameLineEmptyType(): boolean {
        return super.Section.get<boolean>("vcFormat.newLine.closeBraceSameLine.emptyType") === true;
    }

    public get vcFormatNewlineCloseBraceSameLineEmptyFunction(): boolean {
        return super.Section.get<boolean>("vcFormat.newLine.closeBraceSameLine.emptyFunction") === true;
    }

    public get vcFormatNewlineBeforeCatch(): boolean {
        return super.Section.get<boolean>("vcFormat.newLine.beforeCatch") === true;
    }

    public get vcFormatNewlineBeforeElse(): boolean {
        return super.Section.get<boolean>("vcFormat.newLine.beforeElse") === true;
    }

    public get vcFormatNewlineBeforeWhileInDoWhile(): boolean {
        return super.Section.get<boolean>("vcFormat.newLine.beforeWhileInDoWhile") === true;
    }

    public get vcFormatSpaceBeforeFunctionOpenParenthesis(): string {
        // These strings have default values in package.json, so should never be undefined.
        // eslint-disable-next-line @typescript-eslint/no-non-null-assertion
        return super.Section.get<string>("vcFormat.space.beforeFunctionOpenParenthesis")!;
    }

    public get vcFormatSpaceWithinParameterListParentheses(): boolean {
        return super.Section.get<boolean>("vcFormat.space.withinParameterListParentheses") === true;
    }

    public get vcFormatSpaceBetweenEmptyParameterListParentheses(): boolean {
        return super.Section.get<boolean>("vcFormat.space.betweenEmptyParameterListParentheses") === true;
    }

    public get vcFormatSpaceAfterKeywordsInControlFlowStatements(): boolean {
        return super.Section.get<boolean>("vcFormat.space.afterKeywordsInControlFlowStatements") === true;
    }

    public get vcFormatSpaceWithinControlFlowStatementParentheses(): boolean {
        return super.Section.get<boolean>("vcFormat.space.withinControlFlowStatementParentheses") === true;
    }

    public get vcFormatSpaceBeforeLambdaOpenParenthesis(): boolean {
        return super.Section.get<boolean>("vcFormat.space.beforeLambdaOpenParenthesis") === true;
    }

    public get vcFormatSpaceWithinCastParentheses(): boolean {
        return super.Section.get<boolean>("vcFormat.space.withinCastParentheses") === true;
    }

    public get vcFormatSpaceAfterCastCloseParenthesis(): boolean {
        return super.Section.get<boolean>("vcFormat.space.afterCastCloseParenthesis") === true;
    }

    public get vcFormatSpaceWithinExpressionParentheses(): boolean {
        return super.Section.get<boolean>("vcFormat.space.withinExpressionParentheses") === true;
    }

    public get vcFormatSpaceBeforeBlockOpenBrace(): boolean {
        return super.Section.get<boolean>("vcFormat.space.beforeBlockOpenBrace") === true;
    }

    public get vcFormatSpaceBetweenEmptyBraces(): boolean {
        return super.Section.get<boolean>("vcFormat.space.betweenEmptyBraces") === true;
    }

    public get vcFormatSpaceBeforeInitializerListOpenBrace(): boolean {
        return super.Section.get<boolean>("vcFormat.space.beforeInitializerListOpenBrace") === true;
    }

    public get vcFormatSpaceWithinInitializerListBraces(): boolean {
        return super.Section.get<boolean>("vcFormat.space.withinInitializerListBraces") === true;
    }

    public get vcFormatSpacePreserveInInitializerList(): boolean {
        return super.Section.get<boolean>("vcFormat.space.preserveInInitializerList") === true;
    }

    public get vcFormatSpaceBeforeOpenSquareBracket(): boolean {
        return super.Section.get<boolean>("vcFormat.space.beforeOpenSquareBracket") === true;
    }

    public get vcFormatSpaceWithinSquareBrackets(): boolean {
        return super.Section.get<boolean>("vcFormat.space.withinSquareBrackets") === true;
    }

    public get vcFormatSpaceBeforeEmptySquareBrackets(): boolean {
        return super.Section.get<boolean>("vcFormat.space.beforeEmptySquareBrackets") === true;
    }

    public get vcFormatSpaceBetweenEmptySquareBrackets(): boolean {
        return super.Section.get<boolean>("vcFormat.space.betweenEmptySquareBrackets") === true;
    }

    public get vcFormatSpaceGroupSquareBrackets(): boolean {
        return super.Section.get<boolean>("vcFormat.space.groupSquareBrackets") === true;
    }

    public get vcFormatSpaceWithinLambdaBrackets(): boolean {
        return super.Section.get<boolean>("vcFormat.space.withinLambdaBrackets") === true;
    }

    public get vcFormatSpaceBetweenEmptyLambdaBrackets(): boolean {
        return super.Section.get<boolean>("vcFormat.space.betweenEmptyLambdaBrackets") === true;
    }

    public get vcFormatSpaceBeforeComma(): boolean {
        return super.Section.get<boolean>("vcFormat.space.beforeComma") === true;
    }

    public get vcFormatSpaceAfterComma(): boolean {
        return super.Section.get<boolean>("vcFormat.space.afterComma") === true;
    }

    public get vcFormatSpaceRemoveAroundMemberOperators(): boolean {
        return super.Section.get<boolean>("vcFormat.space.removeAroundMemberOperators") === true;
    }

    public get vcFormatSpaceBeforeInheritanceColon(): boolean {
        return super.Section.get<boolean>("vcFormat.space.beforeInheritanceColon") === true;
    }

    public get vcFormatSpaceBeforeConstructorColon(): boolean {
        return super.Section.get<boolean>("vcFormat.space.beforeConstructorColon") === true;
    }

    public get vcFormatSpaceRemoveBeforeSemicolon(): boolean {
        return super.Section.get<boolean>("vcFormat.space.removeBeforeSemicolon") === true;
    }

    public get vcFormatSpaceInsertAfterSemicolon(): boolean {
        return super.Section.get<boolean>("vcFormat.space.insertAfterSemicolon") === true;
    }

    public get vcFormatSpaceRemoveAroundUnaryOperator(): boolean {
        return super.Section.get<boolean>("vcFormat.space.removeAroundUnaryOperator") === true;
    }

    public get vcFormatSpaceAroundBinaryOperator(): string {
        // These strings have default values in package.json, so should never be undefined.
        // eslint-disable-next-line @typescript-eslint/no-non-null-assertion
        return super.Section.get<string>("vcFormat.space.aroundBinaryOperator")!;
    }

    public get vcFormatSpaceAroundAssignmentOperator(): string {
        // These strings have default values in package.json, so should never be undefined.
        // eslint-disable-next-line @typescript-eslint/no-non-null-assertion
        return super.Section.get<string>("vcFormat.space.aroundAssignmentOperator")!;
    }

    public get vcFormatSpacePointerReferenceAlignment(): string {
        // These strings have default values in package.json, so should never be undefined.
        // eslint-disable-next-line @typescript-eslint/no-non-null-assertion
        return super.Section.get<string>("vcFormat.space.pointerReferenceAlignment")!;
    }

    public get vcFormatSpaceAroundTernaryOperator(): string {
        // These strings have default values in package.json, so should never be undefined.
        // eslint-disable-next-line @typescript-eslint/no-non-null-assertion
        return super.Section.get<string>("vcFormat.space.aroundTernaryOperator")!;
    }

    public get vcFormatWrapPreserveBlocks(): string {
        // These strings have default values in package.json, so should never be undefined.
        // eslint-disable-next-line @typescript-eslint/no-non-null-assertion
        return super.Section.get<string>("vcFormat.wrap.preserveBlocks")!;
    }

    public get dimInactiveRegions(): boolean {
        return super.Section.get<boolean>("dimInactiveRegions") === true
            && super.Section.get<string>("intelliSenseEngine")?.toLowerCase() === "default"
            && vscode.workspace.getConfiguration("workbench").get<string>("colorTheme") !== "Default High Contrast";
    }

    public get sshTargetsView(): string {
        return super.Section.get<string>("sshTargetsView") ?? 'default';
    }

    public toggleSetting(name: string, value1: string, value2: string): void {
        const value: string | undefined = super.Section.get<string>(name);
        super.Section.update(name, value?.toLowerCase() === value1.toLowerCase() ? value2 : value1, getTarget());
    }

    public update<T>(name: string, value: T): void {
        super.Section.update(name, value);
    }

    public populateEditorConfig(document: vscode.TextDocument): void {
        // Set up a map of setting names and values. Parse through the document line-by-line, looking for
        // existing occurrences to replace. Replaced occurrences are removed from the map. If any remain when
        // done, they are added as a new section at the end of the file. The file is opened with unsaved
        // edits, so the user may edit or undo if we made a mistake.
        const settingMap: Map<string, string> = new Map<string, string>();
        settingMap.set("cpp_indent_braces", this.vcFormatIndentBraces.toString());
        settingMap.set("cpp_indent_multi_line_relative_to", mapIndentationReferenceToEditorConfig(this.vcFormatIndentMultiLineRelativeTo));
        settingMap.set("cpp_indent_within_parentheses", this.vcFormatIndentWithinParentheses.toString());
        settingMap.set("cpp_indent_preserve_within_parentheses", this.vcFormatIndentPreserveWithinParentheses.toString());
        settingMap.set("cpp_indent_case_labels", this.vcFormatIndentCaseLabels.toString());
        settingMap.set("cpp_indent_case_contents", this.vcFormatIndentCaseContents.toString());
        settingMap.set("cpp_indent_case_contents_when_block", this.vcFormatIndentCaseContentsWhenBlock.toString());
        settingMap.set("cpp_indent_lambda_braces_when_parameter", this.vcFormatIndentLambdaBracesWhenParameter.toString());
        settingMap.set("cpp_indent_goto_labels", mapIndentToEditorConfig(this.vcFormatIndentGotoLabels));
        settingMap.set("cpp_indent_preprocessor", mapIndentToEditorConfig(this.vcFormatIndentPreprocessor));
        settingMap.set("cpp_indent_access_specifiers", this.vcFormatIndentAccessSpecifiers.toString());
        settingMap.set("cpp_indent_namespace_contents", this.vcFormatIndentNamespaceContents.toString());
        settingMap.set("cpp_indent_preserve_comments", this.vcFormatIndentPreserveComments.toString());
        settingMap.set("cpp_new_line_before_open_brace_namespace", mapNewOrSameLineToEditorConfig(this.vcFormatNewlineBeforeOpenBraceNamespace));
        settingMap.set("cpp_new_line_before_open_brace_type", mapNewOrSameLineToEditorConfig(this.vcFormatNewlineBeforeOpenBraceType));
        settingMap.set("cpp_new_line_before_open_brace_function", mapNewOrSameLineToEditorConfig(this.vcFormatNewlineBeforeOpenBraceFunction));
        settingMap.set("cpp_new_line_before_open_brace_block", mapNewOrSameLineToEditorConfig(this.vcFormatNewlineBeforeOpenBraceBlock));
        settingMap.set("cpp_new_line_before_open_brace_lambda", mapNewOrSameLineToEditorConfig(this.vcFormatNewlineBeforeOpenBraceLambda));
        settingMap.set("cpp_new_line_scope_braces_on_separate_lines", this.vcFormatNewlineScopeBracesOnSeparateLines.toString());
        settingMap.set("cpp_new_line_close_brace_same_line_empty_type", this.vcFormatNewlineCloseBraceSameLineEmptyType.toString());
        settingMap.set("cpp_new_line_close_brace_same_line_empty_function", this.vcFormatNewlineCloseBraceSameLineEmptyFunction.toString());
        settingMap.set("cpp_new_line_before_catch", this.vcFormatNewlineBeforeCatch.toString().toString());
        settingMap.set("cpp_new_line_before_else", this.vcFormatNewlineBeforeElse.toString().toString());
        settingMap.set("cpp_new_line_before_while_in_do_while", this.vcFormatNewlineBeforeWhileInDoWhile.toString());
        settingMap.set("cpp_space_before_function_open_parenthesis", this.vcFormatSpaceBeforeFunctionOpenParenthesis.toString());
        settingMap.set("cpp_space_within_parameter_list_parentheses", this.vcFormatSpaceWithinParameterListParentheses.toString());
        settingMap.set("cpp_space_between_empty_parameter_list_parentheses", this.vcFormatSpaceBetweenEmptyParameterListParentheses.toString());
        settingMap.set("cpp_space_after_keywords_in_control_flow_statements", this.vcFormatSpaceAfterKeywordsInControlFlowStatements.toString());
        settingMap.set("cpp_space_within_control_flow_statement_parentheses", this.vcFormatSpaceWithinControlFlowStatementParentheses.toString());
        settingMap.set("cpp_space_before_lambda_open_parenthesis", this.vcFormatSpaceBeforeLambdaOpenParenthesis.toString());
        settingMap.set("cpp_space_within_cast_parentheses", this.vcFormatSpaceWithinCastParentheses.toString());
        settingMap.set("cpp_space_after_cast_close_parenthesis", this.vcFormatSpaceAfterCastCloseParenthesis.toString());
        settingMap.set("cpp_space_within_expression_parentheses", this.vcFormatSpaceWithinExpressionParentheses.toString());
        settingMap.set("cpp_space_before_block_open_brace", this.vcFormatSpaceBeforeBlockOpenBrace.toString());
        settingMap.set("cpp_space_between_empty_braces", this.vcFormatSpaceBetweenEmptyBraces.toString());
        settingMap.set("cpp_space_before_initializer_list_open_brace", this.vcFormatSpaceBeforeInitializerListOpenBrace.toString());
        settingMap.set("cpp_space_within_initializer_list_braces", this.vcFormatSpaceWithinInitializerListBraces.toString());
        settingMap.set("cpp_space_preserve_in_initializer_list", this.vcFormatSpacePreserveInInitializerList.toString());
        settingMap.set("cpp_space_before_open_square_bracket", this.vcFormatSpaceBeforeOpenSquareBracket.toString());
        settingMap.set("cpp_space_within_square_brackets", this.vcFormatSpaceWithinSquareBrackets.toString());
        settingMap.set("cpp_space_before_empty_square_brackets", this.vcFormatSpaceBeforeEmptySquareBrackets.toString());
        settingMap.set("cpp_space_between_empty_square_brackets", this.vcFormatSpaceBetweenEmptySquareBrackets.toString());
        settingMap.set("cpp_space_group_square_brackets", this.vcFormatSpaceGroupSquareBrackets.toString());
        settingMap.set("cpp_space_within_lambda_brackets", this.vcFormatSpaceWithinLambdaBrackets.toString());
        settingMap.set("cpp_space_between_empty_lambda_brackets", this.vcFormatSpaceBetweenEmptyLambdaBrackets.toString());
        settingMap.set("cpp_space_before_comma", this.vcFormatSpaceBeforeComma.toString());
        settingMap.set("cpp_space_after_comma", this.vcFormatSpaceAfterComma.toString());
        settingMap.set("cpp_space_remove_around_member_operators", this.vcFormatSpaceRemoveAroundMemberOperators.toString());
        settingMap.set("cpp_space_before_inheritance_colon", this.vcFormatSpaceBeforeInheritanceColon.toString());
        settingMap.set("cpp_space_before_constructor_colon", this.vcFormatSpaceBeforeConstructorColon.toString());
        settingMap.set("cpp_space_remove_before_semicolon", this.vcFormatSpaceRemoveBeforeSemicolon.toString());
        settingMap.set("cpp_space_after_semicolon", this.vcFormatSpaceInsertAfterSemicolon.toString());
        settingMap.set("cpp_space_remove_around_unary_operator", this.vcFormatSpaceRemoveAroundUnaryOperator.toString());
        settingMap.set("cpp_space_around_binary_operator", this.vcFormatSpaceAroundBinaryOperator.toString());
        settingMap.set("cpp_space_around_assignment_operator", this.vcFormatSpaceAroundAssignmentOperator.toString());
        settingMap.set("cpp_space_pointer_reference_alignment", this.vcFormatSpacePointerReferenceAlignment.toString());
        settingMap.set("cpp_space_around_ternary_operator", this.vcFormatSpaceAroundTernaryOperator.toString());
        settingMap.set("cpp_wrap_preserve_blocks", mapWrapToEditorConfig(this.vcFormatWrapPreserveBlocks));
        const edits: vscode.WorkspaceEdit = new vscode.WorkspaceEdit();
        let isInWildcardSection: boolean = false;
        let trailingBlankLines: number = 0;
        // Cycle through lines using document.lineAt(), to avoid issues mapping edits back to lines.
        for (let i: number = 0; i < document.lineCount; ++i) {
            let textLine: vscode.TextLine = document.lineAt(i);
            if (textLine.range.end.character === 0) {
                trailingBlankLines++;
                continue;
            }
            trailingBlankLines = 0;
            // Keep track of whether we left off in a wildcard section, so we don't output a redundant one.
            let text: string = textLine.text.trim();
            if (text.startsWith("[")) {
                isInWildcardSection = text.startsWith("[*]");
                continue;
            }
            for (const setting of settingMap) {
                if (text.startsWith(setting[0])) {
                    // The next character must be white space or '=', otherwise it's a partial match.
                    if (text.length > setting[0].length) {
                        const c: string = text[setting[0].length];
                        if (c !== '=' && c.trim() !== "") {
                            continue;
                        }
                    }
                    edits.replace(document.uri, textLine.range, setting[0] + "=" + setting[1]);
                    // Because we're going to remove this setting from the map,
                    // scan ahead to update any other sections it may need to be updated in.
                    for (let j: number = i + 1; j < document.lineCount; ++j) {
                        textLine = document.lineAt(j);
                        text = textLine.text.trim();
                        if (text.startsWith(setting[0])) {
                            // The next character must be white space or '=', otherwise it's a partial match.
                            if (text.length > setting[0].length) {
                                const c: string = text[setting[0].length];
                                if (c !== '=' && c.trim() !== "") {
                                    continue;
                                }
                            }
                            edits.replace(document.uri, textLine.range, setting[0] + "=" + setting[1]);
                        }
                    }
                    settingMap.delete(setting[0]);
                    break;
                }
            }
            if (settingMap.size === 0) {
                break;
            }
        }
        if (settingMap.size > 0) {
            let remainingSettingsText: string = "";
            if (document.lineCount > 0) {
                while (++trailingBlankLines < 2) {
                    remainingSettingsText += "\n";
                }
            }
            if (!isInWildcardSection) {
                remainingSettingsText += "[*]\n";
            }
            for (const setting of settingMap) {
                remainingSettingsText += setting[0] + "=" + setting[1] + "\n";
            }
            const lastPosition: vscode.Position = document.lineAt(document.lineCount - 1).range.end;
            edits.insert(document.uri, lastPosition, remainingSettingsText);
        }
        vscode.workspace.applyEdit(edits).then(() => vscode.window.showTextDocument(document));
    }

    public async generateEditorConfig(): Promise<void> {
        let document: vscode.TextDocument;
        if (this.resource) {
            // If a folder is open and '.editorconfig' exists at the root, use that.
            const uri: vscode.Uri = vscode.Uri.joinPath(this.resource, ".editorconfig");
            const edits: vscode.WorkspaceEdit = new vscode.WorkspaceEdit();
            edits.createFile(uri, { ignoreIfExists: true, overwrite: false });
            try {
                await vscode.workspace.applyEdit(edits);
                document = await vscode.workspace.openTextDocument(uri);
            } catch (e) {
                document = await vscode.workspace.openTextDocument();
            }
        } else {
            document = await vscode.workspace.openTextDocument();
        }
        this.populateEditorConfig(document);
    }

    // If formattingEngine is set to "default", searches for .editorconfig with vcFormat
    // entries, or a .clang-format file, to determine which settings to use.
    // This is intentionally not async to avoid races due to multiple entrancy.
    public useVcFormat(document: vscode.TextDocument): boolean {
        if (this.formattingEngine !== "default") {
            return this.formattingEngine === "vcFormat";
        }
        if (this.clangFormatStyle !== "file") {
            // If a clang-format style other than file is specified, don't try to switch to vcFormat.
            return false;
        }
        const cachedValue: boolean | undefined = cachedEditorConfigLookups.get(document.uri.fsPath);
        if (cachedValue !== undefined) {
            return cachedValue;
        }
        let foundEditorConfigWithVcFormatSettings: boolean = false;
        const findConfigFile: (parentPath: string) => boolean = (parentPath: string) => {
            const editorConfigPath: string = path.join(parentPath, ".editorconfig");
            if (fs.existsSync(editorConfigPath)) {
                const editorConfigSettings: any = getEditorConfigSettings(document.uri.fsPath);
                const keys: string[] = Object.keys(editorConfigSettings);
                for (let i: number = 0; i < keys.length; ++i) {
                    if (keys[i].startsWith("cpp_")) {
                        foundEditorConfigWithVcFormatSettings = true;
                        const didEditorConfigNotice: PersistentState<boolean> = new PersistentState<boolean>("Cpp.didEditorConfigNotice", false);
                        if (!didEditorConfigNotice.Value) {
                            vscode.window.showInformationMessage(localize({ key: "editorconfig.default.behavior", comment: ["Single-quotes are used here, as this message is displayed in a context that does not render markdown. Do not change them to back-ticks."] },
                                "Code formatting is using settings from .editorconfig instead of .clang-format. For more information, see the documentation for the 'default' value of the 'C_Cpp.formatting' setting."));
                            didEditorConfigNotice.Value = true;
                        }
                        return true;
                    }
                }
                switch (typeof editorConfigSettings.root) {
                    case "boolean":
                        return editorConfigSettings.root;
                    case "string":
                        return editorConfigSettings.root.toLowerCase() === "true";
                    default:
                        return false;
                }
            }
            const clangFormatPath1: string = path.join(parentPath, ".clang-format");
            if (fs.existsSync(clangFormatPath1)) {
                return true;
            }
            const clangFormatPath2: string = path.join(parentPath, "_clang-format");
            return fs.existsSync(clangFormatPath2);
        };
        // Scan parent paths to see which we find first, ".clang-format" or ".editorconfig"
        const fsPath: string = document.uri.fsPath;
        let parentPath: string = path.dirname(fsPath);
        let currentParentPath: string;
        do {
            currentParentPath = parentPath;
            if (findConfigFile(currentParentPath)) {
                cachedEditorConfigLookups.set(document.uri.fsPath, foundEditorConfigWithVcFormatSettings);
                return foundEditorConfigWithVcFormatSettings;
            }
            parentPath = path.dirname(parentPath);
        } while (parentPath !== currentParentPath);
        cachedEditorConfigLookups.set(document.uri.fsPath, false);
        return false;
    }
}

export interface TextMateRuleSettings {
    foreground?: string;
    background?: string;
    fontStyle?: string;
}

export interface TextMateRule {
    scope: any;
    settings: TextMateRuleSettings;
}

export class OtherSettings {
    private resource: vscode.Uri | undefined;

    constructor(resource?: vscode.Uri) {
        if (!resource) {
            resource = undefined;
        }
        this.resource = resource;
    }

    public get editorTabSize(): number | undefined { return vscode.workspace.getConfiguration("editor", this.resource).get<number>("tabSize"); }
    public get editorInsertSpaces(): boolean | undefined { return vscode.workspace.getConfiguration("editor", this.resource).get<boolean>("insertSpaces"); }
    public get editorAutoClosingBrackets(): string | undefined { return vscode.workspace.getConfiguration("editor", this.resource).get<string>("autoClosingBrackets"); }
    public get filesEncoding(): string | undefined { return vscode.workspace.getConfiguration("files", { uri: this.resource, languageId: "cpp" }).get<string>("encoding"); }
    public get filesAssociations(): any { return vscode.workspace.getConfiguration("files").get("associations"); }
    public set filesAssociations(value: any) {
        vscode.workspace.getConfiguration("files").update("associations", value, vscode.ConfigurationTarget.Workspace);
    }
    public get filesExclude(): vscode.WorkspaceConfiguration | undefined { return vscode.workspace.getConfiguration("files", this.resource).get("exclude"); }
    public get filesAutoSaveAfterDelay(): boolean { return vscode.workspace.getConfiguration("files").get("autoSave") === "afterDelay"; }
    public get InlayHintsEnabled(): boolean { return vscode.workspace.getConfiguration("editor.inlayHints").get<string>("enabled") !== "off"; }
    public get searchExclude(): vscode.WorkspaceConfiguration | undefined { return vscode.workspace.getConfiguration("search", this.resource).get("exclude"); }
    public get settingsEditor(): string | undefined { return vscode.workspace.getConfiguration("workbench.settings").get<string>("editor"); }

    public get colorTheme(): string | undefined { return vscode.workspace.getConfiguration("workbench").get<string>("colorTheme"); }

    public getCustomColorToken(colorTokenName: string): string | undefined { return vscode.workspace.getConfiguration("editor.tokenColorCustomizations").get<string>(colorTokenName); }
    public getCustomThemeSpecificColorToken(themeName: string, colorTokenName: string): string | undefined { return vscode.workspace.getConfiguration(`editor.tokenColorCustomizations.[${themeName}]`, this.resource).get<string>(colorTokenName); }

    public get customTextMateRules(): TextMateRule[] | undefined { return vscode.workspace.getConfiguration("editor.tokenColorCustomizations").get<TextMateRule[]>("textMateRules"); }
    public getCustomThemeSpecificTextMateRules(themeName: string): TextMateRule[] | undefined { return vscode.workspace.getConfiguration(`editor.tokenColorCustomizations.[${themeName}]`, this.resource).get<TextMateRule[]>("textMateRules"); }
}

function mapIndentationReferenceToEditorConfig(value: string | undefined): string {
    if (value !== undefined) {
        // Will never actually be undefined, as these settings have default values.
        if (value === "statementBegin") {
            return "statement_begin";
        }
        if (value === "outermostParenthesis") {
            return "outermost_parenthesis";
        }
    }
    return "innermost_parenthesis";
}

function mapIndentToEditorConfig(value: string | undefined): string {
    if (value !== undefined) {
        // Will never actually be undefined, as these settings have default values.
        if (value === "leftmostColumn") {
            return "leftmost_column";
        }
        if (value === "oneLeft") {
            return "one_left";
        }
    }
    return "none";
}

function mapNewOrSameLineToEditorConfig(value: string | undefined): string {
    if (value !== undefined) {
        // Will never actually be undefined, as these settings have default values.
        if (value === "newLine") {
            return "new_line";
        }
        if (value === "sameLine") {
            return "same_line";
        }
    }
    return "ignore";
}

function mapWrapToEditorConfig(value: string | undefined): string {
    if (value !== undefined) {
        // Will never actually be undefined, as these settings have default values.
        if (value === "allOneLineScopes") {
            return "all_one_line_scopes";
        }
        if (value === "oneLiners") {
            return "one_liners";
        }
    }
    return "never";
}

// Look up the appropriate .editorconfig settings for the specified file.
// This is intentionally not async to avoid races due to multiple entrancy.
export function getEditorConfigSettings(fsPath: string): Promise<any> {
    let editorConfigSettings: any = cachedEditorConfigSettings.get(fsPath);
    if (!editorConfigSettings) {
        editorConfigSettings = editorConfig.parseSync(fsPath);
        cachedEditorConfigSettings.set(fsPath, editorConfigSettings);
    }
    return editorConfigSettings;
}
<|MERGE_RESOLUTION|>--- conflicted
+++ resolved
@@ -201,13 +201,8 @@
     }
     public get clangFormatStyle(): string | undefined { return super.Section.get<string>("clang_format_style"); }
     public get clangFormatFallbackStyle(): string | undefined { return super.Section.get<string>("clang_format_fallbackStyle"); }
-<<<<<<< HEAD
     public get clangFormatSortIncludes(): boolean | undefined | null { return super.Section.get<boolean | null>("clang_format_sortIncludes"); }
-    public get experimentalFeatures(): string | undefined { return super.Section.get<string>("experimentalFeatures"); }
-=======
-    public get clangFormatSortIncludes(): string | undefined { return super.Section.get<string>("clang_format_sortIncludes"); }
     public get experimentalFeatures(): boolean | undefined { return super.Section.get<string>("experimentalFeatures")?.toLowerCase() === "enabled"; }
->>>>>>> 230bce98
     public get suggestSnippets(): boolean | undefined { return super.Section.get<boolean>("suggestSnippets"); }
     public get intelliSenseEngine(): string | undefined { return super.Section.get<string>("intelliSenseEngine")?.toLowerCase(); }
     public get intelliSenseEngineFallback(): boolean | undefined { return super.Section.get<string>("intelliSenseEngineFallback")?.toLowerCase() === "enabled"; }
@@ -230,7 +225,7 @@
     public get doxygenGeneratedCommentStyle(): string | undefined { return super.Section.get<string>("doxygen.generatedStyle"); }
     public get doxygenGenerateOnType(): boolean | undefined { return super.Section.get<boolean>("doxygen.generateOnType"); }
     public get commentContinuationPatterns(): (string | CommentPattern)[] | undefined { return super.Section.get<(string | CommentPattern)[]>("commentContinuationPatterns"); }
-    public get configurationWarnings(): boolean | undefined { return super.Section.get<string>("configurationWarnings")?.toLowerCase() === "enabled"; }
+    public get configurationWarnings(): boolean | undefined { return super.Section.get<string>("configurationWarnings")?.toLowerCase() !== "disabled"; }
     public get preferredPathSeparator(): string | undefined { return super.Section.get<string>("preferredPathSeparator"); }
     public get updateChannel(): string | undefined { return super.Section.get<string>("updateChannel"); }
     public get vcpkgEnabled(): boolean | undefined { return super.Section.get<boolean>("vcpkg.enabled"); }
@@ -292,9 +287,9 @@
     }
 
     public get enhancedColorization(): boolean {
-        return super.Section.get<string>("enhancedColorization")?.toLowerCase() === "enabled"
-            && super.Section.get<string>("intelliSenseEngine")?.toLowerCase() === "default"
-            && vscode.workspace.getConfiguration("workbench").get<string>("colorTheme") !== "Default High Contrast";
+        return super.Section.get<string>("enhancedColorization")?.toLowerCase() !== "disabled"
+        && this.intelliSenseEngine === "default"
+        && vscode.workspace.getConfiguration("workbench").get<string>("colorTheme") !== "Default High Contrast";
     }
 
     public get formattingEngine(): string | undefined {
@@ -565,8 +560,8 @@
 
     public get dimInactiveRegions(): boolean {
         return super.Section.get<boolean>("dimInactiveRegions") === true
-            && super.Section.get<string>("intelliSenseEngine")?.toLowerCase() === "default"
-            && vscode.workspace.getConfiguration("workbench").get<string>("colorTheme") !== "Default High Contrast";
+        && this.intelliSenseEngine === "default"
+        && vscode.workspace.getConfiguration("workbench").get<string>("colorTheme") !== "Default High Contrast";
     }
 
     public get sshTargetsView(): string {
