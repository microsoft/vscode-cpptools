/* --------------------------------------------------------------------------------------------
 * Copyright (c) Microsoft Corporation. All Rights Reserved.
 * See 'LICENSE' in the project root for license information.
 * ------------------------------------------------------------------------------------------ */
'use strict';

import * as vscode from 'vscode';
import { CommentPattern } from './languageConfig';
import { getExtensionFilePath } from '../common';
import * as os from 'os';
import * as which from 'which';
import { execSync } from 'child_process';
import * as semver from 'semver';

function getTarget(): vscode.ConfigurationTarget {
    return (vscode.workspace.workspaceFolders) ? vscode.ConfigurationTarget.WorkspaceFolder : vscode.ConfigurationTarget.Global;
}

class Settings {
    private readonly settings: vscode.WorkspaceConfiguration;

    /**
     * create the Settings object.
     * @param resource The path to a resource to which the settings should apply, or undefined if global settings are desired
     */
    constructor(section: string, resource?: vscode.Uri) {
        this.settings = vscode.workspace.getConfiguration(section, resource ? resource : null);
    }

    protected get Section(): vscode.WorkspaceConfiguration { return this.settings; }

    protected getWithFallback<T>(section: string, deprecatedSection: string): T {
        let info: any = this.settings.inspect<T>(section);
        if (info.workspaceFolderValue !== undefined) {
            return info.workspaceFolderValue;
        } else if (info.workspaceValue !== undefined) {
            return info.workspaceValue;
        } else if (info.globalValue !== undefined) {
            return info.globalValue;
        }
        let value: T | undefined = this.settings.get<T>(deprecatedSection);
        if (value !== undefined) {
            return value;
        }
        return info.defaultValue;
    }

    protected getWithNullAsUndefined<T>(section: string): T | undefined {
        let result: T | undefined | null = this.settings.get<T>(section);
        if (result === null) {
            return undefined;
        }
        return result;
    }
}

export class CppSettings extends Settings {
    constructor(resource?: vscode.Uri) {
        super("C_Cpp", resource);
    }

    private get clangFormatName(): string {
        switch (os.platform()) {
            case "win32":
                return "clang-format.exe";
            case "darwin":
                return "clang-format.darwin";
            case "linux":
            default:
                return "clang-format";
        }
    }

    public get clangFormatPath(): string | undefined {
        let path: string | undefined | null = super.Section.get<string>("clang_format_path");
        if (!path) {
            path = which.sync('clang-format', {nothrow: true});
            if (!path) {
                return undefined;
            } else {
                // Attempt to invoke both our own version of clang-format to see if we can successfully execute it, and to get it's version.
                let clangFormatVersion: string;
                try {
                    let exePath: string = getExtensionFilePath(`./LLVM/bin/${this.clangFormatName}`);
                    let output: string[] = execSync(`${exePath} --version`).toString().split(" ");
                    if (output.length < 3 || output[0] !== "clang-format" || output[1] !== "version" || !semver.valid(output[2])) {
                        return path;
                    }
                    clangFormatVersion = output[2];
                } catch (e) {
                    // Unable to invoke our own clang-format.  Use the system installed clang-format.
                    return path;
                }

                // Invoke the version on the system to compare versions.  Use ours if it's more recent.
                try {
                    let output: string[] = execSync(`"${path}" --version`).toString().split(" ");
                    if (output.length < 3 || output[0] !== "clang-format" || output[1] !== "version" || semver.ltr(output[2], clangFormatVersion)) {
                        path = "";
                    }
                } catch (e) {
                    path = "";
                }
            }
        }
        return path;
    }

<<<<<<< HEAD
    public get clangFormatStyle(): string { return super.Section.get<string>("clang_format_style"); }
    public get clangFormatFallbackStyle(): string { return super.Section.get<string>("clang_format_fallbackStyle"); }
    public get clangFormatSortIncludes(): string { return super.Section.get<string>("clang_format_sortIncludes"); }
    public get formatting(): string { return super.Section.get<string>("formatting"); }
    public get experimentalFeatures(): string { return super.Section.get<string>("experimentalFeatures"); }
    public get suggestSnippets(): boolean { return super.Section.get<boolean>("suggestSnippets"); }
    public get intelliSenseEngine(): string { return super.Section.get<string>("intelliSenseEngine"); }
    public get intelliSenseEngineFallback(): string { return super.Section.get<string>("intelliSenseEngineFallback"); }
    public get intelliSenseCachePath(): string { return super.Section.get<string>("intelliSenseCachePath"); }
    public get intelliSenseCacheSize(): number { return super.Section.get<number>("intelliSenseCacheSize"); }
    public get errorSquiggles(): string { return super.Section.get<string>("errorSquiggles"); }
    public get inactiveRegionOpacity(): number { return super.Section.get<number>("inactiveRegionOpacity"); }
    public get inactiveRegionForegroundColor(): string { return super.Section.get<string>("inactiveRegionForegroundColor"); }
    public get inactiveRegionBackgroundColor(): string { return super.Section.get<string>("inactiveRegionBackgroundColor"); }
    public get autoComplete(): string { return super.Section.get<string>("autocomplete"); }
    public get loggingLevel(): string { return super.Section.get<string>("loggingLevel"); }
    public get autoAddFileAssociations(): boolean { return super.Section.get<boolean>("autoAddFileAssociations"); }
    public get workspaceParsingPriority(): string { return super.Section.get<string>("workspaceParsingPriority"); }
    public get workspaceSymbols(): string { return super.Section.get<string>("workspaceSymbols"); }
    public get exclusionPolicy(): string { return super.Section.get<string>("exclusionPolicy"); }
    public get commentContinuationPatterns(): (string | CommentPattern)[] { return super.Section.get<(string | CommentPattern)[]>("commentContinuationPatterns"); }
    public get configurationWarnings(): string { return super.Section.get<string>("configurationWarnings"); }
    public get preferredPathSeparator(): string { return super.Section.get<string>("preferredPathSeparator"); }
    public get updateChannel(): string { return super.Section.get<string>("updateChannel"); }
    public get vcpkgEnabled(): boolean { return super.Section.get<boolean>("vcpkg.enabled"); }
    public get renameRequiresIdentifier(): boolean { return super.Section.get<boolean>("renameRequiresIdentifier"); }
    public get defaultIncludePath(): string[] { return super.Section.get<string[]>("default.includePath"); }
    public get defaultDefines(): string[] { return super.Section.get<string[]>("default.defines"); }
    public get defaultMacFrameworkPath(): string[] { return super.Section.get<string[]>("default.macFrameworkPath"); }
    public get defaultWindowsSdkVersion(): string { return super.Section.get<string>("default.windowsSdkVersion"); }
    public get defaultCompileCommands(): string { return super.Section.get<string>("default.compileCommands"); }
    public get defaultForcedInclude(): string[] { return super.Section.get<string[]>("default.forcedInclude"); }
    public get defaultIntelliSenseMode(): string { return super.Section.get<string>("default.intelliSenseMode"); }
    public get defaultCompilerPath(): string { return super.Section.get<string>("default.compilerPath"); }
    public get defaultCompilerArgs(): string[] { return super.Section.get<string[]>("default.compilerArgs"); }
    public get defaultCStandard(): string { return super.Section.get<string>("default.cStandard"); }
    public get defaultCppStandard(): string { return super.Section.get<string>("default.cppStandard"); }
    public get defaultConfigurationProvider(): string { return super.Section.get<string>("default.configurationProvider"); }
    public get defaultBrowsePath(): string[] { return super.Section.get<string[]>("default.browse.path"); }
    public get defaultDatabaseFilename(): string { return super.Section.get<string>("default.browse.databaseFilename"); }
    public get defaultLimitSymbolsToIncludedHeaders(): boolean { return super.Section.get<boolean>("default.browse.limitSymbolsToIncludedHeaders"); }
    public get defaultSystemIncludePath(): string[] { return super.Section.get<string[]>("default.systemIncludePath"); }
    public get defaultEnableConfigurationSquiggles(): boolean { return super.Section.get<boolean>("default.enableConfigurationSquiggles"); }
    public get useBacktickCommandSubstitution(): boolean { return super.Section.get<boolean>("useBacktickCommandSubstitution"); }
=======
    public get clangFormatStyle(): string | undefined { return super.Section.get<string>("clang_format_style"); }
    public get clangFormatFallbackStyle(): string | undefined { return super.Section.get<string>("clang_format_fallbackStyle"); }
    public get clangFormatSortIncludes(): string | undefined { return super.Section.get<string>("clang_format_sortIncludes"); }
    public get formatting(): string | undefined { return super.Section.get<string>("formatting"); }
    public get experimentalFeatures(): string | undefined { return super.Section.get<string>("experimentalFeatures"); }
    public get suggestSnippets(): boolean | undefined { return super.Section.get<boolean>("suggestSnippets"); }
    public get intelliSenseEngine(): string | undefined { return super.Section.get<string>("intelliSenseEngine"); }
    public get intelliSenseEngineFallback(): string | undefined { return super.Section.get<string>("intelliSenseEngineFallback"); }
    public get intelliSenseCachePath(): string | undefined { return super.Section.get<string>("intelliSenseCachePath"); }
    public get intelliSenseCacheSize(): number | undefined { return super.Section.get<number>("intelliSenseCacheSize"); }
    public get errorSquiggles(): string | undefined { return super.Section.get<string>("errorSquiggles"); }
    public get inactiveRegionOpacity(): number | undefined { return super.Section.get<number>("inactiveRegionOpacity"); }
    public get inactiveRegionForegroundColor(): string | undefined { return super.Section.get<string>("inactiveRegionForegroundColor"); }
    public get inactiveRegionBackgroundColor(): string | undefined { return super.Section.get<string>("inactiveRegionBackgroundColor"); }
    public get autoComplete(): string | undefined { return super.Section.get<string>("autocomplete"); }
    public get loggingLevel(): string | undefined { return super.Section.get<string>("loggingLevel"); }
    public get autoAddFileAssociations(): boolean | undefined { return super.Section.get<boolean>("autoAddFileAssociations"); }
    public get workspaceParsingPriority(): string | undefined { return super.Section.get<string>("workspaceParsingPriority"); }
    public get workspaceSymbols(): string | undefined { return super.Section.get<string>("workspaceSymbols"); }
    public get exclusionPolicy(): string | undefined { return super.Section.get<string>("exclusionPolicy"); }
    public get commentContinuationPatterns(): (string | CommentPattern)[] | undefined { return super.Section.get<(string | CommentPattern)[]>("commentContinuationPatterns"); }
    public get configurationWarnings(): string | undefined { return super.Section.get<string>("configurationWarnings"); }
    public get preferredPathSeparator(): string | undefined { return super.Section.get<string>("preferredPathSeparator"); }
    public get updateChannel(): string | undefined { return super.Section.get<string>("updateChannel"); }
    public get vcpkgEnabled(): boolean | undefined { return super.Section.get<boolean>("vcpkg.enabled"); }
    public get renameRequiresIdentifier(): boolean | undefined { return super.Section.get<boolean>("renameRequiresIdentifier"); }
    public get defaultIncludePath(): string[] | undefined { return super.Section.get<string[]>("default.includePath"); }
    public get defaultDefines(): string[] | undefined { return super.Section.get<string[]>("default.defines"); }
    public get defaultMacFrameworkPath(): string[] | undefined { return super.Section.get<string[]>("default.macFrameworkPath"); }
    public get defaultWindowsSdkVersion(): string | undefined { return super.Section.get<string>("default.windowsSdkVersion"); }
    public get defaultCompileCommands(): string | undefined { return super.Section.get<string>("default.compileCommands"); }
    public get defaultForcedInclude(): string[] | undefined { return super.Section.get<string[]>("default.forcedInclude"); }
    public get defaultIntelliSenseMode(): string | undefined { return super.Section.get<string>("default.intelliSenseMode"); }
    public get defaultCompilerPath(): string | undefined {
        let result: string | undefined | null = super.Section.get<string | null>("default.compilerPath");
        if (result === null) {
            return undefined;
        }
        return result;
    }
    public get defaultCompilerArgs(): string[] | undefined { return super.Section.get<string[]>("default.compilerArgs"); }
    public get defaultCStandard(): string | undefined { return super.Section.get<string>("default.cStandard"); }
    public get defaultCppStandard(): string | undefined { return super.Section.get<string>("default.cppStandard"); }
    public get defaultConfigurationProvider(): string | undefined { return super.Section.get<string>("default.configurationProvider"); }
    public get defaultBrowsePath(): string[] | undefined { return super.Section.get<string[]>("default.browse.path"); }
    public get defaultDatabaseFilename(): string | undefined { return super.Section.get<string>("default.browse.databaseFilename"); }
    public get defaultLimitSymbolsToIncludedHeaders(): boolean | undefined { return super.Section.get<boolean>("default.browse.limitSymbolsToIncludedHeaders"); }
    public get defaultSystemIncludePath(): string[] | undefined { return super.Section.get<string[]>("default.systemIncludePath"); }
    public get defaultEnableConfigurationSquiggles(): boolean | undefined { return super.Section.get<boolean>("default.enableConfigurationSquiggles"); }
>>>>>>> bab6eff4

    public get enhancedColorization(): boolean {
        return super.Section.get<string>("enhancedColorization") === "Enabled"
            && super.Section.get<string>("intelliSenseEngine") === "Default"
            && vscode.workspace.getConfiguration("workbench").get<string>("colorTheme") !== "Default High Contrast";
    }

    public get dimInactiveRegions(): boolean {
        return super.Section.get<boolean>("dimInactiveRegions") === true
            && super.Section.get<string>("intelliSenseEngine") === "Default"
            && vscode.workspace.getConfiguration("workbench").get<string>("colorTheme") !== "Default High Contrast";
    }

    public toggleSetting(name: string, value1: string, value2: string): void {
        let value: string | undefined = super.Section.get<string>(name);
        super.Section.update(name, value === value1 ? value2 : value1, getTarget());
    }

    public update<T>(name: string, value: T): void {
        super.Section.update(name, value);
    }
}

export interface TextMateRuleSettings {
    foreground?: string;
    background?: string;
    fontStyle?: string;
}

export interface TextMateRule {
    scope: any;
    settings: TextMateRuleSettings;
}

export class OtherSettings {
    private resource: vscode.Uri | null;

    constructor(resource?: vscode.Uri | null) {
        if (!resource) {
            resource = null;
        }
        this.resource = resource;
    }

    public get editorTabSize(): number | undefined { return vscode.workspace.getConfiguration("editor", this.resource).get<number>("tabSize"); }
    public get filesAssociations(): any { return vscode.workspace.getConfiguration("files", null).get("associations"); }
    public set filesAssociations(value: any) {
        vscode.workspace.getConfiguration("files", null).update("associations", value, vscode.ConfigurationTarget.Workspace);
    }
    public get filesExclude(): vscode.WorkspaceConfiguration | undefined { return vscode.workspace.getConfiguration("files", this.resource).get("exclude"); }
    public get searchExclude(): vscode.WorkspaceConfiguration | undefined { return vscode.workspace.getConfiguration("search", this.resource).get("exclude"); }
    public get settingsEditor(): string | undefined { return vscode.workspace.getConfiguration("workbench.settings").get<string>("editor"); }

    public get colorTheme(): string | undefined { return vscode.workspace.getConfiguration("workbench").get<string>("colorTheme"); }

    public getCustomColorToken(colorTokenName: string): string | undefined { return vscode.workspace.getConfiguration("editor.tokenColorCustomizations").get<string>(colorTokenName); }
    public getCustomThemeSpecificColorToken(themeName: string, colorTokenName: string): string | undefined { return vscode.workspace.getConfiguration(`editor.tokenColorCustomizations.[${themeName}]`, this.resource).get<string>(colorTokenName); }

    public get customTextMateRules(): TextMateRule[] | undefined { return vscode.workspace.getConfiguration("editor.tokenColorCustomizations").get<TextMateRule[]>("textMateRules"); }
    public getCustomThemeSpecificTextMateRules(themeName: string): TextMateRule[] | undefined { return vscode.workspace.getConfiguration(`editor.tokenColorCustomizations.[${themeName}]`, this.resource).get<TextMateRule[]>("textMateRules"); }
}<|MERGE_RESOLUTION|>--- conflicted
+++ resolved
@@ -106,52 +106,6 @@
         return path;
     }
 
-<<<<<<< HEAD
-    public get clangFormatStyle(): string { return super.Section.get<string>("clang_format_style"); }
-    public get clangFormatFallbackStyle(): string { return super.Section.get<string>("clang_format_fallbackStyle"); }
-    public get clangFormatSortIncludes(): string { return super.Section.get<string>("clang_format_sortIncludes"); }
-    public get formatting(): string { return super.Section.get<string>("formatting"); }
-    public get experimentalFeatures(): string { return super.Section.get<string>("experimentalFeatures"); }
-    public get suggestSnippets(): boolean { return super.Section.get<boolean>("suggestSnippets"); }
-    public get intelliSenseEngine(): string { return super.Section.get<string>("intelliSenseEngine"); }
-    public get intelliSenseEngineFallback(): string { return super.Section.get<string>("intelliSenseEngineFallback"); }
-    public get intelliSenseCachePath(): string { return super.Section.get<string>("intelliSenseCachePath"); }
-    public get intelliSenseCacheSize(): number { return super.Section.get<number>("intelliSenseCacheSize"); }
-    public get errorSquiggles(): string { return super.Section.get<string>("errorSquiggles"); }
-    public get inactiveRegionOpacity(): number { return super.Section.get<number>("inactiveRegionOpacity"); }
-    public get inactiveRegionForegroundColor(): string { return super.Section.get<string>("inactiveRegionForegroundColor"); }
-    public get inactiveRegionBackgroundColor(): string { return super.Section.get<string>("inactiveRegionBackgroundColor"); }
-    public get autoComplete(): string { return super.Section.get<string>("autocomplete"); }
-    public get loggingLevel(): string { return super.Section.get<string>("loggingLevel"); }
-    public get autoAddFileAssociations(): boolean { return super.Section.get<boolean>("autoAddFileAssociations"); }
-    public get workspaceParsingPriority(): string { return super.Section.get<string>("workspaceParsingPriority"); }
-    public get workspaceSymbols(): string { return super.Section.get<string>("workspaceSymbols"); }
-    public get exclusionPolicy(): string { return super.Section.get<string>("exclusionPolicy"); }
-    public get commentContinuationPatterns(): (string | CommentPattern)[] { return super.Section.get<(string | CommentPattern)[]>("commentContinuationPatterns"); }
-    public get configurationWarnings(): string { return super.Section.get<string>("configurationWarnings"); }
-    public get preferredPathSeparator(): string { return super.Section.get<string>("preferredPathSeparator"); }
-    public get updateChannel(): string { return super.Section.get<string>("updateChannel"); }
-    public get vcpkgEnabled(): boolean { return super.Section.get<boolean>("vcpkg.enabled"); }
-    public get renameRequiresIdentifier(): boolean { return super.Section.get<boolean>("renameRequiresIdentifier"); }
-    public get defaultIncludePath(): string[] { return super.Section.get<string[]>("default.includePath"); }
-    public get defaultDefines(): string[] { return super.Section.get<string[]>("default.defines"); }
-    public get defaultMacFrameworkPath(): string[] { return super.Section.get<string[]>("default.macFrameworkPath"); }
-    public get defaultWindowsSdkVersion(): string { return super.Section.get<string>("default.windowsSdkVersion"); }
-    public get defaultCompileCommands(): string { return super.Section.get<string>("default.compileCommands"); }
-    public get defaultForcedInclude(): string[] { return super.Section.get<string[]>("default.forcedInclude"); }
-    public get defaultIntelliSenseMode(): string { return super.Section.get<string>("default.intelliSenseMode"); }
-    public get defaultCompilerPath(): string { return super.Section.get<string>("default.compilerPath"); }
-    public get defaultCompilerArgs(): string[] { return super.Section.get<string[]>("default.compilerArgs"); }
-    public get defaultCStandard(): string { return super.Section.get<string>("default.cStandard"); }
-    public get defaultCppStandard(): string { return super.Section.get<string>("default.cppStandard"); }
-    public get defaultConfigurationProvider(): string { return super.Section.get<string>("default.configurationProvider"); }
-    public get defaultBrowsePath(): string[] { return super.Section.get<string[]>("default.browse.path"); }
-    public get defaultDatabaseFilename(): string { return super.Section.get<string>("default.browse.databaseFilename"); }
-    public get defaultLimitSymbolsToIncludedHeaders(): boolean { return super.Section.get<boolean>("default.browse.limitSymbolsToIncludedHeaders"); }
-    public get defaultSystemIncludePath(): string[] { return super.Section.get<string[]>("default.systemIncludePath"); }
-    public get defaultEnableConfigurationSquiggles(): boolean { return super.Section.get<boolean>("default.enableConfigurationSquiggles"); }
-    public get useBacktickCommandSubstitution(): boolean { return super.Section.get<boolean>("useBacktickCommandSubstitution"); }
-=======
     public get clangFormatStyle(): string | undefined { return super.Section.get<string>("clang_format_style"); }
     public get clangFormatFallbackStyle(): string | undefined { return super.Section.get<string>("clang_format_fallbackStyle"); }
     public get clangFormatSortIncludes(): string | undefined { return super.Section.get<string>("clang_format_sortIncludes"); }
@@ -201,7 +155,7 @@
     public get defaultLimitSymbolsToIncludedHeaders(): boolean | undefined { return super.Section.get<boolean>("default.browse.limitSymbolsToIncludedHeaders"); }
     public get defaultSystemIncludePath(): string[] | undefined { return super.Section.get<string[]>("default.systemIncludePath"); }
     public get defaultEnableConfigurationSquiggles(): boolean | undefined { return super.Section.get<boolean>("default.enableConfigurationSquiggles"); }
->>>>>>> bab6eff4
+    public get useBacktickCommandSubstitution(): boolean | undefined { return super.Section.get<boolean>("useBacktickCommandSubstitution"); }
 
     public get enhancedColorization(): boolean {
         return super.Section.get<string>("enhancedColorization") === "Enabled"
