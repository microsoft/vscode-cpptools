--- conflicted
+++ resolved
@@ -159,18 +159,7 @@
     let exports: CopilotChatApi | undefined;
     if (!copilotExtension.isActive) {
         try {
-<<<<<<< HEAD
-            exports = await Promise.race([
-                copilotExtension.activate(),
-                new Promise<undefined>(resolve => {
-                    setTimeout(() => {
-                        resolve(undefined);
-                    }, 3000);
-                })
-            ]);
-=======
             exports = await copilotExtension.activate();
->>>>>>> 5f7fad11
         } catch {
             return undefined;
         }
