/* --------------------------------------------------------------------------------------------
 * Copyright (c) Microsoft Corporation. All Rights Reserved.
 * See 'LICENSE' in the project root for license information.
 * ------------------------------------------------------------------------------------------ */
import * as path from 'path';
import {
    TaskDefinition, Task, TaskGroup, ShellExecution, Uri, workspace,
    TaskProvider, TaskScope, CustomExecution, ProcessExecution, TextEditor, Pseudoterminal, EventEmitter, Event, TerminalDimensions, window
} from 'vscode';
import * as os from 'os';
import * as util from '../common';
import * as telemetry from '../telemetry';
import { Client } from './client';
import * as configs from './configurations';
import * as ext from './extension';
import * as cp from "child_process";
import { OtherSettings } from './settings';
import * as nls from 'vscode-nls';

nls.config({ messageFormat: nls.MessageFormat.bundle, bundleFormat: nls.BundleFormat.standalone })();
const localize: nls.LocalizeFunc = nls.loadMessageBundle();

export interface CppBuildTaskDefinition extends TaskDefinition {
    type: string;
    label: string; // The label appears in tasks.json file.
    command: string;
    args: string[];
    options: cp.ExecOptions | undefined;
}

export class CppBuildTask extends Task {
    detail?: string;
}

export class CppBuildTaskProvider implements TaskProvider {
    static CppBuildScriptType: string = 'cppbuild';
    static CppBuildSourceStr: string = "C/C++";

    constructor() { }

    public async provideTasks(): Promise<CppBuildTask[]> {
        return this.getTasks(false);
    }

    // Resolves a task that has no [`execution`](#Task.execution) set.
    public resolveTask(_task: CppBuildTask): CppBuildTask | undefined {
        const execution: ProcessExecution | ShellExecution | CustomExecution | undefined = _task.execution;
        if (!execution) {
            const definition: CppBuildTaskDefinition = <any>_task.definition;
            _task = this.getTask(definition.command, false, definition.args ? definition.args : [], definition, _task.detail);
            return _task;
        }
        return undefined;
    }

    // Generate tasks to build the current file based on the user's detected compilers, the user's compilerPath setting, and the current file's extension.
    public async getTasks(appendSourceToName: boolean): Promise<CppBuildTask[]> {
        const editor: TextEditor | undefined = window.activeTextEditor;
        const emptyTasks: CppBuildTask[] = [];
        if (!editor) {
            return emptyTasks;
        }

        const fileExt: string = path.extname(editor.document.fileName);
        if (!fileExt) {
            return emptyTasks;
        }

        // Don't offer tasks for header files.
        const fileExtLower: string = fileExt.toLowerCase();
        const isHeader: boolean = !fileExt || [".hpp", ".hh", ".hxx", ".h++", ".hp", ".h", ".ii", ".inl", ".idl", ""].some(ext => fileExtLower === ext);
        if (isHeader) {
            return emptyTasks;
        }

        // Don't offer tasks if the active file's extension is not a recognized C/C++ extension.
        let fileIsCpp: boolean;
        let fileIsC: boolean;
        if (fileExt === ".C") { // ".C" file extensions are both C and C++.
            fileIsCpp = true;
            fileIsC = true;
        } else {
            fileIsCpp = [".cpp", ".cc", ".cxx", ".c++", ".cp", ".ino", ".ipp", ".tcc"].some(ext => fileExtLower === ext);
            fileIsC = fileExtLower === ".c";
        }
        if (!(fileIsCpp || fileIsC)) {
            return emptyTasks;
        }

        // Get compiler paths.
        const isWindows: boolean = os.platform() === 'win32';
        let activeClient: Client;
        try {
            activeClient = ext.getActiveClient();
        } catch (e) {
            if (!e || e.message !== ext.intelliSenseDisabledError) {
                console.error("Unknown error calling getActiveClient().");
            }
            return emptyTasks; // Language service features may be disabled.
        }

        // Get user compiler path.
        const userCompilerPathAndArgs: util.CompilerPathAndArgs | undefined = await activeClient.getCurrentCompilerPathAndArgs();
        let userCompilerPath: string | undefined;
        if (userCompilerPathAndArgs) {
            userCompilerPath = userCompilerPathAndArgs.compilerPath;
            if (userCompilerPath && userCompilerPathAndArgs.compilerName) {
                userCompilerPath = userCompilerPath.trim();
                if (isWindows && userCompilerPath.startsWith("/")) { // TODO: Add WSL compiler support.
                    userCompilerPath = undefined;
                } else {
                    userCompilerPath = userCompilerPath.replace(/\\\\/g, "\\");
                }
            }
        }

        // Get known compiler paths. Do not include the known compiler path that is the same as user compiler path.
        // Filter them based on the file type to get a reduced list appropriate for the active file.
        const knownCompilerPathsSet: Set<string> = new Set();
        let knownCompilers: configs.KnownCompiler[] | undefined = await activeClient.getKnownCompilers();
        if (knownCompilers) {
            knownCompilers = knownCompilers.filter(info =>
                ((fileIsCpp && !info.isC) || (fileIsC && info.isC)) &&
                userCompilerPathAndArgs &&
                (path.basename(info.path) !== userCompilerPathAndArgs.compilerName) &&
                (!isWindows || !info.path.startsWith("/"))); // TODO: Add WSL compiler support.
            knownCompilers.map<void>(info => {
                knownCompilerPathsSet.add(info.path);
            });
        }
        const knownCompilerPaths: string[] | undefined = knownCompilerPathsSet.size ?
            Array.from(knownCompilerPathsSet) : undefined;
        if (!knownCompilerPaths && !userCompilerPath) {
            // Don't prompt a message yet until we can make a data-based decision.
            telemetry.logLanguageServerEvent('noCompilerFound');
            return emptyTasks;
        }

        // Create a build task per compiler path
        let result: CppBuildTask[] = [];
        // Tasks for known compiler paths
        if (knownCompilerPaths) {
            result = knownCompilerPaths.map<Task>(compilerPath => this.getTask(compilerPath, appendSourceToName, undefined));
        }
        // Task for user compiler path setting
        if (userCompilerPath) {
            result.push(this.getTask(userCompilerPath, appendSourceToName, userCompilerPathAndArgs?.additionalArgs));
        }
        return result;
    }

    private getTask: (compilerPath: string, appendSourceToName: boolean, compilerArgs?: string[], definition?: CppBuildTaskDefinition, detail?: string) => Task = (compilerPath: string, appendSourceToName: boolean, compilerArgs?: string[], definition?: CppBuildTaskDefinition, detail?: string) => {
        const compilerPathBase: string = path.basename(compilerPath);
        const isCl: boolean = compilerPathBase === "cl.exe";
        // Double-quote the command if it is not already double-quoted.
        let resolvedcompilerPath: string = isCl ? compilerPathBase : compilerPath;
        if (resolvedcompilerPath && !resolvedcompilerPath.startsWith("\"") && resolvedcompilerPath.includes(" ")) {
            resolvedcompilerPath = "\"" + resolvedcompilerPath + "\"";
        }

        if (!definition) {
            const taskLabel: string = ((appendSourceToName && !compilerPathBase.startsWith(CppBuildTaskProvider.CppBuildSourceStr)) ?
                CppBuildTaskProvider.CppBuildSourceStr + ": " : "") + compilerPathBase + localize("build_active_file", " build active file");
            const filePath: string = path.join('${fileDirname}', '${fileBasenameNoExtension}');
            const isWindows: boolean = os.platform() === 'win32';
            let args: string[] = isCl ? ['/Zi', '/EHsc', '/Fe:', filePath + '.exe', '${file}'] : ['-g', '${file}', '-o', filePath + (isWindows ? '.exe' : '')];
            if (compilerArgs && compilerArgs.length > 0) {
                args = args.concat(compilerArgs);
            }
            const cwd: string = isCl ? "${workspaceFolder}" : path.dirname(compilerPath);
            const options: cp.ExecOptions | undefined = { cwd: cwd };
            definition = {
                type: CppBuildTaskProvider.CppBuildScriptType,
                label: taskLabel,
                command: isCl ? compilerPathBase : compilerPath,
                args: args,
                options: options
            };
        }

        const activeClient: Client = ext.getActiveClient();
        const uri: Uri | undefined = activeClient.RootUri;
        if (!uri) {
            throw new Error("No client URI found in getBuildTasks()");
        }
        if (!workspace.getWorkspaceFolder(uri)) {
            throw new Error("No target WorkspaceFolder found in getBuildTasks()");
        }

        const scope: TaskScope = TaskScope.Workspace;
        const task: CppBuildTask = new Task(definition, scope, definition.label, CppBuildTaskProvider.CppBuildSourceStr,
            new CustomExecution(async (resolvedDefinition: TaskDefinition): Promise<Pseudoterminal> =>
                // When the task is executed, this callback will run. Here, we setup for running the task.
                new CustomBuildTaskTerminal(resolvedcompilerPath, resolvedDefinition.args, resolvedDefinition.options)
            ), isCl ? '$msCompile' : '$gcc');

        task.group = TaskGroup.Build;
        task.detail = detail ? detail : localize("compiler_details", "compiler: ") + resolvedcompilerPath;

        return task;
    };

    public async getJsonTasks(): Promise<CppBuildTask[]> {
        const rawJson: any = await this.getRawTasksJson();
        const rawTasksJson: any = (!rawJson.tasks) ? new Array() : rawJson.tasks;
        const buildTasksJson: CppBuildTask[] = rawTasksJson.map((task: any) => {
            if (!task.label) {
                return null;
            }
            const definition: CppBuildTaskDefinition = {
                type: task.type,
                label: task.label,
                command: task.command,
                args: task.args,
                options: task.options
            };
            const cppBuildTask: CppBuildTask = new Task(definition, TaskScope.Workspace, task.label, "C/C++");
            cppBuildTask.detail = task.detail;
            return cppBuildTask;
        });
        return buildTasksJson.filter((task: CppBuildTask) => task !== null);
    }

    public async ensureBuildTaskExists(taskLabel: string): Promise<void> {
        const rawTasksJson: any = await this.getRawTasksJson();
        if (!rawTasksJson.tasks) {
            rawTasksJson.tasks = new Array();
        }
        // Ensure that the task exists in the user's task.json. Task will not be found otherwise.
        let selectedTask: any = rawTasksJson.tasks.find((task: any) => task.label && task.label === taskLabel);
        if (selectedTask) {
            return;
        }

        // Create the task which should be created based on the selected "debug configuration".
        const buildTasks: CppBuildTask[] = await this.getTasks(true);
        const normalizedLabel: string = (taskLabel.indexOf("ver(") !== -1) ? taskLabel.slice(0, taskLabel.indexOf("ver(")).trim() : taskLabel;
        selectedTask = buildTasks.find(task => task.name === normalizedLabel);
        console.assert(selectedTask);
        if (!selectedTask) {
            throw new Error("Failed to get selectedTask in ensureBuildTaskExists()");
        } else {
            selectedTask.definition.label = taskLabel;
            selectedTask.name = taskLabel;
        }
        rawTasksJson.version = "2.0.0";

        // Modify the current default task
        rawTasksJson.tasks.forEach((task: any) => {
            if (task.label === selectedTask?.definition.label) {
                task.group = { kind: "build", "isDefault": true };
            } else if (task.group.kind && task.group.kind === "build" && task.group.isDefault && task.group.isDefault === true) {
                task.group = "build";
            }
        });

        if (!rawTasksJson.tasks.find((task: any) => task.label === selectedTask?.definition.label)) {
            const newTask: any = {
                ...selectedTask.definition,
                problemMatcher: selectedTask.problemMatchers,
                group: { kind: "build", "isDefault": true },
                detail: localize("task_generated_by_debugger", "Task generated by Debugger.")
            };
            rawTasksJson.tasks.push(newTask);
        }

        const settings: OtherSettings = new OtherSettings();
        const tasksJsonPath: string | undefined = this.getTasksJsonPath();
        if (!tasksJsonPath) {
            throw new Error("Failed to get tasksJsonPath in ensureBuildTaskExists()");
        }

        await util.writeFileText(tasksJsonPath, JSON.stringify(rawTasksJson, null, settings.editorTabSize));
    }

    public async ensureDebugConfigExists(configName: string): Promise<void> {
        const launchJsonPath: string | undefined = this.getLaunchJsonPath();
        if (!launchJsonPath) {
            throw new Error("Failed to get launchJsonPath in ensureDebugConfigExists()");
        }

        const rawLaunchJson: any = await this.getRawLaunchJson();
        // Ensure that the debug configurations exists in the user's launch.json. Config will not be found otherwise.
        if (!rawLaunchJson || !rawLaunchJson.configurations) {
            throw new Error(`Configuration '${configName}' is missing in 'launch.json'.`);
        }
        const selectedConfig: any | undefined = rawLaunchJson.configurations.find((config: any) => config.name && config.name === configName);
        if (!selectedConfig) {
            throw new Error(`Configuration '${configName}' is missing in 'launch.json'.`);
        }
        return;
    }

    // Provide a unique name for a newly defined tasks, which is different from tasks' names in tasks.json.
    public provideUniqueTaskLabel(label: string, buildTasksJson: CppBuildTask[]): string {
        const taskNameDictionary: {[key: string]: any} = {};
        buildTasksJson.forEach(task => {
            taskNameDictionary[task.definition.label] = {};
        });
        let newLabel: string = label;
        let version: number = 0;
        do {
            version = version + 1;
            newLabel = label + ` ver(${version})`;

        } while (taskNameDictionary[newLabel]);

        return newLabel;
    }

    private getLaunchJsonPath(): string | undefined {
        return util.getJsonPath("launch.json");
    }

    private getTasksJsonPath(): string | undefined {
        return util.getJsonPath("tasks.json");
    }

    public getRawLaunchJson(): Promise<any> {
        const path: string | undefined = this.getLaunchJsonPath();
        return util.getRawJson(path);
    }

    public getRawTasksJson(): Promise<any> {
        const path: string | undefined = this.getTasksJsonPath();
        return util.getRawJson(path);
    }
}

class CustomBuildTaskTerminal implements Pseudoterminal {
    private writeEmitter = new EventEmitter<string>();
    private closeEmitter = new EventEmitter<number>();
    public get onDidWrite(): Event<string> { return this.writeEmitter.event; }
    public get onDidClose(): Event<number> { return this.closeEmitter.event; }
    private endOfLine: string = "\r\n";

    constructor(private command: string, private args: string[], private options: cp.ExecOptions | undefined) {
    }

    async open(_initialDimensions: TerminalDimensions | undefined): Promise<void> {
        telemetry.logLanguageServerEvent("cppBuildTaskStarted");
        // At this point we can start using the terminal.
        this.writeEmitter.fire(localize("starting_build", "Starting build...") + this.endOfLine);
        await this.doBuild();
    }

    close(): void {
        // The terminal has been closed. Shutdown the build.
    }

    private async doBuild(): Promise<any> {
        // Do build.
        let activeCommand: string = util.resolveVariables(this.command);
        this.args.forEach(value => {
            let temp: string = util.resolveVariables(value);
            if (temp && temp.includes(" ")) {
                temp = "\"" + temp + "\"";
            }
            activeCommand = activeCommand + " " + temp;
        });
        if (this.options?.cwd) {
            this.options.cwd = util.resolveVariables(this.options.cwd);
        }

        const splitWriteEmitter = (lines: string | Buffer) => {
            for (const line of lines.toString().split(/\r?\n/g)) {
                this.writeEmitter.fire(line + this.endOfLine);
            }
        };
        try {
            const result: number = await new Promise<number>((resolve, reject) => {
                cp.exec(activeCommand, this.options, (_error, stdout, _stderr) => {
                    if (_error) {
                        telemetry.logLanguageServerEvent("cppBuildTaskError");
                        const dot: string = (stdout || _stderr) ? ":" : ".";
                        this.writeEmitter.fire(localize("build_finished_with_error", "Build finished with error(s)") + dot + this.endOfLine);
                        splitWriteEmitter(stdout);
                        splitWriteEmitter(_stderr);
                        resolve(-1);
                    } else {
                        splitWriteEmitter(stdout);
                        this.writeEmitter.fire(localize("build_finished_successfully", "Build finished successfully.") + this.endOfLine);
                        resolve(0);
                    }
                });
            });
            this.closeEmitter.fire(result);
        } catch {
            this.closeEmitter.fire(-1);
        }
    }
<<<<<<< HEAD

    private get AdditionalEnvironment(): { [key: string]: string | string[] } | undefined {
        const editor: TextEditor | undefined = window.activeTextEditor;
        if (!editor) {
            return undefined;
        }
        const fileDir: WorkspaceFolder | undefined = workspace.getWorkspaceFolder(editor.document.uri);
        if (!fileDir) {
            window.showErrorMessage(localize("single_file_mode_not_available", "This command is not available for single-file mode."));
            return undefined;
        }
        const file: string = editor.document.fileName;
        return {
            "file": file,
            "fileDirname": fileDir.uri.fsPath,
            "fileBasenameNoExtension": path.parse(file).name,
            "workspaceFolder": fileDir.uri.fsPath
        };
    }
=======
>>>>>>> aefe53ca
}<|MERGE_RESOLUTION|>--- conflicted
+++ resolved
@@ -389,26 +389,4 @@
             this.closeEmitter.fire(-1);
         }
     }
-<<<<<<< HEAD
-
-    private get AdditionalEnvironment(): { [key: string]: string | string[] } | undefined {
-        const editor: TextEditor | undefined = window.activeTextEditor;
-        if (!editor) {
-            return undefined;
-        }
-        const fileDir: WorkspaceFolder | undefined = workspace.getWorkspaceFolder(editor.document.uri);
-        if (!fileDir) {
-            window.showErrorMessage(localize("single_file_mode_not_available", "This command is not available for single-file mode."));
-            return undefined;
-        }
-        const file: string = editor.document.fileName;
-        return {
-            "file": file,
-            "fileDirname": fileDir.uri.fsPath,
-            "fileBasenameNoExtension": path.parse(file).name,
-            "workspaceFolder": fileDir.uri.fsPath
-        };
-    }
-=======
->>>>>>> aefe53ca
 }