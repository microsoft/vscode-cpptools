--- conflicted
+++ resolved
@@ -591,13 +591,8 @@
         this.compileCommandFileWatchers = []; // reset it
         let filePaths: Set<string> = new Set<string>();
         this.configurationJson.configurations.forEach(c => {
-<<<<<<< HEAD
             if (c.compileCommands) {
-                let fileSystemCompileCommandsPath : string = this.resolvePath(c.compileCommands, os.platform() === "win32");
-=======
-            if (c.compileCommands !== undefined) {
                 let fileSystemCompileCommandsPath: string = this.resolvePath(c.compileCommands, os.platform() === "win32");
->>>>>>> 548d6a82
                 if (fs.existsSync(fileSystemCompileCommandsPath)) {
                     filePaths.add(fileSystemCompileCommandsPath);
                 }
