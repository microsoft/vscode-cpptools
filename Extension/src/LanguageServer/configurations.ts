/* --------------------------------------------------------------------------------------------
 * Copyright (c) Microsoft Corporation. All Rights Reserved.
 * See 'LICENSE' in the project root for license information.
 * ------------------------------------------------------------------------------------------ */
'use strict';

import * as path from 'path';
import * as fs from "fs";
import * as vscode from 'vscode';
import * as util from '../common';
import * as telemetry from '../telemetry';
import { PersistentFolderState } from './persistentState';
import { CppSettings, OtherSettings } from './settings';
import { CustomConfigurationProviderCollection, getCustomConfigProviders } from './customProviders';
import { SettingsPanel } from './settingsPanel';
import * as os from 'os';
import escapeStringRegExp = require('escape-string-regexp');
import * as jsonc from 'comment-json';
import * as nls from 'vscode-nls';
import { setTimeout } from 'timers';
import * as which from 'which';
import { Version, WorkspaceBrowseConfiguration } from 'vscode-cpptools';
import { getOutputChannelLogger } from '../logger';

nls.config({ messageFormat: nls.MessageFormat.bundle, bundleFormat: nls.BundleFormat.standalone })();
const localize: nls.LocalizeFunc = nls.loadMessageBundle();

const configVersion: number = 4;

type Environment = { [key: string]: string | string[] };

// No properties are set in the config since we want to apply vscode settings first (if applicable).
// That code won't trigger if another value is already set.
// The property defaults are moved down to applyDefaultIncludePathsAndFrameworks.
function getDefaultConfig(): Configuration {
    if (process.platform === 'darwin') {
        return { name: "Mac" };
    } else if (process.platform === 'win32') {
        return { name: "Win32" };
    } else {
        return { name: "Linux" };
    }
}

function getDefaultCppProperties(): ConfigurationJson {
    return {
        configurations: [getDefaultConfig()],
        version: configVersion
    };
}

export interface ConfigurationJson {
    configurations: Configuration[];
    env?: {[key: string]: string | string[]};
    version: number;
    enableConfigurationSquiggles?: boolean;
}

export interface Configuration {
    name: string;
    compilerPath?: string;
    compilerPathIsExplicit?: boolean;
    compilerArgs?: string[];
    compilerArgsLegacy?: string[];
    cStandard?: string;
    cStandardIsExplicit?: boolean;
    cppStandard?: string;
    cppStandardIsExplicit?: boolean;
    includePath?: string[];
    macFrameworkPath?: string[];
    windowsSdkVersion?: string;
    dotConfig?: string;
    defines?: string[];
    intelliSenseMode?: string;
    intelliSenseModeIsExplicit?: boolean;
    compileCommands?: string;
    forcedInclude?: string[];
    configurationProvider?: string;
    mergeConfigurations?: boolean;
    browse?: Browse;
    customConfigurationVariables?: {[key: string]: string};
}

export interface ConfigurationErrors {
    name?: string;
    compilerPath?: string;
    includePath?: string;
    intelliSenseMode?: string;
    macFrameworkPath?: string;
    forcedInclude?: string;
    compileCommands?: string;
    dotConfig?: string;
    browsePath?: string;
    databaseFilename?: string;
}

export interface Browse {
    path?: string[];
    limitSymbolsToIncludedHeaders?: boolean | string;
    databaseFilename?: string;
}

export interface KnownCompiler {
    path: string;
    isC: boolean;
}

export interface CompilerDefaults {
    compilerPath: string;
    compilerArgs: string[];
    knownCompilers: KnownCompiler[];
    cStandard: string;
    cppStandard: string;
    includes: string[];
    frameworks: string[];
    windowsSdkVersion: string;
    intelliSenseMode: string;
}

export class CppProperties {
    private rootUri: vscode.Uri | undefined;
    private propertiesFile: vscode.Uri | undefined | null = undefined; // undefined and null values are handled differently
    private readonly configFolder: string;
    private configurationJson?: ConfigurationJson;
    private currentConfigurationIndex: PersistentFolderState<number> | undefined;
    private configFileWatcher: vscode.FileSystemWatcher | null = null;
    private configFileWatcherFallbackTime: Date = new Date(); // Used when file watching fails.
    private compileCommandsFile: vscode.Uri | undefined | null = undefined;
    private compileCommandsFileWatchers: fs.FSWatcher[] = [];
    private compileCommandsFileWatcherFallbackTime: Date = new Date(); // Used when file watching fails.
    private defaultCompilerPath: string | null = null;
    private knownCompilers?: KnownCompiler[];
    private defaultCStandard: string | null = null;
    private defaultCppStandard: string | null = null;
    private defaultIncludes: string[] | null = null;
    private defaultFrameworks?: string[];
    private defaultWindowsSdkVersion: string | null = null;
    private isCppPropertiesJsonVisible: boolean = false;
    private vcpkgIncludes: string[] = [];
    private vcpkgPathReady: boolean = false;
    private nodeAddonIncludes: string[] = [];
    private defaultIntelliSenseMode?: string;
    private defaultCustomConfigurationVariables?: { [key: string]: string };
    private readonly configurationGlobPattern: string = "c_cpp_properties.json";
    private disposables: vscode.Disposable[] = [];
    private configurationsChanged = new vscode.EventEmitter<CppProperties>();
    private selectionChanged = new vscode.EventEmitter<number>();
    private compileCommandsChanged = new vscode.EventEmitter<string>();
    private diagnosticCollection: vscode.DiagnosticCollection;
    private prevSquiggleMetrics: Map<string, { [key: string]: number }> = new Map<string, { [key: string]: number }>();
    private settingsPanel?: SettingsPanel;
    private lastCustomBrowseConfiguration: PersistentFolderState<WorkspaceBrowseConfiguration | undefined> | undefined;
    private lastCustomBrowseConfigurationProviderId: PersistentFolderState<string | undefined> | undefined;
    private lastCustomBrowseConfigurationProviderVersion: PersistentFolderState<Version> | undefined;

    // Any time the default settings are parsed and assigned to `this.configurationJson`,
    // we want to track when the default includes have been added to it.
    private configurationIncomplete: boolean = true;

    constructor(rootUri?: vscode.Uri, workspaceFolder?: vscode.WorkspaceFolder) {
        this.rootUri = rootUri;
        const rootPath: string = rootUri ? rootUri.fsPath : "";
        if (workspaceFolder) {
            this.currentConfigurationIndex = new PersistentFolderState<number>("CppProperties.currentConfigurationIndex", -1, workspaceFolder);
            this.lastCustomBrowseConfiguration = new PersistentFolderState<WorkspaceBrowseConfiguration | undefined>("CPP.lastCustomBrowseConfiguration", undefined, workspaceFolder);
            this.lastCustomBrowseConfigurationProviderId = new PersistentFolderState<string | undefined>("CPP.lastCustomBrowseConfigurationProviderId", undefined, workspaceFolder);
            this.lastCustomBrowseConfigurationProviderVersion = new PersistentFolderState<Version>("CPP.lastCustomBrowseConfigurationProviderVersion", Version.v5, workspaceFolder);
        }
        this.configFolder = path.join(rootPath, ".vscode");
        this.diagnosticCollection = vscode.languages.createDiagnosticCollection(rootPath);
        this.buildVcpkgIncludePath();
        const userSettings: CppSettings = new CppSettings();
        if (userSettings.addNodeAddonIncludePaths) {
            this.readNodeAddonIncludeLocations(rootPath);
        }
        this.disposables.push(vscode.Disposable.from(this.configurationsChanged, this.selectionChanged, this.compileCommandsChanged));
    }

    public get ConfigurationsChanged(): vscode.Event<CppProperties> { return this.configurationsChanged.event; }
    public get SelectionChanged(): vscode.Event<number> { return this.selectionChanged.event; }
    public get CompileCommandsChanged(): vscode.Event<string> { return this.compileCommandsChanged.event; }
    public get Configurations(): Configuration[] | undefined { return this.configurationJson ? this.configurationJson.configurations : undefined; }
    public get CurrentConfigurationIndex(): number { return this.currentConfigurationIndex === undefined ? 0 : this.currentConfigurationIndex.Value; }
    public get CurrentConfiguration(): Configuration | undefined { return this.Configurations ? this.Configurations[this.CurrentConfigurationIndex] : undefined; }
    public get KnownCompiler(): KnownCompiler[] | undefined { return this.knownCompilers; }

    public get LastCustomBrowseConfiguration(): PersistentFolderState<WorkspaceBrowseConfiguration | undefined> | undefined { return this.lastCustomBrowseConfiguration; }
    public get LastCustomBrowseConfigurationProviderId(): PersistentFolderState<string | undefined> | undefined { return this.lastCustomBrowseConfigurationProviderId; }
    public get LastCustomBrowseConfigurationProviderVersion(): PersistentFolderState<Version> | undefined { return this.lastCustomBrowseConfigurationProviderVersion; }

    public get CurrentConfigurationProvider(): string | undefined {
        if (this.CurrentConfiguration?.configurationProvider) {
            return this.CurrentConfiguration.configurationProvider;
        }
        return new CppSettings(this.rootUri).defaultConfigurationProvider;
    }

    public get ConfigurationNames(): string[] | undefined {
        const result: string[] = [];
        if (this.configurationJson) {
            this.configurationJson.configurations.forEach((config: Configuration) => {
                result.push(config.name);
            });
        }
        return result;
    }

    public set CompilerDefaults(compilerDefaults: CompilerDefaults) {
        this.defaultCompilerPath = compilerDefaults.compilerPath;
        this.knownCompilers = compilerDefaults.knownCompilers;
        this.defaultCStandard = compilerDefaults.cStandard;
        this.defaultCppStandard = compilerDefaults.cppStandard;
        this.defaultIncludes = compilerDefaults.includes;
        this.defaultFrameworks = compilerDefaults.frameworks;
        this.defaultWindowsSdkVersion = compilerDefaults.windowsSdkVersion;
        this.defaultIntelliSenseMode = compilerDefaults.intelliSenseMode;

        // defaultPaths is only used when there isn't a c_cpp_properties.json, but we don't send the configuration changed event
        // to the language server until the default include paths and frameworks have been sent.
        const configFilePath: string = path.join(this.configFolder, "c_cpp_properties.json");
        if (this.rootUri !== null && fs.existsSync(configFilePath)) {
            this.propertiesFile = vscode.Uri.file(configFilePath);
        } else {
            this.propertiesFile = null;
        }

        const settingsPath: string = path.join(this.configFolder, this.configurationGlobPattern);
        this.configFileWatcher = vscode.workspace.createFileSystemWatcher(settingsPath);
        this.disposables.push(this.configFileWatcher);
        this.configFileWatcher.onDidCreate((uri) => {
            this.propertiesFile = uri;
            this.handleConfigurationChange();
        });

        this.configFileWatcher.onDidDelete(() => {
            this.propertiesFile = null;
            this.resetToDefaultSettings(true);
            this.handleConfigurationChange();
        });

        this.configFileWatcher.onDidChange(() => {
            this.handleConfigurationChange();
        });

        vscode.workspace.onDidChangeTextDocument((e) => {
            if (e.document.uri.fsPath === settingsPath && this.isCppPropertiesJsonVisible) {
                this.handleSquiggles();
            }
        });

        vscode.window.onDidChangeVisibleTextEditors((editors) => {
            const wasVisible: boolean = this.isCppPropertiesJsonVisible;
            editors.forEach(editor => {
                if (editor.document.uri.fsPath === settingsPath) {
                    this.isCppPropertiesJsonVisible = true;
                    if (!wasVisible) {
                        this.handleSquiggles();

                    }
                }
            });
        });

        vscode.workspace.onDidSaveTextDocument((doc: vscode.TextDocument) => {
            // For multi-root, the "onDidSaveTextDocument" will be received once for each project folder.
            // To avoid misleading telemetry (for CMake retention) skip if the notifying folder
            // is not the same workspace folder of the modified document.
            // Exception: if the document does not belong to any of the folders in this workspace,
            // getWorkspaceFolder will return undefined and we report this as "outside".
            // Even in this case make sure we send the telemetry information only once,
            // not for each notifying folder.
            const savedDocWorkspaceFolder: vscode.WorkspaceFolder | undefined = vscode.workspace.getWorkspaceFolder(doc.uri);
            const notifyingWorkspaceFolder: vscode.WorkspaceFolder | undefined = vscode.workspace.getWorkspaceFolder(vscode.Uri.file(settingsPath));
            if ((!savedDocWorkspaceFolder && vscode.workspace.workspaceFolders && vscode.workspace.workspaceFolders.length > 0 && notifyingWorkspaceFolder === vscode.workspace.workspaceFolders[0])
               || savedDocWorkspaceFolder === notifyingWorkspaceFolder) {
                let fileType: string | undefined;
                const documentPath: string = doc.uri.fsPath.toLowerCase();
                if (documentPath.endsWith("cmakelists.txt")) {
                    fileType = "CMakeLists";
                } else if (documentPath.endsWith("cmakecache.txt")) {
                    fileType = "CMakeCache";
                } else if (documentPath.endsWith(".cmake")) {
                    fileType = ".cmake";
                }

                if (fileType) {
                    // We consider the changed cmake file as outside if it is not found in any
                    // of the projects folders.
                    telemetry.logLanguageServerEvent("cmakeFileWrite",
                        {
                            filetype: fileType,
                            outside: (savedDocWorkspaceFolder === undefined).toString()
                        });
                }
            }
        });

        this.handleConfigurationChange();
    }

    public get VcpkgInstalled(): boolean {
        return this.vcpkgIncludes.length > 0;
    }

    private onConfigurationsChanged(): void {
        if (this.Configurations) {
            this.configurationsChanged.fire(this);
        }
    }

    private onSelectionChanged(): void {
        this.selectionChanged.fire(this.CurrentConfigurationIndex);
        this.handleSquiggles();
    }

    private onCompileCommandsChanged(path: string): void {
        this.compileCommandsChanged.fire(path);
    }

    public onDidChangeSettings(): void {
        // Default settings may have changed in a way that affects the configuration.
        // Just send another message since the language server will sort out whether anything important changed or not.
        if (!this.propertiesFile) {
            this.resetToDefaultSettings(true);
            this.handleConfigurationChange();
        } else if (!this.configurationIncomplete) {
            this.handleConfigurationChange();
        }
    }

    private resetToDefaultSettings(resetIndex: boolean): void {
        this.configurationJson = getDefaultCppProperties();
        if (resetIndex || this.CurrentConfigurationIndex < 0 ||
            this.CurrentConfigurationIndex >= this.configurationJson.configurations.length) {
            const index: number | undefined = this.getConfigIndexForPlatform(this.configurationJson);
            if (this.currentConfigurationIndex !== undefined) {
                if (index === undefined) {
                    this.currentConfigurationIndex.setDefault();
                } else {
                    this.currentConfigurationIndex.Value = index;
                }
            }
        }
        this.configurationIncomplete = true;
    }

    private applyDefaultIncludePathsAndFrameworks(): void {
        if (this.configurationIncomplete && this.defaultIncludes && this.defaultFrameworks && this.vcpkgPathReady) {
            const configuration: Configuration | undefined = this.CurrentConfiguration;
            if (configuration) {
                this.applyDefaultConfigurationValues(configuration);
                this.configurationIncomplete = false;
            }
        }
    }

    private applyDefaultConfigurationValues(configuration: Configuration): void {
        const settings: CppSettings = new CppSettings(this.rootUri);
        // default values for "default" config settings is null.
        const isUnset: (input: any) => boolean = (input: any) => input === null || input === undefined;

        // Anything that has a vscode setting for it will be resolved in updateServerOnFolderSettingsChange.
        // So if a property is currently unset, but has a vscode setting, don't set it yet, otherwise the linkage
        // to the setting will be lost if this configuration is saved into a c_cpp_properties.json file.

        // Only add settings from the default compiler if user hasn't explicitly set the corresponding VS Code setting.

        const rootFolder: string = "${workspaceFolder}/**";
        const defaultFolder: string = "${default}";
        // We don't add system includes to the includePath anymore. The language server has this information.
        if (isUnset(settings.defaultIncludePath)) {
            configuration.includePath = [rootFolder].concat(this.vcpkgIncludes);
        } else {
            configuration.includePath = [defaultFolder];
        }

        // browse.path is not set by default anymore. When it is not set, the includePath will be used instead.
        if (isUnset(settings.defaultDefines)) {
            configuration.defines = (process.platform === 'win32') ? ["_DEBUG", "UNICODE", "_UNICODE"] : [];
        }
        if (isUnset(settings.defaultMacFrameworkPath) && process.platform === 'darwin') {
            configuration.macFrameworkPath = this.defaultFrameworks;
        }
        if ((isUnset(settings.defaultWindowsSdkVersion) || settings.defaultWindowsSdkVersion === "") && this.defaultWindowsSdkVersion && process.platform === 'win32') {
            configuration.windowsSdkVersion = this.defaultWindowsSdkVersion;
        }
        if (isUnset(settings.defaultCompilerPath) && this.defaultCompilerPath &&
            (isUnset(settings.defaultCompileCommands) || settings.defaultCompileCommands === "") && !configuration.compileCommands) {
            // compile_commands.json already specifies a compiler. compilerPath overrides the compile_commands.json compiler so
            // don't set a default when compileCommands is in use.
            configuration.compilerPath = this.defaultCompilerPath;
        }
        if ((isUnset(settings.defaultCStandard) || settings.defaultCStandard === "") && this.defaultCStandard) {
            configuration.cStandard = this.defaultCStandard;
        }
        if ((isUnset(settings.defaultCppStandard) || settings.defaultCppStandard === "") && this.defaultCppStandard) {
            configuration.cppStandard = this.defaultCppStandard;
        }
        if (isUnset(settings.defaultIntelliSenseMode) || settings.defaultIntelliSenseMode === "") {
            configuration.intelliSenseMode = this.defaultIntelliSenseMode;
        }
        if (!settings.defaultCustomConfigurationVariables || Object.keys(settings.defaultCustomConfigurationVariables).length === 0) {
            configuration.customConfigurationVariables = this.defaultCustomConfigurationVariables;
        }
    }

    private get ExtendedEnvironment(): Environment {
        const result: Environment = {};
        if (this.configurationJson?.env) {
            Object.assign(result, this.configurationJson.env);
        }

        result["workspaceFolderBasename"] = this.rootUri ? path.basename(this.rootUri.fsPath) : "";
        result["execPath"] = process.execPath;
        result["pathSeparator"] = (os.platform() === 'win32') ? "\\" : "/";
        return result;
    }

    private async buildVcpkgIncludePath(): Promise<void> {
        try {
            // Check for vcpkgRoot and include relevent paths if found.
            const vcpkgRoot: string = util.getVcpkgRoot();
            if (vcpkgRoot) {
                const list: string[] = await util.readDir(vcpkgRoot);
                if (list !== undefined) {
                    // For every *directory* in the list (non-recursive). Each directory is basically a platform.
                    list.forEach((entry) => {
                        if (entry !== "vcpkg") {
                            const pathToCheck: string = path.join(vcpkgRoot, entry);
                            if (fs.existsSync(pathToCheck)) {
                                let p: string = path.join(pathToCheck, "include");
                                if (fs.existsSync(p)) {
                                    p = p.replace(/\\/g, "/");
                                    p = p.replace(vcpkgRoot, "${vcpkgRoot}");
                                    this.vcpkgIncludes.push(p);
                                }
                            }
                        }
                    });
                }
            }
        } catch (error) {} finally {
            this.vcpkgPathReady = true;
            this.handleConfigurationChange();
        }
    }

    public nodeAddonIncludesFound(): number {
        return this.nodeAddonIncludes.length;
    }

    private async readNodeAddonIncludeLocations(rootPath: string): Promise<void> {
        let error: Error | undefined;
        let pdjFound: boolean = false;
        let packageJson: any;
        try {
            packageJson = JSON.parse(await fs.promises.readFile(path.join(rootPath, "package.json"), "utf8"));
            pdjFound = true;
        } catch (errJS) {
            const err: Error = errJS as Error;
            error = err;
        }

        if (!error) {
            try {
                const pathToNode: string = which.sync("node");
                const nodeAddonMap: [string, string][] = [
                    ["node-addon-api", `"${pathToNode}" --no-warnings -p "require('node-addon-api').include"`],
                    ["nan", `"${pathToNode}" --no-warnings -e "require('nan')"`]
                ];
                // Yarn (2) PnP support
                const pathToYarn: string | null = which.sync("yarn", { nothrow: true });
                if (pathToYarn && await util.checkDirectoryExists(path.join(rootPath, ".yarn/cache"))) {
                    nodeAddonMap.push(
                        ["node-addon-api", `"${pathToYarn}" node --no-warnings -p "require('node-addon-api').include"`],
                        ["nan", `"${pathToYarn}" node --no-warnings -e "require('nan')"`]
                    );
                }

                for (const [dep, execCmd] of nodeAddonMap) {
                    if (dep in packageJson.dependencies) {
                        try {
                            let stdout: string | void = await util.execChildProcess(execCmd, rootPath);
                            if (!stdout) {
                                continue;
                            }
                            // cleanup newlines
                            if (stdout[stdout.length - 1] === "\n") {
                                stdout = stdout.slice(0, -1);
                            }
                            // node-addon-api returns a quoted string, e.g., '"/home/user/dir/node_modules/node-addon-api"'.
                            if (stdout[0] === "\"" && stdout[stdout.length - 1] === "\"") {
                                stdout = stdout.slice(1, -1);
                            }

                            // at this time both node-addon-api and nan return their own directory so this test is not really
                            // needed. but it does future proof the code.
                            if (!await util.checkDirectoryExists(stdout)) {
                                // nan returns a path relative to rootPath causing the previous check to fail because this code
                                // is executing in vscode's working directory.
                                stdout = path.join(rootPath, stdout);
                                if (!await util.checkDirectoryExists(stdout)) {
                                    error = new Error(`${dep} directory ${stdout} doesn't exist`);
                                    stdout = '';
                                }
                            }
                            if (stdout) {
                                this.nodeAddonIncludes.push(stdout);
                            }
                        } catch (errJS) {
                            const err: Error = errJS as Error;
                            console.log('readNodeAddonIncludeLocations', err.message);
                        }
                    }
                }
            } catch (errJS) {
                const e: Error = errJS as Error;
                error = e;
            }
        }
        if (error) {
            if (pdjFound) {
                // only log an error if package.json exists.
                console.log('readNodeAddonIncludeLocations', error.message);
            }
        } else {
            this.handleConfigurationChange();
        }
    }

    private getConfigIndexForPlatform(config: any): number | undefined {
        if (!this.configurationJson) {
            return undefined;
        }
        let plat: string;
        if (process.platform === 'darwin') {
            plat = "Mac";
        } else if (process.platform === 'win32') {
            plat = "Win32";
        } else {
            plat = "Linux";
        }
        for (let i: number = 0; i < this.configurationJson.configurations.length; i++) {
            if (config.configurations[i].name === plat) {
                return i;
            }
        }
        return this.configurationJson.configurations.length - 1;
    }

    private getIntelliSenseModeForPlatform(name?: string): string {
        // Do the built-in configs first.
        if (name === "Linux") {
            return "linux-gcc-x64";
        } else if (name === "Mac") {
            return "macos-clang-x64";
        } else if (name === "Win32") {
            return "windows-msvc-x64";
        } else if (process.platform === 'win32') {
            // Custom configs default to the OS's preference.
            return "windows-msvc-x64";
        } else if (process.platform === 'darwin') {
            return "macos-clang-x64";
        } else {
            return "linux-gcc-x64";
        }
    }

    private validateIntelliSenseMode(configuration: Configuration): string {
        // Validate whether IntelliSenseMode is compatible with compiler.
        // Do not validate if compiler path is not set or intelliSenseMode is not set.
        if (configuration.compilerPath === undefined ||
            configuration.compilerPath === "" ||
            configuration.compilerPath === "${default}" ||
            configuration.intelliSenseMode === undefined ||
            configuration.intelliSenseMode === "" ||
            configuration.intelliSenseMode === "${default}") {
            return "";
        }
        const resolvedCompilerPath: string = this.resolvePath(configuration.compilerPath, true);
        const settings: CppSettings = new CppSettings(this.rootUri);
        const compilerPathAndArgs: util.CompilerPathAndArgs = util.extractCompilerPathAndArgs(!!settings.legacyCompilerArgsBehavior, resolvedCompilerPath);

        const isValid: boolean = ((compilerPathAndArgs.compilerName.toLowerCase() === "cl.exe" || compilerPathAndArgs.compilerName.toLowerCase() === "cl") === configuration.intelliSenseMode.includes("msvc")
            // We can't necessarily determine what host compiler nvcc will use, without parsing command line args (i.e. for -ccbin)
            // to determine if the user has set it to something other than the default. So, we don't squiggle IntelliSenseMode when using nvcc.
            || (compilerPathAndArgs.compilerName.toLowerCase() === "nvcc.exe") || (compilerPathAndArgs.compilerName.toLowerCase() === "nvcc"));
        if (isValid) {
            return "";
        } else {
            return localize("incompatible.intellisense.mode", "IntelliSense mode {0} is incompatible with compiler path.", configuration.intelliSenseMode);
        }
    }

    public addToIncludePathCommand(path: string): void {
        this.handleConfigurationEditCommand(() => {
            this.parsePropertiesFile(); // Clear out any modifications we may have made internally.
            const config: Configuration | undefined = this.CurrentConfiguration;
            if (config) {
                telemetry.logLanguageServerEvent("addToIncludePath");
                if (config.includePath === undefined) {
                    config.includePath = ["${default}"];
                }
                config.includePath.splice(config.includePath.length, 0, path);
                this.writeToJson();
                this.handleConfigurationChange();
            }
        }, () => {});
    }

    public updateCustomConfigurationProvider(providerId: string): Thenable<void> {
        return new Promise<void>((resolve) => {
            if (this.propertiesFile) {
                this.handleConfigurationEditJSONCommand(() => {
                    this.parsePropertiesFile(); // Clear out any modifications we may have made internally.
                    const config: Configuration | undefined = this.CurrentConfiguration;
                    if (config) {
                        if (providerId) {
                            config.configurationProvider = providerId;
                        } else {
                            delete config.configurationProvider;
                        }
                        this.writeToJson();
                        this.handleConfigurationChange();
                    }
                    resolve();
                }, () => {});
            } else {
                const settings: CppSettings = new CppSettings(this.rootUri);
                if (providerId) {
                    settings.update("default.configurationProvider", providerId);
                } else {
                    settings.update("default.configurationProvider", undefined); // delete the setting
                }
                const config: Configuration | undefined = this.CurrentConfiguration;
                if (config) {
                    config.configurationProvider = providerId;
                }
                resolve();
            }
        });
    }

    public setCompileCommands(path: string): void {
        this.handleConfigurationEditJSONCommand(() => {
            this.parsePropertiesFile(); // Clear out any modifications we may have made internally.
            const config: Configuration | undefined = this.CurrentConfiguration;
            if (config) {
                config.compileCommands = path;
                this.writeToJson();
                this.handleConfigurationChange();
            }
        }, () => {});
    }

    public select(index: number): Configuration | undefined {
        if (this.configurationJson) {
            if (index === this.configurationJson.configurations.length) {
                this.handleConfigurationEditUICommand(() => {}, vscode.window.showTextDocument);
                return;
            }
            if (index === this.configurationJson.configurations.length + 1) {
                this.handleConfigurationEditJSONCommand(() => {}, vscode.window.showTextDocument);
                return;
            }
        }

        if (this.currentConfigurationIndex !== undefined) {
            this.currentConfigurationIndex.Value = index;
        }
        this.onSelectionChanged();
    }

    private resolveDefaults(entries: string[], defaultValue?: string[]): string[] {
        let result: string[] = [];
        entries.forEach(entry => {
            if (entry === "${default}") {
                // package.json default values for string[] properties is null.
                // If no default is set, return an empty array instead of an array with `null` in it.
                if (defaultValue) {
                    result = result.concat(defaultValue);
                }
            } else {
                result.push(entry);
            }
        });
        return result;
    }

    private resolveDefaultsDictionary(entries: { [key: string]: string }, defaultValue: { [key: string]: string } | undefined, env: Environment): { [key: string]: string } {
        const result: { [key: string]: string } = {};
        for (const property in entries) {
            if (property === "${default}") {
                if (defaultValue) {
                    for (const defaultProperty in defaultValue) {
                        if (!(defaultProperty in entries)) {
                            result[defaultProperty] = util.resolveVariables(defaultValue[defaultProperty], env);
                        }
                    }
                }
            } else {
                result[property] = util.resolveVariables(entries[property], env);
            }
        }
        return result;
    }

    private resolve(entries: string[] | undefined, defaultValue: string[] | undefined, env: Environment): string[] {
        let result: string[] = [];
        if (entries) {
            entries = this.resolveDefaults(entries, defaultValue);
            entries.forEach(entry => {
                const entriesResolved: string[] = [];
                const entryResolved: string = util.resolveVariables(entry, env, entriesResolved);
                result = result.concat(entriesResolved.length === 0 ? entryResolved : entriesResolved);
            });
        }
        return result;
    }

    private resolveAndSplit(paths: string[] | undefined, defaultValue: string[] | undefined, env: Environment): string[] {
        let result: string[] = [];
        if (paths) {
            paths = this.resolveDefaults(paths, defaultValue);
            paths.forEach(entry => {
                const entries: string[] = util.resolveVariables(entry, env).split(util.envDelimiter).filter(e => e);
                result = result.concat(entries);
            });
        }
        return result;
    }

    private updateConfigurationString(property: string | undefined | null, defaultValue: string | undefined | null, env: Environment, acceptBlank?: boolean): string | undefined {
        if (property === null || property === undefined || property === "${default}") {
            property = defaultValue;
        }
        if (property === null || property === undefined || (acceptBlank !== true && property === "")) {
            return undefined;
        }
        return util.resolveVariables(property, env);
    }

    private updateConfigurationStringArray(property: string[] | undefined, defaultValue: string[] | undefined, env: Environment): string[] | undefined {
        if (property) {
            return this.resolve(property, defaultValue, env);
        }
        if (!property && defaultValue) {
            return this.resolve(defaultValue, [], env);
        }
        return property;
    }

    private updateConfigurationPathsArray(paths: string[] | undefined, defaultValue: string[] | undefined, env: Environment): string[] | undefined {
        if (paths) {
            return this.resolveAndSplit(paths, defaultValue, env);
        }
        if (!paths && defaultValue) {
            return this.resolveAndSplit(defaultValue, [], env);
        }
        return paths;
    }

    private updateConfigurationStringOrBoolean(property: string | boolean | undefined | null, defaultValue: boolean | undefined | null, env: Environment): string | boolean | undefined {
        if (!property || property === "${default}") {
            property = defaultValue;
        }
        if (!property || property === "") {
            return undefined;
        }
        if (typeof property === "boolean") {
            return property;
        }
        return util.resolveVariables(property, env);
    }

    private updateConfigurationBoolean(property: boolean | undefined | null, defaultValue: boolean | undefined | null): boolean | undefined {
        if (property === null || property === undefined) {
            property = defaultValue;
        }

        if (property === null) {
            return undefined;
        }

        return property;
    }

    private updateConfigurationStringDictionary(property: { [key: string]: string } | undefined, defaultValue: { [key: string]: string } | undefined, env: Environment): { [key: string]: string } | undefined {
        if (!property || Object.keys(property).length === 0) {
            property = defaultValue;
        }
        if (!property || Object.keys(property).length === 0) {
            return undefined;
        }
        return this.resolveDefaultsDictionary(property, defaultValue, env);
    }

    private getDotconfigDefines(dotConfigPath: string): string[] {
        const isWindows: boolean = os.platform() === 'win32';

        if (dotConfigPath !== undefined) {
            const path: string = this.resolvePath(dotConfigPath, isWindows);
            try {
                const configContent: string[] = fs.readFileSync(path, "utf-8").split("\n");
                return configContent.filter(i => !i.startsWith("#") && i !== "");
            } catch (errJS) {
                const err: Error = errJS as Error;
                getOutputChannelLogger().appendLine(`Invalid input, cannot resolve .config path: ${err.message}`);
            }
        }

        return [];
    }

    private updateServerOnFolderSettingsChange(): void {
        if (!this.configurationJson) {
            return;
        }
        const settings: CppSettings = new CppSettings(this.rootUri);
        const userSettings: CppSettings = new CppSettings();
        const env: Environment = this.ExtendedEnvironment;
        for (let i: number = 0; i < this.configurationJson.configurations.length; i++) {
            const configuration: Configuration = this.configurationJson.configurations[i];

            configuration.includePath = this.updateConfigurationPathsArray(configuration.includePath, settings.defaultIncludePath, env);
            // in case includePath is reset below
            const origIncludePath: string[] | undefined = configuration.includePath;
            if (userSettings.addNodeAddonIncludePaths) {
                const includePath: string[] = origIncludePath || [];
                configuration.includePath = includePath.concat(this.nodeAddonIncludes.filter(i => includePath.indexOf(i) < 0));
            }
            configuration.defines = this.updateConfigurationStringArray(configuration.defines, settings.defaultDefines, env);

            // in case we have dotConfig
            configuration.dotConfig = this.updateConfigurationString(configuration.dotConfig, settings.defaultDotconfig, env);
            if (configuration.dotConfig !== undefined) {
                configuration.defines = configuration.defines || [];
                configuration.defines = configuration.defines.concat(this.getDotconfigDefines(configuration.dotConfig));
            }

            configuration.macFrameworkPath = this.updateConfigurationStringArray(configuration.macFrameworkPath, settings.defaultMacFrameworkPath, env);
            configuration.windowsSdkVersion = this.updateConfigurationString(configuration.windowsSdkVersion, settings.defaultWindowsSdkVersion, env);
            configuration.forcedInclude = this.updateConfigurationPathsArray(configuration.forcedInclude, settings.defaultForcedInclude, env);
            configuration.compileCommands = this.updateConfigurationString(configuration.compileCommands, settings.defaultCompileCommands, env);
            configuration.compilerArgs = this.updateConfigurationStringArray(configuration.compilerArgs, settings.defaultCompilerArgs, env);
            configuration.cStandard = this.updateConfigurationString(configuration.cStandard, settings.defaultCStandard, env);
            configuration.cppStandard = this.updateConfigurationString(configuration.cppStandard, settings.defaultCppStandard, env);
            configuration.intelliSenseMode = this.updateConfigurationString(configuration.intelliSenseMode, settings.defaultIntelliSenseMode, env);
            configuration.intelliSenseModeIsExplicit = configuration.intelliSenseModeIsExplicit || settings.defaultIntelliSenseMode !== "";
            configuration.cStandardIsExplicit = configuration.cStandardIsExplicit || settings.defaultCStandard !== "";
            configuration.cppStandardIsExplicit = configuration.cppStandardIsExplicit || settings.defaultCppStandard !== "";
            configuration.mergeConfigurations = this.updateConfigurationBoolean(configuration.mergeConfigurations, settings.defaultMergeConfigurations);
            if (!configuration.compileCommands) {
                // compile_commands.json already specifies a compiler. compilerPath overrides the compile_commands.json compiler so
                // don't set a default when compileCommands is in use.
                configuration.compilerPath = this.updateConfigurationString(configuration.compilerPath, settings.defaultCompilerPath, env, true);
                configuration.compilerPathIsExplicit = configuration.compilerPathIsExplicit || settings.defaultCompilerPath !== undefined;
                if (configuration.compilerPath === undefined) {
                    if (!!this.defaultCompilerPath) {
                        // If no config value yet set for these, pick up values from the defaults, but don't consider them explicit.
                        configuration.compilerPath = this.defaultCompilerPath;
                        if (!configuration.cStandard && !!this.defaultCStandard) {
                            configuration.cStandard = this.defaultCStandard;
                            configuration.cStandardIsExplicit = false;
                        }
                        if (!configuration.cppStandard && !!this.defaultCppStandard) {
                            configuration.cppStandard = this.defaultCppStandard;
                            configuration.cppStandardIsExplicit = false;
                        }
                        if (!configuration.intelliSenseMode && !!this.defaultIntelliSenseMode) {
                            configuration.intelliSenseMode = this.defaultIntelliSenseMode;
                            configuration.intelliSenseModeIsExplicit = false;
                        }
                        if (!configuration.windowsSdkVersion && !!this.defaultWindowsSdkVersion) {
                            configuration.windowsSdkVersion = this.defaultWindowsSdkVersion;
                        }
                        if (!origIncludePath && !!this.defaultIncludes) {
                            const includePath: string[] = configuration.includePath || [];
                            configuration.includePath = includePath.concat(this.defaultIncludes);
                        }
                        if (!configuration.macFrameworkPath && !!this.defaultFrameworks) {
                            configuration.macFrameworkPath = this.defaultFrameworks;
                        }
                    }
                }
            } else {
                // However, if compileCommands are used and compilerPath is explicitly set, it's still necessary to resolve variables in it.
                if (configuration.compilerPath === "${default}") {
                    configuration.compilerPath = settings.defaultCompilerPath;
                }
                if (configuration.compilerPath === null) {
                    configuration.compilerPath = undefined;
                    configuration.compilerPathIsExplicit = true;
                } else if (configuration.compilerPath !== undefined) {
                    configuration.compilerPath = util.resolveVariables(configuration.compilerPath, env);
                    configuration.compilerPathIsExplicit = true;
                } else {
                    configuration.compilerPathIsExplicit = false;
                }
            }

            configuration.customConfigurationVariables = this.updateConfigurationStringDictionary(configuration.customConfigurationVariables, settings.defaultCustomConfigurationVariables, env);
            configuration.configurationProvider = this.updateConfigurationString(configuration.configurationProvider, settings.defaultConfigurationProvider, env);

            if (!configuration.browse) {
                configuration.browse = {};
            }

            if (!configuration.browse.path) {
                if (settings.defaultBrowsePath) {
                    configuration.browse.path = settings.defaultBrowsePath;
                } else if (configuration.includePath) {
                    // If the user doesn't set browse.path, copy the includePath over. Make sure ${workspaceFolder} is in there though...
                    configuration.browse.path = configuration.includePath.slice(0);
                    if (configuration.includePath.findIndex((value: string, index: number) =>
                        !!value.match(/^\$\{(workspaceRoot|workspaceFolder)\}(\\\*{0,2}|\/\*{0,2})?$/g)) === -1
                    ) {
                        configuration.browse.path.push("${workspaceFolder}");
                    }
                }
            } else {
                configuration.browse.path = this.updateConfigurationPathsArray(configuration.browse.path, settings.defaultBrowsePath, env);
            }

            configuration.browse.limitSymbolsToIncludedHeaders = this.updateConfigurationStringOrBoolean(configuration.browse.limitSymbolsToIncludedHeaders, settings.defaultLimitSymbolsToIncludedHeaders, env);
            configuration.browse.databaseFilename = this.updateConfigurationString(configuration.browse.databaseFilename, settings.defaultDatabaseFilename, env);

            if (i === this.CurrentConfigurationIndex) {
                // If there is no c_cpp_properties.json, there are no relevant C_Cpp.default.* settings set,
                // and there is only 1 registered custom config provider, default to using that provider.
                const providers: CustomConfigurationProviderCollection = getCustomConfigProviders();
                const hasEmptyConfiguration: boolean = !this.propertiesFile
                    && !settings.defaultCompilerPath
                    && settings.defaultCompilerPath !== ""
                    && !settings.defaultIncludePath
                    && !settings.defaultDefines
                    && !settings.defaultMacFrameworkPath
                    && settings.defaultWindowsSdkVersion === ""
                    && !settings.defaultForcedInclude
                    && settings.defaultCompileCommands === ""
                    && !settings.defaultCompilerArgs
                    && settings.defaultCStandard === ""
                    && settings.defaultCppStandard === ""
                    && settings.defaultIntelliSenseMode === ""
                    && settings.defaultConfigurationProvider === "";

                // Only keep a cached custom browse config if there is an empty configuration,
                // or if a specified provider ID has not changed.
                let keepCachedBrowseConfig: boolean = true;
                if (hasEmptyConfiguration) {
                    if (providers.size === 1) {
                        providers.forEach(provider => { configuration.configurationProvider = provider.extensionId; });
                        if (this.lastCustomBrowseConfigurationProviderId !== undefined) {
                            keepCachedBrowseConfig = configuration.configurationProvider === this.lastCustomBrowseConfigurationProviderId.Value;
                        }
                    } else if (this.lastCustomBrowseConfigurationProviderId !== undefined
                        && !!this.lastCustomBrowseConfigurationProviderId.Value) {
                        // Use the last configuration provider we received a browse config from as the provider ID.
                        configuration.configurationProvider = this.lastCustomBrowseConfigurationProviderId.Value;
                    }
                } else if (this.lastCustomBrowseConfigurationProviderId !== undefined) {
                    keepCachedBrowseConfig = configuration.configurationProvider === this.lastCustomBrowseConfigurationProviderId.Value;
                }
                if (!keepCachedBrowseConfig && this.lastCustomBrowseConfiguration !== undefined) {
                    this.lastCustomBrowseConfiguration.Value = undefined;
                }
            }
        }

        this.updateCompileCommandsFileWatchers();
        if (!this.configurationIncomplete) {
            this.onConfigurationsChanged();
        }
    }

    private compileCommandsFileWatcherTimer?: NodeJS.Timer;
    private compileCommandsFileWatcherFiles: Set<string> = new Set<string>();

    // Dispose existing and loop through cpp and populate with each file (exists or not) as you go.
    // paths are expected to have variables resolved already
    public updateCompileCommandsFileWatchers(): void {
        if (this.configurationJson) {
            this.compileCommandsFileWatchers.forEach((watcher: fs.FSWatcher) => watcher.close());
            this.compileCommandsFileWatchers = []; // reset it
            const filePaths: Set<string> = new Set<string>();
            this.configurationJson.configurations.forEach(c => {
                if (c.compileCommands) {
                    const fileSystemCompileCommandsPath: string = this.resolvePath(c.compileCommands, os.platform() === "win32");
                    if (fs.existsSync(fileSystemCompileCommandsPath)) {
                        filePaths.add(fileSystemCompileCommandsPath);
                    }
                }
            });
            try {
                filePaths.forEach((path: string) => {
                    this.compileCommandsFileWatchers.push(fs.watch(path, (event: string, filename: string) => {
                        // Wait 1 second after a change to allow time for the write to finish.
                        if (this.compileCommandsFileWatcherTimer) {
                            clearInterval(this.compileCommandsFileWatcherTimer);
                        }
                        this.compileCommandsFileWatcherFiles.add(path);
                        this.compileCommandsFileWatcherTimer = setTimeout(() => {
                            this.compileCommandsFileWatcherFiles.forEach((path: string) => {
                                this.onCompileCommandsChanged(path);
                            });
                            if (this.compileCommandsFileWatcherTimer) {
                                clearInterval(this.compileCommandsFileWatcherTimer);
                            }
                            this.compileCommandsFileWatcherFiles.clear();
                            this.compileCommandsFileWatcherTimer = undefined;
                        }, 1000);
                    }));
                });
            } catch (e) {
                // The file watcher limit is hit.
                // TODO: Check if the compile commands file has a higher timestamp during the interval timer.
            }
        }
    }

    // onBeforeOpen will be called after c_cpp_properties.json have been created (if it did not exist), but before the document is opened.
    public handleConfigurationEditCommand(onBeforeOpen: (() => void) | undefined, showDocument: (document: vscode.TextDocument, column?: vscode.ViewColumn) => void, viewColumn?: vscode.ViewColumn): void {
        const otherSettings: OtherSettings = new OtherSettings(this.rootUri);
        if (otherSettings.workbenchSettingsEditor  === "ui") {
            this.handleConfigurationEditUICommand(onBeforeOpen, showDocument, viewColumn);
        } else {
            this.handleConfigurationEditJSONCommand(onBeforeOpen, showDocument, viewColumn);
        }
    }

    // onBeforeOpen will be called after c_cpp_properties.json have been created (if it did not exist), but before the document is opened.
    public async handleConfigurationEditJSONCommand(onBeforeOpen: (() => void) | undefined, showDocument: (document: vscode.TextDocument, column?: vscode.ViewColumn) => void, viewColumn?: vscode.ViewColumn): Promise<void> {
        await this.ensurePropertiesFile();
        console.assert(this.propertiesFile);
        if (onBeforeOpen) {
            onBeforeOpen();
        }
        // Directly open the json file
        if (this.propertiesFile) {
            const document: vscode.TextDocument = await vscode.workspace.openTextDocument(this.propertiesFile);
            if (showDocument) {
                showDocument(document, viewColumn);
            }
        }
    }

    private ensureSettingsPanelInitlialized(): void {
        if (this.settingsPanel === undefined) {
            const settings: CppSettings = new CppSettings(this.rootUri);
            this.settingsPanel = new SettingsPanel();
            this.settingsPanel.setKnownCompilers(this.knownCompilers, settings.preferredPathSeparator);
            this.settingsPanel.SettingsPanelActivated(() => {
                if (this.settingsPanel?.initialized) {
                    this.onSettingsPanelActivated();
                }
            });
            this.settingsPanel.ConfigValuesChanged(() => this.saveConfigurationUI());
            this.settingsPanel.ConfigSelectionChanged(() => this.onConfigSelectionChanged());
            this.settingsPanel.AddConfigRequested((e) => this.onAddConfigRequested(e));
            this.disposables.push(this.settingsPanel);
        }
    }

    // onBeforeOpen will be called after c_cpp_properties.json have been created (if it did not exist), but before the document is opened.
    public async handleConfigurationEditUICommand(onBeforeOpen: (() => void) | undefined, showDocument: (document: vscode.TextDocument, column?: vscode.ViewColumn) => void, viewColumn?: vscode.ViewColumn): Promise<void> {
        await this.ensurePropertiesFile();
        if (this.propertiesFile) {
            if (onBeforeOpen) {
                onBeforeOpen();
            }
            if (this.parsePropertiesFile()) {
                this.ensureSettingsPanelInitlialized();
                if (this.settingsPanel) {
                    const configNames: string[] | undefined = this.ConfigurationNames;
                    if (configNames && this.configurationJson) {
                        // Use the active configuration as the default selected configuration to load on UI editor
                        this.settingsPanel.selectedConfigIndex = this.CurrentConfigurationIndex;
                        this.settingsPanel.createOrShow(configNames,
                            this.configurationJson.configurations[this.settingsPanel.selectedConfigIndex],
                            this.getErrorsForConfigUI(this.settingsPanel.selectedConfigIndex),
                            viewColumn);
                    }
                }
            } else {
                // Parse failed, open json file
                const document: vscode.TextDocument = await vscode.workspace.openTextDocument(this.propertiesFile);
                if (showDocument) {
                    showDocument(document, viewColumn);
                }
            }
        }
    }

    private async onSettingsPanelActivated(): Promise<void> {
        if (this.configurationJson) {
            await this.ensurePropertiesFile();
            if (this.propertiesFile) {
                if (this.parsePropertiesFile()) {
                    const configNames: string[] | undefined = this.ConfigurationNames;
                    if (configNames && this.settingsPanel && this.configurationJson) {
                        // The settings UI became visible or active.
                        // Ensure settingsPanel has copy of latest current configuration
                        if (this.settingsPanel.selectedConfigIndex >= this.configurationJson.configurations.length) {
                            this.settingsPanel.selectedConfigIndex = this.CurrentConfigurationIndex;
                        }
                        this.settingsPanel.updateConfigUI(configNames,
                            this.configurationJson.configurations[this.settingsPanel.selectedConfigIndex],
                            this.getErrorsForConfigUI(this.settingsPanel.selectedConfigIndex));
                    } else {
                        // Parse failed, open json file
                        vscode.workspace.openTextDocument(this.propertiesFile);
                    }
                }
            }
        }
    }

    private saveConfigurationUI(): void {
        this.parsePropertiesFile(); // Clear out any modifications we may have made internally.
        if (this.settingsPanel && this.configurationJson) {
            const config: Configuration = this.settingsPanel.getLastValuesFromConfigUI();
            this.configurationJson.configurations[this.settingsPanel.selectedConfigIndex] = config;
            this.settingsPanel.updateErrors(this.getErrorsForConfigUI(this.settingsPanel.selectedConfigIndex));
            this.writeToJson();
        }
    }

    private onConfigSelectionChanged(): void {
        const configNames: string[] | undefined = this.ConfigurationNames;
        if (configNames && this.settingsPanel && this.configurationJson) {
            this.settingsPanel.updateConfigUI(configNames,
                this.configurationJson.configurations[this.settingsPanel.selectedConfigIndex],
                this.getErrorsForConfigUI(this.settingsPanel.selectedConfigIndex));
        }
    }

    private onAddConfigRequested(configName: string): void {
        this.parsePropertiesFile(); // Clear out any modifications we may have made internally.

        // Create default config and add to list of configurations
        const newConfig: Configuration = { name: configName };
        this.applyDefaultConfigurationValues(newConfig);
        const configNames: string[] | undefined = this.ConfigurationNames;
        if (configNames && this.settingsPanel && this.configurationJson) {
            this.configurationJson.configurations.push(newConfig);

            // Update UI
            this.settingsPanel.selectedConfigIndex = this.configurationJson.configurations.length - 1;
            this.settingsPanel.updateConfigUI(configNames,
                this.configurationJson.configurations[this.settingsPanel.selectedConfigIndex],
                null);

            // Save new config to file
            this.writeToJson();
        }
    }

    public handleConfigurationChange(): void {
        if (this.propertiesFile === undefined) {
            return; // Occurs when propertiesFile hasn't been checked yet.
        }
        this.configFileWatcherFallbackTime = new Date();
        if (this.propertiesFile) {
            this.parsePropertiesFile();
            // parsePropertiesFile can fail, but it won't overwrite an existing configurationJson in the event of failure.
            // this.configurationJson should only be undefined here if we have never successfully parsed the propertiesFile.
            if (this.configurationJson) {
                if (this.CurrentConfigurationIndex < 0 ||
                    this.CurrentConfigurationIndex >= this.configurationJson.configurations.length) {
                    // If the index is out of bounds (during initialization or due to removal of configs), fix it.
                    const index: number | undefined = this.getConfigIndexForPlatform(this.configurationJson);
                    if (this.currentConfigurationIndex !== undefined) {
                        if (!index) {
                            this.currentConfigurationIndex.setDefault();
                        } else {
                            this.currentConfigurationIndex.Value = index;
                        }
                    }
                }
            }
        }

        if (!this.configurationJson) {
            this.resetToDefaultSettings(true);  // I don't think there's a case where this will be hit anymore.
        }

        this.applyDefaultIncludePathsAndFrameworks();
        this.updateServerOnFolderSettingsChange();
    }

    private async ensurePropertiesFile(): Promise<void> {
        if (this.propertiesFile && await util.checkFileExists(this.propertiesFile.fsPath)) {
            return;
        } else {
            try {
                if  (!await util.checkDirectoryExists(this.configFolder)) {
                    fs.mkdirSync(this.configFolder);
                }

                const fullPathToFile: string = path.join(this.configFolder, "c_cpp_properties.json");
                // Since the properties files does not exist, there will be exactly 1 configuration.
                // If we have decided to use a custom config provider, propagate that to the new config.
                const settings: CppSettings = new CppSettings(this.rootUri);
                let providerId: string | undefined = settings.defaultConfigurationProvider;
                if (this.configurationJson) {
                    if (!providerId) {
                        providerId = this.configurationJson.configurations[0].configurationProvider;
                    }
                    this.resetToDefaultSettings(true);
                }
                this.applyDefaultIncludePathsAndFrameworks();
                if (providerId) {
                    if (this.configurationJson) {
                        this.configurationJson.configurations[0].configurationProvider = providerId;
                    }
                }

                await util.writeFileText(fullPathToFile, jsonc.stringify(this.configurationJson, null, 4));

                this.propertiesFile = vscode.Uri.file(path.join(this.configFolder, "c_cpp_properties.json"));

            } catch (errJS) {
                const err: Error = errJS as Error;
                const failedToCreate: string = localize("failed.to.create.config.folder", 'Failed to create "{0}"', this.configFolder);
                vscode.window.showErrorMessage(`${failedToCreate}: ${err.message}`);
            }
        }
        return;
    }

    private parsePropertiesFile(): boolean {
        if (!this.propertiesFile) {
            return false;
        }
        let success: boolean = true;
        try {
            const readResults: string = fs.readFileSync(this.propertiesFile.fsPath, 'utf8');
            if (readResults === "") {
                return false; // Repros randomly when the file is initially created. The parse will get called again after the file is written.
            }

            // Try to use the same configuration as before the change.
            // TODO?: Handle when jsonc.parse() throws an exception due to invalid JSON contents.
            const newJson: ConfigurationJson = jsonc.parse(readResults, undefined, true);
            if (!newJson || !newJson.configurations || newJson.configurations.length === 0) {
                throw { message: localize("invalid.configuration.file", "Invalid configuration file. There must be at least one configuration present in the array.") };
            }
            if (!this.configurationIncomplete && this.configurationJson && this.configurationJson.configurations &&
                this.CurrentConfigurationIndex >= 0 && this.CurrentConfigurationIndex < this.configurationJson.configurations.length) {
                for (let i: number = 0; i < newJson.configurations.length; i++) {
                    if (newJson.configurations[i].name === this.configurationJson.configurations[this.CurrentConfigurationIndex].name) {
                        if (this.currentConfigurationIndex !== undefined) {
                            this.currentConfigurationIndex.Value = i;
                        }
                        break;
                    }
                }
            }
            this.configurationJson = newJson;
            if (this.CurrentConfigurationIndex < 0 || this.CurrentConfigurationIndex >= newJson.configurations.length) {
                const index: number | undefined = this.getConfigIndexForPlatform(newJson);
                if (this.currentConfigurationIndex !== undefined) {
                    if (index === undefined) {
                        this.currentConfigurationIndex.setDefault();
                    } else {
                        this.currentConfigurationIndex.Value = index;
                    }
                }
            }

            let dirty: boolean = false;
            for (let i: number = 0; i < this.configurationJson.configurations.length; i++) {
                const newId: string | undefined = getCustomConfigProviders().checkId(this.configurationJson.configurations[i].configurationProvider);
                if (newId !== this.configurationJson.configurations[i].configurationProvider) {
                    dirty = true;
                    this.configurationJson.configurations[i].configurationProvider = newId;
                }
            }

            // Remove disallowed variable overrides
            if (this.configurationJson.env) {
                delete this.configurationJson.env['workspaceRoot'];
                delete this.configurationJson.env['workspaceFolder'];
                delete this.configurationJson.env['workspaceFolderBasename'];
                delete this.configurationJson.env['execPath'];
                delete this.configurationJson.env['pathSeparator'];
                delete this.configurationJson.env['default'];
            }

            // Warning: There is a chance that this is incorrect in the event that the c_cpp_properties.json file was created before
            // the system includes were available.
            this.configurationIncomplete = false;

            if (this.configurationJson.version !== configVersion) {
                dirty = true;
                if (this.configurationJson.version === undefined) {
                    this.updateToVersion2();
                }

                if (this.configurationJson.version === 2) {
                    this.updateToVersion3();
                }

                if (this.configurationJson.version === 3) {
                    this.updateToVersion4();
                } else {
                    this.configurationJson.version = configVersion;
                    vscode.window.showErrorMessage(localize("unknown.properties.version", 'Unknown version number found in c_cpp_properties.json. Some features may not work as expected.'));
                }
            }

            this.configurationJson.configurations.forEach(e => {
                if ((<any>e).knownCompilers !== undefined) {
                    delete (<any>e).knownCompilers;
                    dirty = true;
                }
            });

            for (let i: number = 0; i < this.configurationJson.configurations.length; i++) {
                if ((this.configurationJson.configurations[i].compilerPathIsExplicit !== undefined)
                    || (this.configurationJson.configurations[i].cStandardIsExplicit !== undefined)
                    || (this.configurationJson.configurations[i].cppStandardIsExplicit !== undefined)
                    || (this.configurationJson.configurations[i].intelliSenseModeIsExplicit !== undefined)) {
                    dirty = true;
                    break;
                }
            }

            if (dirty) {
                try {
                    this.writeToJson();
                } catch (err) {
                    // Ignore write errors, the file may be under source control. Updated settings will only be modified in memory.
                    vscode.window.showWarningMessage(localize('update.properties.failed', 'Attempt to update "{0}" failed (do you have write access?)', this.propertiesFile.fsPath));
                    success = false;
                }
            }

            this.configurationJson.configurations.forEach(e => {
                e.compilerPathIsExplicit = e.compilerPath !== undefined;
                e.cStandardIsExplicit = e.cStandard !== undefined;
                e.cppStandardIsExplicit = e.cppStandard !== undefined;
                e.intelliSenseModeIsExplicit = e.intelliSenseMode !== undefined;
            });

        } catch (errJS) {
            const err: Error = errJS as Error;
            const failedToParse: string = localize("failed.to.parse.properties", 'Failed to parse "{0}"', this.propertiesFile.fsPath);
            vscode.window.showErrorMessage(`${failedToParse}: ${err.message}`);
            success = false;
        }

        return success;
    }

    public resolvePath(input_path: string | undefined, isWindows: boolean): string {
        if (!input_path || input_path === "${default}") {
            return "";
        }

        let result: string = "";

        // first resolve variables
        result = util.resolveVariables(input_path, this.ExtendedEnvironment);
        if (this.rootUri) {
            if (result.includes("${workspaceFolder}")) {
                result = result.replace("${workspaceFolder}", this.rootUri.fsPath);
            }
            if (result.includes("${workspaceRoot}")) {
                result = result.replace("${workspaceRoot}", this.rootUri.fsPath);
            }
        }
        if (result.includes("${vcpkgRoot}") && util.getVcpkgRoot()) {
            result = result.replace("${vcpkgRoot}", util.getVcpkgRoot());
        }
        if (result.includes("*")) {
            result = result.replace(/\*/g, "");
        }

<<<<<<< HEAD
        // Make sure all paths result to an absolute path
        if (!path.isAbsolute(result)) {
            result = path.join(this.rootUri?.fsPath as string, result);
        }

        // resolve WSL paths
        if (isWindows && result.startsWith("/")) {
            const mntStr: string = "/mnt/";
            if (result.length > "/mnt/c/".length && result.substring(0, mntStr.length) === mntStr) {
                result = result.substring(mntStr.length);
                result = result.substring(0, 1) + ":" + result.substring(1);
            } else if (this.rootfs && this.rootfs.length > 0) {
                result = this.rootfs + result.substring(1);
                // TODO: Handle WSL symlinks.
            }
        }

=======
>>>>>>> 27abc63d
        return result;
    }

    private getErrorsForConfigUI(configIndex: number): ConfigurationErrors {
        const errors: ConfigurationErrors = {};
        if (!this.configurationJson) {
            return errors;
        }
        const isWindows: boolean = os.platform() === 'win32';
        const config: Configuration = this.configurationJson.configurations[configIndex];

        // Check if config name is unique.
        errors.name = this.isConfigNameUnique(config.name);

        // Validate compilerPath
        let resolvedCompilerPath: string | undefined = this.resolvePath(config.compilerPath, isWindows);
        const settings: CppSettings = new CppSettings(this.rootUri);
        const compilerPathAndArgs: util.CompilerPathAndArgs = util.extractCompilerPathAndArgs(!!settings.legacyCompilerArgsBehavior, resolvedCompilerPath);
        if (resolvedCompilerPath
            // Don't error cl.exe paths because it could be for an older preview build.
            && compilerPathAndArgs.compilerName.toLowerCase() !== "cl.exe"
            && compilerPathAndArgs.compilerName.toLowerCase() !== "cl") {
            resolvedCompilerPath = resolvedCompilerPath.trim();

            // Error when the compiler's path has spaces without quotes but args are used.
            // Except, exclude cl.exe paths because it could be for an older preview build.
            const compilerPathNeedsQuotes: boolean =
                (compilerPathAndArgs.compilerArgsFromCommandLineInPath && compilerPathAndArgs.compilerArgsFromCommandLineInPath.length > 0) &&
                !resolvedCompilerPath.startsWith('"') &&
                compilerPathAndArgs.compilerPath !== undefined &&
                compilerPathAndArgs.compilerPath.includes(" ");

            const compilerPathErrors: string[] = [];
            if (compilerPathNeedsQuotes) {
                compilerPathErrors.push(localize("path.with.spaces", 'Compiler path with spaces and arguments is missing double quotes " around the path.'));
            }

            // Get compiler path without arguments before checking if it exists
            resolvedCompilerPath = compilerPathAndArgs.compilerPath;
            if (resolvedCompilerPath) {
                let pathExists: boolean = true;
                const existsWithExeAdded: (path: string) => boolean = (path: string) => isWindows && !path.startsWith("/") && fs.existsSync(path + ".exe");
                if (!fs.existsSync(resolvedCompilerPath)) {
                    if (existsWithExeAdded(resolvedCompilerPath)) {
                        resolvedCompilerPath += ".exe";
                    } else if (!this.rootUri) {
                        pathExists = false;
                    } else {
                        // Check again for a relative path.
                        const relativePath: string = this.rootUri.fsPath + path.sep + resolvedCompilerPath;
                        if (!fs.existsSync(relativePath)) {
                            if (existsWithExeAdded(resolvedCompilerPath)) {
                                resolvedCompilerPath += ".exe";
                            } else {
                                pathExists = false;
                            }
                        } else {
                            resolvedCompilerPath = relativePath;
                        }
                    }
                }

                if (!pathExists) {
                    const message: string = localize('cannot.find', "Cannot find: {0}", resolvedCompilerPath);
                    compilerPathErrors.push(message);
                } else if (compilerPathAndArgs.compilerPath === "") {
                    const message: string = localize("cannot.resolve.compiler.path", "Invalid input, cannot resolve compiler path");
                    compilerPathErrors.push(message);
                } else if (!util.checkExecutableWithoutExtensionExistsSync(resolvedCompilerPath)) {
                    const message: string = localize("path.is.not.a.file", "Path is not a file: {0}", resolvedCompilerPath);
                    compilerPathErrors.push(message);
                }

                if (compilerPathErrors.length > 0) {
                    errors.compilerPath = compilerPathErrors.join('\n');
                }
            }
        }

        // Validate paths (directories)
        errors.includePath = this.validatePath(config.includePath);
        errors.macFrameworkPath = this.validatePath(config.macFrameworkPath);
        errors.browsePath = this.validatePath(config.browse ? config.browse.path : undefined);

        // Validate files
        errors.forcedInclude = this.validatePath(config.forcedInclude, false, true);
        errors.compileCommands = this.validatePath(config.compileCommands, false);
        errors.dotConfig = this.validatePath(config.dotConfig, false);
        errors.databaseFilename = this.validatePath((config.browse ? config.browse.databaseFilename : undefined), false);

        // Validate intelliSenseMode
        if (isWindows) {
            const intelliSenesModeError: string = this.validateIntelliSenseMode(config);
            if (intelliSenesModeError.length > 0) {
                errors.intelliSenseMode = intelliSenesModeError;
            }
        }

        return errors;
    }

    private validatePath(input: string | string[] | undefined, isDirectory: boolean = true, skipRelativePaths: boolean = false): string | undefined {
        if (!input) {
            return undefined;
        }

        const isWindows: boolean = os.platform() === 'win32';
        let errorMsg: string | undefined;
        const errors: string[] = [];
        let paths: string[] = [];

        if (util.isString(input)) {
            paths.push(input);
        } else {
            paths = input;
        }

        // Resolve and split any environment variables
        paths = this.resolveAndSplit(paths, undefined, this.ExtendedEnvironment);

        for (const p of paths) {
            let pathExists: boolean = true;
            let resolvedPath: string = this.resolvePath(p, isWindows);
            if (!resolvedPath) {
                continue;
            }

            // Check if resolved path exists
            if (!fs.existsSync(resolvedPath)) {
                if (skipRelativePaths && !path.isAbsolute(resolvedPath)) {
                    continue;
                } else if (!this.rootUri) {
                    pathExists = false;
                } else {
                    // Check for relative path if resolved path does not exists
                    const relativePath: string = this.rootUri.fsPath + path.sep + resolvedPath;
                    if (!fs.existsSync(relativePath)) {
                        pathExists = false;
                    } else {
                        resolvedPath = relativePath;
                    }
                }
            }

            if (!pathExists) {
                const message: string = localize('cannot.find', "Cannot find: {0}", resolvedPath);
                errors.push(message);
                continue;
            }

            // Check if path is a directory or file
            if (isDirectory && !util.checkDirectoryExistsSync(resolvedPath)) {
                const message: string = localize("path.is.not.a.directory", "Path is not a directory: {0}", resolvedPath);
                errors.push(message);
            } else if (!isDirectory && !util.checkFileExistsSync(resolvedPath)) {
                const message: string = localize("path.is.not.a.file", "Path is not a file: {0}", resolvedPath);
                errors.push(message);
            }
        }

        if (errors.length > 0) {
            errorMsg = errors.join('\n');
        }

        return errorMsg;
    }

    private isConfigNameUnique(configName: string): string | undefined {
        let errorMsg: string | undefined;
        // TODO: make configName non-case sensitive.
        const occurrences: number | undefined = this.ConfigurationNames?.filter(function (name): boolean { return name === configName; }).length;
        if (occurrences && occurrences > 1) {
            errorMsg = localize('duplicate.name', "{0} is a duplicate. The configuration name should be unique.", configName);
        }
        return errorMsg;
    }

    private handleSquiggles(): void {
        if (!this.propertiesFile) {
            return;
        }

        // Disable squiggles if
        // this.configurationJson.enableConfigurationSquiggles is false OR
        // this.configurationJson.enableConfigurationSquiggles is undefined and settings.defaultEnableConfigurationSquiggles is false.
        const settings: CppSettings = new CppSettings(this.rootUri);
        if (!this.configurationJson) {
            return;
        }
        if ((this.configurationJson.enableConfigurationSquiggles !== undefined && !this.configurationJson.enableConfigurationSquiggles) ||
            (this.configurationJson.enableConfigurationSquiggles === undefined && !settings.defaultEnableConfigurationSquiggles)) {
            this.diagnosticCollection.clear();
            return;
        }
        vscode.workspace.openTextDocument(this.propertiesFile).then((document: vscode.TextDocument) => {
            const diagnostics: vscode.Diagnostic[] = new Array<vscode.Diagnostic>();

            // Get the text of the current configuration.
            let curText: string = document.getText();

            // Replace all \<escape character> with \\<character>, except for \"
            // Otherwise, the JSON.parse result will have the \<escape character> missing.
            const configurationsText: string = util.escapeForSquiggles(curText);
            // TODO?: Handle when jsonc.parse() throws an exception due to invalid JSON contents.
            const configurations: ConfigurationJson = jsonc.parse(configurationsText, undefined, true);
            const currentConfiguration: Configuration = configurations.configurations[this.CurrentConfigurationIndex];

            let curTextStartOffset: number = 0;
            if (!currentConfiguration.name) {
                return;
            }

            // Get env text
            let envText: string = "";
            const envStart: number = curText.search(/\"env\"\s*:\s*\{/);
            if (envStart >= 0) {
                const envEnd: number = curText.indexOf("},", envStart);
                if (envEnd >= 0) {
                    envText = curText.substring(envStart, envEnd);
                }
            }
            const envTextStartOffSet: number = envStart + 1;

            // Check if all config names are unique.
            let allConfigText: string = curText;
            let allConfigTextOffset: number = envTextStartOffSet;
            const nameRegex: RegExp = new RegExp(`{\\s*"name"\\s*:\\s*".*"`);
            let configStart: number = allConfigText.search(new RegExp(nameRegex));
            let configNameStart: number;
            let configNameEnd: number;
            let configName: string;
            const configNames: Map<string, vscode.Range[]> = new Map<string, []>();
            let dupErrorMsg: string;
            while (configStart !== -1) {
                allConfigText = allConfigText.substring(configStart);
                allConfigTextOffset += configStart;
                configNameStart = allConfigText.indexOf('"', allConfigText.indexOf(':') + 1) + 1;
                configNameEnd = allConfigText.indexOf('"', configNameStart);
                configName = allConfigText.substring(configNameStart, configNameEnd);
                const newRange: vscode.Range = new vscode.Range(0, allConfigTextOffset + configNameStart, 0, allConfigTextOffset + configNameEnd);
                const allRanges: vscode.Range[] | undefined = configNames.get(configName);
                if (allRanges) {
                    allRanges.push(newRange);
                    configNames.set(configName, allRanges);
                } else {
                    configNames.set(configName, [newRange]);
                }
                allConfigText = allConfigText.substring(configNameEnd + 1);
                allConfigTextOffset += configNameEnd + 1;
                configStart = allConfigText.search(new RegExp(nameRegex));
            }
            for (const [configName, allRanges] of configNames) {
                if (allRanges && allRanges.length > 1) {
                    dupErrorMsg = localize('duplicate.name', "{0} is a duplicate. The configuration name should be unique.", configName);
                    allRanges.forEach(nameRange => {
                        const diagnostic: vscode.Diagnostic = new vscode.Diagnostic(
                            new vscode.Range(document.positionAt(nameRange.start.character),
                                document.positionAt(nameRange.end.character)),
                            dupErrorMsg, vscode.DiagnosticSeverity.Warning);
                        diagnostics.push(diagnostic);
                    });
                }
            }

            // Get current config text
            configStart = curText.search(new RegExp(`{\\s*"name"\\s*:\\s*"${escapeStringRegExp(currentConfiguration.name)}"`));
            if (configStart === -1) {
                telemetry.logLanguageServerEvent("ConfigSquiggles", { "error": "config name not first" });
                return;
            }
            curTextStartOffset = configStart + 1;
            curText = curText.substring(curTextStartOffset); // Remove earlier configs.
            const nameEnd: number = curText.indexOf(":");
            curTextStartOffset += nameEnd + 1;
            curText = curText.substring(nameEnd + 1);
            const nextNameStart: number = curText.search(new RegExp('"name"\\s*:\\s*"'));
            if (nextNameStart !== -1) {
                curText = curText.substring(0, nextNameStart + 6); // Remove later configs.
                const nextNameStart2: number = curText.search(new RegExp('\\s*}\\s*,\\s*{\\s*"name"'));
                if (nextNameStart2 === -1) {
                    telemetry.logLanguageServerEvent("ConfigSquiggles", { "error": "next config name not first" });
                    return;
                }
                curText = curText.substring(0, nextNameStart2);
            }
            if (this.prevSquiggleMetrics.get(currentConfiguration.name) === undefined) {
                this.prevSquiggleMetrics.set(currentConfiguration.name, { PathNonExistent: 0, PathNotAFile: 0, PathNotADirectory: 0, CompilerPathMissingQuotes: 0, CompilerModeMismatch: 0 });
            }
            const newSquiggleMetrics: { [key: string]: number } = { PathNonExistent: 0, PathNotAFile: 0, PathNotADirectory: 0, CompilerPathMissingQuotes: 0, CompilerModeMismatch: 0 };
            const isWindows: boolean = os.platform() === 'win32';

            // TODO: Add other squiggles.

            // Check if intelliSenseMode and compilerPath are compatible
            if (isWindows) {
                // cl.exe is only available on Windows
                const intelliSenseModeStart: number = curText.search(/\s*\"intelliSenseMode\"\s*:\s*\"/);
                if (intelliSenseModeStart !== -1) {
                    const intelliSenseModeValueStart: number = curText.indexOf('"', curText.indexOf(":", intelliSenseModeStart));
                    const intelliSenseModeValueEnd: number = intelliSenseModeStart === -1 ? -1 : curText.indexOf('"', intelliSenseModeValueStart + 1) + 1;

                    const intelliSenseModeError: string = this.validateIntelliSenseMode(currentConfiguration);
                    if (intelliSenseModeError.length > 0) {
                        const message: string = intelliSenseModeError;
                        const diagnostic: vscode.Diagnostic = new vscode.Diagnostic(
                            new vscode.Range(document.positionAt(curTextStartOffset + intelliSenseModeValueStart),
                                document.positionAt(curTextStartOffset + intelliSenseModeValueEnd)),
                            message, vscode.DiagnosticSeverity.Warning);
                        diagnostics.push(diagnostic);
                        newSquiggleMetrics.CompilerModeMismatch++;
                    }
                }
            }

            // Check for path-related squiggles.
            let paths: string[] = [];
            let compilerPath: string | undefined;
            for (const pathArray of [ (currentConfiguration.browse ? currentConfiguration.browse.path : undefined),
                currentConfiguration.includePath, currentConfiguration.macFrameworkPath ]) {
                if (pathArray) {
                    for (const curPath of pathArray) {
                        paths.push(`${curPath}`);
                    }
                }
            }
            // Skip the relative forcedInclude files.
            if (currentConfiguration.forcedInclude) {
                for (const file of currentConfiguration.forcedInclude) {
                    const resolvedFilePath: string = this.resolvePath(file, isWindows);
                    if (path.isAbsolute(resolvedFilePath)) {
                        paths.push(`${file}`);
                    }
                }
            }
            if (currentConfiguration.compileCommands) {
                paths.push(`${currentConfiguration.compileCommands}`);
            }

            if (currentConfiguration.compilerPath) {
                // Unlike other cases, compilerPath may not start or end with " due to trimming of whitespace and the possibility of compiler args.
                compilerPath = currentConfiguration.compilerPath;
            }

            // Resolve and split any environment variables
            paths = this.resolveAndSplit(paths, undefined, this.ExtendedEnvironment);
            compilerPath = util.resolveVariables(compilerPath, this.ExtendedEnvironment).trim();
            compilerPath = this.resolvePath(compilerPath, isWindows);

            // Get the start/end for properties that are file-only.
            const forcedIncludeStart: number = curText.search(/\s*\"forcedInclude\"\s*:\s*\[/);
            const forcedeIncludeEnd: number = forcedIncludeStart === -1 ? -1 : curText.indexOf("]", forcedIncludeStart);
            const compileCommandsStart: number = curText.search(/\s*\"compileCommands\"\s*:\s*\"/);
            const compileCommandsEnd: number = compileCommandsStart === -1 ? -1 : curText.indexOf('"', curText.indexOf('"', curText.indexOf(":", compileCommandsStart)) + 1);
            const compilerPathStart: number = curText.search(/\s*\"compilerPath\"\s*:\s*\"/);
            const compilerPathValueStart: number = curText.indexOf('"', curText.indexOf(":", compilerPathStart));
            const compilerPathEnd: number = compilerPathStart === -1 ? -1 : curText.indexOf('"', compilerPathValueStart + 1) + 1;
            const dotConfigStart: number = curText.search(/\s*\"dotConfig\"\s*:\s*\"/);
            const dotConfigValueStart: number = curText.indexOf('"', curText.indexOf(":", dotConfigStart));
            const dotConfigEnd: number = dotConfigStart === -1 ? -1 : curText.indexOf('"', dotConfigValueStart + 1) + 1;
            const processedPaths: Set<string> = new Set<string>();

            // Validate compiler paths
            let compilerPathNeedsQuotes: boolean = false;
            let compilerMessage: string | undefined;
            const compilerPathAndArgs: util.CompilerPathAndArgs = util.extractCompilerPathAndArgs(!!settings.legacyCompilerArgsBehavior, compilerPath);
            const compilerLowerCase: string = compilerPathAndArgs.compilerName.toLowerCase();
            const isClCompiler: boolean = compilerLowerCase === "cl" || compilerLowerCase === "cl.exe";
            // Don't squiggle for invalid cl and cl.exe paths.
            if (compilerPathAndArgs.compilerPath && !isClCompiler) {
                // Squiggle when the compiler's path has spaces without quotes but args are used.
                compilerPathNeedsQuotes = (compilerPathAndArgs.compilerArgsFromCommandLineInPath && compilerPathAndArgs.compilerArgsFromCommandLineInPath.length > 0)
                    && !compilerPath.startsWith('"')
                    && compilerPathAndArgs.compilerPath.includes(" ");
                compilerPath = compilerPathAndArgs.compilerPath;
                // Don't squiggle if compiler path is resolving with environment path.
                if (compilerPathNeedsQuotes || (compilerPath && !which.sync(compilerPath, { nothrow: true }))) {
                    if (compilerPathNeedsQuotes) {
                        compilerMessage = localize("path.with.spaces", 'Compiler path with spaces and arguments is missing double quotes " around the path.');
                        newSquiggleMetrics.CompilerPathMissingQuotes++;
                    } else if (!util.checkExecutableWithoutExtensionExistsSync(compilerPath)) {
                        compilerMessage = localize("path.is.not.a.file", "Path is not a file: {0}", compilerPath);
                        newSquiggleMetrics.PathNotAFile++;
                    }
                }
            }
            let compilerPathExists: boolean = true;
            if (this.rootUri && !isClCompiler) {
                const checkPathExists: any = util.checkPathExistsSync(compilerPath, this.rootUri.fsPath + path.sep, isWindows, true);
                compilerPathExists = checkPathExists.pathExists;
                compilerPath = checkPathExists.path;
            }
            if (!compilerPathExists) {
                compilerMessage = localize('cannot.find2', "Cannot find \"{0}\".", compilerPath);
                newSquiggleMetrics.PathNonExistent++;
            }
            if (compilerMessage) {
                const diagnostic: vscode.Diagnostic = new vscode.Diagnostic(
                    new vscode.Range(document.positionAt(curTextStartOffset + compilerPathValueStart),
                        document.positionAt(curTextStartOffset + compilerPathEnd)),
                    compilerMessage, vscode.DiagnosticSeverity.Warning);
                diagnostics.push(diagnostic);
            }

            // validate .config path
            let dotConfigPath: string | undefined;
            let dotConfigPathExists: boolean = true;
            let dotConfigMessage: string | undefined;

            dotConfigPath = currentConfiguration.dotConfig;
            dotConfigPath = util.resolveVariables(dotConfigPath, this.ExtendedEnvironment).trim();
            dotConfigPath = this.resolvePath(dotConfigPath, isWindows);
            // does not try resolve if the dotConfig property is empty
            dotConfigPath = dotConfigPath !== '' ? dotConfigPath : undefined;

            if (dotConfigPath && this.rootUri) {
                const checkPathExists: any = util.checkPathExistsSync(dotConfigPath, this.rootUri.fsPath + path.sep, isWindows, true);
                dotConfigPathExists = checkPathExists.pathExists;
                dotConfigPath = checkPathExists.path;
            }
            if (!dotConfigPathExists) {
                dotConfigMessage = localize('cannot.find2', "Cannot find \"{0}\".", dotConfigPath);
                newSquiggleMetrics.PathNonExistent++;
            } else if (dotConfigPath && !util.checkFileExistsSync(dotConfigPath)) {
                dotConfigMessage = localize("path.is.not.a.file", "Path is not a file: {0}", dotConfigPath);
                newSquiggleMetrics.PathNotAFile++;
            }

            if (dotConfigMessage) {
                const diagnostic: vscode.Diagnostic = new vscode.Diagnostic(
                    new vscode.Range(document.positionAt(curTextStartOffset + dotConfigValueStart),
                        document.positionAt(curTextStartOffset + dotConfigEnd)),
                    dotConfigMessage, vscode.DiagnosticSeverity.Warning);
                diagnostics.push(diagnostic);
            }

            // Validate paths
            for (const curPath of paths) {
                if (processedPaths.has(curPath)) {
                    // Avoid duplicate squiggles for the same line.
                    // Squiggles for the same path on different lines are already handled below.
                    continue;
                }
                processedPaths.add(curPath);
                // Resolve special path cases.
                if (curPath === "${default}") {
                    // TODO: Add squiggles for when the C_Cpp.default.* paths are invalid.
                    continue;
                }

                let resolvedPath: string = this.resolvePath(curPath, isWindows);
                if (!resolvedPath) {
                    continue;
                }
                let pathExists: boolean = true;
                if (this.rootUri) {
                    const checkPathExists: any = util.checkPathExistsSync(resolvedPath, this.rootUri.fsPath + path.sep, isWindows, false);
                    pathExists = checkPathExists.pathExists;
                    resolvedPath = checkPathExists.path;
                }
                // Normalize path separators.
                if (path.sep === "/") {
                    resolvedPath = resolvedPath.replace(/\\/g, path.sep);
                } else {
                    resolvedPath = resolvedPath.replace(/\//g, path.sep);
                }

                // Iterate through the text and apply squiggles.

                // Escape the path string for literal use in a regular expression
                // Need to escape any quotes to match the original text
                let escapedPath: string = curPath.replace(/\"/g, '\\\"');
                escapedPath = escapedPath.replace(/[-\"\/\\^$*+?.()|[\]{}]/g, '\\$&');

                // Create a pattern to search for the path with either a quote or semicolon immediately before and after,
                // and extend that pattern to the next quote before and next quote after it.
                const pattern: RegExp = new RegExp(`"[^"]*?(?<="|;)${escapedPath}(?="|;).*?"`, "g");
                const configMatches: string[] | null = curText.match(pattern);
                if (configMatches) {
                    let curOffset: number = 0;
                    let endOffset: number = 0;
                    for (const curMatch of configMatches) {
                        curOffset = curText.substring(endOffset).search(pattern) + endOffset;
                        endOffset = curOffset + curMatch.length;
                        if (curOffset >= compilerPathStart && curOffset <= compilerPathEnd) {
                            continue;
                        }
                        let message: string;
                        if (!pathExists) {
                            if (curOffset >= forcedIncludeStart && curOffset <= forcedeIncludeEnd
                                && !path.isAbsolute(resolvedPath)) {
                                continue; // Skip the error, because it could be resolved recursively.
                            }
                            message = localize('cannot.find2', "Cannot find \"{0}\".", resolvedPath);
                            newSquiggleMetrics.PathNonExistent++;
                        } else {
                            // Check for file versus path mismatches.
                            if ((curOffset >= forcedIncludeStart && curOffset <= forcedeIncludeEnd) ||
                                (curOffset >= compileCommandsStart && curOffset <= compileCommandsEnd)) {
                                if (util.checkFileExistsSync(resolvedPath)) {
                                    continue;
                                }
                                message = localize("path.is.not.a.file", "Path is not a file: {0}", resolvedPath);
                                newSquiggleMetrics.PathNotAFile++;
                            } else {
                                if (util.checkDirectoryExistsSync(resolvedPath)) {
                                    continue;
                                }
                                message = localize("path.is.not.a.directory", "Path is not a directory: {0}", resolvedPath);
                                newSquiggleMetrics.PathNotADirectory++;
                            }
                        }
                        const diagnostic: vscode.Diagnostic = new vscode.Diagnostic(
                            new vscode.Range(document.positionAt(curTextStartOffset + curOffset),
                                document.positionAt(curTextStartOffset + endOffset)),
                            message, vscode.DiagnosticSeverity.Warning);
                        diagnostics.push(diagnostic);
                    }
                } else if (envText) {
                    // TODO: This never matches. https://github.com/microsoft/vscode-cpptools/issues/9140
                    const envMatches: string[] | null = envText.match(pattern);
                    if (envMatches) {
                        let curOffset: number = 0;
                        let endOffset: number = 0;
                        for (const curMatch of envMatches) {
                            curOffset = envText.substring(endOffset).search(pattern) + endOffset;
                            endOffset = curOffset + curMatch.length;
                            let message: string;
                            if (!pathExists) {
                                message = localize('cannot.find2', "Cannot find \"{0}\".", resolvedPath);
                                newSquiggleMetrics.PathNonExistent++;
                                const diagnostic: vscode.Diagnostic = new vscode.Diagnostic(
                                    new vscode.Range(document.positionAt(envTextStartOffSet + curOffset),
                                        document.positionAt(envTextStartOffSet + endOffset)),
                                    message, vscode.DiagnosticSeverity.Warning);
                                diagnostics.push(diagnostic);
                            }
                        }
                    }
                }
            }

            if (diagnostics.length !== 0) {
                this.diagnosticCollection.set(document.uri, diagnostics);
            } else {
                this.diagnosticCollection.clear();
            }

            // Send telemetry on squiggle changes.
            const changedSquiggleMetrics: { [key: string]: number } = {};
            if (newSquiggleMetrics.PathNonExistent !== this.prevSquiggleMetrics.get(currentConfiguration.name)?.PathNonExistent) {
                changedSquiggleMetrics.PathNonExistent = newSquiggleMetrics.PathNonExistent;
            }
            if (newSquiggleMetrics.PathNotAFile !== this.prevSquiggleMetrics.get(currentConfiguration.name)?.PathNotAFile) {
                changedSquiggleMetrics.PathNotAFile = newSquiggleMetrics.PathNotAFile;
            }
            if (newSquiggleMetrics.PathNotADirectory !== this.prevSquiggleMetrics.get(currentConfiguration.name)?.PathNotADirectory) {
                changedSquiggleMetrics.PathNotADirectory = newSquiggleMetrics.PathNotADirectory;
            }
            if (newSquiggleMetrics.CompilerPathMissingQuotes !== this.prevSquiggleMetrics.get(currentConfiguration.name)?.CompilerPathMissingQuotes) {
                changedSquiggleMetrics.CompilerPathMissingQuotes = newSquiggleMetrics.CompilerPathMissingQuotes;
            }
            if (newSquiggleMetrics.CompilerModeMismatch !== this.prevSquiggleMetrics.get(currentConfiguration.name)?.CompilerModeMismatch) {
                changedSquiggleMetrics.CompilerModeMismatch = newSquiggleMetrics.CompilerModeMismatch;
            }
            if (Object.keys(changedSquiggleMetrics).length > 0) {
                telemetry.logLanguageServerEvent("ConfigSquiggles", undefined, changedSquiggleMetrics);
            }
            this.prevSquiggleMetrics.set(currentConfiguration.name, newSquiggleMetrics);
        });
    }

    private updateToVersion2(): void {
        if (this.configurationJson) {
            this.configurationJson.version = 2;
            // no-op. We don't automatically populate the browse.path anymore.
            // We use includePath if browse.path is not present which is what this code used to do.
        }
    }

    private updateToVersion3(): void {
        if (this.configurationJson) {
            this.configurationJson.version = 3;
            for (let i: number = 0; i < this.configurationJson.configurations.length; i++) {
                const config: Configuration = this.configurationJson.configurations[i];
                // Look for Mac configs and extra configs on Mac systems
                if (config.name === "Mac" || (process.platform === 'darwin' && config.name !== "Win32" && config.name !== "Linux")) {
                    if (config.macFrameworkPath === undefined) {
                        config.macFrameworkPath = [
                            "/System/Library/Frameworks",
                            "/Library/Frameworks"
                        ];
                    }
                }
            }
        }
    }

    private updateToVersion4(): void {
        if (this.configurationJson) {
            this.configurationJson.version = 4;
            // Update intelliSenseMode, compilerPath, cStandard, and cppStandard with the defaults if they're missing.
            // If VS Code settings exist for these properties, don't add them to c_cpp_properties.json
            const settings: CppSettings = new CppSettings(this.rootUri);
            for (let i: number = 0; i < this.configurationJson.configurations.length; i++) {
                const config: Configuration = this.configurationJson.configurations[i];

                if (config.intelliSenseMode === undefined && !settings.defaultIntelliSenseMode) {
                    config.intelliSenseMode = this.getIntelliSenseModeForPlatform(config.name);
                }
                // Don't set the default if compileCommands exist, until it is fixed to have the correct value.
                if (config.compilerPath === undefined && this.defaultCompilerPath && !config.compileCommands && !settings.defaultCompilerPath) {
                    config.compilerPath = this.defaultCompilerPath;
                }
                if (!config.cStandard && this.defaultCStandard && !settings.defaultCStandard) {
                    config.cStandard = this.defaultCStandard;
                }
                if (!config.cppStandard && this.defaultCppStandard && !settings.defaultCppStandard) {
                    config.cppStandard = this.defaultCppStandard;
                }
            }
        }
    }

    private writeToJson(): void {
        // Set aside IsExplicit values, and restore them after writing.
        const savedCompilerPathIsExplicit: boolean[] = [];
        const savedCStandardIsExplicit: boolean[] = [];
        const savedCppStandardIsExplicit: boolean[] = [];
        const savedIntelliSenseModeIsExplicit: boolean[] = [];

        if (this.configurationJson) {
            this.configurationJson.configurations.forEach(e => {
                savedCompilerPathIsExplicit.push(!!e.compilerPathIsExplicit);
                if (e.compilerPathIsExplicit !== undefined) {
                    delete e.compilerPathIsExplicit;
                }
                savedCStandardIsExplicit.push(!!e.cStandardIsExplicit);
                if (e.cStandardIsExplicit !== undefined) {
                    delete e.cStandardIsExplicit;
                }
                savedCppStandardIsExplicit.push(!!e.cppStandardIsExplicit);
                if (e.cppStandardIsExplicit !== undefined) {
                    delete e.cppStandardIsExplicit;
                }
                savedIntelliSenseModeIsExplicit.push(!!e.intelliSenseModeIsExplicit);
                if (e.intelliSenseModeIsExplicit !== undefined) {
                    delete e.intelliSenseModeIsExplicit;
                }
            });
        }

        console.assert(this.propertiesFile);
        if (this.propertiesFile) {
            fs.writeFileSync(this.propertiesFile.fsPath, jsonc.stringify(this.configurationJson, null, 4));
        }

        if (this.configurationJson) {
            for (let i: number = 0; i < this.configurationJson.configurations.length; i++) {
                this.configurationJson.configurations[i].compilerPathIsExplicit = savedCompilerPathIsExplicit[i];
                this.configurationJson.configurations[i].cStandardIsExplicit = savedCStandardIsExplicit[i];
                this.configurationJson.configurations[i].cppStandardIsExplicit = savedCppStandardIsExplicit[i];
                this.configurationJson.configurations[i].intelliSenseModeIsExplicit = savedIntelliSenseModeIsExplicit[i];
            }
        }
    }

    public checkCppProperties(): void {
        // Check for change properties in case of file watcher failure.
        const propertiesFile: string = path.join(this.configFolder, "c_cpp_properties.json");
        fs.stat(propertiesFile, (err, stats) => {
            if (err) {
                if (err.code === "ENOENT" && this.propertiesFile) {
                    this.propertiesFile = null; // File deleted.
                    this.resetToDefaultSettings(true);
                    this.handleConfigurationChange();
                }
            } else if (stats.mtime > this.configFileWatcherFallbackTime) {
                if (!this.propertiesFile) {
                    this.propertiesFile = vscode.Uri.file(propertiesFile); // File created.
                }
                this.handleConfigurationChange();
            }
        });
    }

    public checkCompileCommands(): void {
        // Check for changes in case of file watcher failure.
        const compileCommands: string | undefined = this.CurrentConfiguration?.compileCommands;
        if (!compileCommands) {
            return;
        }
        const compileCommandsFile: string | undefined = this.resolvePath(compileCommands, os.platform() === "win32");
        fs.stat(compileCommandsFile, (err, stats) => {
            if (err) {
                if (err.code === "ENOENT" && this.compileCommandsFile) {
                    this.compileCommandsFileWatchers = []; // reset file watchers
                    this.onCompileCommandsChanged(compileCommandsFile);
                    this.compileCommandsFile = null; // File deleted
                }
            } else if (stats.mtime > this.compileCommandsFileWatcherFallbackTime) {
                this.compileCommandsFileWatcherFallbackTime = new Date();
                this.onCompileCommandsChanged(compileCommandsFile);
                this.compileCommandsFile = vscode.Uri.file(compileCommandsFile); // File created.
            }
        });
    }

    dispose(): void {
        this.disposables.forEach((d) => d.dispose());
        this.disposables = [];

        this.compileCommandsFileWatchers.forEach((watcher: fs.FSWatcher) => watcher.close());
        this.compileCommandsFileWatchers = []; // reset it

        this.diagnosticCollection.dispose();
    }
}<|MERGE_RESOLUTION|>--- conflicted
+++ resolved
@@ -1377,26 +1377,11 @@
             result = result.replace(/\*/g, "");
         }
 
-<<<<<<< HEAD
         // Make sure all paths result to an absolute path
         if (!path.isAbsolute(result)) {
             result = path.join(this.rootUri?.fsPath as string, result);
         }
 
-        // resolve WSL paths
-        if (isWindows && result.startsWith("/")) {
-            const mntStr: string = "/mnt/";
-            if (result.length > "/mnt/c/".length && result.substring(0, mntStr.length) === mntStr) {
-                result = result.substring(mntStr.length);
-                result = result.substring(0, 1) + ":" + result.substring(1);
-            } else if (this.rootfs && this.rootfs.length > 0) {
-                result = this.rootfs + result.substring(1);
-                // TODO: Handle WSL symlinks.
-            }
-        }
-
-=======
->>>>>>> 27abc63d
         return result;
     }
 
