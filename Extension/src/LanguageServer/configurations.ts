--- conflicted
+++ resolved
@@ -1092,15 +1092,11 @@
             }
 
             if (configuration.compileCommands) {
-<<<<<<< HEAD
                 configuration.compileCommands = configuration.compileCommands.map((path: string) => this.resolvePath(path));
-=======
-                configuration.compileCommands = this.resolvePath(configuration.compileCommands);
                 if (!this.compileCommandsFileWatcherFallbackTime.has(configuration.compileCommands)) {
                     // Start tracking the fallback time for a new path.
                     this.compileCommandsFileWatcherFallbackTime.set(configuration.compileCommands, new Date());
                 }
->>>>>>> 05fbc0ea
             }
 
             if (configuration.forcedInclude) {
@@ -2333,41 +2329,25 @@
         if (!compileCommands) {
             return;
         }
-<<<<<<< HEAD
         compileCommands.forEach((path: string) => {
             const compileCommandsFile: string | undefined = this.resolvePath(path);
             fs.stat(compileCommandsFile, (err, stats) => {
                 if (err) {
                     if (err.code === "ENOENT" && this.compileCommandsFiles.has(compileCommandsFile)) {
+                        this.compileCommandsFileWatchers.forEach((watcher: fs.FSWatcher) => watcher.close());
                         this.compileCommandsFileWatchers = []; // reset file watchers
                         this.onCompileCommandsChanged(compileCommandsFile);
                         this.compileCommandsFiles.delete(compileCommandsFile); // File deleted
                     }
-                } else if (stats.mtime > this.compileCommandsFileWatcherFallbackTime) {
-                    this.compileCommandsFileWatcherFallbackTime = new Date();
-=======
-        const compileCommandsFile: string | undefined = this.resolvePath(compileCommands);
-        fs.stat(compileCommandsFile, (err, stats) => {
-            if (err) {
-                if (err.code === "ENOENT" && this.compileCommandsFile) {
-                    this.compileCommandsFileWatchers.forEach((watcher: fs.FSWatcher) => watcher.close());
-                    this.compileCommandsFileWatchers = []; // reset file watchers
->>>>>>> 05fbc0ea
-                    this.onCompileCommandsChanged(compileCommandsFile);
-                    this.compileCommandsFiles.add(compileCommandsFile); // File created.
-                }
-<<<<<<< HEAD
+                } else {
+                    const compileCommandsLastChanged: Date | undefined = this.compileCommandsFileWatcherFallbackTime.get(compileCommandsFile);
+                    if (compileCommandsLastChanged !== undefined && stats.mtime > compileCommandsLastChanged) {
+                        this.compileCommandsFileWatcherFallbackTime.set(compileCommandsFile, new Date());
+                        this.onCompileCommandsChanged(compileCommandsFile);
+                        this.compileCommandsFiles.add(compileCommandsFile); // File created.
+                    }
+                }
             });
-=======
-            } else {
-                const compileCommandsLastChanged: Date | undefined = this.compileCommandsFileWatcherFallbackTime.get(compileCommandsFile);
-                if (compileCommandsLastChanged !== undefined && stats.mtime > compileCommandsLastChanged) {
-                    this.compileCommandsFileWatcherFallbackTime.set(compileCommandsFile, new Date());
-                    this.onCompileCommandsChanged(compileCommandsFile);
-                    this.compileCommandsFile = vscode.Uri.file(compileCommandsFile); // File created.
-                }
-            }
->>>>>>> 05fbc0ea
         });
     }
 
