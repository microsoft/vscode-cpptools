--- conflicted
+++ resolved
@@ -943,16 +943,11 @@
                 configuration.recursiveIncludes = {};
             }
             configuration.recursiveIncludes.reduce = this.updateConfigurationString(configuration.recursiveIncludes.reduce, settings.defaultRecursiveIncludesReduce);
-<<<<<<< HEAD
-            configuration.recursiveIncludes.priority = this.updateConfigurationString(configuration.recursiveIncludes.priority, settings.defaultRecursiveIncludesPriority);
-            configuration.recursiveIncludes.order = this.updateConfigurationString(configuration.recursiveIncludes.order, settings.defaultRecursiveIncludesOrder);
-=======
             configuration.recursiveIncludesReduceIsExplicit = configuration.recursiveIncludesReduceIsExplicit || settings.defaultRecursiveIncludesReduce !== "";
             configuration.recursiveIncludes.priority = this.updateConfigurationString(configuration.recursiveIncludes.priority, settings.defaultRecursiveIncludesPriority);
             configuration.recursiveIncludesPriorityIsExplicit = configuration.recursiveIncludesPriorityIsExplicit || settings.defaultRecursiveIncludesPriority !== "";
             configuration.recursiveIncludes.order = this.updateConfigurationString(configuration.recursiveIncludes.order, settings.defaultRecursiveIncludesOrder);
             configuration.recursiveIncludesOrderIsExplicit = configuration.recursiveIncludesOrderIsExplicit || settings.defaultRecursiveIncludesOrder !== "";
->>>>>>> 1709999b
             if (!configuration.compileCommands) {
                 // compile_commands.json already specifies a compiler. compilerPath overrides the compile_commands.json compiler so
                 // don't set a default when compileCommands is in use.
