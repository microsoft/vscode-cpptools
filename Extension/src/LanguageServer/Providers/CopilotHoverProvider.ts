/* --------------------------------------------------------------------------------------------
 * Copyright (c) Microsoft Corporation. All Rights Reserved.
 * See 'LICENSE' in the project root for license information.
 * ------------------------------------------------------------------------------------------ */
import * as vscode from 'vscode';
import { Position, ResponseError } from 'vscode-languageclient';
import * as nls from 'vscode-nls';
import { modelSelector } from '../../constants';
import * as telemetry from '../../telemetry';
import { DefaultClient, GetCopilotHoverInfoParams, GetCopilotHoverInfoRequest, GetCopilotHoverInfoResult } from '../client';
import { RequestCancelled, ServerCancelled } from '../protocolFilter';
import { CppSettings } from '../settings';

nls.config({ messageFormat: nls.MessageFormat.bundle, bundleFormat: nls.BundleFormat.standalone })();
const localize: nls.LocalizeFunc = nls.loadMessageBundle();

export class CopilotHoverProvider implements vscode.HoverProvider {
    private client: DefaultClient;
    private currentDocument: vscode.TextDocument | undefined;
    private currentPosition: vscode.Position | undefined;
    private currentCancellationToken: vscode.CancellationToken | undefined;
    private waiting: boolean = false;
    private ready: boolean = false;
    private cancelled: boolean = false;
    private cancelledDocument: vscode.TextDocument | undefined;
    private cancelledPosition: vscode.Position | undefined;
    private content: string | undefined;
    constructor(client: DefaultClient) {
        this.client = client;
    }

    public async provideHover(document: vscode.TextDocument, position: vscode.Position, token: vscode.CancellationToken): Promise<vscode.Hover | undefined> {
        await this.client.ready;

        const settings: CppSettings = new CppSettings(vscode.workspace.getWorkspaceFolder(document.uri)?.uri);
<<<<<<< HEAD
        if (settings.hover === "disabled" ||
            settings.copilotHover === "disabled" ||
            (settings.copilotHover === "default" && await telemetry.isFlightEnabled("CppCopilotHoverDisabled"))) {
=======
        const workspaceSettings: CppSettings = new CppSettings();
        if (settings.hover === "disabled" ||
            workspaceSettings.copilotHover === "disabled" ||
            (workspaceSettings.copilotHover === "default" && await telemetry.isFlightEnabled("CppCopilotHoverDisabled"))) {
>>>>>>> 1709999b
            // Either disabled by the user or by the flight.
            return undefined;
        }

        // Ensure the user has access to Copilot.
        const vscodelm = (vscode as any).lm;
        if (vscodelm) {
            const [model] = await vscodelm.selectChatModels(modelSelector);
            if (!model) {
                return undefined;
            }
        }

        const newHover = this.isNewHover(document, position);
        if (newHover) {
            this.reset();
        }

        // Wait for the main hover provider to finish and confirm it has content.
        const hoverProvider = this.client.getHoverProvider();
        if (!await hoverProvider?.contentReady) {
            return undefined;
        }

        if (token.isCancellationRequested) {
            throw new vscode.CancellationError();
        }
        this.currentCancellationToken = token;

        if (!newHover) {
            if (this.ready) {
                const contentMarkdown = new vscode.MarkdownString(`$(sparkle) Copilot\n\n${this.content}`, true);
                return new vscode.Hover(contentMarkdown);
            }
            if (this.waiting) {
                const loadingMarkdown = new vscode.MarkdownString("$(sparkle) $(loading~spin)", true);
                return new vscode.Hover(loadingMarkdown);
            }
        }

        this.currentDocument = document;
        this.currentPosition = position;
        const commandString = "$(sparkle) [" + localize("generate.copilot.description", "Generate Copilot summary") + "](command:C_Cpp.ShowCopilotHover \"" + localize("copilot.disclaimer", "AI-generated content may be incorrect.") + "\")";
        const commandMarkdown = new vscode.MarkdownString(commandString);
        commandMarkdown.supportThemeIcons = true;
        commandMarkdown.isTrusted = { enabledCommands: ["C_Cpp.ShowCopilotHover"] };
        return new vscode.Hover(commandMarkdown);
    }

    public showWaiting(): void {
        this.waiting = true;
    }

    public showContent(content: string): void {
        this.ready = true;
        this.content = content;
    }

    public getCurrentHoverDocument(): vscode.TextDocument | undefined {
        return this.currentDocument;
    }

    public getCurrentHoverPosition(): vscode.Position | undefined {
        return this.currentPosition;
    }

    public getCurrentHoverCancellationToken(): vscode.CancellationToken | undefined {
        return this.currentCancellationToken;
    }

    public async getRequestInfo(document: vscode.TextDocument, position: vscode.Position): Promise<GetCopilotHoverInfoResult> {
        let response: GetCopilotHoverInfoResult;
        const params: GetCopilotHoverInfoParams = {
            textDocument: { uri: document.uri.toString() },
            position: Position.create(position.line, position.character)
        };

        await this.client.ready;
        if (this.currentCancellationToken?.isCancellationRequested) {
            throw new vscode.CancellationError();
        }

        try {
            response = await this.client.languageClient.sendRequest(GetCopilotHoverInfoRequest, params, this.currentCancellationToken);
        } catch (e: any) {
            if (e instanceof ResponseError && (e.code === RequestCancelled || e.code === ServerCancelled)) {
                throw new vscode.CancellationError();
            }
            throw e;
        }

        return response;
    }

    public isCancelled(document: vscode.TextDocument, position: vscode.Position): boolean {
        if (this.cancelled && this.cancelledDocument === document && this.cancelledPosition === position) {
            // Cancellation is being acknowledged.
            this.cancelled = false;
            this.cancelledDocument = undefined;
            this.cancelledPosition = undefined;
            return true;
        }
        return false;
    }

    public reset(): void {
        // If there was a previous call, cancel it.
        if (this.waiting) {
            this.cancelled = true;
            this.cancelledDocument = this.currentDocument;
            this.cancelledPosition = this.currentPosition;
        }
        this.waiting = false;
        this.ready = false;
        this.content = undefined;
        this.currentDocument = undefined;
        this.currentPosition = undefined;
        this.currentCancellationToken = undefined;
    }

    public isNewHover(document: vscode.TextDocument, position: vscode.Position): boolean {
        return !(this.currentDocument === document && this.currentPosition?.line === position.line && (this.currentPosition?.character === position.character || this.currentPosition?.character === position.character - 1));
    }
}<|MERGE_RESOLUTION|>--- conflicted
+++ resolved
@@ -33,16 +33,10 @@
         await this.client.ready;
 
         const settings: CppSettings = new CppSettings(vscode.workspace.getWorkspaceFolder(document.uri)?.uri);
-<<<<<<< HEAD
-        if (settings.hover === "disabled" ||
-            settings.copilotHover === "disabled" ||
-            (settings.copilotHover === "default" && await telemetry.isFlightEnabled("CppCopilotHoverDisabled"))) {
-=======
         const workspaceSettings: CppSettings = new CppSettings();
         if (settings.hover === "disabled" ||
             workspaceSettings.copilotHover === "disabled" ||
             (workspaceSettings.copilotHover === "default" && await telemetry.isFlightEnabled("CppCopilotHoverDisabled"))) {
->>>>>>> 1709999b
             // Either disabled by the user or by the flight.
             return undefined;
         }
