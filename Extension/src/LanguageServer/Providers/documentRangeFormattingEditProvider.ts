/* --------------------------------------------------------------------------------------------
 * Copyright (c) Microsoft Corporation. All Rights Reserved.
 * See 'LICENSE' in the project root for license information.
 * ------------------------------------------------------------------------------------------ */
import * as vscode from 'vscode';
import { ResponseError } from 'vscode-languageclient';
import { DefaultClient, FormatParams, FormatRangeRequest, FormatResult } from '../client';
<<<<<<< HEAD
import { getEditorConfigSettings } from '../editorConfig';
import { CppSettings } from '../settings';
=======
import { RequestCancelled, ServerCancelled } from '../protocolFilter';
import { CppSettings, getEditorConfigSettings } from '../settings';
>>>>>>> a0f863c5
import { makeVscodeTextEdits } from '../utils';

export class DocumentRangeFormattingEditProvider implements vscode.DocumentRangeFormattingEditProvider {
    private client: DefaultClient;
    constructor(client: DefaultClient) {
        this.client = client;
    }

    public async provideDocumentRangeFormattingEdits(document: vscode.TextDocument, range: vscode.Range,
        options: vscode.FormattingOptions, token: vscode.CancellationToken): Promise<vscode.TextEdit[]> {
        const settings: CppSettings = new CppSettings(vscode.workspace.getWorkspaceFolder(document.uri)?.uri);
        if (settings.formattingEngine === "disabled") {
            return [];
        }
        await this.client.ready;
        const filePath: string = document.uri.fsPath;
        const useVcFormat: boolean = settings.useVcFormat(document);
        const configCallBack = async (editorConfigSettings: any | undefined) => {
            const params: FormatParams = {
                editorConfigSettings: { ...editorConfigSettings },
                useVcFormat: useVcFormat,
                uri: document.uri.toString(),
                insertSpaces: options.insertSpaces,
                tabSize: options.tabSize,
                character: "",
                range: {
                    start: {
                        character: range.start.character,
                        line: range.start.line
                    },
                    end: {
                        character: range.end.character,
                        line: range.end.line
                    }
                },
                onChanges: false
            };
            let response: FormatResult;
            try {
                response = await this.client.languageClient.sendRequest(FormatRangeRequest, params, token);
            } catch (e: any) {
                if (e instanceof ResponseError && (e.code === RequestCancelled || e.code === ServerCancelled)) {
                    throw new vscode.CancellationError();
                }
                throw e;
            }
            if (token.isCancellationRequested) {
                throw new vscode.CancellationError();
            }
            return makeVscodeTextEdits(response.edits);
        };
        if (!useVcFormat) {
            return configCallBack(undefined);
        } else {
            const editorConfigSettings: any = getEditorConfigSettings(filePath);
            return configCallBack(editorConfigSettings);
        }
    }

    // TODO: This is needed for correct Extract to function formatting.
    /*
    public async provideDocumentRangesFormattingEdits(_document: vscode.TextDocument, _ranges: vscode.Range[],
        _options: vscode.FormattingOptions, _token: vscode.CancellationToken): Promise<vscode.TextEdit[]> {
        return [];
    }
    */
}<|MERGE_RESOLUTION|>--- conflicted
+++ resolved
@@ -5,13 +5,9 @@
 import * as vscode from 'vscode';
 import { ResponseError } from 'vscode-languageclient';
 import { DefaultClient, FormatParams, FormatRangeRequest, FormatResult } from '../client';
-<<<<<<< HEAD
 import { getEditorConfigSettings } from '../editorConfig';
+import { RequestCancelled, ServerCancelled } from '../protocolFilter';
 import { CppSettings } from '../settings';
-=======
-import { RequestCancelled, ServerCancelled } from '../protocolFilter';
-import { CppSettings, getEditorConfigSettings } from '../settings';
->>>>>>> a0f863c5
 import { makeVscodeTextEdits } from '../utils';
 
 export class DocumentRangeFormattingEditProvider implements vscode.DocumentRangeFormattingEditProvider {
