--- conflicted
+++ resolved
@@ -49,10 +49,7 @@
     }
 
     private static inlineMacroKind: vscode.CodeActionKind = vscode.CodeActionKind.RefactorInline.append("macro");
-<<<<<<< HEAD
-=======
     private static extractToFunctionKind: vscode.CodeActionKind = vscode.CodeActionKind.RefactorExtract.append("function");
->>>>>>> a3800265
 
     public async provideCodeActions(document: vscode.TextDocument, range: vscode.Range | vscode.Selection,
         context: vscode.CodeActionContext, token: vscode.CancellationToken): Promise<(vscode.Command | vscode.CodeAction)[]> {
@@ -255,11 +252,11 @@
                 if (!editor) {
                     return false;
                 }
-                const result: vscode.Hover[] = <vscode.Hover[]>(await vscode.commands.executeCommand('vscode.executeHoverProvider', document.uri, range.start));
+                const result: vscode.Hover[] = (await vscode.commands.executeCommand('vscode.executeHoverProvider', document.uri, range.start)) as vscode.Hover[];
                 if (result.length === 0) {
                     return false;
                 }
-                const hoverResult: vscode.MarkdownString = <vscode.MarkdownString>result[0].contents[0];
+                const hoverResult: vscode.MarkdownString = result[0].contents[0] as vscode.MarkdownString;
                 if (!hoverResult.value.includes(localize("expands.to", "Expands to:"))) {
                     return false;
                 }
