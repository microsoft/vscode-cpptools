/* --------------------------------------------------------------------------------------------
 * Copyright (c) Microsoft Corporation. All Rights Reserved.
 * See 'LICENSE' in the project root for license information.
 * ------------------------------------------------------------------------------------------ */
import * as path from 'path';
import * as vscode from 'vscode';
import { Position, Range, RequestType, TextDocumentIdentifier } from 'vscode-languageclient';
import * as Telemetry from '../../telemetry';
import { DefaultClient, workspaceReferences } from '../client';
import { processDelayedDidOpen } from '../extension';
import { CancellationSender } from '../references';
import { makeVscodeRange } from '../utils';

interface CallHierarchyItem {
    /**
     * The name of this item or symbol.
     */
    name: string;

    /**
     * The kind of this item.
     */
    kind: vscode.SymbolKind;

    /**
     * More detail for this item, e.g. the scope or class of a function.
     */
    detail: string;

    /**
     * The file path of this item.
     */
    file: string;

    /**
     * The range enclosing this symbol not including leading/trailing whitespace but everything else, e.g. comments and code.
     */
    range: Range;

    /**
     * The range that should be selected and revealed when this symbol is being picked, e.g. the name of a function.
     * Must be contained by the `CallHierarchyItem.range`.
     */
    selectionRange: Range;
}

export interface CallHierarchyParams {
    textDocument: TextDocumentIdentifier;
    position: Position;
}

interface CallHierarchyItemResult {
    item?: CallHierarchyItem;

    /**
     * If a request is cancelled, `succeeded` will be undefined to indicate no result was returned.
     * Therefore, object is not defined as optional on the language server.
     */
    succeeded: boolean;
}

interface CallHierarchyCallsItem {
    /**
     * For CallHierarchyIncomingCall or calls to, this is the item that makes the call.
     * For CallHierarchyOutgoingCall or calls from, this is the item that is called.
     */
    item: CallHierarchyItem;

    /**
     * For CallHierarchyIncomingCall or calls to, this is the range at which the call appears.
     * For CallHierarchyOutgoingCall or calls from, this is the range at which this item is called.
     */
    fromRanges: Range[];
}

export interface CallHierarchyCallsItemResult {
    calls: CallHierarchyCallsItem[];
}

enum CallHierarchyRequestStatus {
    Unknown,
    Succeeded,
    Canceled,
    CanceledByUser,
    Failed
}

const CallHierarchyItemRequest: RequestType<CallHierarchyParams, CallHierarchyItemResult, void> =
    new RequestType<CallHierarchyParams, CallHierarchyItemResult, void>('cpptools/prepareCallHierarchy');

const CallHierarchyCallsToRequest: RequestType<CallHierarchyParams, CallHierarchyCallsItemResult, void> =
    new RequestType<CallHierarchyParams, CallHierarchyCallsItemResult, void>('cpptools/callHierarchyCallsTo');

const CallHierarchyCallsFromRequest: RequestType<CallHierarchyParams, CallHierarchyCallsItemResult, void> =
    new RequestType<CallHierarchyParams, CallHierarchyCallsItemResult, void>('cpptools/callHierarchyCallsFrom');

export class CallHierarchyProvider implements vscode.CallHierarchyProvider {
    // Indicates whether a request is from an entry root node (e.g. top function in the call tree).
    private isEntryRootNodeTelemetry: boolean = false;
    private client: DefaultClient;

    constructor(client: DefaultClient) {
        this.client = client;
    }

    public async prepareCallHierarchy(document: vscode.TextDocument, position: vscode.Position, token: vscode.CancellationToken): Promise<vscode.CallHierarchyItem | undefined> {
        await this.client.enqueue(() => processDelayedDidOpen(document));

        workspaceReferences.cancelCurrentReferenceRequest(CancellationSender.NewRequest);
        workspaceReferences.clearViews();

        const range: vscode.Range | undefined = document.getWordRangeAtPosition(position);
        if (range === undefined) {
            return undefined;
        }

        // Listen to a cancellation for this request. When this request is cancelled,
        // use a local cancellation source to explicitly cancel a token.
        const cancelSource: vscode.CancellationTokenSource = new vscode.CancellationTokenSource();
        const cancellationTokenListener: vscode.Disposable = token.onCancellationRequested(() => {
            cancelSource.cancel();
        });
        const requestCanceledListener: vscode.Disposable = workspaceReferences.onCancellationRequested(_sender => {
            cancelSource.cancel();
        });

        const params: CallHierarchyParams = {
            textDocument: { uri: document.uri.toString() },
            position: Position.create(position.line, position.character)
        };
        const response: CallHierarchyItemResult = await this.client.languageClient.sendRequest(CallHierarchyItemRequest, params, cancelSource.token);

        cancellationTokenListener.dispose();
        requestCanceledListener.dispose();

        if (cancelSource.token.isCancellationRequested || response.succeeded === undefined) {
            // Return undefined instead of vscode.CancellationError to avoid the following error message from VS Code:
            // "MISSING provider."
            // TODO: per issue https://github.com/microsoft/vscode/issues/169698 vscode.CancellationError is expected,
            // so when VS Code fixes the error use vscode.CancellationError again.
            return undefined;
        } else if (response.item === undefined) {
            return undefined;
        }

        this.isEntryRootNodeTelemetry = true;
        return this.makeVscodeCallHierarchyItem(response.item);
    }

    public async provideCallHierarchyIncomingCalls(item: vscode.CallHierarchyItem, token: vscode.CancellationToken):
    Promise<vscode.CallHierarchyIncomingCall[] | undefined> {
        await this.client.ready;
        workspaceReferences.cancelCurrentReferenceRequest(CancellationSender.NewRequest);

        const CallHierarchyCallsToEvent: string = "CallHierarchyCallsTo";
        if (item === undefined) {
            this.logTelemetry(CallHierarchyCallsToEvent, CallHierarchyRequestStatus.Failed);
            return undefined;
        }

        // Listen to a cancellation for this request. When this request is cancelled,
        // use a local cancellation source to explicitly cancel a token.
        let requestCanceled: CancellationSender | undefined;
        const cancelSource: vscode.CancellationTokenSource = new vscode.CancellationTokenSource();
        const cancellationTokenListener: vscode.Disposable = token.onCancellationRequested(() => {
            requestCanceled = CancellationSender.ProviderToken;
            cancelSource.cancel();
        });
        const requestCanceledListener: vscode.Disposable = workspaceReferences.onCancellationRequested(sender => {
            requestCanceled = sender;
            cancelSource.cancel();
        });

        // Send the request to the language server.
        let result: vscode.CallHierarchyIncomingCall[] | undefined;
        const params: CallHierarchyParams = {
            textDocument: { uri: item.uri.toString() },
            position: Position.create(item.selectionRange.start.line, item.selectionRange.start.character)
        };
        const response: CallHierarchyCallsItemResult = await this.client.languageClient.sendRequest(CallHierarchyCallsToRequest, params, cancelSource.token);

        // Reset anything that can be cleared before processing the result.
        const progressBarDuration: number | undefined = workspaceReferences.getCallHierarchyProgressBarDuration();
        workspaceReferences.resetProgressBar();
        workspaceReferences.resetReferences();
        cancellationTokenListener.dispose();
        requestCanceledListener.dispose();

        // Process the result.
        if (cancelSource.token.isCancellationRequested || response.calls === undefined || requestCanceled !== undefined) {
            const requestStatus: CallHierarchyRequestStatus = requestCanceled === CancellationSender.User ?
                CallHierarchyRequestStatus.CanceledByUser : CallHierarchyRequestStatus.Canceled;
            this.logTelemetry(CallHierarchyCallsToEvent, requestStatus, progressBarDuration);
            throw new vscode.CancellationError();
        } else if (response.calls.length !== 0) {
            result = this.createIncomingCalls(response.calls);
        }

        this.logTelemetry(CallHierarchyCallsToEvent, CallHierarchyRequestStatus.Succeeded, progressBarDuration);
        return result;
    }

    public async provideCallHierarchyOutgoingCalls(item: vscode.CallHierarchyItem, token: vscode.CancellationToken):
    Promise<vscode.CallHierarchyOutgoingCall[] | undefined> {
        const CallHierarchyCallsFromEvent: string = "CallHierarchyCallsFrom";
        if (item === undefined) {
            this.logTelemetry(CallHierarchyCallsFromEvent, CallHierarchyRequestStatus.Failed);
            return undefined;
        }

        await this.client.ready;

        let result: vscode.CallHierarchyOutgoingCall[] | undefined;
        const params: CallHierarchyParams = {
            textDocument: { uri: item.uri.toString() },
            position: Position.create(item.selectionRange.start.line, item.selectionRange.start.character)
        };
        const response: CallHierarchyCallsItemResult = await this.client.languageClient.sendRequest(CallHierarchyCallsFromRequest, params, token);

        if (token.isCancellationRequested || response.calls === undefined) {
            this.logTelemetry(CallHierarchyCallsFromEvent, CallHierarchyRequestStatus.Canceled);
            throw new vscode.CancellationError();
        } else if (response.calls.length !== 0) {
            result = this.createOutgoingCalls(response.calls);
        }

        this.logTelemetry(CallHierarchyCallsFromEvent, CallHierarchyRequestStatus.Succeeded);
        return result;
    }

    private makeVscodeCallHierarchyItem(item: CallHierarchyItem): vscode.CallHierarchyItem {
        const containerDetail: string = (item.detail !== "") ? `${item.detail} - ` : "";
<<<<<<< HEAD
        const itemUri: vscode.Uri = vscode.Uri.file(item.uri);

        // Get file detail
        const isInWorkspace: boolean = this.client.RootUri !== undefined &&
            itemUri.fsPath.startsWith(this.client.RootUri?.fsPath);
        const dirPath: string = isInWorkspace ?
            path.relative(this.client.RootPath, path.dirname(item.uri)) : path.dirname(item.uri);
        const fileDetail: string = dirPath.length === 0 ?
            `${path.basename(item.uri)}` : `${path.basename(item.uri)} (${dirPath})`;

        return new vscode.CallHierarchyItem(
            item.kind,
            item.name,
            containerDetail + fileDetail,
            itemUri,
=======
        const fileDetail: string = `${path.basename(item.file)} (${path.dirname(item.file)})`;
        return new vscode.CallHierarchyItem(
            item.kind, item.name, containerDetail + fileDetail,
            vscode.Uri.file(item.file),
>>>>>>> b740f603
            makeVscodeRange(item.range),
            makeVscodeRange(item.selectionRange));
    }

    private createIncomingCalls(calls: CallHierarchyCallsItem[]): vscode.CallHierarchyIncomingCall[] {
        const result: vscode.CallHierarchyIncomingCall[] = [];

        for (const call of calls) {
            const item: vscode.CallHierarchyItem = this.makeVscodeCallHierarchyItem(call.item);
            const ranges: vscode.Range[] = [];
            call.fromRanges.forEach(r => {
                ranges.push(makeVscodeRange(r));
            });

            const incomingCall: vscode.CallHierarchyIncomingCall =
                new vscode.CallHierarchyIncomingCall(item, ranges);
            result.push(incomingCall);
        }

        return result;
    }

    private createOutgoingCalls(calls: CallHierarchyCallsItem[]): vscode.CallHierarchyOutgoingCall[] {
        const result: vscode.CallHierarchyOutgoingCall[] = [];

        for (const call of calls) {
            const item: vscode.CallHierarchyItem = this.makeVscodeCallHierarchyItem(call.item);
            const ranges: vscode.Range[] = [];
            call.fromRanges.forEach(r => {
                ranges.push(makeVscodeRange(r));
            });

            const outgoingCall: vscode.CallHierarchyOutgoingCall =
                new vscode.CallHierarchyOutgoingCall(item, ranges);
            result.push(outgoingCall);
        }

        return result;
    }

    private logTelemetry(eventName: string, requestStatus: CallHierarchyRequestStatus, progressBarDuration?: number): void {
        const properties: { [key: string]: string } = {};
        const metrics: { [key: string]: number } = {};

        let status: string = "Unknown";
        switch (requestStatus) {
            case CallHierarchyRequestStatus.Unknown: status = "Unknown"; break;
            case CallHierarchyRequestStatus.Succeeded: status = "Succeeded"; break;
            case CallHierarchyRequestStatus.Canceled: status = "Canceled"; break;
            case CallHierarchyRequestStatus.CanceledByUser: status = "CanceledByUser"; break;
            case CallHierarchyRequestStatus.Failed: status = "Failed"; break;
        }

        properties["Status"] = status;
        metrics["FirstRequest"] = this.isEntryRootNodeTelemetry ? 1 : 0;
        if (progressBarDuration) {
            metrics["ProgressBarDuration"] = progressBarDuration;
        }

        Telemetry.logLanguageServerEvent(eventName, properties, metrics);

        // Reset telemetry
        this.isEntryRootNodeTelemetry = false;
    }
}
<|MERGE_RESOLUTION|>--- conflicted
+++ resolved
@@ -1,319 +1,312 @@
-/* --------------------------------------------------------------------------------------------
- * Copyright (c) Microsoft Corporation. All Rights Reserved.
- * See 'LICENSE' in the project root for license information.
- * ------------------------------------------------------------------------------------------ */
-import * as path from 'path';
-import * as vscode from 'vscode';
-import { Position, Range, RequestType, TextDocumentIdentifier } from 'vscode-languageclient';
-import * as Telemetry from '../../telemetry';
-import { DefaultClient, workspaceReferences } from '../client';
-import { processDelayedDidOpen } from '../extension';
-import { CancellationSender } from '../references';
-import { makeVscodeRange } from '../utils';
-
-interface CallHierarchyItem {
-    /**
-     * The name of this item or symbol.
-     */
-    name: string;
-
-    /**
-     * The kind of this item.
-     */
-    kind: vscode.SymbolKind;
-
-    /**
-     * More detail for this item, e.g. the scope or class of a function.
-     */
-    detail: string;
-
-    /**
-     * The file path of this item.
-     */
-    file: string;
-
-    /**
-     * The range enclosing this symbol not including leading/trailing whitespace but everything else, e.g. comments and code.
-     */
-    range: Range;
-
-    /**
-     * The range that should be selected and revealed when this symbol is being picked, e.g. the name of a function.
-     * Must be contained by the `CallHierarchyItem.range`.
-     */
-    selectionRange: Range;
-}
-
-export interface CallHierarchyParams {
-    textDocument: TextDocumentIdentifier;
-    position: Position;
-}
-
-interface CallHierarchyItemResult {
-    item?: CallHierarchyItem;
-
-    /**
-     * If a request is cancelled, `succeeded` will be undefined to indicate no result was returned.
-     * Therefore, object is not defined as optional on the language server.
-     */
-    succeeded: boolean;
-}
-
-interface CallHierarchyCallsItem {
-    /**
-     * For CallHierarchyIncomingCall or calls to, this is the item that makes the call.
-     * For CallHierarchyOutgoingCall or calls from, this is the item that is called.
-     */
-    item: CallHierarchyItem;
-
-    /**
-     * For CallHierarchyIncomingCall or calls to, this is the range at which the call appears.
-     * For CallHierarchyOutgoingCall or calls from, this is the range at which this item is called.
-     */
-    fromRanges: Range[];
-}
-
-export interface CallHierarchyCallsItemResult {
-    calls: CallHierarchyCallsItem[];
-}
-
-enum CallHierarchyRequestStatus {
-    Unknown,
-    Succeeded,
-    Canceled,
-    CanceledByUser,
-    Failed
-}
-
-const CallHierarchyItemRequest: RequestType<CallHierarchyParams, CallHierarchyItemResult, void> =
-    new RequestType<CallHierarchyParams, CallHierarchyItemResult, void>('cpptools/prepareCallHierarchy');
-
-const CallHierarchyCallsToRequest: RequestType<CallHierarchyParams, CallHierarchyCallsItemResult, void> =
-    new RequestType<CallHierarchyParams, CallHierarchyCallsItemResult, void>('cpptools/callHierarchyCallsTo');
-
-const CallHierarchyCallsFromRequest: RequestType<CallHierarchyParams, CallHierarchyCallsItemResult, void> =
-    new RequestType<CallHierarchyParams, CallHierarchyCallsItemResult, void>('cpptools/callHierarchyCallsFrom');
-
-export class CallHierarchyProvider implements vscode.CallHierarchyProvider {
-    // Indicates whether a request is from an entry root node (e.g. top function in the call tree).
-    private isEntryRootNodeTelemetry: boolean = false;
-    private client: DefaultClient;
-
-    constructor(client: DefaultClient) {
-        this.client = client;
-    }
-
-    public async prepareCallHierarchy(document: vscode.TextDocument, position: vscode.Position, token: vscode.CancellationToken): Promise<vscode.CallHierarchyItem | undefined> {
-        await this.client.enqueue(() => processDelayedDidOpen(document));
-
-        workspaceReferences.cancelCurrentReferenceRequest(CancellationSender.NewRequest);
-        workspaceReferences.clearViews();
-
-        const range: vscode.Range | undefined = document.getWordRangeAtPosition(position);
-        if (range === undefined) {
-            return undefined;
-        }
-
-        // Listen to a cancellation for this request. When this request is cancelled,
-        // use a local cancellation source to explicitly cancel a token.
-        const cancelSource: vscode.CancellationTokenSource = new vscode.CancellationTokenSource();
-        const cancellationTokenListener: vscode.Disposable = token.onCancellationRequested(() => {
-            cancelSource.cancel();
-        });
-        const requestCanceledListener: vscode.Disposable = workspaceReferences.onCancellationRequested(_sender => {
-            cancelSource.cancel();
-        });
-
-        const params: CallHierarchyParams = {
-            textDocument: { uri: document.uri.toString() },
-            position: Position.create(position.line, position.character)
-        };
-        const response: CallHierarchyItemResult = await this.client.languageClient.sendRequest(CallHierarchyItemRequest, params, cancelSource.token);
-
-        cancellationTokenListener.dispose();
-        requestCanceledListener.dispose();
-
-        if (cancelSource.token.isCancellationRequested || response.succeeded === undefined) {
-            // Return undefined instead of vscode.CancellationError to avoid the following error message from VS Code:
-            // "MISSING provider."
-            // TODO: per issue https://github.com/microsoft/vscode/issues/169698 vscode.CancellationError is expected,
-            // so when VS Code fixes the error use vscode.CancellationError again.
-            return undefined;
-        } else if (response.item === undefined) {
-            return undefined;
-        }
-
-        this.isEntryRootNodeTelemetry = true;
-        return this.makeVscodeCallHierarchyItem(response.item);
-    }
-
-    public async provideCallHierarchyIncomingCalls(item: vscode.CallHierarchyItem, token: vscode.CancellationToken):
-    Promise<vscode.CallHierarchyIncomingCall[] | undefined> {
-        await this.client.ready;
-        workspaceReferences.cancelCurrentReferenceRequest(CancellationSender.NewRequest);
-
-        const CallHierarchyCallsToEvent: string = "CallHierarchyCallsTo";
-        if (item === undefined) {
-            this.logTelemetry(CallHierarchyCallsToEvent, CallHierarchyRequestStatus.Failed);
-            return undefined;
-        }
-
-        // Listen to a cancellation for this request. When this request is cancelled,
-        // use a local cancellation source to explicitly cancel a token.
-        let requestCanceled: CancellationSender | undefined;
-        const cancelSource: vscode.CancellationTokenSource = new vscode.CancellationTokenSource();
-        const cancellationTokenListener: vscode.Disposable = token.onCancellationRequested(() => {
-            requestCanceled = CancellationSender.ProviderToken;
-            cancelSource.cancel();
-        });
-        const requestCanceledListener: vscode.Disposable = workspaceReferences.onCancellationRequested(sender => {
-            requestCanceled = sender;
-            cancelSource.cancel();
-        });
-
-        // Send the request to the language server.
-        let result: vscode.CallHierarchyIncomingCall[] | undefined;
-        const params: CallHierarchyParams = {
-            textDocument: { uri: item.uri.toString() },
-            position: Position.create(item.selectionRange.start.line, item.selectionRange.start.character)
-        };
-        const response: CallHierarchyCallsItemResult = await this.client.languageClient.sendRequest(CallHierarchyCallsToRequest, params, cancelSource.token);
-
-        // Reset anything that can be cleared before processing the result.
-        const progressBarDuration: number | undefined = workspaceReferences.getCallHierarchyProgressBarDuration();
-        workspaceReferences.resetProgressBar();
-        workspaceReferences.resetReferences();
-        cancellationTokenListener.dispose();
-        requestCanceledListener.dispose();
-
-        // Process the result.
-        if (cancelSource.token.isCancellationRequested || response.calls === undefined || requestCanceled !== undefined) {
-            const requestStatus: CallHierarchyRequestStatus = requestCanceled === CancellationSender.User ?
-                CallHierarchyRequestStatus.CanceledByUser : CallHierarchyRequestStatus.Canceled;
-            this.logTelemetry(CallHierarchyCallsToEvent, requestStatus, progressBarDuration);
-            throw new vscode.CancellationError();
-        } else if (response.calls.length !== 0) {
-            result = this.createIncomingCalls(response.calls);
-        }
-
-        this.logTelemetry(CallHierarchyCallsToEvent, CallHierarchyRequestStatus.Succeeded, progressBarDuration);
-        return result;
-    }
-
-    public async provideCallHierarchyOutgoingCalls(item: vscode.CallHierarchyItem, token: vscode.CancellationToken):
-    Promise<vscode.CallHierarchyOutgoingCall[] | undefined> {
-        const CallHierarchyCallsFromEvent: string = "CallHierarchyCallsFrom";
-        if (item === undefined) {
-            this.logTelemetry(CallHierarchyCallsFromEvent, CallHierarchyRequestStatus.Failed);
-            return undefined;
-        }
-
-        await this.client.ready;
-
-        let result: vscode.CallHierarchyOutgoingCall[] | undefined;
-        const params: CallHierarchyParams = {
-            textDocument: { uri: item.uri.toString() },
-            position: Position.create(item.selectionRange.start.line, item.selectionRange.start.character)
-        };
-        const response: CallHierarchyCallsItemResult = await this.client.languageClient.sendRequest(CallHierarchyCallsFromRequest, params, token);
-
-        if (token.isCancellationRequested || response.calls === undefined) {
-            this.logTelemetry(CallHierarchyCallsFromEvent, CallHierarchyRequestStatus.Canceled);
-            throw new vscode.CancellationError();
-        } else if (response.calls.length !== 0) {
-            result = this.createOutgoingCalls(response.calls);
-        }
-
-        this.logTelemetry(CallHierarchyCallsFromEvent, CallHierarchyRequestStatus.Succeeded);
-        return result;
-    }
-
-    private makeVscodeCallHierarchyItem(item: CallHierarchyItem): vscode.CallHierarchyItem {
-        const containerDetail: string = (item.detail !== "") ? `${item.detail} - ` : "";
-<<<<<<< HEAD
-        const itemUri: vscode.Uri = vscode.Uri.file(item.uri);
-
-        // Get file detail
-        const isInWorkspace: boolean = this.client.RootUri !== undefined &&
-            itemUri.fsPath.startsWith(this.client.RootUri?.fsPath);
-        const dirPath: string = isInWorkspace ?
-            path.relative(this.client.RootPath, path.dirname(item.uri)) : path.dirname(item.uri);
-        const fileDetail: string = dirPath.length === 0 ?
-            `${path.basename(item.uri)}` : `${path.basename(item.uri)} (${dirPath})`;
-
-        return new vscode.CallHierarchyItem(
-            item.kind,
-            item.name,
-            containerDetail + fileDetail,
-            itemUri,
-=======
-        const fileDetail: string = `${path.basename(item.file)} (${path.dirname(item.file)})`;
-        return new vscode.CallHierarchyItem(
-            item.kind, item.name, containerDetail + fileDetail,
-            vscode.Uri.file(item.file),
->>>>>>> b740f603
-            makeVscodeRange(item.range),
-            makeVscodeRange(item.selectionRange));
-    }
-
-    private createIncomingCalls(calls: CallHierarchyCallsItem[]): vscode.CallHierarchyIncomingCall[] {
-        const result: vscode.CallHierarchyIncomingCall[] = [];
-
-        for (const call of calls) {
-            const item: vscode.CallHierarchyItem = this.makeVscodeCallHierarchyItem(call.item);
-            const ranges: vscode.Range[] = [];
-            call.fromRanges.forEach(r => {
-                ranges.push(makeVscodeRange(r));
-            });
-
-            const incomingCall: vscode.CallHierarchyIncomingCall =
-                new vscode.CallHierarchyIncomingCall(item, ranges);
-            result.push(incomingCall);
-        }
-
-        return result;
-    }
-
-    private createOutgoingCalls(calls: CallHierarchyCallsItem[]): vscode.CallHierarchyOutgoingCall[] {
-        const result: vscode.CallHierarchyOutgoingCall[] = [];
-
-        for (const call of calls) {
-            const item: vscode.CallHierarchyItem = this.makeVscodeCallHierarchyItem(call.item);
-            const ranges: vscode.Range[] = [];
-            call.fromRanges.forEach(r => {
-                ranges.push(makeVscodeRange(r));
-            });
-
-            const outgoingCall: vscode.CallHierarchyOutgoingCall =
-                new vscode.CallHierarchyOutgoingCall(item, ranges);
-            result.push(outgoingCall);
-        }
-
-        return result;
-    }
-
-    private logTelemetry(eventName: string, requestStatus: CallHierarchyRequestStatus, progressBarDuration?: number): void {
-        const properties: { [key: string]: string } = {};
-        const metrics: { [key: string]: number } = {};
-
-        let status: string = "Unknown";
-        switch (requestStatus) {
-            case CallHierarchyRequestStatus.Unknown: status = "Unknown"; break;
-            case CallHierarchyRequestStatus.Succeeded: status = "Succeeded"; break;
-            case CallHierarchyRequestStatus.Canceled: status = "Canceled"; break;
-            case CallHierarchyRequestStatus.CanceledByUser: status = "CanceledByUser"; break;
-            case CallHierarchyRequestStatus.Failed: status = "Failed"; break;
-        }
-
-        properties["Status"] = status;
-        metrics["FirstRequest"] = this.isEntryRootNodeTelemetry ? 1 : 0;
-        if (progressBarDuration) {
-            metrics["ProgressBarDuration"] = progressBarDuration;
-        }
-
-        Telemetry.logLanguageServerEvent(eventName, properties, metrics);
-
-        // Reset telemetry
-        this.isEntryRootNodeTelemetry = false;
-    }
-}
+/* --------------------------------------------------------------------------------------------
+ * Copyright (c) Microsoft Corporation. All Rights Reserved.
+ * See 'LICENSE' in the project root for license information.
+ * ------------------------------------------------------------------------------------------ */
+import * as path from 'path';
+import * as vscode from 'vscode';
+import { Position, Range, RequestType, TextDocumentIdentifier } from 'vscode-languageclient';
+import * as Telemetry from '../../telemetry';
+import { DefaultClient, workspaceReferences } from '../client';
+import { processDelayedDidOpen } from '../extension';
+import { CancellationSender } from '../references';
+import { makeVscodeRange } from '../utils';
+
+interface CallHierarchyItem {
+    /**
+     * The name of this item or symbol.
+     */
+    name: string;
+
+    /**
+     * The kind of this item.
+     */
+    kind: vscode.SymbolKind;
+
+    /**
+     * More detail for this item, e.g. the scope or class of a function.
+     */
+    detail: string;
+
+    /**
+     * The file path of this item.
+     */
+    file: string;
+
+    /**
+     * The range enclosing this symbol not including leading/trailing whitespace but everything else, e.g. comments and code.
+     */
+    range: Range;
+
+    /**
+     * The range that should be selected and revealed when this symbol is being picked, e.g. the name of a function.
+     * Must be contained by the `CallHierarchyItem.range`.
+     */
+    selectionRange: Range;
+}
+
+export interface CallHierarchyParams {
+    textDocument: TextDocumentIdentifier;
+    position: Position;
+}
+
+interface CallHierarchyItemResult {
+    item?: CallHierarchyItem;
+
+    /**
+     * If a request is cancelled, `succeeded` will be undefined to indicate no result was returned.
+     * Therefore, object is not defined as optional on the language server.
+     */
+    succeeded: boolean;
+}
+
+interface CallHierarchyCallsItem {
+    /**
+     * For CallHierarchyIncomingCall or calls to, this is the item that makes the call.
+     * For CallHierarchyOutgoingCall or calls from, this is the item that is called.
+     */
+    item: CallHierarchyItem;
+
+    /**
+     * For CallHierarchyIncomingCall or calls to, this is the range at which the call appears.
+     * For CallHierarchyOutgoingCall or calls from, this is the range at which this item is called.
+     */
+    fromRanges: Range[];
+}
+
+export interface CallHierarchyCallsItemResult {
+    calls: CallHierarchyCallsItem[];
+}
+
+enum CallHierarchyRequestStatus {
+    Unknown,
+    Succeeded,
+    Canceled,
+    CanceledByUser,
+    Failed
+}
+
+const CallHierarchyItemRequest: RequestType<CallHierarchyParams, CallHierarchyItemResult, void> =
+    new RequestType<CallHierarchyParams, CallHierarchyItemResult, void>('cpptools/prepareCallHierarchy');
+
+const CallHierarchyCallsToRequest: RequestType<CallHierarchyParams, CallHierarchyCallsItemResult, void> =
+    new RequestType<CallHierarchyParams, CallHierarchyCallsItemResult, void>('cpptools/callHierarchyCallsTo');
+
+const CallHierarchyCallsFromRequest: RequestType<CallHierarchyParams, CallHierarchyCallsItemResult, void> =
+    new RequestType<CallHierarchyParams, CallHierarchyCallsItemResult, void>('cpptools/callHierarchyCallsFrom');
+
+export class CallHierarchyProvider implements vscode.CallHierarchyProvider {
+    // Indicates whether a request is from an entry root node (e.g. top function in the call tree).
+    private isEntryRootNodeTelemetry: boolean = false;
+    private client: DefaultClient;
+
+    constructor(client: DefaultClient) {
+        this.client = client;
+    }
+
+    public async prepareCallHierarchy(document: vscode.TextDocument, position: vscode.Position, token: vscode.CancellationToken): Promise<vscode.CallHierarchyItem | undefined> {
+        await this.client.enqueue(() => processDelayedDidOpen(document));
+
+        workspaceReferences.cancelCurrentReferenceRequest(CancellationSender.NewRequest);
+        workspaceReferences.clearViews();
+
+        const range: vscode.Range | undefined = document.getWordRangeAtPosition(position);
+        if (range === undefined) {
+            return undefined;
+        }
+
+        // Listen to a cancellation for this request. When this request is cancelled,
+        // use a local cancellation source to explicitly cancel a token.
+        const cancelSource: vscode.CancellationTokenSource = new vscode.CancellationTokenSource();
+        const cancellationTokenListener: vscode.Disposable = token.onCancellationRequested(() => {
+            cancelSource.cancel();
+        });
+        const requestCanceledListener: vscode.Disposable = workspaceReferences.onCancellationRequested(_sender => {
+            cancelSource.cancel();
+        });
+
+        const params: CallHierarchyParams = {
+            textDocument: { uri: document.uri.toString() },
+            position: Position.create(position.line, position.character)
+        };
+        const response: CallHierarchyItemResult = await this.client.languageClient.sendRequest(CallHierarchyItemRequest, params, cancelSource.token);
+
+        cancellationTokenListener.dispose();
+        requestCanceledListener.dispose();
+
+        if (cancelSource.token.isCancellationRequested || response.succeeded === undefined) {
+            // Return undefined instead of vscode.CancellationError to avoid the following error message from VS Code:
+            // "MISSING provider."
+            // TODO: per issue https://github.com/microsoft/vscode/issues/169698 vscode.CancellationError is expected,
+            // so when VS Code fixes the error use vscode.CancellationError again.
+            return undefined;
+        } else if (response.item === undefined) {
+            return undefined;
+        }
+
+        this.isEntryRootNodeTelemetry = true;
+        return this.makeVscodeCallHierarchyItem(response.item);
+    }
+
+    public async provideCallHierarchyIncomingCalls(item: vscode.CallHierarchyItem, token: vscode.CancellationToken):
+    Promise<vscode.CallHierarchyIncomingCall[] | undefined> {
+        await this.client.ready;
+        workspaceReferences.cancelCurrentReferenceRequest(CancellationSender.NewRequest);
+
+        const CallHierarchyCallsToEvent: string = "CallHierarchyCallsTo";
+        if (item === undefined) {
+            this.logTelemetry(CallHierarchyCallsToEvent, CallHierarchyRequestStatus.Failed);
+            return undefined;
+        }
+
+        // Listen to a cancellation for this request. When this request is cancelled,
+        // use a local cancellation source to explicitly cancel a token.
+        let requestCanceled: CancellationSender | undefined;
+        const cancelSource: vscode.CancellationTokenSource = new vscode.CancellationTokenSource();
+        const cancellationTokenListener: vscode.Disposable = token.onCancellationRequested(() => {
+            requestCanceled = CancellationSender.ProviderToken;
+            cancelSource.cancel();
+        });
+        const requestCanceledListener: vscode.Disposable = workspaceReferences.onCancellationRequested(sender => {
+            requestCanceled = sender;
+            cancelSource.cancel();
+        });
+
+        // Send the request to the language server.
+        let result: vscode.CallHierarchyIncomingCall[] | undefined;
+        const params: CallHierarchyParams = {
+            textDocument: { uri: item.uri.toString() },
+            position: Position.create(item.selectionRange.start.line, item.selectionRange.start.character)
+        };
+        const response: CallHierarchyCallsItemResult = await this.client.languageClient.sendRequest(CallHierarchyCallsToRequest, params, cancelSource.token);
+
+        // Reset anything that can be cleared before processing the result.
+        const progressBarDuration: number | undefined = workspaceReferences.getCallHierarchyProgressBarDuration();
+        workspaceReferences.resetProgressBar();
+        workspaceReferences.resetReferences();
+        cancellationTokenListener.dispose();
+        requestCanceledListener.dispose();
+
+        // Process the result.
+        if (cancelSource.token.isCancellationRequested || response.calls === undefined || requestCanceled !== undefined) {
+            const requestStatus: CallHierarchyRequestStatus = requestCanceled === CancellationSender.User ?
+                CallHierarchyRequestStatus.CanceledByUser : CallHierarchyRequestStatus.Canceled;
+            this.logTelemetry(CallHierarchyCallsToEvent, requestStatus, progressBarDuration);
+            throw new vscode.CancellationError();
+        } else if (response.calls.length !== 0) {
+            result = this.createIncomingCalls(response.calls);
+        }
+
+        this.logTelemetry(CallHierarchyCallsToEvent, CallHierarchyRequestStatus.Succeeded, progressBarDuration);
+        return result;
+    }
+
+    public async provideCallHierarchyOutgoingCalls(item: vscode.CallHierarchyItem, token: vscode.CancellationToken):
+    Promise<vscode.CallHierarchyOutgoingCall[] | undefined> {
+        const CallHierarchyCallsFromEvent: string = "CallHierarchyCallsFrom";
+        if (item === undefined) {
+            this.logTelemetry(CallHierarchyCallsFromEvent, CallHierarchyRequestStatus.Failed);
+            return undefined;
+        }
+
+        await this.client.ready;
+
+        let result: vscode.CallHierarchyOutgoingCall[] | undefined;
+        const params: CallHierarchyParams = {
+            textDocument: { uri: item.uri.toString() },
+            position: Position.create(item.selectionRange.start.line, item.selectionRange.start.character)
+        };
+        const response: CallHierarchyCallsItemResult = await this.client.languageClient.sendRequest(CallHierarchyCallsFromRequest, params, token);
+
+        if (token.isCancellationRequested || response.calls === undefined) {
+            this.logTelemetry(CallHierarchyCallsFromEvent, CallHierarchyRequestStatus.Canceled);
+            throw new vscode.CancellationError();
+        } else if (response.calls.length !== 0) {
+            result = this.createOutgoingCalls(response.calls);
+        }
+
+        this.logTelemetry(CallHierarchyCallsFromEvent, CallHierarchyRequestStatus.Succeeded);
+        return result;
+    }
+
+    private makeVscodeCallHierarchyItem(item: CallHierarchyItem): vscode.CallHierarchyItem {
+        const containerDetail: string = (item.detail !== "") ? `${item.detail} - ` : "";
+        const itemUri: vscode.Uri = vscode.Uri.file(item.file);
+
+        // Get file detail
+        const isInWorkspace: boolean = this.client.RootUri !== undefined &&
+            itemUri.fsPath.startsWith(this.client.RootUri?.fsPath);
+        const dirPath: string = isInWorkspace ?
+            path.relative(this.client.RootPath, path.dirname(item.file)) : path.dirname(item.file);
+        const fileDetail: string = dirPath.length === 0 ?
+            `${path.basename(item.file)}` : `${path.basename(item.file)} (${dirPath})`;
+
+        return new vscode.CallHierarchyItem(
+            item.kind,
+            item.name,
+            containerDetail + fileDetail,
+            itemUri,
+            makeVscodeRange(item.range),
+            makeVscodeRange(item.selectionRange));
+    }
+
+    private createIncomingCalls(calls: CallHierarchyCallsItem[]): vscode.CallHierarchyIncomingCall[] {
+        const result: vscode.CallHierarchyIncomingCall[] = [];
+
+        for (const call of calls) {
+            const item: vscode.CallHierarchyItem = this.makeVscodeCallHierarchyItem(call.item);
+            const ranges: vscode.Range[] = [];
+            call.fromRanges.forEach(r => {
+                ranges.push(makeVscodeRange(r));
+            });
+
+            const incomingCall: vscode.CallHierarchyIncomingCall =
+                new vscode.CallHierarchyIncomingCall(item, ranges);
+            result.push(incomingCall);
+        }
+
+        return result;
+    }
+
+    private createOutgoingCalls(calls: CallHierarchyCallsItem[]): vscode.CallHierarchyOutgoingCall[] {
+        const result: vscode.CallHierarchyOutgoingCall[] = [];
+
+        for (const call of calls) {
+            const item: vscode.CallHierarchyItem = this.makeVscodeCallHierarchyItem(call.item);
+            const ranges: vscode.Range[] = [];
+            call.fromRanges.forEach(r => {
+                ranges.push(makeVscodeRange(r));
+            });
+
+            const outgoingCall: vscode.CallHierarchyOutgoingCall =
+                new vscode.CallHierarchyOutgoingCall(item, ranges);
+            result.push(outgoingCall);
+        }
+
+        return result;
+    }
+
+    private logTelemetry(eventName: string, requestStatus: CallHierarchyRequestStatus, progressBarDuration?: number): void {
+        const properties: { [key: string]: string } = {};
+        const metrics: { [key: string]: number } = {};
+
+        let status: string = "Unknown";
+        switch (requestStatus) {
+            case CallHierarchyRequestStatus.Unknown: status = "Unknown"; break;
+            case CallHierarchyRequestStatus.Succeeded: status = "Succeeded"; break;
+            case CallHierarchyRequestStatus.Canceled: status = "Canceled"; break;
+            case CallHierarchyRequestStatus.CanceledByUser: status = "CanceledByUser"; break;
+            case CallHierarchyRequestStatus.Failed: status = "Failed"; break;
+        }
+
+        properties["Status"] = status;
+        metrics["FirstRequest"] = this.isEntryRootNodeTelemetry ? 1 : 0;
+        if (progressBarDuration) {
+            metrics["ProgressBarDuration"] = progressBarDuration;
+        }
+
+        Telemetry.logLanguageServerEvent(eventName, properties, metrics);
+
+        // Reset telemetry
+        this.isEntryRootNodeTelemetry = false;
+    }
+}