{
  "name": "cpptools",
  "displayName": "C/C++",
  "description": "C/C++ IntelliSense, debugging, and code browsing.",
  "version": "0.24.0-master",
  "publisher": "ms-vscode",
  "preview": true,
  "icon": "LanguageCCPP_color_128x.png",
  "readme": "README.md",
  "author": {
    "name": "Microsoft Corporation"
  },
  "license": "SEE LICENSE IN LICENSE.txt",
  "engines": {
    "vscode": "^1.30.0"
  },
  "bugs": {
    "url": "https://github.com/Microsoft/vscode-cpptools/issues",
    "email": "c_cpp_support@microsoft.com"
  },
  "repository": {
    "type": "git",
    "url": "https://github.com/Microsoft/vscode-cpptools.git"
  },
  "homepage": "https://github.com/Microsoft/vscode-cpptools",
  "qna": "https://github.com/Microsoft/vscode-cpptools/issues",
  "keywords": [
    "C",
    "C++",
    "IntelliSense",
    "Microsoft",
    "multi-root ready"
  ],
  "categories": [
    "Programming Languages",
    "Debuggers",
    "Formatters",
    "Linters",
    "Snippets"
  ],
  "activationEvents": [
    "*"
  ],
  "main": "./dist/main",
  "contributes": {
    "problemMatchers": [
      {
        "name": "gcc",
        "source": "gcc",
        "owner": "cpptools",
        "fileLocation": [
          "relative",
          "${workspaceFolder}"
        ],
        "pattern": {
          "regexp": "^(.*):(\\d+):(\\d+):\\s+(?:fatal\\s+)?(warning|error):\\s+(.*)$",
          "file": 1,
          "line": 2,
          "column": 3,
          "severity": 4,
          "message": 5
        }
      }
    ],
    "configuration": {
      "type": "object",
      "title": "C/C++",
      "properties": {
        "C_Cpp.clang_format_path": {
          "type": [
            "string",
            "null"
          ],
          "default": null,
          "description": "The full path of the clang-format executable.",
          "scope": "machine"
        },
        "C_Cpp.clang_format_style": {
          "type": "string",
          "default": "file",
          "description": "Coding style, currently supports: Visual Studio, LLVM, Google, Chromium, Mozilla, WebKit. Use \"file\" to load the style from a .clang-format file in the current or parent directory. Use {key: value, ...} to set specific parameters. For example, the \"Visual Studio\" style is similar to: { BasedOnStyle: LLVM, UseTab: Never, IndentWidth: 4, TabWidth: 4, BreakBeforeBraces: Allman, AllowShortIfStatementsOnASingleLine: false, IndentCaseLabels: false, ColumnLimit: 0, AccessModifierOffset: -4 }",
          "scope": "resource"
        },
        "C_Cpp.clang_format_fallbackStyle": {
          "type": "string",
          "default": "Visual Studio",
          "description": "Name of the predefined style used as a fallback in case clang-format is invoked with style \"file\" but the .clang-format file is not found. Possible values are Visual Studio, LLVM, Google, Chromium, Mozilla, WebKit, none, or use {key: value, ...} to set specific parameters. For example, the \"Visual Studio\" style is similar to: { BasedOnStyle: LLVM, UseTab: Never, IndentWidth: 4, TabWidth: 4, BreakBeforeBraces: Allman, AllowShortIfStatementsOnASingleLine: false, IndentCaseLabels: false, ColumnLimit: 0, AccessModifierOffset: -4 }",
          "scope": "resource"
        },
        "C_Cpp.clang_format_sortIncludes": {
          "type": [
            "boolean",
            "null"
          ],
          "enum": [
            true,
            false,
            null
          ],
          "default": null,
          "description": "If set, overrides the include sorting behavior determined by the SortIncludes parameter.",
          "scope": "resource"
        },
        "C_Cpp.intelliSenseEngine": {
          "type": "string",
          "enum": [
            "Default",
            "Tag Parser",
            "Disabled"
          ],
          "default": "Default",
          "description": "Controls the IntelliSense provider. \"Tag Parser\" provides \"fuzzy\" results that are not context-aware. \"Default\" provides context-aware results. \"Disabled\" turns off C/C++ language service features.",
          "scope": "resource"
        },
        "C_Cpp.intelliSenseEngineFallback": {
          "type": "string",
          "enum": [
            "Enabled",
            "Disabled"
          ],
          "default": "Disabled",
          "description": "Controls whether the IntelliSense engine will automatically switch to the Tag Parser for translation units containing #include errors.",
          "scope": "resource"
        },
        "C_Cpp.autocomplete": {
          "type": "string",
          "enum": [
            "Default",
            "Disabled"
          ],
          "default": "Default",
          "description": "Controls the auto-completion provider. \"Default\" uses the active IntelliSense engine. \"Disabled\" uses the word-based completion provided by Visual Studio Code.",
          "scope": "resource"
        },
        "C_Cpp.errorSquiggles": {
          "type": "string",
          "enum": [
            "Enabled",
            "Disabled",
            "EnabledIfIncludesResolve"
          ],
          "default": "EnabledIfIncludesResolve",
          "description": "Controls whether suspected compile errors detected by the IntelliSense engine will be reported back to the editor. This setting is ignored by the Tag Parser engine.",
          "scope": "resource"
        },
        "C_Cpp.dimInactiveRegions": {
          "type": "boolean",
          "default": true,
          "description": "Controls whether inactive preprocessor blocks are colored differently than active code. This setting has no effect if IntelliSense is disabled or if using the Default High Contrast theme.",
          "scope": "resource"
        },
        "C_Cpp.inactiveRegionOpacity": {
          "type:": "number",
          "default": 0.55,
          "Description": "Controls the opacity of inactive preprocessor blocks. Scales between 0.1 and 1.0. This setting only applies when inactive region dimming is enabled.",
          "scope": "resource",
          "minimum": 0.1,
          "maximum": 1
        },
        "C_Cpp.inactiveRegionForegroundColor": {
          "type": [
            "string",
            "null"
          ],
          "default": null,
          "description": "Controls the font coloring of inactive preprocessor blocks. Input is in the form a hexadecimal color code or a valid Theme Color. If not set, this defaults to the syntax coloring scheme of the editor. This setting only applies when inactive region dimming is enabled.",
          "scope": "resource"
        },
        "C_Cpp.inactiveRegionBackgroundColor": {
          "type": [
            "string",
            "null"
          ],
          "default": null,
          "description": "Controls the background coloring of inactive preprocessor blocks. Input is in the form a hexadecimal color code or a valid Theme Color. If not set, this defaults to transparent. This setting only applies when inactive region dimming is enabled.",
          "scope": "resource"
        },
        "C_Cpp.formatting": {
          "type": "string",
          "enum": [
            "Default",
            "Disabled"
          ],
          "default": "Default",
          "description": "\"Default\" enables code formatting. \"Disabled\" disables code formatting.",
          "scope": "resource"
        },
        "C_Cpp.navigation.length": {
          "type": "number",
          "default": 60,
          "description": "Maximum character length of the scope/navigation UI in the status bar. The UI may not appear if this value is too large.",
          "scope": "resource"
        },
        "C_Cpp.loggingLevel": {
          "type": "string",
          "enum": [
            "None",
            "Error",
            "Warning",
            "Information",
            "Debug"
          ],
          "default": "Error",
          "description": "The verbosity of logging in the Output Panel. The order of levels from least verbose to most verbose is: None < Error < Warning < Information < Debug.",
          "scope": "resource"
        },
        "C_Cpp.autoAddFileAssociations": {
          "type": "boolean",
          "default": true,
          "description": "Controls whether files are automatically added to files.associations when they are the target of a navigation operation from a C/C++ file.",
          "scope": "resource"
        },
        "C_Cpp.workspaceParsingPriority": {
          "type": "string",
          "enum": [
            "highest",
            "high",
            "medium",
            "low"
          ],
          "default": "highest",
          "description": "Controls whether parsing of the non-active workspace files uses sleeps to avoid using 100% CPU. The values highest/high/medium/low correspond to approximately 100/75/50/25% CPU usage.",
          "scope": "resource"
        },
        "C_Cpp.workspaceSymbols": {
          "type": "string",
          "enum": [
            "All",
            "Just My Code"
          ],
          "default": "Just My Code",
          "description": "The symbols to include in the query results when 'Go to Symbol in Workspace' is invoked",
          "scope": "resource"
        },
        "C_Cpp.exclusionPolicy": {
          "type": "string",
          "enum": [
            "checkFolders",
            "checkFilesAndFolders"
          ],
          "default": "checkFolders",
          "description": "Instructs the extension when to use the \"files.exclude\" setting when determining which files should be added to the code navigation database while traversing through the paths in the \"browse.path\" array. \"checkFolders\" means that the exclusion filters will only be evaluated once per folder (individual files are not checked). \"checkFilesAndFolders\" means that the exclusion filters will be evaluated against every file and folder encountered. If your \"files.exclude\" setting only contains folders, then \"checkFolders\" is the best choice and will increase the speed at which the extension can initialize the code navigation database.",
          "scope": "resource"
        },
        "C_Cpp.preferredPathSeparator": {
          "type": "string",
          "enum": [
            "Forward Slash",
            "Backslash"
          ],
          "default": "Forward Slash",
          "description": "The character used as a path separator for #include auto-completion results.",
          "scope": "resource"
        },
        "C_Cpp.commentContinuationPatterns": {
          "type": "array",
          "default": [
            "/**"
          ],
          "items": {
            "anyOf": [
              {
                "type": "string",
                "description": "The pattern that begins a multiline or single line comment block. The continuation pattern defaults to ' * ' for multiline comment blocks or this string for single line comment blocks."
              },
              {
                "type": "object",
                "properties": {
                  "begin": {
                    "type": "string",
                    "description": "The pattern that begins a multiline or single line comment block."
                  },
                  "continue": {
                    "type": "string",
                    "description": "The text that will be inserted on the next line when Enter is pressed inside a multiline or single line comment block."
                  }
                }
              }
            ]
          },
          "description": "Defines the editor behavior for when the Enter key is pressed inside a multiline or single line comment block.",
          "scope": "resource"
        },
        "C_Cpp.configurationWarnings": {
          "type": "string",
          "enum": [
            "Enabled",
            "Disabled"
          ],
          "default": "Enabled",
          "description": "Determines whether pop up notifications will be shown when a configuration provider extension is unable to provide a configuration for a source file.",
          "scope": "resource"
        },
        "C_Cpp.intelliSenseCachePath": {
          "type": "string",
          "default": null,
          "description": "Defines the folder path for cached precompiled headers used by IntelliSense. The default cache path is \"%LocalAppData%/Microsoft/vscode-cpptools\" on Windows and \"~/.vscode-cpptools\" on Linux and Mac. The default path will be used if no path is specified or if a specified path is invalid.",
          "scope": "resource"
        },
        "C_Cpp.intelliSenseCacheSize": {
          "type": "number",
          "default": 5120,
          "description": "Maximum size of the per-workspace hard drive space in megabytes for cached precompiled headers; the actual usage may fluctuate around this value. The default size is 5120 MB. Precompiled header caching is disabled when the size is 0.",
          "scope": "resource",
          "minimum": 0
        },
        "C_Cpp.default.includePath": {
          "type": [
            "array",
            "null"
          ],
          "items": {
            "type": "string"
          },
          "default": null,
          "description": "The value to use in a configuration if \"includePath\" is not specified, or the values to insert if \"${default}\" is present in \"includePath\".",
          "scope": "resource"
        },
        "C_Cpp.default.defines": {
          "type": [
            "array",
            "null"
          ],
          "items": {
            "type": "string"
          },
          "default": null,
          "description": "The value to use in a configuration if \"defines\" is not specified, or the values to insert if \"${default}\" is present in \"defines\".",
          "scope": "resource"
        },
        "C_Cpp.default.macFrameworkPath": {
          "type": [
            "array",
            "null"
          ],
          "items": {
            "type": "string"
          },
          "default": null,
          "description": "The value to use in a configuration if \"macFrameworkPath\" is not specified, or the values to insert if \"${default}\" is present in \"macFrameworkPath\".",
          "scope": "resource"
        },
        "C_Cpp.default.windowsSdkVersion": {
          "type": [
            "string",
            "null"
          ],
          "default": null,
          "description": "Version of the Windows SDK include path to use on Windows, e.g. '10.0.17134.0'.",
          "pattern": "^\\d{2}\\.\\d{1}\\.\\d{5}\\.\\d{1}$|^8\\.1$",
          "scope": "resource"
        },
        "C_Cpp.default.compileCommands": {
          "type": [
            "string",
            "null"
          ],
          "default": null,
          "description": "The value to use in a configuration if \"compileCommands\" is either not specified, or set to \"${default}\".",
          "scope": "resource"
        },
        "C_Cpp.default.forcedInclude": {
          "type": [
            "array",
            "null"
          ],
          "items": {
            "type": "string"
          },
          "default": null,
          "description": "The value to use in a configuration if \"forcedInclude\" is not specified, or the values to insert if \"${default}\" is present in \"forcedInclude\".",
          "scope": "resource"
        },
        "C_Cpp.default.intelliSenseMode": {
          "type": [
            "string",
            "null"
          ],
          "enum": [
            "msvc-x64",
            "gcc-x64",
            "clang-x64"
          ],
          "default": null,
          "description": "The value to use in a configuration if \"intelliSenseMode\" is either not specified or set to \"${default}\".",
          "scope": "resource"
        },
        "C_Cpp.default.compilerPath": {
          "type": [
            "string",
            "null"
          ],
          "default": null,
          "description": "The value to use in a configuration if \"compilerPath\" is either not specified or set to \"${default}\".",
          "scope": "resource"
        },
        "C_Cpp.default.cStandard": {
          "type": [
            "string",
            "null"
          ],
          "enum": [
            "c89",
            "c99",
            "c11"
          ],
          "default": null,
          "description": "The value to use in a configuration if \"cStandard\" is either not specified or set to \"${default}\".",
          "scope": "resource"
        },
        "C_Cpp.default.cppStandard": {
          "type": [
            "string",
            "null"
          ],
          "enum": [
            "c++98",
            "c++03",
            "c++11",
            "c++14",
            "c++17",
            "c++20"
          ],
          "default": null,
          "description": "The value to use in a configuration if \"cppStandard\" is either not specified or set to \"${default}\".",
          "scope": "resource"
        },
        "C_Cpp.default.configurationProvider": {
          "type": [
            "string",
            "null"
          ],
          "default": null,
          "description": "The value to use in a configuration if \"configurationProvider\" is either not specified or set to \"${default}\".",
          "scope": "resource"
        },
        "C_Cpp.default.browse.path": {
          "type": [
            "array",
            "null"
          ],
          "items": {
            "type": "string"
          },
          "default": null,
          "description": "The value to use in a configuration if \"browse.path\" is not specified, or the values to insert if \"${default}\" is present in \"browse.path\".",
          "scope": "resource"
        },
        "C_Cpp.default.browse.databaseFilename": {
          "type": [
            "string",
            "null"
          ],
          "default": null,
          "description": "The value to use in a configuration if \"browse.databaseFilename\" is either not specified or set to \"${default}\".",
          "scope": "resource"
        },
        "C_Cpp.default.browse.limitSymbolsToIncludedHeaders": {
          "type": "boolean",
          "default": true,
          "description": "The value to use in a configuration if \"browse.limitSymbolsToIncludedHeaders\" is either not specified or set to \"${default}\".",
          "scope": "resource"
        },
        "C_Cpp.default.systemIncludePath": {
          "type": [
            "array",
            "null"
          ],
          "items": {
            "type": "string"
          },
          "default": null,
          "description": "The value to use for the system include path. If set, it overrides the system include path acquired via \"compilerPath\" and \"compileCommands\" settings.",
          "scope": "resource"
        },
        "C_Cpp.default.enableConfigurationSquiggles": {
          "type": [
            "boolean",
            "null"
          ],
          "default": null,
          "description": "Controls whether the extension will report errors detected in c_cpp_properties.json.",
          "scope": "resource"
        },
        "C_Cpp.updateChannel": {
          "type": "string",
          "enum": [
            "Default",
            "Insiders"
          ],
          "default": "Default",
          "description": "Set to \"Insiders\" to automatically download and install the latest Insiders builds of the extension, which include upcoming features and bug fixes.",
          "scope": "resource"
        },
        "C_Cpp.suggestSnippets": {
          "type": "boolean",
          "default": true,
          "description": "If true, snippets are provided by the language server.",
          "scope": "resource"
        },
        "C_Cpp.enhancedColorization": {
          "type": "string",
          "enum": [
            "Enabled",
            "Disabled"
          ],
          "default": "Enabled",
          "description": "If enabled, code is colorized based on IntelliSense. This setting has no effect if IntelliSense is disabled or if using the Default High Contrast theme.",
          "scope": "resource"
        },
        "C_Cpp.vcpkg.enabled": {
          "type": "boolean",
          "default": true,
          "markdownDescription": "Enable integration services for the [vcpkg dependency manager](https://aka.ms/vcpkg/)."
        }
      }
    },
    "commands": [
      {
        "command": "C_Cpp.ConfigurationSelect",
        "title": "%c_cpp.command.configurationSelect.title%",
        "category": "C/C++"
      },
      {
        "command": "C_Cpp.ConfigurationProviderSelect",
        "title": "%c_cpp.command.configurationProviderSelect.title%",
        "category": "C/C++"
      },
      {
        "command": "C_Cpp.ConfigurationEditJSON",
        "title": "%c_cpp.command.configurationEditJSON.title%",
        "category": "C/C++"
      },
      {
        "command": "C_Cpp.ConfigurationEditUI",
        "title": "%c_cpp.command.configurationEditUI.title%",
        "category": "C/C++"
      },
      {
        "command": "C_Cpp.GoToDeclaration",
        "title": "%c_cpp.command.goToDeclaration.title%",
        "category": "C/C++"
      },
      {
        "command": "C_Cpp.PeekDeclaration",
        "title": "%c_cpp.command.peekDeclaration.title%",
        "category": "C/C++"
      },
      {
        "command": "C_Cpp.SwitchHeaderSource",
        "title": "%c_cpp.command.switchHeaderSource.title%",
        "category": "C/C++"
      },
      {
        "command": "C_Cpp.Navigate",
        "title": "%c_cpp.command.navigate.title%",
        "category": "C/C++"
      },
      {
        "command": "C_Cpp.EnableErrorSquiggles",
        "title": "%c_cpp.command.enableErrorSquiggles.title%",
        "category": "C/C++"
      },
      {
        "command": "C_Cpp.DisableErrorSquiggles",
        "title": "%c_cpp.command.disableErrorSquiggles.title%",
        "category": "C/C++"
      },
      {
        "command": "C_Cpp.ToggleIncludeFallback",
        "title": "%c_cpp.command.toggleIncludeFallback.title%",
        "category": "C/C++"
      },
      {
        "command": "C_Cpp.ToggleDimInactiveRegions",
        "title": "%c_cpp.command.toggleDimInactiveRegions.title%",
        "category": "C/C++"
      },
      {
        "command": "C_Cpp.ShowReleaseNotes",
        "title": "%c_cpp.command.showReleaseNotes.title%",
        "category": "C/C++"
      },
      {
        "command": "C_Cpp.ResetDatabase",
        "title": "%c_cpp.command.resetDatabase.title%",
        "category": "C/C++"
      },
      {
        "command": "C_Cpp.PauseParsing",
        "title": "%c_cpp.command.pauseParsing.title%",
        "category": "C/C++"
      },
      {
        "command": "C_Cpp.ResumeParsing",
        "title": "%c_cpp.command.resumeParsing.title%",
        "category": "C/C++"
      },
      {
        "command": "C_Cpp.ShowParsingCommands",
        "title": "%c_cpp.command.showParsingCommands.title%",
        "category": "C/C++"
      },
      {
        "command": "C_Cpp.TakeSurvey",
        "title": "%c_cpp.command.takeSurvey.title%",
        "category": "C/C++"
      },
      {
        "command": "C_Cpp.BuildAndDebugActiveFile",
        "title": "%c_cpp.command.buildAndDebugActiveFile.title%",
        "category": "C/C++"
      },
      {
        "command": "C_Cpp.LogDiagnostics",
        "title": "%c_cpp.command.logDiagnostics.title%",
        "category": "C/C++"
      },
      {
        "command": "C_Cpp.RescanWorkspace",
        "title": "%c_cpp.command.rescanWorkspace.title%",
        "category": "C/C++"
      },
      {
        "command": "C_Cpp.VcpkgClipboardInstallSuggested",
        "title": "%c_cpp.command.vcpkgClipboardInstallSuggested.title%",
        "category": "C/C++"
      },
      {
        "command": "C_Cpp.VcpkgOnlineHelpSuggested",
        "title": "%c_cpp.command.vcpkgOnlineHelpSuggested.title%",
        "category": "C/C++"
      }
    ],
    "keybindings": [
      {
        "command": "C_Cpp.GoToDeclaration",
        "key": "Ctrl+F12",
        "when": "editorTextFocus && editorLangId == 'cpp'"
      },
      {
        "command": "C_Cpp.GoToDeclaration",
        "key": "Ctrl+F12",
        "when": "editorTextFocus && editorLangId == 'c'"
      },
      {
        "command": "C_Cpp.PeekDeclaration",
        "key": "Ctrl+Alt+F12",
        "when": "editorTextFocus && editorLangId == 'cpp'"
      },
      {
        "command": "C_Cpp.PeekDeclaration",
        "key": "Ctrl+Alt+F12",
        "when": "editorTextFocus && editorLangId == 'c'"
      },
      {
        "command": "C_Cpp.SwitchHeaderSource",
        "key": "Alt+O",
        "when": "editorTextFocus && editorLangId == 'cpp'"
      },
      {
        "command": "C_Cpp.SwitchHeaderSource",
        "key": "Alt+O",
        "when": "editorTextFocus && editorLangId == 'c'"
      },
      {
        "command": "C_Cpp.Navigate",
        "key": "Alt+N",
        "when": "editorTextFocus && editorLangId == 'cpp'"
      },
      {
        "command": "C_Cpp.Navigate",
        "key": "Alt+N",
        "when": "editorTextFocus && editorLangId == 'c'"
      }
    ],
    "debuggers": [
      {
        "type": "cppdbg",
        "label": "C++ (GDB/LLDB)",
        "enableBreakpointsFor": {
          "languageIds": [
            "c",
            "cpp"
          ]
        },
        "aiKey": "AIF-d9b70cd4-b9f9-4d70-929b-a071c400b217",
        "variables": {
          "pickProcess": "extension.pickNativeProcess",
          "pickRemoteProcess": "extension.pickRemoteNativeProcess"
        },
        "configurationAttributes": {
          "launch": {
            "type": "object",
            "default": {},
            "required": [
              "program"
            ],
            "properties": {
              "program": {
                "type": "string",
                "description": "Full path to program executable.",
                "default": "${workspaceRoot}/a.out"
              },
              "args": {
                "type": "array",
                "description": "Command line arguments passed to the program.",
                "items": {
                  "type": "string"
                },
                "default": []
              },
              "type": {
                "type": "string",
                "description": "The type of the engine. Must be \"cppdbg\".",
                "default": "cppdbg"
              },
              "targetArchitecture": {
                "type": "string",
                "description": "The architecture of the debuggee. This will automatically be detected unless this parameter is set. Allowed values are x86, arm, arm64, mips, x64, amd64, x86_64.",
                "default": "x64"
              },
              "cwd": {
                "type": "string",
                "description": "The working directory of the target",
                "default": "."
              },
              "setupCommands": {
                "type": "array",
                "description": "One or more GDB/LLDB commands to execute in order to setup the underlying debugger. Example: \"setupCommands\": [ { \"text\": \"-enable-pretty-printing\", \"description\": \"Enable GDB pretty printing\", \"ignoreFailures\": true }].",
                "items": {
                  "type": "object",
                  "default": {},
                  "properties": {
                    "text": {
                      "type": "string",
                      "description": "The debugger command to execute.",
                      "default": ""
                    },
                    "description": {
                      "type": "string",
                      "description": "Optional description for the command.",
                      "default": ""
                    },
                    "ignoreFailures": {
                      "type": "boolean",
                      "description": "If true, failures from the command should be ignored. Default value is false.",
                      "default": false
                    }
                  }
                },
                "default": []
              },
              "customLaunchSetupCommands": {
                "type": "array",
                "description": "If provided, this replaces the default commands used to launch a target with some other commands. For example, this can be \"-target-attach\" in order to attach to a target process. An empty command list replaces the launch commands with nothing, which can be useful if the debugger is being provided launch options as command line options. Example: \"customLaunchSetupCommands\": [ { \"text\": \"target-run\", \"description\": \"run target\", \"ignoreFailures\": false }].",
                "items": {
                  "type": "object",
                  "default": {},
                  "properties": {
                    "text": {
                      "type": "string",
                      "description": "The debugger command to execute.",
                      "default": ""
                    },
                    "description": {
                      "type": "string",
                      "description": "Optional description for the command.",
                      "default": ""
                    },
                    "ignoreFailures": {
                      "type": "boolean",
                      "description": "If true, failures from the command should be ignored. Default value is false.",
                      "default": false
                    }
                  }
                },
                "default": []
              },
              "launchCompleteCommand": {
                "enum": [
                  "exec-run",
                  "exec-continue",
                  "None"
                ],
                "description": "The command to execute after the debugger is fully setup in order to cause the target process to run. Allowed values are \"exec-run\", \"exec-continue\", \"None\". The default value is \"exec-run\".",
                "default": "exec-run"
              },
              "visualizerFile": {
                "type": "string",
                "description": ".natvis file to be used when debugging this process. This option is not compatible with GDB pretty printing. Please also see \"showDisplayString\" if using this setting.",
                "default": ""
              },
              "showDisplayString": {
                "type": "boolean",
                "description": "When a visualizerFile is specified, showDisplayString will enable the display string. Turning this option on can cause slower performance during debugging.",
                "default": true
              },
              "environment": {
                "type": "array",
                "description": "Environment variables to add to the environment for the program. Example: [ { \"name\": \"squid\", \"value\": \"clam\" } ].",
                "items": {
                  "type": "object",
                  "default": {},
                  "properties": {
                    "name": {
                      "type": "string"
                    },
                    "value": {
                      "type": "string"
                    }
                  }
                },
                "default": []
              },
              "envFile": {
                "type": "string",
                "description": "Absolute path to a file containing environment variable definitions. This file has key value pairs separated by an equals sign per line. E.g. KEY=VALUE",
                "default": "${workspaceFolder}/.env"
              },
              "additionalSOLibSearchPath": {
                "type": "string",
                "description": "Semicolon separated list of directories to use to search for .so files. Example: \"c:\\dir1;c:\\dir2\".",
                "default": ""
              },
              "MIMode": {
                "type": "string",
                "description": "Indicates the console debugger that the MIDebugEngine will connect to. Allowed values are \"gdb\" \"lldb\".",
                "default": "gdb"
              },
              "miDebuggerPath": {
                "type": "string",
                "description": "The path to the mi debugger (such as gdb). When unspecified, it will search path first for the debugger.",
                "default": "/usr/bin/gdb"
              },
              "miDebuggerArgs": {
                "type": "string",
                "description": "Arguments for the mi debugger (such as gdb) to use. When unspecified.",
                "default": ""
              },
              "miDebuggerServerAddress": {
                "type": "string",
                "description": "Network address of the MI Debugger Server to connect to (example: localhost:1234).",
                "default": "serveraddress:port"
              },
              "stopAtEntry": {
                "type": "boolean",
                "description": "Optional parameter. If true, the debugger should stop at the entrypoint of the target. If processId is passed, has no effect.",
                "default": false
              },
              "debugServerPath": {
                "type": "string",
                "description": "Optional full path to debug server to launch. Defaults to null.",
                "default": ""
              },
              "debugServerArgs": {
                "type": "string",
                "description": "Optional debug server args. Defaults to null.",
                "default": ""
              },
              "serverStarted": {
                "type": "string",
                "description": "Optional server-started pattern to look for in the debug server output. Defaults to null.",
                "default": ""
              },
              "filterStdout": {
                "type": "boolean",
                "description": "Search stdout stream for server-started pattern and log stdout to debug output. Defaults to true.",
                "default": true
              },
              "filterStderr": {
                "type": "boolean",
                "description": "Search stderr stream for server-started pattern and log stderr to debug output. Defaults to false.",
                "default": false
              },
              "serverLaunchTimeout": {
                "type": "integer",
                "description": "Optional time, in milliseconds, for the debugger to wait for the debugServer to start up. Default is 10000.",
                "default": "10000"
              },
              "coreDumpPath": {
                "type": "string",
                "description": "Optional full path to a core dump file for the specified program. Defaults to null.",
                "default": ""
              },
              "externalConsole": {
                "type": "boolean",
                "description": "If true, a console is launched for the debuggee. If false, on Linux and Windows, it will appear in the Integrated Console.",
                "default": false
              },
              "avoidWindowsConsoleRedirection": {
                "type": "boolean",
                "description": "If true, disables debuggee console redirection that is required for Integrated Terminal support.",
                "default": false
              },
              "sourceFileMap": {
                "type": "object",
                "description": "Optional source file mappings passed to the debug engine. Example: '{ \"/original/source/path\":\"/current/source/path\" }'",
                "default": {
                  "<source-path>": "<target-path>"
                }
              },
              "logging": {
                "description": "Optional flags to determine what types of messages should be logged to the Debug Console.",
                "type": "object",
                "default": {},
                "properties": {
                  "exceptions": {
                    "type": "boolean",
                    "description": "Optional flag to determine whether exception messages should be logged to the Debug Console. Defaults to true.",
                    "default": true
                  },
                  "moduleLoad": {
                    "type": "boolean",
                    "description": "Optional flag to determine whether module load events should be logged to the Debug Console. Defaults to true.",
                    "default": true
                  },
                  "programOutput": {
                    "type": "boolean",
                    "description": "Optional flag to determine whether program output should be logged to the Debug Console. Defaults to true.",
                    "default": true
                  },
                  "engineLogging": {
                    "type": "boolean",
                    "description": "Optional flag to determine whether diagnostic engine logs should be logged to the Debug Console. Defaults to false.",
                    "default": false
                  },
                  "trace": {
                    "type": "boolean",
                    "description": "Optional flag to determine whether diagnostic adapter command tracing should be logged to the Debug Console. Defaults to false.",
                    "default": false
                  },
                  "traceResponse": {
                    "type": "boolean",
                    "description": "Optional flag to determine whether diagnostic adapter command and response tracing should be logged to the Debug Console. Defaults to false.",
                    "default": false
                  }
                }
              },
              "pipeTransport": {
                "description": "When present, this tells the debugger to connect to a remote computer using another executable as a pipe that will relay standard input/output between VS Code and the MI-enabled debugger backend executable (such as gdb).",
                "type": "object",
                "default": {
                  "pipeCwd": "/usr/bin",
                  "pipeProgram": "enter the fully qualified path for the pipe program name, for example '/usr/bin/ssh'",
                  "pipeArgs": [],
                  "debuggerPath": "The full path to the debugger on the target machine, for example /usr/bin/gdb."
                },
                "properties": {
                  "pipeCwd": {
                    "type": "string",
                    "description": "The fully qualified path to the working directory for the pipe program.",
                    "default": "/usr/bin"
                  },
                  "pipeProgram": {
                    "type": "string",
                    "description": "The fully qualified pipe command to execute.",
                    "default": "enter the fully qualified path for the pipe program name, for example '/usr/bin/ssh'"
                  },
                  "pipeArgs": {
                    "type": "array",
                    "description": "Command line arguments passed to the pipe program to configure the connection.",
                    "items": {
                      "type": "string"
                    },
                    "default": []
                  },
                  "debuggerPath": {
                    "type": "string",
                    "description": "The full path to the debugger on the target machine, for example /usr/bin/gdb.",
                    "default": "The full path to the debugger on the target machine, for example /usr/bin/gdb."
                  },
                  "pipeEnv": {
                    "type": "object",
                    "additionalProperties": {
                      "type": "string"
                    },
                    "description": "Environment variables passed to the pipe program.",
                    "default": {}
                  }
                }
              }
            }
          },
          "attach": {
            "type": "object",
            "default": {},
            "required": [
              "program",
              "processId"
            ],
            "properties": {
              "program": {
                "type": "string",
                "description": "Full path to program executable.",
                "default": "${workspaceRoot}/a.out"
              },
              "type": {
                "type": "string",
                "description": "The type of the engine. Must be \"cppdbg\".",
                "default": "cppdbg"
              },
              "targetArchitecture": {
                "type": "string",
                "description": "The architecture of the debuggee. This will automatically be detected unless this parameter is set. Allowed values are x86, arm, arm64, mips, x64, amd64, x86_64.",
                "default": "x64"
              },
              "visualizerFile": {
                "type": "string",
                "description": ".natvis file to be used when debugging this process. This option is not compatible with GDB pretty printing. Please also see \"showDisplayString\" if using this setting.",
                "default": ""
              },
              "showDisplayString": {
                "type": "boolean",
                "description": "When a visualizerFile is specified, showDisplayString will enable the display string. Turning this option on can cause slower performance during debugging.",
                "default": true
              },
              "additionalSOLibSearchPath": {
                "type": "string",
                "description": "Semicolon separated list of directories to use to search for .so files. Example: \"c:\\dir1;c:\\dir2\".",
                "default": ""
              },
              "MIMode": {
                "type": "string",
                "description": "Indicates the console debugger that the MIDebugEngine will connect to. Allowed values are \"gdb\" \"lldb\".",
                "default": "gdb"
              },
              "miDebuggerPath": {
                "type": "string",
                "description": "The path to the mi debugger (such as gdb). When unspecified, it will search path first for the debugger.",
                "default": "/usr/bin/gdb"
              },
              "miDebuggerServerAddress": {
                "type": "string",
                "description": "Network address of the MI Debugger Server to connect to (example: localhost:1234).",
                "default": "serveraddress:port"
              },
              "processId": {
                "anyOf": [
                  {
                    "type": "string",
                    "description": "Optional process id to attach the debugger to. Use \"${command:pickProcess}\" to get a list of local running processes to attach to. Note that some platforms require administrator privileges in order to attach to a process.",
                    "default": "${command:pickProcess}"
                  },
                  {
                    "type": "integer",
                    "description": "Optional process id to attach the debugger to. Use \"${command:pickProcess}\" to get a list of local running processes to attach to. Note that some platforms require administrator privileges in order to attach to a process.",
                    "default": 0
                  }
                ]
              },
              "filterStdout": {
                "type": "boolean",
                "description": "Search stdout stream for server-started pattern and log stdout to debug output. Defaults to true.",
                "default": true
              },
              "filterStderr": {
                "type": "boolean",
                "description": "Search stderr stream for server-started pattern and log stderr to debug output. Defaults to false.",
                "default": false
              },
              "sourceFileMap": {
                "type": "object",
                "description": "Optional source file mappings passed to the debug engine. Example: '{ \"/original/source/path\":\"/current/source/path\" }'",
                "default": {
                  "<source-path>": "<target-path>"
                }
              },
              "logging": {
                "description": "Optional flags to determine what types of messages should be logged to the Debug Console.",
                "type": "object",
                "default": {},
                "properties": {
                  "exceptions": {
                    "type": "boolean",
                    "description": "Optional flag to determine whether exception messages should be logged to the Debug Console. Defaults to true.",
                    "default": true
                  },
                  "moduleLoad": {
                    "type": "boolean",
                    "description": "Optional flag to determine whether module load events should be logged to the Debug Console. Defaults to true.",
                    "default": true
                  },
                  "programOutput": {
                    "type": "boolean",
                    "description": "Optional flag to determine whether program output should be logged to the Debug Console. Defaults to true.",
                    "default": true
                  },
                  "engineLogging": {
                    "type": "boolean",
                    "description": "Optional flag to determine whether diagnostic engine logs should be logged to the Debug Console. Defaults to false.",
                    "default": false
                  },
                  "trace": {
                    "type": "boolean",
                    "description": "Optional flag to determine whether diagnostic adapter command tracing should be logged to the Debug Console. Defaults to false.",
                    "default": false
                  },
                  "traceResponse": {
                    "type": "boolean",
                    "description": "Optional flag to determine whether diagnostic adapter command and response tracing should be logged to the Debug Console. Defaults to false.",
                    "default": false
                  }
                }
              },
              "pipeTransport": {
                "description": "When present, this tells the debugger to connect to a remote computer using another executable as a pipe that will relay standard input/output between VS Code and the MI-enabled debugger backend executable (such as gdb).",
                "type": "object",
                "default": {
                  "pipeCwd": "/usr/bin",
                  "pipeProgram": "enter the fully qualified path for the pipe program name, for example '/usr/bin/ssh'",
                  "pipeArgs": [],
                  "debuggerPath": "The full path to the debugger on the target machine, for example /usr/bin/gdb."
                },
                "properties": {
                  "pipeCwd": {
                    "type": "string",
                    "description": "The fully qualified path to the working directory for the pipe program.",
                    "default": "/usr/bin"
                  },
                  "pipeProgram": {
                    "type": "string",
                    "description": "The fully qualified pipe command to execute.",
                    "default": "enter the fully qualified path for the pipe program name, for example '/usr/bin/ssh'"
                  },
                  "pipeArgs": {
                    "type": "array",
                    "description": "Command line arguments passed to the pipe program to configure the connection.",
                    "items": {
                      "type": "string"
                    },
                    "default": []
                  },
                  "debuggerPath": {
                    "type": "string",
                    "description": "The full path to the debugger on the target machine, for example /usr/bin/gdb.",
                    "default": "The full path to the debugger on the target machine, for example /usr/bin/gdb."
                  },
                  "pipeEnv": {
                    "type": "object",
                    "additionalProperties": {
                      "type": "string"
                    },
                    "description": "Environment variables passed to the pipe program.",
                    "default": {}
                  }
                }
              },
              "setupCommands": {
                "type": "array",
                "description": "One or more GDB/LLDB commands to execute in order to setup the underlying debugger. Example: \"setupCommands\": [ { \"text\": \"-enable-pretty-printing\", \"description\": \"Enable GDB pretty printing\", \"ignoreFailures\": true }].",
                "items": {
                  "type": "object",
                  "default": {},
                  "properties": {
                    "text": {
                      "type": "string",
                      "description": "The debugger command to execute.",
                      "default": ""
                    },
                    "description": {
                      "type": "string",
                      "description": "Optional description for the command.",
                      "default": ""
                    },
                    "ignoreFailures": {
                      "type": "boolean",
                      "description": "If true, failures from the command should be ignored. Default value is false.",
                      "default": false
                    }
                  }
                },
                "default": []
              }
            }
          }
        }
      },
      {
        "type": "cppvsdbg",
        "label": "C++ (Windows)",
        "enableBreakpointsFor": {
          "languageIds": [
            "c",
            "cpp"
          ]
        },
        "aiKey": "AIF-d9b70cd4-b9f9-4d70-929b-a071c400b217",
        "variables": {
          "pickProcess": "extension.pickNativeProcess"
        },
        "configurationAttributes": {
          "launch": {
            "type": "object",
            "default": {},
            "required": [
              "program",
              "cwd"
            ],
            "properties": {
              "program": {
                "type": "string",
                "description": "Full path to program executable.",
                "default": "${workspaceRoot}/program.exe"
              },
              "args": {
                "type": "array",
                "description": "Command line arguments passed to the program.",
                "items": {
                  "type": "string"
                },
                "default": []
              },
              "type": {
                "type": "string",
                "description": "The type of the engine. Must be \"cppvsdbg\".",
                "default": "cppvsdbg"
              },
              "cwd": {
                "type": "string",
                "description": "The working directory of the target.",
                "default": "${workspaceRoot}"
              },
              "environment": {
                "type": "array",
                "description": "Environment variables to add to the environment for the program. Example: [ { \"name\": \"squid\", \"value\": \"clam\" } ].",
                "items": {
                  "type": "object",
                  "default": {},
                  "properties": {
                    "name": {
                      "type": "string"
                    },
                    "value": {
                      "type": "string"
                    }
                  }
                },
                "default": []
              },
              "envFile": {
                "type": "string",
                "description": "Absolute path to a file containing environment variable definitions. This file has key value pairs separated by an equals sign per line. E.g. KEY=VALUE",
                "default": "${workspaceFolder}/.env"
              },
              "symbolSearchPath": {
                "type": "string",
                "description": "Semicolon separated list of directories to use to search for symbol (that is, pdb) files. Example: \"c:\\dir1;c:\\dir2\".",
                "default": ""
              },
              "stopAtEntry": {
                "type": "boolean",
                "description": "Optional parameter. If true, the debugger should stop at the entrypoint of the target. If processId is passed, has no effect.",
                "default": false
              },
              "dumpPath": {
                "type": "string",
                "description": "Optional full path to a dump file for the specified program. Example: \"c:\\temp\\app.dmp\". Defaults to null.",
                "default": ""
              },
              "visualizerFile": {
                "type": "string",
                "description": ".natvis file to be used when debugging this process.",
                "default": ""
              },
              "externalConsole": {
                "type": "boolean",
                "description": "If true, a console is launched for the debuggee. If false, no console is launched.",
                "default": false
              },
              "sourceFileMap": {
                "type": "object",
                "description": "Optional source file mappings passed to the debug engine. Example: '{ \"/original/source/path\":\"/current/source/path\" }'",
                "default": {
                  "<source-path>": "<target-path>"
                }
              },
              "enableDebugHeap": {
                "type": "boolean",
                "description": "If false, the process will be launched with debug heap disabled. This sets the environment variable '_NO_DEBUG_HEAP' to '1'.",
                "default": false
              },
              "logging": {
                "type": "object",
                "description": "Optional flags to determine what types of messages should be logged to the Debug Console.",
                "default": {},
                "properties": {
                  "exceptions": {
                    "type": "boolean",
                    "description": "Optional flag to determine whether exception messages should be logged to the Debug Console. Defaults to true.",
                    "default": true
                  },
                  "moduleLoad": {
                    "type": "boolean",
                    "description": "Optional flag to determine whether module load events should be logged to the Debug Console. Defaults to true.",
                    "default": true
                  },
                  "programOutput": {
                    "type": "boolean",
                    "description": "Optional flag to determine whether program output should be logged to the Debug Console. Defaults to true.",
                    "default": true
                  },
                  "engineLogging": {
                    "type": "boolean",
                    "description": "Optional flag to determine whether diagnostic debug engine messages should be logged to the Debug Console. Defaults to false.",
                    "default": false
                  }
                }
              }
            }
          },
          "attach": {
            "type": "object",
            "default": {},
            "required": [
              "processId"
            ],
            "properties": {
              "type": {
                "type": "string",
                "description": "The type of the engine. Must be \"cppvsdbg\".",
                "default": "cppvsdbg"
              },
              "symbolSearchPath": {
                "type": "string",
                "description": "Semicolon separated list of directories to use to search for symbol (that is, pdb) files. Example: \"c:\\dir1;c:\\dir2\".",
                "default": ""
              },
              "processId": {
                "anyOf": [
                  {
                    "type": "string",
                    "description": "Optional process id to attach the debugger to. Use \"${command:pickProcess}\" to get a list of local running processes to attach to. Note that some platforms require administrator privileges in order to attach to a process.",
                    "default": "${command:pickProcess}"
                  },
                  {
                    "type": "integer",
                    "description": "Optional process id to attach the debugger to. Use \"${command:pickProcess}\" to get a list of local running processes to attach to. Note that some platforms require administrator privileges in order to attach to a process.",
                    "default": 0
                  }
                ]
              },
              "visualizerFile": {
                "type": "string",
                "description": ".natvis file to be used when debugging this process.",
                "default": ""
              },
              "sourceFileMap": {
                "type": "object",
                "description": "Optional source file mappings passed to the debug engine. Example: '{ \"/original/source/path\":\"/current/source/path\" }'",
                "default": {
                  "<source-path>": "<target-path>"
                }
              },
              "logging": {
                "type": "object",
                "description": "Optional flags to determine what types of messages should be logged to the Debug Console.",
                "default": {},
                "properties": {
                  "exceptions": {
                    "type": "boolean",
                    "description": "Optional flag to determine whether exception messages should be logged to the Debug Console. Defaults to true.",
                    "default": true
                  },
                  "moduleLoad": {
                    "type": "boolean",
                    "description": "Optional flag to determine whether module load events should be logged to the Debug Console. Defaults to true.",
                    "default": true
                  },
                  "programOutput": {
                    "type": "boolean",
                    "description": "Optional flag to determine whether program output should be logged to the Debug Console. Defaults to true.",
                    "default": true
                  },
                  "trace": {
                    "type": "boolean",
                    "description": "Optional flag to determine whether diagnostic adapter command tracing should be logged to the Debug Console. Defaults to false.",
                    "default": false
                  }
                }
              }
            }
          }
        }
      }
    ],
    "jsonValidation": [
      {
        "fileMatch": "c_cpp_properties.json",
        "url": "./c_cpp_properties.schema.json"
      }
    ],
    "menus": {
      "editor/context": [
        {
          "when": "editorLangId == c",
          "command": "C_Cpp.GoToDeclaration",
          "group": "navigation@2"
        },
        {
          "when": "editorLangId == cpp",
          "command": "C_Cpp.GoToDeclaration",
          "group": "navigation@2"
        },
        {
          "when": "editorLangId == c",
          "command": "C_Cpp.PeekDeclaration",
          "group": "navigation@3"
        },
        {
          "when": "editorLangId == cpp",
          "command": "C_Cpp.PeekDeclaration",
          "group": "navigation@3"
        },
        {
          "when": "editorLangId == c",
          "command": "C_Cpp.SwitchHeaderSource",
          "group": "other1_navigation@1"
        },
        {
          "when": "editorLangId == cpp",
          "command": "C_Cpp.SwitchHeaderSource",
          "group": "other1_navigation@1"
        },
        {
          "when": "editorLangId == c",
          "command": "C_Cpp.Navigate",
          "group": "other1_navigation@2"
        },
        {
          "when": "editorLangId == cpp",
          "command": "C_Cpp.Navigate",
          "group": "other1_navigation@2"
        },
        {
          "when": "editorLangId == c",
          "command": "workbench.action.gotoSymbol",
          "group": "other1_navigation@3"
        },
        {
          "when": "editorLangId == cpp",
          "command": "workbench.action.gotoSymbol",
          "group": "other1_navigation@3"
        },
        {
          "when": "editorLangId == c",
          "command": "workbench.action.showAllSymbols",
          "group": "other1_navigation@4"
        },
        {
          "when": "editorLangId == cpp",
          "command": "workbench.action.showAllSymbols",
          "group": "other1_navigation@4"
        },
        {
          "when": "editorLangId == cpp",
          "command": "C_Cpp.BuildAndDebugActiveFile",
          "group": "other2_debug@1"
        },
        {
          "when": "editorLangId == c",
          "command": "C_Cpp.BuildAndDebugActiveFile",
          "group": "other2_debug@1"
        }
      ]
    },
    "configurationDefaults": {
      "[cpp]": {
        "editor.wordBasedSuggestions": false
      },
      "[c]": {
        "editor.wordBasedSuggestions": false
      }
    }
  },
  "scripts": {
    "compile": "npm run vscode:prepublish",
    "compileDev": "npm run prepublishjs && webpack --mode development",
    "generateOptionsSchema": "gulp generateOptionsSchema",
    "postinstall": "node ./node_modules/vscode/bin/install",
    "prepublishjs": "node ./tools/prepublish.js",
    "pretest": "tsc -p test.tsconfig.json",
    "pr-check": "gulp pr-check",
    "tslint": "gulp tslint",
    "unitTests": "gulp unitTests",
    "vscode:prepublish": "npm run prepublishjs && webpack --mode production",
    "watch": "webpack --watch --mode development"
  },
  "devDependencies": {
<<<<<<< HEAD
    "@types/mocha": "^5.2.6",
    "@types/node": "^12.0.0",
=======
    "@types/minimatch": "^3.0.3",
    "@types/mkdirp": "^0.5.2",
    "@types/mocha": "^5.2.7",
    "@types/node": "^12.6.3",
    "@types/plist": "^3.0.2",
    "@types/tmp": "^0.1.0",
    "@types/webpack": "^4.4.35",
>>>>>>> baf6f50b
    "@types/yauzl": "^2.9.1",
    "async-child-process": "^1.1.1",
    "await-notify": "^1.0.1",
    "gulp": "^4.0.2",
    "gulp-env": "^0.4.0",
    "gulp-mocha": "^6.0.0",
    "gulp-tslint": "^8.1.4",
    "ts-loader": "^6.0.4",
    "tslint": "^5.18.0",
    "tslint-microsoft-contrib": "^6.2.0",
    "tslint-no-unused-expression-chai": "^0.1.4",
    "typescript": "^3.5.3",
    "vrsource-tslint-rules": "^6.0.0",
    "vscode": "^1.1.35",
    "webpack": "^4.35.3",
    "webpack-cli": "^3.3.6"
  },
  "dependencies": {
    "escape-string-regexp": "^2.0.0",
    "http-proxy-agent": "^2.1.0",
    "https-proxy-agent": "^2.2.2",
    "jsonc-parser": "^2.1.0",
    "minimatch": "^3.0.4",
    "mkdirp": "^0.5.1",
    "plist": "^2.0.1",
    "tmp": "^0.1.0",
    "vscode-cpptools": "^2.1.2",
    "vscode-debugadapter": "^1.35.0",
    "vscode-debugprotocol": "^1.35.0",
    "vscode-extension-telemetry": "^0.1.2",
    "vscode-languageclient": "^5.2.1",
    "yauzl": "^2.10.0"
  },
  "runtimeDependencies": [
    {
      "description": "C/C++ language components (Linux / x86_64)",
      "url": "https://go.microsoft.com/fwlink/?linkid=2098277",
      "platforms": [
        "linux"
      ],
      "architectures": [
        "x86_64"
      ],
      "binaries": [
        "./bin/Microsoft.VSCode.CPP.Extension.linux",
        "./bin/Microsoft.VSCode.CPP.IntelliSense.Msvc.linux"
      ]
    },
    {
      "description": "C/C++ language components (Linux / x86)",
      "url": "https://go.microsoft.com/fwlink/?linkid=2098276",
      "platforms": [
        "linux"
      ],
      "architectures": [
        "x86",
        "i686",
        "i386"
      ],
      "binaries": [
        "./bin/Microsoft.VSCode.CPP.Extension.linux",
        "./bin/Microsoft.VSCode.CPP.IntelliSense.Msvc.linux"
      ]
    },
    {
      "description": "C/C++ language components (OS X)",
      "url": "https://go.microsoft.com/fwlink/?linkid=2098195",
      "platforms": [
        "darwin"
      ],
      "binaries": [
        "./bin/Microsoft.VSCode.CPP.Extension.darwin",
        "./bin/Microsoft.VSCode.CPP.IntelliSense.Msvc.darwin"
      ]
    },
    {
      "description": "C/C++ language components (Windows)",
      "url": "https://go.microsoft.com/fwlink/?linkid=2098194",
      "platforms": [
        "win32"
      ],
      "binaries": []
    },
    {
      "description": "ClangFormat (Linux / x86_64)",
      "url": "https://go.microsoft.com/fwlink/?LinkID=872607",
      "platforms": [
        "linux"
      ],
      "architectures": [
        "x86_64"
      ],
      "binaries": [
        "./LLVM/bin/clang-format"
      ]
    },
    {
      "description": "ClangFormat (Linux / x86)",
      "url": "https://go.microsoft.com/fwlink/?LinkID=872608",
      "platforms": [
        "linux"
      ],
      "architectures": [
        "x86",
        "i686",
        "i386"
      ],
      "binaries": [
        "./LLVM/bin/clang-format"
      ]
    },
    {
      "description": "ClangFormat (OS X)",
      "url": "https://go.microsoft.com/fwlink/?LinkID=872609",
      "platforms": [
        "darwin"
      ],
      "binaries": [
        "./LLVM/bin/clang-format.darwin"
      ]
    },
    {
      "description": "ClangFormat (Windows)",
      "url": "https://go.microsoft.com/fwlink/?LinkID=872610",
      "platforms": [
        "win32"
      ],
      "binaries": []
    },
    {
      "description": "Mono Framework Assemblies",
      "url": "https://go.microsoft.com/fwlink/?LinkId=2027135",
      "platforms": [
        "linux",
        "darwin"
      ],
      "binaries": []
    },
    {
      "description": "Mono Runtime (Linux / x86)",
      "url": "https://go.microsoft.com/fwlink/?LinkId=2027410",
      "platforms": [
        "linux"
      ],
      "architectures": [
        "x86",
        "i686",
        "i386"
      ],
      "binaries": [
        "./debugAdapters/mono.linux-x86"
      ]
    },
    {
      "description": "Mono Runtime (Linux / x86_64)",
      "url": "https://go.microsoft.com/fwlink/?LinkId=2027416",
      "platforms": [
        "linux"
      ],
      "architectures": [
        "x86_64"
      ],
      "binaries": [
        "./debugAdapters/mono.linux-x86_64"
      ]
    },
    {
      "description": "Mono Runtime (OS X)",
      "url": "https://go.microsoft.com/fwlink/?LinkId=2027403",
      "platforms": [
        "darwin"
      ],
      "binaries": [
        "./debugAdapters/mono.osx"
      ]
    },
    {
      "description": "LLDB 3.8.0 (OS X)",
      "url": "https://go.microsoft.com/fwlink/?LinkID=817244",
      "platforms": [
        "darwin"
      ],
      "binaries": [
        "./debugAdapters/lldb/bin/debugserver",
        "./debugAdapters/lldb/bin/lldb-mi",
        "./debugAdapters/lldb/bin/lldb-argdumper",
        "./debugAdapters/lldb/bin/lldb-launcher"
      ]
    },
    {
      "description": "Visual Studio Windows Debugger",
      "url": "https://go.microsoft.com/fwlink/?linkid=2082216",
      "platforms": [
        "win32"
      ],
      "binaries": []
    }
  ]
}<|MERGE_RESOLUTION|>--- conflicted
+++ resolved
@@ -1487,10 +1487,6 @@
     "watch": "webpack --watch --mode development"
   },
   "devDependencies": {
-<<<<<<< HEAD
-    "@types/mocha": "^5.2.6",
-    "@types/node": "^12.0.0",
-=======
     "@types/minimatch": "^3.0.3",
     "@types/mkdirp": "^0.5.2",
     "@types/mocha": "^5.2.7",
@@ -1498,7 +1494,6 @@
     "@types/plist": "^3.0.2",
     "@types/tmp": "^0.1.0",
     "@types/webpack": "^4.4.35",
->>>>>>> baf6f50b
     "@types/yauzl": "^2.9.1",
     "async-child-process": "^1.1.1",
     "await-notify": "^1.0.1",
