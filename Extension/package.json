{
  "name": "cpptools",
  "displayName": "C/C++",
  "description": "C/C++ IntelliSense, debugging, and code browsing.",
  "version": "0.24.0-master",
  "publisher": "ms-vscode",
  "preview": true,
  "icon": "LanguageCCPP_color_128x.png",
  "readme": "README.md",
  "author": {
    "name": "Microsoft Corporation"
  },
  "license": "SEE LICENSE IN LICENSE.txt",
  "engines": {
    "vscode": "^1.30.0"
  },
  "bugs": {
    "url": "https://github.com/Microsoft/vscode-cpptools/issues",
    "email": "c_cpp_support@microsoft.com"
  },
  "repository": {
    "type": "git",
    "url": "https://github.com/Microsoft/vscode-cpptools.git"
  },
  "homepage": "https://github.com/Microsoft/vscode-cpptools",
  "qna": "https://github.com/Microsoft/vscode-cpptools/issues",
  "keywords": [
    "C",
    "C++",
    "IntelliSense",
    "Microsoft",
    "multi-root ready"
  ],
  "categories": [
    "Programming Languages",
    "Debuggers",
    "Formatters",
    "Linters",
    "Snippets"
  ],
  "activationEvents": [
    "*"
  ],
  "main": "./dist/main",
  "contributes": {
    "problemMatchers": [
      {
        "name": "gcc",
        "source": "gcc",
        "owner": "cpptools",
        "fileLocation": [
          "relative",
          "${workspaceFolder}"
        ],
        "pattern": {
          "regexp": "^(.*):(\\d+):(\\d+):\\s+(?:fatal\\s+)?(warning|error):\\s+(.*)$",
          "file": 1,
          "line": 2,
          "column": 3,
          "severity": 4,
          "message": 5
        }
      }
    ],
    "configuration": {
      "type": "object",
      "title": "C/C++",
      "properties": {
        "C_Cpp.clang_format_path": {
          "type": [
            "string",
            "null"
          ],
          "default": null,
          "description": "The full path of the clang-format executable.",
          "scope": "machine"
        },
        "C_Cpp.clang_format_style": {
          "type": "string",
          "default": "file",
          "description": "Coding style, currently supports: Visual Studio, LLVM, Google, Chromium, Mozilla, WebKit. Use \"file\" to load the style from a .clang-format file in the current or parent directory. Use {key: value, ...} to set specific parameters. For example, the \"Visual Studio\" style is similar to: { BasedOnStyle: LLVM, UseTab: Never, IndentWidth: 4, TabWidth: 4, BreakBeforeBraces: Allman, AllowShortIfStatementsOnASingleLine: false, IndentCaseLabels: false, ColumnLimit: 0, AccessModifierOffset: -4 }",
          "scope": "resource"
        },
        "C_Cpp.clang_format_fallbackStyle": {
          "type": "string",
          "default": "Visual Studio",
          "description": "Name of the predefined style used as a fallback in case clang-format is invoked with style \"file\" but the .clang-format file is not found. Possible values are Visual Studio, LLVM, Google, Chromium, Mozilla, WebKit, none, or use {key: value, ...} to set specific parameters. For example, the \"Visual Studio\" style is similar to: { BasedOnStyle: LLVM, UseTab: Never, IndentWidth: 4, TabWidth: 4, BreakBeforeBraces: Allman, AllowShortIfStatementsOnASingleLine: false, IndentCaseLabels: false, ColumnLimit: 0, AccessModifierOffset: -4 }",
          "scope": "resource"
        },
        "C_Cpp.clang_format_sortIncludes": {
          "type": [
            "boolean",
            "null"
          ],
          "enum": [
            true,
            false,
            null
          ],
          "default": null,
          "description": "If set, overrides the include sorting behavior determined by the SortIncludes parameter.",
          "scope": "resource"
        },
        "C_Cpp.intelliSenseEngine": {
          "type": "string",
          "enum": [
            "Default",
            "Tag Parser",
            "Disabled"
          ],
          "default": "Default",
          "description": "Controls the IntelliSense provider. \"Tag Parser\" provides \"fuzzy\" results that are not context-aware. \"Default\" provides context-aware results. \"Disabled\" turns off C/C++ language service features.",
          "scope": "resource"
        },
        "C_Cpp.intelliSenseEngineFallback": {
          "type": "string",
          "enum": [
            "Enabled",
            "Disabled"
          ],
          "default": "Disabled",
          "description": "Controls whether the IntelliSense engine will automatically switch to the Tag Parser for translation units containing #include errors.",
          "scope": "resource"
        },
        "C_Cpp.autocomplete": {
          "type": "string",
          "enum": [
            "Default",
            "Disabled"
          ],
          "default": "Default",
          "description": "Controls the auto-completion provider. \"Default\" uses the active IntelliSense engine. \"Disabled\" uses the word-based completion provided by Visual Studio Code.",
          "scope": "resource"
        },
        "C_Cpp.errorSquiggles": {
          "type": "string",
          "enum": [
            "Enabled",
            "Disabled",
            "EnabledIfIncludesResolve"
          ],
          "default": "EnabledIfIncludesResolve",
          "description": "Controls whether suspected compile errors detected by the IntelliSense engine will be reported back to the editor. This setting is ignored by the Tag Parser engine.",
          "scope": "resource"
        },
        "C_Cpp.dimInactiveRegions": {
          "type": "boolean",
          "default": true,
          "description": "Controls whether inactive preprocessor blocks are colored differently than active code. This setting has no effect if IntelliSense is disabled or if using the Default High Contrast theme.",
          "scope": "resource"
        },
        "C_Cpp.inactiveRegionOpacity": {
          "type:": "number",
          "default": 0.55,
          "Description": "Controls the opacity of inactive preprocessor blocks. Scales between 0.1 and 1.0. This setting only applies when inactive region dimming is enabled.",
          "scope": "resource",
          "minimum": 0.1,
          "maximum": 1
        },
        "C_Cpp.inactiveRegionForegroundColor": {
          "type": [
            "string",
            "null"
          ],
          "default": null,
          "description": "Controls the font coloring of inactive preprocessor blocks. Input is in the form a hexadecimal color code or a valid Theme Color. If not set, this defaults to the syntax coloring scheme of the editor. This setting only applies when inactive region dimming is enabled.",
          "scope": "resource"
        },
        "C_Cpp.inactiveRegionBackgroundColor": {
          "type": [
            "string",
            "null"
          ],
          "default": null,
          "description": "Controls the background coloring of inactive preprocessor blocks. Input is in the form a hexadecimal color code or a valid Theme Color. If not set, this defaults to transparent. This setting only applies when inactive region dimming is enabled.",
          "scope": "resource"
        },
        "C_Cpp.formatting": {
          "type": "string",
          "enum": [
            "Default",
            "Disabled"
          ],
          "default": "Default",
          "description": "\"Default\" enables code formatting. \"Disabled\" disables code formatting.",
          "scope": "resource"
        },
        "C_Cpp.navigation.length": {
          "type": "number",
          "default": 60,
          "description": "Maximum character length of the scope/navigation UI in the status bar. The UI may not appear if this value is too large.",
          "scope": "resource"
        },
        "C_Cpp.loggingLevel": {
          "type": "string",
          "enum": [
            "None",
            "Error",
            "Warning",
            "Information",
            "Debug"
          ],
          "default": "Error",
          "description": "The verbosity of logging in the Output Panel. The order of levels from least verbose to most verbose is: None < Error < Warning < Information < Debug.",
          "scope": "resource"
        },
        "C_Cpp.autoAddFileAssociations": {
          "type": "boolean",
          "default": true,
          "description": "Controls whether files are automatically added to files.associations when they are the target of a navigation operation from a C/C++ file.",
          "scope": "resource"
        },
        "C_Cpp.workspaceParsingPriority": {
          "type": "string",
          "enum": [
            "highest",
            "high",
            "medium",
            "low"
          ],
          "default": "highest",
          "description": "Controls whether parsing of the non-active workspace files uses sleeps to avoid using 100% CPU. The values highest/high/medium/low correspond to approximately 100/75/50/25% CPU usage.",
          "scope": "resource"
        },
        "C_Cpp.workspaceSymbols": {
          "type": "string",
          "enum": [
            "All",
            "Just My Code"
          ],
          "default": "Just My Code",
          "description": "The symbols to include in the query results when 'Go to Symbol in Workspace' is invoked",
          "scope": "resource"
        },
        "C_Cpp.exclusionPolicy": {
          "type": "string",
          "enum": [
            "checkFolders",
            "checkFilesAndFolders"
          ],
          "default": "checkFolders",
          "description": "Instructs the extension when to use the \"files.exclude\" setting when determining which files should be added to the code navigation database while traversing through the paths in the \"browse.path\" array. \"checkFolders\" means that the exclusion filters will only be evaluated once per folder (individual files are not checked). \"checkFilesAndFolders\" means that the exclusion filters will be evaluated against every file and folder encountered. If your \"files.exclude\" setting only contains folders, then \"checkFolders\" is the best choice and will increase the speed at which the extension can initialize the code navigation database.",
          "scope": "resource"
        },
        "C_Cpp.preferredPathSeparator": {
          "type": "string",
          "enum": [
            "Forward Slash",
            "Backslash"
          ],
          "default": "Forward Slash",
          "description": "The character used as a path separator for #include auto-completion results.",
          "scope": "resource"
        },
        "C_Cpp.commentContinuationPatterns": {
          "type": "array",
          "default": [
            "/**"
          ],
          "items": {
            "anyOf": [
              {
                "type": "string",
                "description": "The pattern that begins a multiline or single line comment block. The continuation pattern defaults to ' * ' for multiline comment blocks or this string for single line comment blocks."
              },
              {
                "type": "object",
                "properties": {
                  "begin": {
                    "type": "string",
                    "description": "The pattern that begins a multiline or single line comment block."
                  },
                  "continue": {
                    "type": "string",
                    "description": "The text that will be inserted on the next line when Enter is pressed inside a multiline or single line comment block."
                  }
                }
              }
            ]
          },
          "description": "Defines the editor behavior for when the Enter key is pressed inside a multiline or single line comment block.",
          "scope": "resource"
        },
        "C_Cpp.configurationWarnings": {
          "type": "string",
          "enum": [
            "Enabled",
            "Disabled"
          ],
          "default": "Enabled",
          "description": "Determines whether pop up notifications will be shown when a configuration provider extension is unable to provide a configuration for a source file.",
          "scope": "resource"
        },
        "C_Cpp.intelliSenseCachePath": {
          "type": "string",
          "default": null,
          "description": "Defines the folder path for cached precompiled headers used by IntelliSense. The default cache path is \"%LocalAppData%/Microsoft/vscode-cpptools\" on Windows and \"~/.vscode-cpptools\" on Linux and Mac. The default path will be used if no path is specified or if a specified path is invalid.",
          "scope": "resource"
        },
        "C_Cpp.intelliSenseCacheSize": {
          "type": "number",
          "default": 5120,
          "description": "Maximum size of the per-workspace hard drive space in megabytes for cached precompiled headers; the actual usage may fluctuate around this value. The default size is 5120 MB. Precompiled header caching is disabled when the size is 0.",
          "scope": "resource",
          "minimum": 0
        },
        "C_Cpp.default.includePath": {
          "type": [
            "array",
            "null"
          ],
          "items": {
            "type": "string"
          },
          "default": null,
          "description": "The value to use in a configuration if \"includePath\" is not specified, or the values to insert if \"${default}\" is present in \"includePath\".",
          "scope": "resource"
        },
        "C_Cpp.default.defines": {
          "type": [
            "array",
            "null"
          ],
          "items": {
            "type": "string"
          },
          "default": null,
          "description": "The value to use in a configuration if \"defines\" is not specified, or the values to insert if \"${default}\" is present in \"defines\".",
          "scope": "resource"
        },
        "C_Cpp.default.macFrameworkPath": {
          "type": [
            "array",
            "null"
          ],
          "items": {
            "type": "string"
          },
          "default": null,
          "description": "The value to use in a configuration if \"macFrameworkPath\" is not specified, or the values to insert if \"${default}\" is present in \"macFrameworkPath\".",
          "scope": "resource"
        },
        "C_Cpp.default.windowsSdkVersion": {
          "type": [
            "string",
            "null"
          ],
          "default": null,
          "description": "Version of the Windows SDK include path to use on Windows, e.g. '10.0.17134.0'.",
          "pattern": "^\\d{2}\\.\\d{1}\\.\\d{5}\\.\\d{1}$|^8\\.1$",
          "scope": "resource"
        },
        "C_Cpp.default.compileCommands": {
          "type": [
            "string",
            "null"
          ],
          "default": null,
          "description": "The value to use in a configuration if \"compileCommands\" is either not specified, or set to \"${default}\".",
          "scope": "resource"
        },
        "C_Cpp.default.forcedInclude": {
          "type": [
            "array",
            "null"
          ],
          "items": {
            "type": "string"
          },
          "default": null,
          "description": "The value to use in a configuration if \"forcedInclude\" is not specified, or the values to insert if \"${default}\" is present in \"forcedInclude\".",
          "scope": "resource"
        },
        "C_Cpp.default.intelliSenseMode": {
          "type": [
            "string",
            "null"
          ],
          "enum": [
            "msvc-x64",
            "gcc-x64",
            "clang-x64"
          ],
          "default": null,
          "description": "The value to use in a configuration if \"intelliSenseMode\" is either not specified or set to \"${default}\".",
          "scope": "resource"
        },
        "C_Cpp.default.compilerPath": {
          "type": [
            "string",
            "null"
          ],
          "default": null,
          "description": "The value to use in a configuration if \"compilerPath\" is either not specified or set to \"${default}\".",
          "scope": "resource"
        },
        "C_Cpp.default.compilerArgs": {
          "type": [
            "array",
            "null"
          ],
          "items": {
            "type": "string"
          },
          "default": null,
          "description": "The value to use in configuration if \"compilerArgs\" is either not specified or set to \"${default}\".",
          "scope": "resource"
        },
        "C_Cpp.default.cStandard": {
          "type": [
            "string",
            "null"
          ],
          "enum": [
            "c89",
            "c99",
            "c11"
          ],
          "default": null,
          "description": "The value to use in a configuration if \"cStandard\" is either not specified or set to \"${default}\".",
          "scope": "resource"
        },
        "C_Cpp.default.cppStandard": {
          "type": [
            "string",
            "null"
          ],
          "enum": [
            "c++98",
            "c++03",
            "c++11",
            "c++14",
            "c++17",
            "c++20"
          ],
          "default": null,
          "description": "The value to use in a configuration if \"cppStandard\" is either not specified or set to \"${default}\".",
          "scope": "resource"
        },
        "C_Cpp.default.configurationProvider": {
          "type": [
            "string",
            "null"
          ],
          "default": null,
          "description": "The value to use in a configuration if \"configurationProvider\" is either not specified or set to \"${default}\".",
          "scope": "resource"
        },
        "C_Cpp.default.browse.path": {
          "type": [
            "array",
            "null"
          ],
          "items": {
            "type": "string"
          },
          "default": null,
          "description": "The value to use in a configuration if \"browse.path\" is not specified, or the values to insert if \"${default}\" is present in \"browse.path\".",
          "scope": "resource"
        },
        "C_Cpp.default.browse.databaseFilename": {
          "type": [
            "string",
            "null"
          ],
          "default": null,
          "description": "The value to use in a configuration if \"browse.databaseFilename\" is either not specified or set to \"${default}\".",
          "scope": "resource"
        },
        "C_Cpp.default.browse.limitSymbolsToIncludedHeaders": {
          "type": "boolean",
          "default": true,
          "description": "The value to use in a configuration if \"browse.limitSymbolsToIncludedHeaders\" is either not specified or set to \"${default}\".",
          "scope": "resource"
        },
        "C_Cpp.default.systemIncludePath": {
          "type": [
            "array",
            "null"
          ],
          "items": {
            "type": "string"
          },
          "default": null,
          "description": "The value to use for the system include path. If set, it overrides the system include path acquired via \"compilerPath\" and \"compileCommands\" settings.",
          "scope": "resource"
        },
        "C_Cpp.default.enableConfigurationSquiggles": {
          "type": [
            "boolean",
            "null"
          ],
          "default": null,
          "description": "Controls whether the extension will report errors detected in c_cpp_properties.json.",
          "scope": "resource"
        },
        "C_Cpp.updateChannel": {
          "type": "string",
          "enum": [
            "Default",
            "Insiders"
          ],
          "default": "Default",
          "description": "Set to \"Insiders\" to automatically download and install the latest Insiders builds of the extension, which include upcoming features and bug fixes.",
          "scope": "resource"
        },
        "C_Cpp.suggestSnippets": {
          "type": "boolean",
          "default": true,
          "description": "If true, snippets are provided by the language server.",
          "scope": "resource"
        },
        "C_Cpp.enhancedColorization": {
          "type": "string",
          "enum": [
            "Enabled",
            "Disabled"
          ],
          "default": "Enabled",
          "description": "If enabled, code is colorized based on IntelliSense. This setting has no effect if IntelliSense is disabled or if using the Default High Contrast theme.",
          "scope": "resource"
        }
      }
    },
    "commands": [
      {
        "command": "C_Cpp.ConfigurationSelect",
        "title": "%c_cpp.command.configurationSelect.title%",
        "category": "C/C++"
      },
      {
        "command": "C_Cpp.ConfigurationProviderSelect",
        "title": "%c_cpp.command.configurationProviderSelect.title%",
        "category": "C/C++"
      },
      {
        "command": "C_Cpp.ConfigurationEditJSON",
        "title": "%c_cpp.command.configurationEditJSON.title%",
        "category": "C/C++"
      },
      {
        "command": "C_Cpp.ConfigurationEditUI",
        "title": "%c_cpp.command.configurationEditUI.title%",
        "category": "C/C++"
      },
      {
        "command": "C_Cpp.GoToDeclaration",
        "title": "%c_cpp.command.goToDeclaration.title%",
        "category": "C/C++"
      },
      {
        "command": "C_Cpp.PeekDeclaration",
        "title": "%c_cpp.command.peekDeclaration.title%",
        "category": "C/C++"
      },
      {
        "command": "C_Cpp.SwitchHeaderSource",
        "title": "%c_cpp.command.switchHeaderSource.title%",
        "category": "C/C++"
      },
      {
        "command": "C_Cpp.Navigate",
        "title": "%c_cpp.command.navigate.title%",
        "category": "C/C++"
      },
      {
        "command": "C_Cpp.EnableErrorSquiggles",
        "title": "%c_cpp.command.enableErrorSquiggles.title%",
        "category": "C/C++"
      },
      {
        "command": "C_Cpp.DisableErrorSquiggles",
        "title": "%c_cpp.command.disableErrorSquiggles.title%",
        "category": "C/C++"
      },
      {
        "command": "C_Cpp.ToggleIncludeFallback",
        "title": "%c_cpp.command.toggleIncludeFallback.title%",
        "category": "C/C++"
      },
      {
        "command": "C_Cpp.ToggleDimInactiveRegions",
        "title": "%c_cpp.command.toggleDimInactiveRegions.title%",
        "category": "C/C++"
      },
      {
        "command": "C_Cpp.ShowReleaseNotes",
        "title": "%c_cpp.command.showReleaseNotes.title%",
        "category": "C/C++"
      },
      {
        "command": "C_Cpp.ResetDatabase",
        "title": "%c_cpp.command.resetDatabase.title%",
        "category": "C/C++"
      },
      {
        "command": "C_Cpp.PauseParsing",
        "title": "%c_cpp.command.pauseParsing.title%",
        "category": "C/C++"
      },
      {
        "command": "C_Cpp.ResumeParsing",
        "title": "%c_cpp.command.resumeParsing.title%",
        "category": "C/C++"
      },
      {
        "command": "C_Cpp.ShowParsingCommands",
        "title": "%c_cpp.command.showParsingCommands.title%",
        "category": "C/C++"
      },
      {
        "command": "C_Cpp.TakeSurvey",
        "title": "%c_cpp.command.takeSurvey.title%",
        "category": "C/C++"
      },
      {
        "command": "C_Cpp.BuildAndDebugActiveFile",
        "title": "%c_cpp.command.buildAndDebugActiveFile.title%",
        "category": "C/C++"
      },
      {
        "command": "C_Cpp.LogDiagnostics",
        "title": "%c_cpp.command.logDiagnostics.title%",
        "category": "C/C++"
      },
      {
        "command": "C_Cpp.RescanWorkspace",
        "title": "%c_cpp.command.rescanWorkspace.title%",
        "category": "C/C++"
      }
    ],
    "keybindings": [
      {
        "command": "C_Cpp.GoToDeclaration",
        "key": "Ctrl+F12",
        "when": "editorTextFocus && editorLangId == 'cpp'"
      },
      {
        "command": "C_Cpp.GoToDeclaration",
        "key": "Ctrl+F12",
        "when": "editorTextFocus && editorLangId == 'c'"
      },
      {
        "command": "C_Cpp.PeekDeclaration",
        "key": "Ctrl+Alt+F12",
        "when": "editorTextFocus && editorLangId == 'cpp'"
      },
      {
        "command": "C_Cpp.PeekDeclaration",
        "key": "Ctrl+Alt+F12",
        "when": "editorTextFocus && editorLangId == 'c'"
      },
      {
        "command": "C_Cpp.SwitchHeaderSource",
        "key": "Alt+O",
        "when": "editorTextFocus && editorLangId == 'cpp'"
      },
      {
        "command": "C_Cpp.SwitchHeaderSource",
        "key": "Alt+O",
        "when": "editorTextFocus && editorLangId == 'c'"
      },
      {
        "command": "C_Cpp.Navigate",
        "key": "Alt+N",
        "when": "editorTextFocus && editorLangId == 'cpp'"
      },
      {
        "command": "C_Cpp.Navigate",
        "key": "Alt+N",
        "when": "editorTextFocus && editorLangId == 'c'"
      }
    ],
    "debuggers": [
      {
        "type": "cppdbg",
        "label": "C++ (GDB/LLDB)",
        "enableBreakpointsFor": {
          "languageIds": [
            "c",
            "cpp"
          ]
        },
        "aiKey": "AIF-d9b70cd4-b9f9-4d70-929b-a071c400b217",
        "variables": {
          "pickProcess": "extension.pickNativeProcess",
          "pickRemoteProcess": "extension.pickRemoteNativeProcess"
        },
        "configurationAttributes": {
          "launch": {
            "type": "object",
            "default": {},
            "required": [
              "program"
            ],
            "properties": {
              "program": {
                "type": "string",
                "description": "Full path to program executable.",
                "default": "${workspaceRoot}/a.out"
              },
              "args": {
                "type": "array",
                "description": "Command line arguments passed to the program.",
                "items": {
                  "type": "string"
                },
                "default": []
              },
              "type": {
                "type": "string",
                "description": "The type of the engine. Must be \"cppdbg\".",
                "default": "cppdbg"
              },
              "targetArchitecture": {
                "type": "string",
                "description": "The architecture of the debuggee. This will automatically be detected unless this parameter is set. Allowed values are x86, arm, arm64, mips, x64, amd64, x86_64.",
                "default": "x64"
              },
              "cwd": {
                "type": "string",
                "description": "The working directory of the target",
                "default": "."
              },
              "setupCommands": {
                "type": "array",
                "description": "One or more GDB/LLDB commands to execute in order to setup the underlying debugger. Example: \"setupCommands\": [ { \"text\": \"-enable-pretty-printing\", \"description\": \"Enable GDB pretty printing\", \"ignoreFailures\": true }].",
                "items": {
                  "type": "object",
                  "default": {},
                  "properties": {
                    "text": {
                      "type": "string",
                      "description": "The debugger command to execute.",
                      "default": ""
                    },
                    "description": {
                      "type": "string",
                      "description": "Optional description for the command.",
                      "default": ""
                    },
                    "ignoreFailures": {
                      "type": "boolean",
                      "description": "If true, failures from the command should be ignored. Default value is false.",
                      "default": false
                    }
                  }
                },
                "default": []
              },
              "customLaunchSetupCommands": {
                "type": "array",
                "description": "If provided, this replaces the default commands used to launch a target with some other commands. For example, this can be \"-target-attach\" in order to attach to a target process. An empty command list replaces the launch commands with nothing, which can be useful if the debugger is being provided launch options as command line options. Example: \"customLaunchSetupCommands\": [ { \"text\": \"target-run\", \"description\": \"run target\", \"ignoreFailures\": false }].",
                "items": {
                  "type": "object",
                  "default": {},
                  "properties": {
                    "text": {
                      "type": "string",
                      "description": "The debugger command to execute.",
                      "default": ""
                    },
                    "description": {
                      "type": "string",
                      "description": "Optional description for the command.",
                      "default": ""
                    },
                    "ignoreFailures": {
                      "type": "boolean",
                      "description": "If true, failures from the command should be ignored. Default value is false.",
                      "default": false
                    }
                  }
                },
                "default": []
              },
              "launchCompleteCommand": {
                "enum": [
                  "exec-run",
                  "exec-continue",
                  "None"
                ],
                "description": "The command to execute after the debugger is fully setup in order to cause the target process to run. Allowed values are \"exec-run\", \"exec-continue\", \"None\". The default value is \"exec-run\".",
                "default": "exec-run"
              },
              "visualizerFile": {
                "type": "string",
                "description": ".natvis file to be used when debugging this process. This option is not compatible with GDB pretty printing. Please also see \"showDisplayString\" if using this setting.",
                "default": ""
              },
              "showDisplayString": {
                "type": "boolean",
                "description": "When a visualizerFile is specified, showDisplayString will enable the display string. Turning this option on can cause slower performance during debugging.",
                "default": true
              },
              "environment": {
                "type": "array",
                "description": "Environment variables to add to the environment for the program. Example: [ { \"name\": \"squid\", \"value\": \"clam\" } ].",
                "items": {
                  "type": "object",
                  "default": {},
                  "properties": {
                    "name": {
                      "type": "string"
                    },
                    "value": {
                      "type": "string"
                    }
                  }
                },
                "default": []
              },
              "envFile": {
                "type": "string",
                "description": "Absolute path to a file containing environment variable definitions. This file has key value pairs separated by an equals sign per line. E.g. KEY=VALUE",
                "default": "${workspaceFolder}/.env"
              },
              "additionalSOLibSearchPath": {
                "type": "string",
                "description": "Semicolon separated list of directories to use to search for .so files. Example: \"c:\\dir1;c:\\dir2\".",
                "default": ""
              },
              "MIMode": {
                "type": "string",
                "description": "Indicates the console debugger that the MIDebugEngine will connect to. Allowed values are \"gdb\" \"lldb\".",
                "default": "gdb"
              },
              "miDebuggerPath": {
                "type": "string",
                "description": "The path to the mi debugger (such as gdb). When unspecified, it will search path first for the debugger.",
                "default": "/usr/bin/gdb"
              },
              "miDebuggerArgs": {
                "type": "string",
                "description": "Arguments for the mi debugger (such as gdb) to use. When unspecified.",
                "default": ""
              },
              "miDebuggerServerAddress": {
                "type": "string",
                "description": "Network address of the MI Debugger Server to connect to (example: localhost:1234).",
                "default": "serveraddress:port"
              },
              "stopAtEntry": {
                "type": "boolean",
                "description": "Optional parameter. If true, the debugger should stop at the entrypoint of the target. If processId is passed, has no effect.",
                "default": false
              },
              "debugServerPath": {
                "type": "string",
                "description": "Optional full path to debug server to launch. Defaults to null.",
                "default": ""
              },
              "debugServerArgs": {
                "type": "string",
                "description": "Optional debug server args. Defaults to null.",
                "default": ""
              },
              "serverStarted": {
                "type": "string",
                "description": "Optional server-started pattern to look for in the debug server output. Defaults to null.",
                "default": ""
              },
              "filterStdout": {
                "type": "boolean",
                "description": "Search stdout stream for server-started pattern and log stdout to debug output. Defaults to true.",
                "default": true
              },
              "filterStderr": {
                "type": "boolean",
                "description": "Search stderr stream for server-started pattern and log stderr to debug output. Defaults to false.",
                "default": false
              },
              "serverLaunchTimeout": {
                "type": "integer",
                "description": "Optional time, in milliseconds, for the debugger to wait for the debugServer to start up. Default is 10000.",
                "default": "10000"
              },
              "coreDumpPath": {
                "type": "string",
                "description": "Optional full path to a core dump file for the specified program. Defaults to null.",
                "default": ""
              },
              "externalConsole": {
                "type": "boolean",
                "description": "If true, a console is launched for the debuggee. If false, on Linux and Windows, it will appear in the Integrated Console.",
                "default": false
              },
              "avoidWindowsConsoleRedirection": {
                "type": "boolean",
                "description": "If true, disables debuggee console redirection that is required for Integrated Terminal support.",
                "default": false
              },
              "sourceFileMap": {
                "type": "object",
                "description": "Optional source file mappings passed to the debug engine. Example: '{ \"/original/source/path\":\"/current/source/path\" }'",
                "default": {
                  "<source-path>": "<target-path>"
                }
              },
              "logging": {
                "description": "Optional flags to determine what types of messages should be logged to the Debug Console.",
                "type": "object",
                "default": {},
                "properties": {
                  "exceptions": {
                    "type": "boolean",
                    "description": "Optional flag to determine whether exception messages should be logged to the Debug Console. Defaults to true.",
                    "default": true
                  },
                  "moduleLoad": {
                    "type": "boolean",
                    "description": "Optional flag to determine whether module load events should be logged to the Debug Console. Defaults to true.",
                    "default": true
                  },
                  "programOutput": {
                    "type": "boolean",
                    "description": "Optional flag to determine whether program output should be logged to the Debug Console. Defaults to true.",
                    "default": true
                  },
                  "engineLogging": {
                    "type": "boolean",
                    "description": "Optional flag to determine whether diagnostic engine logs should be logged to the Debug Console. Defaults to false.",
                    "default": false
                  },
                  "trace": {
                    "type": "boolean",
                    "description": "Optional flag to determine whether diagnostic adapter command tracing should be logged to the Debug Console. Defaults to false.",
                    "default": false
                  },
                  "traceResponse": {
                    "type": "boolean",
                    "description": "Optional flag to determine whether diagnostic adapter command and response tracing should be logged to the Debug Console. Defaults to false.",
                    "default": false
                  }
                }
              },
              "pipeTransport": {
                "description": "When present, this tells the debugger to connect to a remote computer using another executable as a pipe that will relay standard input/output between VS Code and the MI-enabled debugger backend executable (such as gdb).",
                "type": "object",
                "default": {
                  "pipeCwd": "/usr/bin",
                  "pipeProgram": "enter the fully qualified path for the pipe program name, for example '/usr/bin/ssh'",
                  "pipeArgs": [],
                  "debuggerPath": "The full path to the debugger on the target machine, for example /usr/bin/gdb."
                },
                "properties": {
                  "pipeCwd": {
                    "type": "string",
                    "description": "The fully qualified path to the working directory for the pipe program.",
                    "default": "/usr/bin"
                  },
                  "pipeProgram": {
                    "type": "string",
                    "description": "The fully qualified pipe command to execute.",
                    "default": "enter the fully qualified path for the pipe program name, for example '/usr/bin/ssh'"
                  },
                  "pipeArgs": {
                    "type": "array",
                    "description": "Command line arguments passed to the pipe program to configure the connection.",
                    "items": {
                      "type": "string"
                    },
                    "default": []
                  },
                  "debuggerPath": {
                    "type": "string",
                    "description": "The full path to the debugger on the target machine, for example /usr/bin/gdb.",
                    "default": "The full path to the debugger on the target machine, for example /usr/bin/gdb."
                  },
                  "pipeEnv": {
                    "type": "object",
                    "additionalProperties": {
                      "type": "string"
                    },
                    "description": "Environment variables passed to the pipe program.",
                    "default": {}
                  }
                }
              }
            }
          },
          "attach": {
            "type": "object",
            "default": {},
            "required": [
              "program",
              "processId"
            ],
            "properties": {
              "program": {
                "type": "string",
                "description": "Full path to program executable.",
                "default": "${workspaceRoot}/a.out"
              },
              "type": {
                "type": "string",
                "description": "The type of the engine. Must be \"cppdbg\".",
                "default": "cppdbg"
              },
              "targetArchitecture": {
                "type": "string",
                "description": "The architecture of the debuggee. This will automatically be detected unless this parameter is set. Allowed values are x86, arm, arm64, mips, x64, amd64, x86_64.",
                "default": "x64"
              },
              "visualizerFile": {
                "type": "string",
                "description": ".natvis file to be used when debugging this process. This option is not compatible with GDB pretty printing. Please also see \"showDisplayString\" if using this setting.",
                "default": ""
              },
              "showDisplayString": {
                "type": "boolean",
                "description": "When a visualizerFile is specified, showDisplayString will enable the display string. Turning this option on can cause slower performance during debugging.",
                "default": true
              },
              "additionalSOLibSearchPath": {
                "type": "string",
                "description": "Semicolon separated list of directories to use to search for .so files. Example: \"c:\\dir1;c:\\dir2\".",
                "default": ""
              },
              "MIMode": {
                "type": "string",
                "description": "Indicates the console debugger that the MIDebugEngine will connect to. Allowed values are \"gdb\" \"lldb\".",
                "default": "gdb"
              },
              "miDebuggerPath": {
                "type": "string",
                "description": "The path to the mi debugger (such as gdb). When unspecified, it will search path first for the debugger.",
                "default": "/usr/bin/gdb"
              },
              "miDebuggerServerAddress": {
                "type": "string",
                "description": "Network address of the MI Debugger Server to connect to (example: localhost:1234).",
                "default": "serveraddress:port"
              },
              "processId": {
                "anyOf": [
                  {
                    "type": "string",
                    "description": "Optional process id to attach the debugger to. Use \"${command:pickProcess}\" to get a list of local running processes to attach to. Note that some platforms require administrator privileges in order to attach to a process.",
                    "default": "${command:pickProcess}"
                  },
                  {
                    "type": "integer",
                    "description": "Optional process id to attach the debugger to. Use \"${command:pickProcess}\" to get a list of local running processes to attach to. Note that some platforms require administrator privileges in order to attach to a process.",
                    "default": 0
                  }
                ]
              },
              "filterStdout": {
                "type": "boolean",
                "description": "Search stdout stream for server-started pattern and log stdout to debug output. Defaults to true.",
                "default": true
              },
              "filterStderr": {
                "type": "boolean",
                "description": "Search stderr stream for server-started pattern and log stderr to debug output. Defaults to false.",
                "default": false
              },
              "sourceFileMap": {
                "type": "object",
                "description": "Optional source file mappings passed to the debug engine. Example: '{ \"/original/source/path\":\"/current/source/path\" }'",
                "default": {
                  "<source-path>": "<target-path>"
                }
              },
              "logging": {
                "description": "Optional flags to determine what types of messages should be logged to the Debug Console.",
                "type": "object",
                "default": {},
                "properties": {
                  "exceptions": {
                    "type": "boolean",
                    "description": "Optional flag to determine whether exception messages should be logged to the Debug Console. Defaults to true.",
                    "default": true
                  },
                  "moduleLoad": {
                    "type": "boolean",
                    "description": "Optional flag to determine whether module load events should be logged to the Debug Console. Defaults to true.",
                    "default": true
                  },
                  "programOutput": {
                    "type": "boolean",
                    "description": "Optional flag to determine whether program output should be logged to the Debug Console. Defaults to true.",
                    "default": true
                  },
                  "engineLogging": {
                    "type": "boolean",
                    "description": "Optional flag to determine whether diagnostic engine logs should be logged to the Debug Console. Defaults to false.",
                    "default": false
                  },
                  "trace": {
                    "type": "boolean",
                    "description": "Optional flag to determine whether diagnostic adapter command tracing should be logged to the Debug Console. Defaults to false.",
                    "default": false
                  },
                  "traceResponse": {
                    "type": "boolean",
                    "description": "Optional flag to determine whether diagnostic adapter command and response tracing should be logged to the Debug Console. Defaults to false.",
                    "default": false
                  }
                }
              },
              "pipeTransport": {
                "description": "When present, this tells the debugger to connect to a remote computer using another executable as a pipe that will relay standard input/output between VS Code and the MI-enabled debugger backend executable (such as gdb).",
                "type": "object",
                "default": {
                  "pipeCwd": "/usr/bin",
                  "pipeProgram": "enter the fully qualified path for the pipe program name, for example '/usr/bin/ssh'",
                  "pipeArgs": [],
                  "debuggerPath": "The full path to the debugger on the target machine, for example /usr/bin/gdb."
                },
                "properties": {
                  "pipeCwd": {
                    "type": "string",
                    "description": "The fully qualified path to the working directory for the pipe program.",
                    "default": "/usr/bin"
                  },
                  "pipeProgram": {
                    "type": "string",
                    "description": "The fully qualified pipe command to execute.",
                    "default": "enter the fully qualified path for the pipe program name, for example '/usr/bin/ssh'"
                  },
                  "pipeArgs": {
                    "type": "array",
                    "description": "Command line arguments passed to the pipe program to configure the connection.",
                    "items": {
                      "type": "string"
                    },
                    "default": []
                  },
                  "debuggerPath": {
                    "type": "string",
                    "description": "The full path to the debugger on the target machine, for example /usr/bin/gdb.",
                    "default": "The full path to the debugger on the target machine, for example /usr/bin/gdb."
                  },
                  "pipeEnv": {
                    "type": "object",
                    "additionalProperties": {
                      "type": "string"
                    },
                    "description": "Environment variables passed to the pipe program.",
                    "default": {}
                  }
                }
              },
              "setupCommands": {
                "type": "array",
                "description": "One or more GDB/LLDB commands to execute in order to setup the underlying debugger. Example: \"setupCommands\": [ { \"text\": \"-enable-pretty-printing\", \"description\": \"Enable GDB pretty printing\", \"ignoreFailures\": true }].",
                "items": {
                  "type": "object",
                  "default": {},
                  "properties": {
                    "text": {
                      "type": "string",
                      "description": "The debugger command to execute.",
                      "default": ""
                    },
                    "description": {
                      "type": "string",
                      "description": "Optional description for the command.",
                      "default": ""
                    },
                    "ignoreFailures": {
                      "type": "boolean",
                      "description": "If true, failures from the command should be ignored. Default value is false.",
                      "default": false
                    }
                  }
                },
                "default": []
              }
            }
          }
        }
      },
      {
        "type": "cppvsdbg",
        "label": "C++ (Windows)",
        "enableBreakpointsFor": {
          "languageIds": [
            "c",
            "cpp"
          ]
        },
        "aiKey": "AIF-d9b70cd4-b9f9-4d70-929b-a071c400b217",
        "variables": {
          "pickProcess": "extension.pickNativeProcess"
        },
        "configurationAttributes": {
          "launch": {
            "type": "object",
            "default": {},
            "required": [
              "program",
              "cwd"
            ],
            "properties": {
              "program": {
                "type": "string",
                "description": "Full path to program executable.",
                "default": "${workspaceRoot}/program.exe"
              },
              "args": {
                "type": "array",
                "description": "Command line arguments passed to the program.",
                "items": {
                  "type": "string"
                },
                "default": []
              },
              "type": {
                "type": "string",
                "description": "The type of the engine. Must be \"cppvsdbg\".",
                "default": "cppvsdbg"
              },
              "cwd": {
                "type": "string",
                "description": "The working directory of the target.",
                "default": "${workspaceRoot}"
              },
              "environment": {
                "type": "array",
                "description": "Environment variables to add to the environment for the program. Example: [ { \"name\": \"squid\", \"value\": \"clam\" } ].",
                "items": {
                  "type": "object",
                  "default": {},
                  "properties": {
                    "name": {
                      "type": "string"
                    },
                    "value": {
                      "type": "string"
                    }
                  }
                },
                "default": []
              },
              "envFile": {
                "type": "string",
                "description": "Absolute path to a file containing environment variable definitions. This file has key value pairs separated by an equals sign per line. E.g. KEY=VALUE",
                "default": "${workspaceFolder}/.env"
              },
              "symbolSearchPath": {
                "type": "string",
                "description": "Semicolon separated list of directories to use to search for symbol (that is, pdb) files. Example: \"c:\\dir1;c:\\dir2\".",
                "default": ""
              },
              "stopAtEntry": {
                "type": "boolean",
                "description": "Optional parameter. If true, the debugger should stop at the entrypoint of the target. If processId is passed, has no effect.",
                "default": false
              },
              "dumpPath": {
                "type": "string",
                "description": "Optional full path to a dump file for the specified program. Example: \"c:\\temp\\app.dmp\". Defaults to null.",
                "default": ""
              },
              "visualizerFile": {
                "type": "string",
                "description": ".natvis file to be used when debugging this process.",
                "default": ""
              },
              "externalConsole": {
                "type": "boolean",
                "description": "If true, a console is launched for the debuggee. If false, no console is launched.",
                "default": false
              },
              "sourceFileMap": {
                "type": "object",
                "description": "Optional source file mappings passed to the debug engine. Example: '{ \"/original/source/path\":\"/current/source/path\" }'",
                "default": {
                  "<source-path>": "<target-path>"
                }
              },
              "enableDebugHeap": {
                "type": "boolean",
                "description": "If false, the process will be launched with debug heap disabled. This sets the environment variable '_NO_DEBUG_HEAP' to '1'.",
                "default": false
              },
              "logging": {
                "type": "object",
                "description": "Optional flags to determine what types of messages should be logged to the Debug Console.",
                "default": {},
                "properties": {
                  "exceptions": {
                    "type": "boolean",
                    "description": "Optional flag to determine whether exception messages should be logged to the Debug Console. Defaults to true.",
                    "default": true
                  },
                  "moduleLoad": {
                    "type": "boolean",
                    "description": "Optional flag to determine whether module load events should be logged to the Debug Console. Defaults to true.",
                    "default": true
                  },
                  "programOutput": {
                    "type": "boolean",
                    "description": "Optional flag to determine whether program output should be logged to the Debug Console. Defaults to true.",
                    "default": true
                  },
                  "engineLogging": {
                    "type": "boolean",
                    "description": "Optional flag to determine whether diagnostic debug engine messages should be logged to the Debug Console. Defaults to false.",
                    "default": false
                  }
                }
              }
            }
          },
          "attach": {
            "type": "object",
            "default": {},
            "required": [
              "processId"
            ],
            "properties": {
              "type": {
                "type": "string",
                "description": "The type of the engine. Must be \"cppvsdbg\".",
                "default": "cppvsdbg"
              },
              "symbolSearchPath": {
                "type": "string",
                "description": "Semicolon separated list of directories to use to search for symbol (that is, pdb) files. Example: \"c:\\dir1;c:\\dir2\".",
                "default": ""
              },
              "processId": {
                "anyOf": [
                  {
                    "type": "string",
                    "description": "Optional process id to attach the debugger to. Use \"${command:pickProcess}\" to get a list of local running processes to attach to. Note that some platforms require administrator privileges in order to attach to a process.",
                    "default": "${command:pickProcess}"
                  },
                  {
                    "type": "integer",
                    "description": "Optional process id to attach the debugger to. Use \"${command:pickProcess}\" to get a list of local running processes to attach to. Note that some platforms require administrator privileges in order to attach to a process.",
                    "default": 0
                  }
                ]
              },
              "visualizerFile": {
                "type": "string",
                "description": ".natvis file to be used when debugging this process.",
                "default": ""
              },
              "sourceFileMap": {
                "type": "object",
                "description": "Optional source file mappings passed to the debug engine. Example: '{ \"/original/source/path\":\"/current/source/path\" }'",
                "default": {
                  "<source-path>": "<target-path>"
                }
              },
              "logging": {
                "type": "object",
                "description": "Optional flags to determine what types of messages should be logged to the Debug Console.",
                "default": {},
                "properties": {
                  "exceptions": {
                    "type": "boolean",
                    "description": "Optional flag to determine whether exception messages should be logged to the Debug Console. Defaults to true.",
                    "default": true
                  },
                  "moduleLoad": {
                    "type": "boolean",
                    "description": "Optional flag to determine whether module load events should be logged to the Debug Console. Defaults to true.",
                    "default": true
                  },
                  "programOutput": {
                    "type": "boolean",
                    "description": "Optional flag to determine whether program output should be logged to the Debug Console. Defaults to true.",
                    "default": true
                  },
                  "trace": {
                    "type": "boolean",
                    "description": "Optional flag to determine whether diagnostic adapter command tracing should be logged to the Debug Console. Defaults to false.",
                    "default": false
                  }
                }
              }
            }
          }
        }
      }
    ],
    "jsonValidation": [
      {
        "fileMatch": "c_cpp_properties.json",
        "url": "./c_cpp_properties.schema.json"
      }
    ],
    "menus": {
      "editor/context": [
        {
          "when": "editorLangId == c",
          "command": "C_Cpp.GoToDeclaration",
          "group": "navigation@2"
        },
        {
          "when": "editorLangId == cpp",
          "command": "C_Cpp.GoToDeclaration",
          "group": "navigation@2"
        },
        {
          "when": "editorLangId == c",
          "command": "C_Cpp.PeekDeclaration",
          "group": "navigation@3"
        },
        {
          "when": "editorLangId == cpp",
          "command": "C_Cpp.PeekDeclaration",
          "group": "navigation@3"
        },
        {
          "when": "editorLangId == c",
          "command": "C_Cpp.SwitchHeaderSource",
          "group": "other1_navigation@1"
        },
        {
          "when": "editorLangId == cpp",
          "command": "C_Cpp.SwitchHeaderSource",
          "group": "other1_navigation@1"
        },
        {
          "when": "editorLangId == c",
          "command": "C_Cpp.Navigate",
          "group": "other1_navigation@2"
        },
        {
          "when": "editorLangId == cpp",
          "command": "C_Cpp.Navigate",
          "group": "other1_navigation@2"
        },
        {
          "when": "editorLangId == c",
          "command": "workbench.action.gotoSymbol",
          "group": "other1_navigation@3"
        },
        {
          "when": "editorLangId == cpp",
          "command": "workbench.action.gotoSymbol",
          "group": "other1_navigation@3"
        },
        {
          "when": "editorLangId == c",
          "command": "workbench.action.showAllSymbols",
          "group": "other1_navigation@4"
        },
        {
          "when": "editorLangId == cpp",
          "command": "workbench.action.showAllSymbols",
          "group": "other1_navigation@4"
        },
        {
          "when": "editorLangId == cpp",
          "command": "C_Cpp.BuildAndDebugActiveFile",
          "group": "other2_debug@1"
        },
        {
          "when": "editorLangId == c",
          "command": "C_Cpp.BuildAndDebugActiveFile",
          "group": "other2_debug@1"
        }
      ]
    },
    "configurationDefaults": {
      "[cpp]": {
        "editor.wordBasedSuggestions": false
      },
      "[c]": {
        "editor.wordBasedSuggestions": false
      }
    }
  },
  "scripts": {
    "compile": "npm run vscode:prepublish",
    "compileDev": "npm run prepublishjs && webpack --mode development",
    "generateOptionsSchema": "gulp generateOptionsSchema",
    "postinstall": "node ./node_modules/vscode/bin/install",
    "prepublishjs": "node ./tools/prepublish.js",
    "pretest": "tsc -p test.tsconfig.json",
    "pr-check": "gulp pr-check",
    "tslint": "gulp tslint",
    "unitTests": "gulp unitTests",
    "vscode:prepublish": "npm run prepublishjs && webpack --mode production",
    "watch": "webpack --watch --mode development"
  },
  "devDependencies": {
    "@types/minimatch": "^3.0.3",
    "@types/mkdirp": "^0.5.2",
    "@types/mocha": "^5.2.7",
    "@types/node": "^12.6.3",
    "@types/plist": "^3.0.2",
    "@types/tmp": "^0.1.0",
    "@types/webpack": "^4.4.35",
    "@types/yauzl": "^2.9.1",
    "async-child-process": "^1.1.1",
    "await-notify": "^1.0.1",
    "gulp": "^4.0.2",
    "gulp-env": "^0.4.0",
    "gulp-mocha": "^6.0.0",
    "gulp-tslint": "^8.1.4",
    "ts-loader": "^6.0.4",
    "tslint": "^5.18.0",
    "tslint-microsoft-contrib": "^6.2.0",
    "tslint-no-unused-expression-chai": "^0.1.4",
    "typescript": "^3.5.3",
    "vrsource-tslint-rules": "^6.0.0",
    "vscode": "^1.1.35",
    "webpack": "^4.35.3",
    "webpack-cli": "^3.3.6"
  },
  "dependencies": {
    "escape-string-regexp": "^2.0.0",
    "http-proxy-agent": "^2.1.0",
    "https-proxy-agent": "^2.2.2",
    "jsonc-parser": "^2.1.0",
    "minimatch": "^3.0.4",
    "mkdirp": "^0.5.1",
    "plist": "^2.0.1",
    "tmp": "^0.1.0",
<<<<<<< HEAD
    "vscode-cpptools": "3.0.0",
=======
    "vscode-cpptools": "^3.0.0",
>>>>>>> 3d40ac23
    "vscode-debugadapter": "^1.35.0",
    "vscode-debugprotocol": "^1.35.0",
    "vscode-extension-telemetry": "^0.1.2",
    "vscode-languageclient": "^5.2.1",
    "yauzl": "^2.10.0"
  },
  "runtimeDependencies": [
    {
      "description": "C/C++ language components (Linux / x86_64)",
      "url": "https://go.microsoft.com/fwlink/?linkid=2098277",
      "platforms": [
        "linux"
      ],
      "architectures": [
        "x86_64"
      ],
      "binaries": [
        "./bin/Microsoft.VSCode.CPP.Extension.linux",
        "./bin/Microsoft.VSCode.CPP.IntelliSense.Msvc.linux"
      ]
    },
    {
      "description": "C/C++ language components (Linux / x86)",
      "url": "https://go.microsoft.com/fwlink/?linkid=2098276",
      "platforms": [
        "linux"
      ],
      "architectures": [
        "x86",
        "i686",
        "i386"
      ],
      "binaries": [
        "./bin/Microsoft.VSCode.CPP.Extension.linux",
        "./bin/Microsoft.VSCode.CPP.IntelliSense.Msvc.linux"
      ]
    },
    {
      "description": "C/C++ language components (OS X)",
      "url": "https://go.microsoft.com/fwlink/?linkid=2098195",
      "platforms": [
        "darwin"
      ],
      "binaries": [
        "./bin/Microsoft.VSCode.CPP.Extension.darwin",
        "./bin/Microsoft.VSCode.CPP.IntelliSense.Msvc.darwin"
      ]
    },
    {
      "description": "C/C++ language components (Windows)",
      "url": "https://go.microsoft.com/fwlink/?linkid=2098194",
      "platforms": [
        "win32"
      ],
      "binaries": []
    },
    {
      "description": "ClangFormat (Linux / x86_64)",
      "url": "https://go.microsoft.com/fwlink/?LinkID=872607",
      "platforms": [
        "linux"
      ],
      "architectures": [
        "x86_64"
      ],
      "binaries": [
        "./LLVM/bin/clang-format"
      ]
    },
    {
      "description": "ClangFormat (Linux / x86)",
      "url": "https://go.microsoft.com/fwlink/?LinkID=872608",
      "platforms": [
        "linux"
      ],
      "architectures": [
        "x86",
        "i686",
        "i386"
      ],
      "binaries": [
        "./LLVM/bin/clang-format"
      ]
    },
    {
      "description": "ClangFormat (OS X)",
      "url": "https://go.microsoft.com/fwlink/?LinkID=872609",
      "platforms": [
        "darwin"
      ],
      "binaries": [
        "./LLVM/bin/clang-format.darwin"
      ]
    },
    {
      "description": "ClangFormat (Windows)",
      "url": "https://go.microsoft.com/fwlink/?LinkID=872610",
      "platforms": [
        "win32"
      ],
      "binaries": []
    },
    {
      "description": "Mono Framework Assemblies",
      "url": "https://go.microsoft.com/fwlink/?LinkId=2027135",
      "platforms": [
        "linux",
        "darwin"
      ],
      "binaries": []
    },
    {
      "description": "Mono Runtime (Linux / x86)",
      "url": "https://go.microsoft.com/fwlink/?LinkId=2027410",
      "platforms": [
        "linux"
      ],
      "architectures": [
        "x86",
        "i686",
        "i386"
      ],
      "binaries": [
        "./debugAdapters/mono.linux-x86"
      ]
    },
    {
      "description": "Mono Runtime (Linux / x86_64)",
      "url": "https://go.microsoft.com/fwlink/?LinkId=2027416",
      "platforms": [
        "linux"
      ],
      "architectures": [
        "x86_64"
      ],
      "binaries": [
        "./debugAdapters/mono.linux-x86_64"
      ]
    },
    {
      "description": "Mono Runtime (OS X)",
      "url": "https://go.microsoft.com/fwlink/?LinkId=2027403",
      "platforms": [
        "darwin"
      ],
      "binaries": [
        "./debugAdapters/mono.osx"
      ]
    },
    {
      "description": "LLDB 3.8.0 (OS X)",
      "url": "https://go.microsoft.com/fwlink/?LinkID=817244",
      "platforms": [
        "darwin"
      ],
      "binaries": [
        "./debugAdapters/lldb/bin/debugserver",
        "./debugAdapters/lldb/bin/lldb-mi",
        "./debugAdapters/lldb/bin/lldb-argdumper",
        "./debugAdapters/lldb/bin/lldb-launcher"
      ]
    },
    {
      "description": "Visual Studio Windows Debugger",
      "url": "https://go.microsoft.com/fwlink/?linkid=2082216",
      "platforms": [
        "win32"
      ],
      "binaries": []
    }
  ]
}<|MERGE_RESOLUTION|>--- conflicted
+++ resolved
@@ -1517,11 +1517,7 @@
     "mkdirp": "^0.5.1",
     "plist": "^2.0.1",
     "tmp": "^0.1.0",
-<<<<<<< HEAD
-    "vscode-cpptools": "3.0.0",
-=======
     "vscode-cpptools": "^3.0.0",
->>>>>>> 3d40ac23
     "vscode-debugadapter": "^1.35.0",
     "vscode-debugprotocol": "^1.35.0",
     "vscode-extension-telemetry": "^0.1.2",
