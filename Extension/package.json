{
  "name": "cpptools",
  "displayName": "C/C++",
  "description": "C/C++ IntelliSense, debugging, and code browsing.",
  "version": "1.11.1-main",
  "publisher": "ms-vscode",
  "icon": "LanguageCCPP_color_128x.png",
  "readme": "README.md",
  "author": {
    "name": "Microsoft Corporation"
  },
  "license": "SEE LICENSE IN LICENSE.txt",
  "engines": {
    "vscode": "^1.65.0"
  },
  "bugs": {
    "url": "https://github.com/Microsoft/vscode-cpptools/issues",
    "email": "c_cpp_support@microsoft.com"
  },
  "repository": {
    "type": "git",
    "url": "https://github.com/Microsoft/vscode-cpptools.git"
  },
  "homepage": "https://github.com/Microsoft/vscode-cpptools",
  "qna": "https://github.com/Microsoft/vscode-cpptools/issues",
  "keywords": [
    "C",
    "C++",
    "IntelliSense",
    "Microsoft",
    "multi-root ready"
  ],
  "categories": [
    "Programming Languages",
    "Debuggers",
    "Formatters",
    "Linters",
    "Snippets"
  ],
  "enabledApiProposals": [
    "terminalDataWriteEvent"
  ],
  "capabilities": {
    "untrustedWorkspaces": {
      "supported": false,
      "description": "%c_cpp.capabilities.untrustedWorkspaces.description%"
    },
    "virtualWorkspaces": false
  },
  "activationEvents": [
    "onLanguage:c",
    "onLanguage:cpp",
    "onLanguage:cuda-cpp",
    "onCommand:extension.pickNativeProcess",
    "onCommand:extension.pickRemoteNativeProcess",
    "onCommand:C_Cpp.RestartIntelliSenseForFile",
    "onCommand:C_Cpp.ConfigurationEditJSON",
    "onCommand:C_Cpp.ConfigurationEditUI",
    "onCommand:C_Cpp.ConfigurationSelect",
    "onCommand:C_Cpp.ConfigurationProviderSelect",
    "onCommand:C_Cpp.SwitchHeaderSource",
    "onCommand:C_Cpp.EnableErrorSquiggles",
    "onCommand:C_Cpp.DisableErrorSquiggles",
    "onCommand:C_Cpp.ToggleIncludeFallback",
    "onCommand:C_Cpp.ToggleDimInactiveRegions",
    "onCommand:C_Cpp.ResetDatabase",
    "onCommand:C_Cpp.TakeSurvey",
    "onCommand:C_Cpp.LogDiagnostics",
    "onCommand:C_Cpp.RescanWorkspace",
    "onCommand:C_Cpp.VcpkgClipboardInstallSuggested",
    "onCommand:C_Cpp.VcpkgOnlineHelpSuggested",
    "onCommand:C_Cpp.GenerateEditorConfig",
    "onCommand:C_Cpp.GoToNextDirectiveInGroup",
    "onCommand:C_Cpp.GoToPrevDirectiveInGroup",
    "onCommand:C_Cpp.CheckForCompiler",
    "onCommand:C_Cpp.RunCodeAnalysisOnActiveFile",
    "onCommand:C_Cpp.RunCodeAnalysisOnOpenFiles",
    "onCommand:C_Cpp.RunCodeAnalysisOnAllFiles",
    "onCommand:C_Cpp.RemoveAllCodeAnalysisProblems",
    "onDebugResolve:cppdbg",
    "onDebugResolve:cppvsdbg",
    "workspaceContains:/.vscode/c_cpp_properties.json",
    "onFileSystem:cpptools-schema"
  ],
  "main": "./dist/main",
  "contributes": {
    "walkthroughs": [
      {
        "id": "cppWelcome",
        "title": "Get Started with C++ Development",
        "description": "Dive into VS Code's rich C++ development experience.",
        "when": "false",
        "steps": [
          {
            "id": "verify.compiler.mac",
            "title": "Install a C++ compiler",
            "description": "The C++ extension uses the C++ compiler on your system to configure IntelliSense for your project. \n[Check for C++ compilers](command:C_Cpp.CheckForCompiler)",
            "when": "workspacePlatform == mac",
            "media": {
              "markdown": "dist/walkthrough/installcompiler/install-clang-macos.md"
            }
          },
          {
            "id": "verify.compiler.linux",
            "title": "Install a C++ compiler",
            "description": "The C++ extension uses the C++ compiler on your system to configure IntelliSense for your project. \n[Check for C++ compilers](command:C_Cpp.CheckForCompiler)",
            "when": "workspacePlatform == linux",
            "media": {
              "markdown": "dist/walkthrough/installcompiler/install-gcc-linux.md"
            }
          },
          {
            "id": "verify.compiler.windows",
            "title": "Install a C++ compiler",
            "description": "The C++ extension uses the C++ compiler on your system to configure IntelliSense for your project. \n[Check for C++ compilers](command:C_Cpp.CheckForCompiler)",
            "when": "workspacePlatform == windows",
            "media": {
              "markdown": "dist/walkthrough/installcompiler/install-compiler-windows.md"
            }
          },
          {
            "id": "open.project",
            "title": "Open your project folder",
            "description": "Open an existing folder that contains your C++ project, or create a new folder. \n[Pick a folder](command:workbench.action.files.openFolder)",
            "when": "workspaceFolderCount == 0",
            "media": {
              "altText": "A screenshot that shows a C++ project opened in the file Explorer.",
              "image": {
                "light": "walkthrough/images/cpp-folder-explorer-light.png",
                "dark": "walkthrough/images/cpp-folder-explorer-dark.png",
                "hc": "walkthrough/images/cpp-folder-explorer-hc.png"
              }
            }
          },
          {
            "id": "setup.intellisense",
            "title": "Configure C++ IntelliSense",
            "description": "Verify important IntelliSense settings like Compiler Path, Compiler Args, IntelliSense Mode, and Include Path. \n[Open IntelliSense Configuration](command:C_Cpp.ConfigurationEditUI?-2)",
            "media": {
              "altText": "A screenshot that shows the IntelliSense Configurations UI with important settings highlighted.",
              "image": {
                "light": "walkthrough/images/intellisense-config-light.png",
                "dark": "walkthrough/images/intellisense-config-dark.png",
                "hc": "walkthrough/images/intellisense-config-hc.png"
              }
            }
          },
          {
            "id": "run.project.mac",
            "title": "Run and debug your C++ file",
            "description": "Create a default build task and debug configuration for your project. \n[Learn more](https://code.visualstudio.com/docs/cpp/config-clang-mac#_debug-helloworldcpp)",
            "when": "workspacePlatform == mac",
            "media": {
              "markdown": "dist/walkthrough/debugconfig/run-and-debug-project-mac.md"
            }
          },
          {
            "id": "run.project.linux",
            "title": "Run and debug your C++ file",
            "description": "Create a default build task and debug configuration for your project. \n[Learn more](https://code.visualstudio.com/docs/cpp/config-linux#_debug-helloworldcpp)",
            "when": "workspacePlatform == linux",
            "media": {
              "markdown": "dist/walkthrough/debugconfig/run-and-debug-project-linux.md"
            }
          },
          {
            "id": "run.project.windows",
            "title": "Run and debug your C++ file",
            "description": "Create a default build task and debug configuration for your project. \n[Learn more](https://code.visualstudio.com/docs/cpp/config-msvc#_debug-helloworldcpp)",
            "when": "workspacePlatform == windows",
            "media": {
              "markdown": "dist/walkthrough/debugconfig/run-and-debug-project-windows.md"
            }
          },
          {
            "id": "install.cmake.tools",
            "title": "Install CMake Tools",
            "description": "Do you build your project with CMake? Install the CMake Tools extension to seamlessly build and debug your CMake project. \n[Install CMake Tools](command:workbench.extensions.installExtension?%22ms-vscode.cmake-tools%22)",
            "completionEvents": [
              "extensionInstalled:ms-vscode.cmake-tools"
            ],
            "media": {
              "altText": "A screenshot of the CMake Tools extension page in the Marketplace.",
              "image": {
                "light": "walkthrough/images/cmake-tools-light.png",
                "dark": "walkthrough/images/cmake-tools-dark.png",
                "hc": "walkthrough/images/cmake-tools-hc.png"
              }
            }
          },
          {
            "id": "watch.tutorials",
            "title": "Lean back and get started",
            "description": "Watch this series of short and practical videos about setting up C++ IntelliSense and building and debugging C++ projects. \n[Watch Tutorials](https://code.visualstudio.com/docs/cpp/introvideos-cpp)",
            "media": {
              "altText": "A screenshot with a preview of the video tutorial and a play button.",
              "image": "walkthrough/images/getting-started-video.png"
            }
          }
        ]
      }
    ],
    "taskDefinitions": [
      {
        "type": "cppbuild",
        "required": [
          "command",
          "label"
        ],
        "properties": {
          "label": {
            "type": "string",
            "description": "%c_cpp.taskDefinitions.name.description%"
          },
          "command": {
            "type": "string",
            "description": "%c_cpp.taskDefinitions.command.description%"
          },
          "args": {
            "type": "array",
            "description": "%c_cpp.taskDefinitions.args.description%"
          },
          "options": {
            "type": "object",
            "description": "%c_cpp.taskDefinitions.options.description%",
            "properties": {
              "cwd": {
                "type": "string",
                "description": "%c_cpp.taskDefinitions.options.cwd.description%"
              }
            }
          },
          "detail": {
            "type": "string",
            "description": "%c_cpp.taskDefinitions.detail.description%"
          }
        }
      }
    ],
    "views": {
      "references-view": [
        {
          "id": "CppReferencesView",
          "name": "%c_cpp.contributes.views.cppReferencesView.title%",
          "when": "cppReferenceTypes:hasResults"
        }
      ]
    },
    "viewsWelcome": [
      {
        "view": "debug",
        "contents": "%c_cpp.contributes.viewsWelcome.contents%",
        "when": "debugStartLanguage == cpp || debugStartLanguage == c || debugStartLanguage == cuda-cpp"
      }
    ],
    "problemMatchers": [
      {
        "name": "gcc",
        "source": "gcc",
        "owner": "cpptools",
        "fileLocation": [
          "autoDetect",
          "${cwd}"
        ],
        "pattern": {
          "regexp": "^(.*?):(\\d+):(\\d*):?\\s+(?:fatal\\s+)?(warning|error):\\s+(.*)$",
          "file": 1,
          "line": 2,
          "column": 3,
          "severity": 4,
          "message": 5
        }
      }
    ],
    "configuration": {
      "type": "object",
      "title": "C/C++",
      "properties": {
        "C_Cpp.maxConcurrentThreads": {
          "type": [
            "integer",
            "null"
          ],
          "markdownDescription": "%c_cpp.configuration.maxConcurrentThreads.markdownDescription%",
          "default": null,
          "minimum": 1,
          "maximum": 32,
          "scope": "machine"
        },
        "C_Cpp.maxCachedProcesses": {
          "type": [
            "integer",
            "null"
          ],
          "markdownDescription": "%c_cpp.configuration.maxCachedProcesses.markdownDescription%",
          "default": null,
          "minimum": 0,
          "maximum": 256,
          "scope": "machine"
        },
        "C_Cpp.maxMemory": {
          "type": [
            "integer",
            "null"
          ],
          "markdownDescription": "%c_cpp.configuration.maxMemory.markdownDescription%",
          "default": null,
          "minimum": 256,
          "maximum": 65536,
          "scope": "machine"
        },
        "C_Cpp.intelliSense.maxCachedProcesses": {
          "type": [
            "integer",
            "null"
          ],
          "markdownDescription": "%c_cpp.configuration.intelliSense.maxCachedProcesses.markdownDescription%",
          "default": null,
          "minimum": 2,
          "maximum": 128,
          "scope": "machine"
        },
        "C_Cpp.intelliSense.maxMemory": {
          "type": [
            "integer",
            "null"
          ],
          "markdownDescription": "%c_cpp.configuration.intelliSense.maxMemory.markdownDescription%",
          "default": null,
          "minimum": 256,
          "maximum": 65536,
          "scope": "machine"
        },
        "C_Cpp.references.maxConcurrentThreads": {
          "type": [
            "integer",
            "null"
          ],
          "markdownDescription": "%c_cpp.configuration.references.maxConcurrentThreads.markdownDescription%",
          "default": null,
          "minimum": 1,
          "maximum": 32,
          "scope": "machine"
        },
        "C_Cpp.references.maxCachedProcesses": {
          "type": [
            "integer",
            "null"
          ],
          "markdownDescription": "%c_cpp.configuration.references.maxCachedProcesses.markdownDescription%",
          "default": 0,
          "minimum": 0,
          "maximum": 32,
          "scope": "machine"
        },
        "C_Cpp.references.maxMemory": {
          "type": [
            "integer",
            "null"
          ],
          "markdownDescription": "%c_cpp.configuration.references.maxMemory.markdownDescription%",
          "default": null,
          "minimum": 256,
          "maximum": 65536,
          "scope": "machine"
        },
        "C_Cpp.codeAnalysis.maxConcurrentThreads": {
          "type": [
            "integer",
            "null"
          ],
          "markdownDescription": "%c_cpp.configuration.codeAnalysis.maxConcurrentThreads.markdownDescription%",
          "default": null,
          "minimum": 1,
          "maximum": 32,
          "scope": "machine"
        },
        "C_Cpp.codeAnalysis.maxMemory": {
          "type": [
            "integer",
            "null"
          ],
          "markdownDescription": "%c_cpp.configuration.codeAnalysis.maxMemory.markdownDescription%",
          "default": null,
          "minimum": 256,
          "maximum": 65536,
          "scope": "machine"
        },
        "C_Cpp.codeAnalysis.updateDelay": {
          "type": "number",
          "default": 2000,
          "markdownDescription": "%c_cpp.configuration.codeAnalysis.updateDelay.markdownDescription%",
          "scope": "application",
          "minimum": 0,
          "maximum": 6000
        },
        "C_Cpp.codeAnalysis.exclude": {
          "type": "object",
          "markdownDescription": "%c_cpp.configuration.codeAnalysis.exclude.markdownDescription%",
          "default": {},
          "additionalProperties": {
            "anyOf": [
              {
                "type": "boolean",
                "markdownDescription": "%c_cpp.configuration.codeAnalysis.excludeBoolean.markdownDescription%"
              },
              {
                "type": "object",
                "properties": {
                  "when": {
                    "type": "string",
                    "pattern": "\\w*\\$\\(basename\\)\\w*",
                    "default": "$(basename).ext",
                    "markdownDescription": "%c_cpp.configuration.codeAnalysis.excludeWhen.markdownDescription%"
                  }
                }
              }
            ]
          },
          "scope": "resource"
        },
        "C_Cpp.codeAnalysis.clangTidy.codeAction.showClear": {
          "type": "string",
          "description": "%c_cpp.configuration.codeAnalysis.clangTidy.codeAction.showClear.description%",
          "enum": [
            "None",
            "AllOnly",
            "AllAndAllType",
            "AllAndAllTypeAndThis"
          ],
          "enumDescriptions": [
            "%c_cpp.configuration.codeAnalysis.clangTidy.codeAction.showClear.None.description%",
            "%c_cpp.configuration.codeAnalysis.clangTidy.codeAction.showClear.AllOnly.description%",
            "%c_cpp.configuration.codeAnalysis.clangTidy.codeAction.showClear.AllAndAllType.description%",
            "%c_cpp.configuration.codeAnalysis.clangTidy.codeAction.showClear.AllAndAllTypeAndThis.description%"
          ],
          "default": "AllAndAllTypeAndThis",
          "scope": "application"
        },
        "C_Cpp.codeAnalysis.clangTidy.codeAction.showDisable": {
          "type": "boolean",
          "markdownDescription": "%c_cpp.configuration.codeAnalysis.clangTidy.codeAction.showDisable.markdownDescription%",
          "default": true,
          "scope": "application"
        },
        "C_Cpp.codeAnalysis.clangTidy.codeAction.showDocumentation": {
          "type": "boolean",
          "markdownDescription": "%c_cpp.configuration.codeAnalysis.clangTidy.codeAction.showDocumentation.markdownDescription%",
          "default": true,
          "scope": "application"
        },
        "C_Cpp.codeAnalysis.runAutomatically": {
          "type": "boolean",
          "markdownDescription": "%c_cpp.configuration.codeAnalysis.runAutomatically.markdownDescription%",
          "default": true,
          "scope": "resource"
        },
        "C_Cpp.codeAnalysis.clangTidy.enabled": {
          "type": "boolean",
          "default": false,
          "markdownDescription": "%c_cpp.configuration.codeAnalysis.clangTidy.enabled.markdownDescription%",
          "scope": "resource"
        },
        "C_Cpp.codeAnalysis.clangTidy.path": {
          "type": "string",
          "markdownDescription": "%c_cpp.configuration.codeAnalysis.clangTidy.path.markdownDescription%",
          "scope": "machine-overridable"
        },
        "C_Cpp.codeAnalysis.clangTidy.config": {
          "type": "string",
          "markdownDescription": "%c_cpp.configuration.codeAnalysis.clangTidy.config.markdownDescription%",
          "scope": "resource"
        },
        "C_Cpp.codeAnalysis.clangTidy.fallbackConfig": {
          "type": "string",
          "markdownDescription": "%c_cpp.configuration.codeAnalysis.clangTidy.fallbackConfig.markdownDescription%",
          "scope": "resource"
        },
        "C_Cpp.codeAnalysis.clangTidy.headerFilter": {
          "type": [
            "string",
            "null"
          ],
          "default": null,
          "markdownDescription": "%c_cpp.configuration.codeAnalysis.clangTidy.headerFilter.markdownDescription%",
          "scope": "resource"
        },
        "C_Cpp.codeAnalysis.clangTidy.args": {
          "type": "array",
          "items": {
            "type": "string"
          },
          "markdownDescription": "%c_cpp.configuration.codeAnalysis.clangTidy.args.markdownDescription%",
          "scope": "resource"
        },
        "C_Cpp.codeAnalysis.clangTidy.useBuildPath": {
          "type": "boolean",
          "default": false,
          "markdownDescription": "%c_cpp.configuration.codeAnalysis.clangTidy.useBuildPath.markdownDescription%",
          "scope": "resource"
        },
        "C_Cpp.codeAnalysis.clangTidy.checks.enabled": {
          "type": "array",
          "items": {
            "type": "string",
            "enum": [
              "*",
              "abseil-*",
              "abseil-cleanup-ctad",
              "abseil-duration-*",
              "abseil-duration-addition",
              "abseil-duration-comparison",
              "abseil-duration-conversion-cast",
              "abseil-duration-division",
              "abseil-duration-factory-*",
              "abseil-duration-factory-float",
              "abseil-duration-factory-scale",
              "abseil-duration-subtraction",
              "abseil-duration-unnecessary-conversion",
              "abseil-faster-strsplit-delimiter",
              "abseil-no-*",
              "abseil-no-internal-dependencies",
              "abseil-no-namespace",
              "abseil-redundant-strcat-calls",
              "abseil-str-cat-append",
              "abseil-string-find-*",
              "abseil-string-find-startswith",
              "abseil-string-find-str-contains",
              "abseil-time-*",
              "abseil-time-comparison",
              "abseil-time-subtraction",
              "abseil-upgrade-duration-conversions",
              "altera-*",
              "altera-id-dependent-backward-branch",
              "altera-kernel-name-restriction",
              "altera-single-work-item-barrier",
              "altera-struct-pack-align",
              "altera-unroll-loops",
              "android-*",
              "android-cloexec-*",
              "android-cloexec-accept",
              "android-cloexec-accept4",
              "android-cloexec-creat",
              "android-cloexec-dup",
              "android-cloexec-epoll-*",
              "android-cloexec-epoll-create",
              "android-cloexec-epoll-create1",
              "android-cloexec-fopen",
              "android-cloexec-inotify-*",
              "android-cloexec-inotify-init",
              "android-cloexec-inotify-init1",
              "android-cloexec-memfd-create",
              "android-cloexec-open",
              "android-cloexec-pipe",
              "android-cloexec-pipe2",
              "android-cloexec-socket",
              "android-comparison-in-temp-failure-retry",
              "boost-use-to-string",
              "bugprone-*",
              "bugprone-argument-comment",
              "bugprone-assert-side-effect",
              "bugprone-bad-signal-to-kill-thread",
              "bugprone-bool-pointer-implicit-conversion",
              "bugprone-branch-clone",
              "bugprone-copy-constructor-init",
              "bugprone-dangling-handle",
              "bugprone-dynamic-static-initializers",
              "bugprone-easily-swappable-parameters",
              "bugprone-exception-escape",
              "bugprone-fold-init-type",
              "bugprone-forward-declaration-namespace",
              "bugprone-forwarding-reference-overload",
              "bugprone-implicit-widening-of-multiplication-result",
              "bugprone-inaccurate-erase",
              "bugprone-incorrect-roundings",
              "bugprone-infinite-loop",
              "bugprone-integer-division",
              "bugprone-lambda-function-name",
              "bugprone-macro-parentheses",
              "bugprone-macro-repeated-side-effects",
              "bugprone-misplaced-*",
              "bugprone-misplaced-operator-in-strlen-in-alloc",
              "bugprone-misplaced-pointer-arithmetic-in-alloc",
              "bugprone-misplaced-widening-cast",
              "bugprone-move-forwarding-reference",
              "bugprone-multiple-statement-macro",
              "bugprone-narrowing-conversions",
              "bugprone-no-escape",
              "bugprone-not-null-terminated-result",
              "bugprone-parent-virtual-call",
              "bugprone-posix-return",
              "bugprone-redundant-branch-condition",
              "bugprone-reserved-identifier",
              "bugprone-signal-handler",
              "bugprone-signed-char-misuse",
              "bugprone-sizeof-*",
              "bugprone-sizeof-container",
              "bugprone-sizeof-expression",
              "bugprone-spuriously-wake-up-functions",
              "bugprone-string-*",
              "bugprone-string-constructor",
              "bugprone-string-integer-assignment",
              "bugprone-string-literal-with-embedded-nul",
              "bugprone-stringview-nullptr",
              "bugprone-suspicious-*",
              "bugprone-suspicious-enum-usage",
              "bugprone-suspicious-include",
              "bugprone-suspicious-memory-comparison",
              "bugprone-suspicious-memset-usage",
              "bugprone-suspicious-missing-comma",
              "bugprone-suspicious-semicolon",
              "bugprone-suspicious-string-compare",
              "bugprone-swapped-arguments",
              "bugprone-terminating-continue",
              "bugprone-throw-keyword-missing",
              "bugprone-too-small-loop-variable",
              "bugprone-undefined-memory-manipulation",
              "bugprone-undelegated-constructor",
              "bugprone-unhandled-*",
              "bugprone-unhandled-exception-at-new",
              "bugprone-unhandled-self-assignment",
              "bugprone-unused-raii",
              "bugprone-unused-return-value",
              "bugprone-use-after-move",
              "bugprone-virtual-near-miss",
              "cert-*",
              "cert-con*",
              "cert-con36-c",
              "cert-con54-cpp",
              "cert-dcl*",
              "cert-dcl03-c",
              "cert-dcl16-c",
              "cert-dcl21-cpp",
              "cert-dcl37-c",
              "cert-dcl50-cpp",
              "cert-dcl51-cpp",
              "cert-dcl54-cpp",
              "cert-dcl58-cpp",
              "cert-dcl59-cpp",
              "cert-env33-c",
              "cert-err*",
              "cert-err09-cpp",
              "cert-err33-c",
              "cert-err34-c",
              "cert-err52-cpp",
              "cert-err58-cpp",
              "cert-err60-cpp",
              "cert-err61-cpp",
              "cert-exp42-c",
              "cert-fio38-c",
              "cert-flp*",
              "cert-flp30-c",
              "cert-flp37-c",
              "cert-mem57-cpp",
              "cert-msc*",
              "cert-msc30-c",
              "cert-msc32-c",
              "cert-msc50-cpp",
              "cert-msc51-cpp",
              "cert-oop*",
              "cert-oop11-cpp",
              "cert-oop54-cpp",
              "cert-oop57-cpp",
              "cert-oop58-cpp",
              "cert-pos*",
              "cert-pos44-c",
              "cert-pos47-c",
              "cert-sig30-c",
              "cert-str34-c",
              "clang-analyzer-*",
              "clang-analyzer-core.*",
              "clang-analyzer-core.CallAndMessage",
              "clang-analyzer-core.DivideZero",
              "clang-analyzer-core.DynamicTypePropagation",
              "clang-analyzer-core.NonNullParamChecker",
              "clang-analyzer-core.NullDereference",
              "clang-analyzer-core.StackAddressEscape",
              "clang-analyzer-core.UndefinedBinaryOperatorResult",
              "clang-analyzer-core.uninitialized.*",
              "clang-analyzer-core.uninitialized.ArraySubscript",
              "clang-analyzer-core.uninitialized.Assign",
              "clang-analyzer-core.uninitialized.Branch",
              "clang-analyzer-core.uninitialized.CapturedBlockVariable",
              "clang-analyzer-core.uninitialized.UndefReturn",
              "clang-analyzer-core.VLASize",
              "clang-analyzer-cplusplus.*",
              "clang-analyzer-cplusplus.InnerPointer",
              "clang-analyzer-cplusplus.Move",
              "clang-analyzer-cplusplus.NewDelete",
              "clang-analyzer-cplusplus.NewDeleteLeaks",
              "clang-analyzer-deadcode.DeadStores",
              "clang-analyzer-nullablity.*",
              "clang-analyzer-nullability.NullabilityBase",
              "clang-analyzer-nullability.NullableDereferenced",
              "clang-analyzer-nullability.NullablePassedToNonnull",
              "clang-analyzer-nullability.NullableReturnedFromNonnull",
              "clang-analyzer-nullability.NullPassedToNonnull",
              "clang-analyzer-nullability.NullReturnedFromNonnull",
              "clang-analyzer-optin.*",
              "clang-analyzer-optin.cplusplus.*",
              "clang-analyzer-optin.cplusplus.UninitializedObject",
              "clang-analyzer-optin.cplusplus.VirtualCall",
              "clang-analyzer-optin.mpi.MPI-Checker",
              "clang-analyzer-optin.osx.*",
              "clang-analyzer-optin.osx.cocoa.localizability.*",
              "clang-analyzer-optin.osx.cocoa.localizability.EmptyLocalizationContextChecker",
              "clang-analyzer-optin.osx.cocoa.localizability.NonLocalizedStringChecker",
              "clang-analyzer-optin.osx.OSObjectCStyleCast",
              "clang-analyzer-optin.performance.*",
              "clang-analyzer-optin.performance.GCDAntipattern",
              "clang-analyzer-optin.performance.Padding",
              "clang-analyzer-optin.portability.UnixAPI",
              "clang-analyzer-osx.*",
              "clang-analyzer-osx.API",
              "clang-analyzer-osx.cocoa.*",
              "clang-analyzer-osx.cocoa.AtSync",
              "clang-analyzer-osx.cocoa.AutoreleaseWrite",
              "clang-analyzer-osx.cocoa.ClassRelease",
              "clang-analyzer-osx.cocoa.Dealloc",
              "clang-analyzer-osx.cocoa.IncompatibleMethodTypes",
              "clang-analyzer-osx.cocoa.Loops",
              "clang-analyzer-osx.cocoa.MissingSuperCall",
              "clang-analyzer-osx.cocoa.NilArg",
              "clang-analyzer-osx.cocoa.NonNilReturnValue",
              "clang-analyzer-osx.cocoa.NSAutoreleasePool",
              "clang-analyzer-osx.cocoa.NSError",
              "clang-analyzer-osx.cocoa.ObjCGenerics",
              "clang-analyzer-osx.cocoa.RetainCount",
              "clang-analyzer-osx.cocoa.RetainCountBase",
              "clang-analyzer-osx.cocoa.RunLoopAutoreleaseLeak",
              "clang-analyzer-osx.cocoa.SelfInit",
              "clang-analyzer-osx.cocoa.SuperDealloc",
              "clang-analyzer-osx.cocoa.UnusedIvars",
              "clang-analyzer-osx.cocoa.VariadicMethodTypes",
              "clang-analyzer-osx.coreFoundation.*",
              "clang-analyzer-osx.coreFoundation.CFError",
              "clang-analyzer-osx.coreFoundation.CFNumber",
              "clang-analyzer-osx.coreFoundation.CFRetainRelease",
              "clang-analyzer-osx.coreFoundation.containers.*",
              "clang-analyzer-osx.coreFoundation.containers.OutOfBounds",
              "clang-analyzer-osx.coreFoundation.containers.PointerSizedValues",
              "clang-analyzer-osx.MIG",
              "clang-analyzer-osx.NumberObjectConversion",
              "clang-analyzer-osx.ObjCProperty",
              "clang-analyzer-osx.OSObjectRetainCount",
              "clang-analyzer-osx.SecKeychainAPI",
              "clang-analyzer-security.*",
              "clang-analyzer-security.FloatLoopCounter",
              "clang-analyzer-security.insecureAPI.*",
              "clang-analyzer-security.insecureAPI.bcmp",
              "clang-analyzer-security.insecureAPI.bcopy",
              "clang-analyzer-security.insecureAPI.bzero",
              "clang-analyzer-security.insecureAPI.DeprecatedOrUnsafeBufferHandling",
              "clang-analyzer-security.insecureAPI.getpw",
              "clang-analyzer-security.insecureAPI.gets",
              "clang-analyzer-security.insecureAPI.mkstemp",
              "clang-analyzer-security.insecureAPI.mktemp",
              "clang-analyzer-security.insecureAPI.rand",
              "clang-analyzer-security.insecureAPI.strcpy",
              "clang-analyzer-security.insecureAPI.UncheckedReturn",
              "clang-analyzer-security.insecureAPI.vfork",
              "clang-analyzer-unix.*",
              "clang-analyzer-unix.API",
              "clang-analyzer-unix.cstring.*",
              "clang-analyzer-unix.cstring.BadSizeArg",
              "clang-analyzer-unix.cstring.NullArg",
              "clang-analyzer-unix.Malloc",
              "clang-analyzer-unix.MallocSizeof",
              "clang-analyzer-unix.MismatchedDeallocator",
              "clang-analyzer-unix.Vfork",
              "clang-analyzer-valist.*",
              "clang-analyzer-valist.CopyToSelf",
              "clang-analyzer-valist.Uninitialized",
              "clang-analyzer-valist.Unterminated",
              "concurrency-*",
              "concurrency-mt-unsafe",
              "concurrency-thread-canceltype-asynchronous",
              "cppcoreguidelines-*",
              "cppcoreguidelines-avoid-*",
              "cppcoreguidelines-avoid-c-arrays",
              "cppcoreguidelines-avoid-goto",
              "cppcoreguidelines-avoid-magic-numbers",
              "cppcoreguidelines-avoid-non-const-global-variables",
              "cppcoreguidelines-c-copy-assignment-signature",
              "cppcoreguidelines-explicit-virtual-functions",
              "cppcoreguidelines-init-variables",
              "cppcoreguidelines-interfaces-global-init",
              "cppcoreguidelines-macro-usage",
              "cppcoreguidelines-narrowing-conversions",
              "cppcoreguidelines-no-malloc",
              "cppcoreguidelines-non-private-member-variables-in-classes",
              "cppcoreguidelines-owning-memory",
              "cppcoreguidelines-prefer-member-initializer",
              "cppcoreguidelines-pro-bounds-*",
              "cppcoreguidelines-pro-bounds-array-to-pointer-decay",
              "cppcoreguidelines-pro-bounds-constant-array-index",
              "cppcoreguidelines-pro-bounds-pointer-arithmetic",
              "cppcoreguidelines-pro-type-*",
              "cppcoreguidelines-pro-type-const-cast",
              "cppcoreguidelines-pro-type-cstyle-cast",
              "cppcoreguidelines-pro-type-member-init",
              "cppcoreguidelines-pro-type-reinterpret-cast",
              "cppcoreguidelines-pro-type-static-cast-downcast",
              "cppcoreguidelines-pro-type-union-access",
              "cppcoreguidelines-pro-type-vararg",
              "cppcoreguidelines-slicing",
              "cppcoreguidelines-special-member-functions",
              "cppcoreguidelines-virtual-class-destructor",
              "darwin-*",
              "darwin-avoid-spinlock",
              "darwin-dispatch-once-nonstatic",
              "fuchsia-*",
              "fuchsia-default-*",
              "fuchsia-default-arguments-calls",
              "fuchsia-default-arguments-declarations",
              "fuchsia-header-anon-namespaces",
              "fuchsia-multiple-inheritance",
              "fuchsia-overloaded-operator",
              "fuchsia-statically-constructed-objects",
              "fuchsia-trailing-return",
              "fuchsia-virtual-inheritance",
              "google-*",
              "google-build-*",
              "google-build-explicit-make-pair",
              "google-build-namespaces",
              "google-build-using-namespace",
              "google-default-arguments",
              "google-explicit-constructor",
              "google-global-names-in-headers",
              "google-objc-*",
              "google-objc-avoid-*",
              "google-objc-avoid-nsobject-new",
              "google-objc-avoid-throwing-exception",
              "google-objc-function-naming",
              "google-objc-global-variable-declaration",
              "google-readability-*",
              "google-readability-avoid-underscore-in-googletest-name",
              "google-readability-braces-around-statements",
              "google-readability-casting",
              "google-readability-function-size",
              "google-readability-namespace-comments",
              "google-readability-todo",
              "google-runtime-*",
              "google-runtime-int",
              "google-runtime-operator",
              "google-upgrade-googletest-case",
              "hicpp-*",
              "hicpp-avoid-*",
              "hicpp-avoid-c-arrays",
              "hicpp-avoid-goto",
              "hicpp-braces-around-statements",
              "hicpp-deprecated-headers",
              "hicpp-exception-baseclass",
              "hicpp-explicit-conversions",
              "hicpp-function-size",
              "hicpp-invalid-access-moved",
              "hicpp-member-init",
              "hicpp-move-const-arg",
              "hicpp-multiway-paths-covered",
              "hicpp-named-parameter",
              "hicpp-new-delete-operators",
              "hicpp-no-*",
              "hicpp-no-array-decay",
              "hicpp-no-assembler",
              "hicpp-no-malloc",
              "hicpp-noexcept-move",
              "hicpp-signed-bitwise",
              "hicpp-special-member-functions",
              "hicpp-static-assert",
              "hicpp-undelegated-constructor",
              "hicpp-uppercase-literal-suffix",
              "hicpp-use-*",
              "hicpp-use-auto",
              "hicpp-use-emplace",
              "hicpp-use-equals-*",
              "hicpp-use-equals-default",
              "hicpp-use-equals-delete",
              "hicpp-use-noexcept",
              "hicpp-use-nullptr",
              "hicpp-use-override",
              "hicpp-vararg",
              "linuxkernel-must-check-errs",
              "llvm-*",
              "llvm-else-after-return",
              "llvm-header-guard",
              "llvm-include-order",
              "llvm-namespace-comment",
              "llvm-prefer-*",
              "llvm-prefer-isa-or-dyn-cast-in-conditionals",
              "llvm-prefer-register-over-unsigned",
              "llvm-qualified-auto",
              "llvm-twine-local",
              "llvmlibc-*",
              "llvmlibc-callee-namespace",
              "llvmlibc-implementation-in-namespace",
              "llvmlibc-restrict-system-libc-headers",
              "misc-*",
              "misc-definitions-in-headers",
              "misc-misleading-*",
              "misc-misleading-bidirectional",
              "misc-misleading-identifier",
              "misc-misplaced-const",
              "misc-new-delete-overloads",
              "misc-no-recursion",
              "misc-non-*",
              "misc-non-copyable-objects",
              "misc-non-private-member-variables-in-classes",
              "misc-redundant-expression",
              "misc-static-assert",
              "misc-throw-by-value-catch-by-reference",
              "misc-unconventional-assign-operator",
              "misc-uniqueptr-reset-release",
              "misc-unused-*",
              "misc-unused-alias-decls",
              "misc-unused-parameters",
              "misc-unused-using-decls",
              "modernize-*",
              "modernize-avoid-*",
              "modernize-avoid-bind",
              "modernize-avoid-c-arrays",
              "modernize-concat-nested-namespaces",
              "modernize-deprecated-*",
              "modernize-deprecated-headers",
              "modernize-deprecated-ios-base-aliases",
              "modernize-loop-convert",
              "modernize-make-*",
              "modernize-make-shared",
              "modernize-make-unique",
              "modernize-pass-by-value",
              "modernize-raw-string-literal",
              "modernize-redundant-void-arg",
              "modernize-replace-*",
              "modernize-replace-auto-ptr",
              "modernize-replace-disallow-copy-and-assign-macro",
              "modernize-replace-random-shuffle",
              "modernize-return-braced-init-list",
              "modernize-shrink-to-fit",
              "modernize-unary-static-assert",
              "modernize-use-*",
              "modernize-use-auto",
              "modernize-use-bool-literals",
              "modernize-use-default-member-init",
              "modernize-use-emplace",
              "modernize-use-equals-*",
              "modernize-use-equals-default",
              "modernize-use-equals-delete",
              "modernize-use-nodiscard",
              "modernize-use-noexcept",
              "modernize-use-nullptr",
              "modernize-use-override",
              "modernize-use-trailing-return-type",
              "modernize-use-transparent-functors",
              "modernize-use-uncaught-exceptions",
              "modernize-use-using",
              "mpi-*",
              "mpi-buffer-deref",
              "mpi-type-mismatch",
              "objc-*",
              "objc-assert-equals",
              "objc-avoid-nserror-init",
              "objc-dealloc-in-category",
              "objc-forbidden-subclassing",
              "objc-missing-hash",
              "objc-nsinvocation-argument-lifetime",
              "objc-property-declaration",
              "objc-super-self",
              "openmp-*",
              "openmp-exception-escape",
              "openmp-use-default-none",
              "performance-*",
              "performance-faster-string-find",
              "performance-for-range-copy",
              "performance-implicit-conversion-in-loop",
              "performance-inefficient-*",
              "performance-inefficient-algorithm",
              "performance-inefficient-string-concatenation",
              "performance-inefficient-vector-operation",
              "performance-move-*",
              "performance-move-const-arg",
              "performance-move-constructor-init",
              "performance-no-*",
              "performance-no-automatic-move",
              "performance-no-int-to-ptr",
              "performance-noexcept-move-constructor",
              "performance-trivially-destructible",
              "performance-type-promotion-in-math-fn",
              "performance-unnecessary-*",
              "performance-unnecessary-copy-initialization",
              "performance-unnecessary-value-param",
              "portability-*",
              "portability-restrict-system-includes",
              "portability-simd-intrinsics",
              "readability-*",
              "readability-avoid-const-params-in-decls",
              "readability-braces-around-statements",
              "readability-const-return-type",
              "readability-container-*",
              "readability-container-contains",
              "readability-container-data-pointer",
              "readability-container-size-empty",
              "readability-convert-member-functions-to-static",
              "readability-delete-null-pointer",
              "readability-duplicate-include",
              "readability-else-after-return",
              "readability-function-*",
              "readability-function-cognitive-complexity",
              "readability-function-size",
              "readability-identifier-*",
              "readability-identifier-length",
              "readability-identifier-naming",
              "readability-implicit-bool-conversion",
              "readability-inconsistent-declaration-parameter-name",
              "readability-isolate-declaration",
              "readability-magic-numbers",
              "readability-make-member-function-const",
              "readability-misleading-indentation",
              "readability-misplaced-array-index",
              "readability-named-parameter",
              "readability-non-const-parameter",
              "readability-qualified-auto",
              "readability-redundant-*",
              "readability-redundant-access-specifiers",
              "readability-redundant-control-flow",
              "readability-redundant-declaration",
              "readability-redundant-function-ptr-dereference",
              "readability-redundant-member-init",
              "readability-redundant-preprocessor",
              "readability-redundant-smartptr-get",
              "readability-redundant-string-*",
              "readability-redundant-string-cstr",
              "readability-redundant-string-init",
              "readability-simplify-*",
              "readability-simplify-boolean-expr",
              "readability-simplify-subscript-expr",
              "readability-static-*",
              "readability-static-accessed-through-instance",
              "readability-static-definition-in-anonymous-namespace",
              "readability-string-compare",
              "readability-suspicious-call-argument",
              "readability-uniqueptr-delete-release",
              "readability-uppercase-literal-suffix",
              "readability-use-anyofallof",
              "zircon-temporary-objects"
            ]
          },
          "markdownDescription": "%c_cpp.configuration.codeAnalysis.clangTidy.checks.enabled.markdownDescription%",
          "scope": "resource"
        },
        "C_Cpp.codeAnalysis.clangTidy.checks.disabled": {
          "type": "array",
          "items": {
            "type": "string",
            "enum": [
              "*",
              "abseil-*",
              "abseil-cleanup-ctad",
              "abseil-duration-*",
              "abseil-duration-addition",
              "abseil-duration-comparison",
              "abseil-duration-conversion-cast",
              "abseil-duration-division",
              "abseil-duration-factory-*",
              "abseil-duration-factory-float",
              "abseil-duration-factory-scale",
              "abseil-duration-subtraction",
              "abseil-duration-unnecessary-conversion",
              "abseil-faster-strsplit-delimiter",
              "abseil-no-*",
              "abseil-no-internal-dependencies",
              "abseil-no-namespace",
              "abseil-redundant-strcat-calls",
              "abseil-str-cat-append",
              "abseil-string-find-*",
              "abseil-string-find-startswith",
              "abseil-string-find-str-contains",
              "abseil-time-*",
              "abseil-time-comparison",
              "abseil-time-subtraction",
              "abseil-upgrade-duration-conversions",
              "altera-*",
              "altera-id-dependent-backward-branch",
              "altera-kernel-name-restriction",
              "altera-single-work-item-barrier",
              "altera-struct-pack-align",
              "altera-unroll-loops",
              "android-*",
              "android-cloexec-*",
              "android-cloexec-accept",
              "android-cloexec-accept4",
              "android-cloexec-creat",
              "android-cloexec-dup",
              "android-cloexec-epoll-*",
              "android-cloexec-epoll-create",
              "android-cloexec-epoll-create1",
              "android-cloexec-fopen",
              "android-cloexec-inotify-*",
              "android-cloexec-inotify-init",
              "android-cloexec-inotify-init1",
              "android-cloexec-memfd-create",
              "android-cloexec-open",
              "android-cloexec-pipe",
              "android-cloexec-pipe2",
              "android-cloexec-socket",
              "android-comparison-in-temp-failure-retry",
              "boost-use-to-string",
              "bugprone-*",
              "bugprone-argument-comment",
              "bugprone-assert-side-effect",
              "bugprone-bad-signal-to-kill-thread",
              "bugprone-bool-pointer-implicit-conversion",
              "bugprone-branch-clone",
              "bugprone-copy-constructor-init",
              "bugprone-dangling-handle",
              "bugprone-dynamic-static-initializers",
              "bugprone-easily-swappable-parameters",
              "bugprone-exception-escape",
              "bugprone-fold-init-type",
              "bugprone-forward-declaration-namespace",
              "bugprone-forwarding-reference-overload",
              "bugprone-implicit-widening-of-multiplication-result",
              "bugprone-inaccurate-erase",
              "bugprone-incorrect-roundings",
              "bugprone-infinite-loop",
              "bugprone-integer-division",
              "bugprone-lambda-function-name",
              "bugprone-macro-parentheses",
              "bugprone-macro-repeated-side-effects",
              "bugprone-misplaced-*",
              "bugprone-misplaced-operator-in-strlen-in-alloc",
              "bugprone-misplaced-pointer-arithmetic-in-alloc",
              "bugprone-misplaced-widening-cast",
              "bugprone-move-forwarding-reference",
              "bugprone-multiple-statement-macro",
              "bugprone-narrowing-conversions",
              "bugprone-no-escape",
              "bugprone-not-null-terminated-result",
              "bugprone-parent-virtual-call",
              "bugprone-posix-return",
              "bugprone-redundant-branch-condition",
              "bugprone-reserved-identifier",
              "bugprone-signal-handler",
              "bugprone-signed-char-misuse",
              "bugprone-sizeof-*",
              "bugprone-sizeof-container",
              "bugprone-sizeof-expression",
              "bugprone-spuriously-wake-up-functions",
              "bugprone-string-*",
              "bugprone-string-constructor",
              "bugprone-string-integer-assignment",
              "bugprone-string-literal-with-embedded-nul",
              "bugprone-stringview-nullptr",
              "bugprone-suspicious-*",
              "bugprone-suspicious-enum-usage",
              "bugprone-suspicious-include",
              "bugprone-suspicious-memory-comparison",
              "bugprone-suspicious-memset-usage",
              "bugprone-suspicious-missing-comma",
              "bugprone-suspicious-semicolon",
              "bugprone-suspicious-string-compare",
              "bugprone-swapped-arguments",
              "bugprone-terminating-continue",
              "bugprone-throw-keyword-missing",
              "bugprone-too-small-loop-variable",
              "bugprone-undefined-memory-manipulation",
              "bugprone-undelegated-constructor",
              "bugprone-unhandled-*",
              "bugprone-unhandled-exception-at-new",
              "bugprone-unhandled-self-assignment",
              "bugprone-unused-raii",
              "bugprone-unused-return-value",
              "bugprone-use-after-move",
              "bugprone-virtual-near-miss",
              "cert-*",
              "cert-con*",
              "cert-con36-c",
              "cert-con54-cpp",
              "cert-dcl*",
              "cert-dcl03-c",
              "cert-dcl16-c",
              "cert-dcl21-cpp",
              "cert-dcl37-c",
              "cert-dcl50-cpp",
              "cert-dcl51-cpp",
              "cert-dcl54-cpp",
              "cert-dcl58-cpp",
              "cert-dcl59-cpp",
              "cert-env33-c",
              "cert-err*",
              "cert-err09-cpp",
              "cert-err33-c",
              "cert-err34-c",
              "cert-err52-cpp",
              "cert-err58-cpp",
              "cert-err60-cpp",
              "cert-err61-cpp",
              "cert-exp42-c",
              "cert-fio38-c",
              "cert-flp*",
              "cert-flp30-c",
              "cert-flp37-c",
              "cert-mem57-cpp",
              "cert-msc*",
              "cert-msc30-c",
              "cert-msc32-c",
              "cert-msc50-cpp",
              "cert-msc51-cpp",
              "cert-oop*",
              "cert-oop11-cpp",
              "cert-oop54-cpp",
              "cert-oop57-cpp",
              "cert-oop58-cpp",
              "cert-pos*",
              "cert-pos44-c",
              "cert-pos47-c",
              "cert-sig30-c",
              "cert-str34-c",
              "clang-analyzer-*",
              "clang-analyzer-core.*",
              "clang-analyzer-core.CallAndMessage",
              "clang-analyzer-core.DivideZero",
              "clang-analyzer-core.DynamicTypePropagation",
              "clang-analyzer-core.NonNullParamChecker",
              "clang-analyzer-core.NullDereference",
              "clang-analyzer-core.StackAddressEscape",
              "clang-analyzer-core.UndefinedBinaryOperatorResult",
              "clang-analyzer-core.uninitialized.*",
              "clang-analyzer-core.uninitialized.ArraySubscript",
              "clang-analyzer-core.uninitialized.Assign",
              "clang-analyzer-core.uninitialized.Branch",
              "clang-analyzer-core.uninitialized.CapturedBlockVariable",
              "clang-analyzer-core.uninitialized.UndefReturn",
              "clang-analyzer-core.VLASize",
              "clang-analyzer-cplusplus.*",
              "clang-analyzer-cplusplus.InnerPointer",
              "clang-analyzer-cplusplus.Move",
              "clang-analyzer-cplusplus.NewDelete",
              "clang-analyzer-cplusplus.NewDeleteLeaks",
              "clang-analyzer-deadcode.DeadStores",
              "clang-analyzer-nullablity.*",
              "clang-analyzer-nullability.NullabilityBase",
              "clang-analyzer-nullability.NullableDereferenced",
              "clang-analyzer-nullability.NullablePassedToNonnull",
              "clang-analyzer-nullability.NullableReturnedFromNonnull",
              "clang-analyzer-nullability.NullPassedToNonnull",
              "clang-analyzer-nullability.NullReturnedFromNonnull",
              "clang-analyzer-optin.*",
              "clang-analyzer-optin.cplusplus.*",
              "clang-analyzer-optin.cplusplus.UninitializedObject",
              "clang-analyzer-optin.cplusplus.VirtualCall",
              "clang-analyzer-optin.mpi.MPI-Checker",
              "clang-analyzer-optin.osx.*",
              "clang-analyzer-optin.osx.cocoa.localizability.*",
              "clang-analyzer-optin.osx.cocoa.localizability.EmptyLocalizationContextChecker",
              "clang-analyzer-optin.osx.cocoa.localizability.NonLocalizedStringChecker",
              "clang-analyzer-optin.osx.OSObjectCStyleCast",
              "clang-analyzer-optin.performance.*",
              "clang-analyzer-optin.performance.GCDAntipattern",
              "clang-analyzer-optin.performance.Padding",
              "clang-analyzer-optin.portability.UnixAPI",
              "clang-analyzer-osx.*",
              "clang-analyzer-osx.API",
              "clang-analyzer-osx.cocoa.*",
              "clang-analyzer-osx.cocoa.AtSync",
              "clang-analyzer-osx.cocoa.AutoreleaseWrite",
              "clang-analyzer-osx.cocoa.ClassRelease",
              "clang-analyzer-osx.cocoa.Dealloc",
              "clang-analyzer-osx.cocoa.IncompatibleMethodTypes",
              "clang-analyzer-osx.cocoa.Loops",
              "clang-analyzer-osx.cocoa.MissingSuperCall",
              "clang-analyzer-osx.cocoa.NilArg",
              "clang-analyzer-osx.cocoa.NonNilReturnValue",
              "clang-analyzer-osx.cocoa.NSAutoreleasePool",
              "clang-analyzer-osx.cocoa.NSError",
              "clang-analyzer-osx.cocoa.ObjCGenerics",
              "clang-analyzer-osx.cocoa.RetainCount",
              "clang-analyzer-osx.cocoa.RetainCountBase",
              "clang-analyzer-osx.cocoa.RunLoopAutoreleaseLeak",
              "clang-analyzer-osx.cocoa.SelfInit",
              "clang-analyzer-osx.cocoa.SuperDealloc",
              "clang-analyzer-osx.cocoa.UnusedIvars",
              "clang-analyzer-osx.cocoa.VariadicMethodTypes",
              "clang-analyzer-osx.coreFoundation.*",
              "clang-analyzer-osx.coreFoundation.CFError",
              "clang-analyzer-osx.coreFoundation.CFNumber",
              "clang-analyzer-osx.coreFoundation.CFRetainRelease",
              "clang-analyzer-osx.coreFoundation.containers.*",
              "clang-analyzer-osx.coreFoundation.containers.OutOfBounds",
              "clang-analyzer-osx.coreFoundation.containers.PointerSizedValues",
              "clang-analyzer-osx.MIG",
              "clang-analyzer-osx.NumberObjectConversion",
              "clang-analyzer-osx.ObjCProperty",
              "clang-analyzer-osx.OSObjectRetainCount",
              "clang-analyzer-osx.SecKeychainAPI",
              "clang-analyzer-security.*",
              "clang-analyzer-security.FloatLoopCounter",
              "clang-analyzer-security.insecureAPI.*",
              "clang-analyzer-security.insecureAPI.bcmp",
              "clang-analyzer-security.insecureAPI.bcopy",
              "clang-analyzer-security.insecureAPI.bzero",
              "clang-analyzer-security.insecureAPI.DeprecatedOrUnsafeBufferHandling",
              "clang-analyzer-security.insecureAPI.getpw",
              "clang-analyzer-security.insecureAPI.gets",
              "clang-analyzer-security.insecureAPI.mkstemp",
              "clang-analyzer-security.insecureAPI.mktemp",
              "clang-analyzer-security.insecureAPI.rand",
              "clang-analyzer-security.insecureAPI.strcpy",
              "clang-analyzer-security.insecureAPI.UncheckedReturn",
              "clang-analyzer-security.insecureAPI.vfork",
              "clang-analyzer-unix.*",
              "clang-analyzer-unix.API",
              "clang-analyzer-unix.cstring.*",
              "clang-analyzer-unix.cstring.BadSizeArg",
              "clang-analyzer-unix.cstring.NullArg",
              "clang-analyzer-unix.Malloc",
              "clang-analyzer-unix.MallocSizeof",
              "clang-analyzer-unix.MismatchedDeallocator",
              "clang-analyzer-unix.Vfork",
              "clang-analyzer-valist.*",
              "clang-analyzer-valist.CopyToSelf",
              "clang-analyzer-valist.Uninitialized",
              "clang-analyzer-valist.Unterminated",
              "concurrency-*",
              "concurrency-mt-unsafe",
              "concurrency-thread-canceltype-asynchronous",
              "cppcoreguidelines-*",
              "cppcoreguidelines-avoid-*",
              "cppcoreguidelines-avoid-c-arrays",
              "cppcoreguidelines-avoid-goto",
              "cppcoreguidelines-avoid-magic-numbers",
              "cppcoreguidelines-avoid-non-const-global-variables",
              "cppcoreguidelines-c-copy-assignment-signature",
              "cppcoreguidelines-explicit-virtual-functions",
              "cppcoreguidelines-init-variables",
              "cppcoreguidelines-interfaces-global-init",
              "cppcoreguidelines-macro-usage",
              "cppcoreguidelines-narrowing-conversions",
              "cppcoreguidelines-no-malloc",
              "cppcoreguidelines-non-private-member-variables-in-classes",
              "cppcoreguidelines-owning-memory",
              "cppcoreguidelines-prefer-member-initializer",
              "cppcoreguidelines-pro-bounds-*",
              "cppcoreguidelines-pro-bounds-array-to-pointer-decay",
              "cppcoreguidelines-pro-bounds-constant-array-index",
              "cppcoreguidelines-pro-bounds-pointer-arithmetic",
              "cppcoreguidelines-pro-type-*",
              "cppcoreguidelines-pro-type-const-cast",
              "cppcoreguidelines-pro-type-cstyle-cast",
              "cppcoreguidelines-pro-type-member-init",
              "cppcoreguidelines-pro-type-reinterpret-cast",
              "cppcoreguidelines-pro-type-static-cast-downcast",
              "cppcoreguidelines-pro-type-union-access",
              "cppcoreguidelines-pro-type-vararg",
              "cppcoreguidelines-slicing",
              "cppcoreguidelines-special-member-functions",
              "cppcoreguidelines-virtual-class-destructor",
              "darwin-*",
              "darwin-avoid-spinlock",
              "darwin-dispatch-once-nonstatic",
              "fuchsia-*",
              "fuchsia-default-*",
              "fuchsia-default-arguments-calls",
              "fuchsia-default-arguments-declarations",
              "fuchsia-header-anon-namespaces",
              "fuchsia-multiple-inheritance",
              "fuchsia-overloaded-operator",
              "fuchsia-statically-constructed-objects",
              "fuchsia-trailing-return",
              "fuchsia-virtual-inheritance",
              "google-*",
              "google-build-*",
              "google-build-explicit-make-pair",
              "google-build-namespaces",
              "google-build-using-namespace",
              "google-default-arguments",
              "google-explicit-constructor",
              "google-global-names-in-headers",
              "google-objc-*",
              "google-objc-avoid-*",
              "google-objc-avoid-nsobject-new",
              "google-objc-avoid-throwing-exception",
              "google-objc-function-naming",
              "google-objc-global-variable-declaration",
              "google-readability-*",
              "google-readability-avoid-underscore-in-googletest-name",
              "google-readability-braces-around-statements",
              "google-readability-casting",
              "google-readability-function-size",
              "google-readability-namespace-comments",
              "google-readability-todo",
              "google-runtime-*",
              "google-runtime-int",
              "google-runtime-operator",
              "google-upgrade-googletest-case",
              "hicpp-*",
              "hicpp-avoid-*",
              "hicpp-avoid-c-arrays",
              "hicpp-avoid-goto",
              "hicpp-braces-around-statements",
              "hicpp-deprecated-headers",
              "hicpp-exception-baseclass",
              "hicpp-explicit-conversions",
              "hicpp-function-size",
              "hicpp-invalid-access-moved",
              "hicpp-member-init",
              "hicpp-move-const-arg",
              "hicpp-multiway-paths-covered",
              "hicpp-named-parameter",
              "hicpp-new-delete-operators",
              "hicpp-no-*",
              "hicpp-no-array-decay",
              "hicpp-no-assembler",
              "hicpp-no-malloc",
              "hicpp-noexcept-move",
              "hicpp-signed-bitwise",
              "hicpp-special-member-functions",
              "hicpp-static-assert",
              "hicpp-undelegated-constructor",
              "hicpp-uppercase-literal-suffix",
              "hicpp-use-*",
              "hicpp-use-auto",
              "hicpp-use-emplace",
              "hicpp-use-equals-*",
              "hicpp-use-equals-default",
              "hicpp-use-equals-delete",
              "hicpp-use-noexcept",
              "hicpp-use-nullptr",
              "hicpp-use-override",
              "hicpp-vararg",
              "linuxkernel-must-check-errs",
              "llvm-*",
              "llvm-else-after-return",
              "llvm-header-guard",
              "llvm-include-order",
              "llvm-namespace-comment",
              "llvm-prefer-*",
              "llvm-prefer-isa-or-dyn-cast-in-conditionals",
              "llvm-prefer-register-over-unsigned",
              "llvm-qualified-auto",
              "llvm-twine-local",
              "llvmlibc-*",
              "llvmlibc-callee-namespace",
              "llvmlibc-implementation-in-namespace",
              "llvmlibc-restrict-system-libc-headers",
              "misc-*",
              "misc-definitions-in-headers",
              "misc-misleading-*",
              "misc-misleading-bidirectional",
              "misc-misleading-identifier",
              "misc-misplaced-const",
              "misc-new-delete-overloads",
              "misc-no-recursion",
              "misc-non-*",
              "misc-non-copyable-objects",
              "misc-non-private-member-variables-in-classes",
              "misc-redundant-expression",
              "misc-static-assert",
              "misc-throw-by-value-catch-by-reference",
              "misc-unconventional-assign-operator",
              "misc-uniqueptr-reset-release",
              "misc-unused-*",
              "misc-unused-alias-decls",
              "misc-unused-parameters",
              "misc-unused-using-decls",
              "modernize-*",
              "modernize-avoid-*",
              "modernize-avoid-bind",
              "modernize-avoid-c-arrays",
              "modernize-concat-nested-namespaces",
              "modernize-deprecated-*",
              "modernize-deprecated-headers",
              "modernize-deprecated-ios-base-aliases",
              "modernize-loop-convert",
              "modernize-make-*",
              "modernize-make-shared",
              "modernize-make-unique",
              "modernize-pass-by-value",
              "modernize-raw-string-literal",
              "modernize-redundant-void-arg",
              "modernize-replace-*",
              "modernize-replace-auto-ptr",
              "modernize-replace-disallow-copy-and-assign-macro",
              "modernize-replace-random-shuffle",
              "modernize-return-braced-init-list",
              "modernize-shrink-to-fit",
              "modernize-unary-static-assert",
              "modernize-use-*",
              "modernize-use-auto",
              "modernize-use-bool-literals",
              "modernize-use-default-member-init",
              "modernize-use-emplace",
              "modernize-use-equals-*",
              "modernize-use-equals-default",
              "modernize-use-equals-delete",
              "modernize-use-nodiscard",
              "modernize-use-noexcept",
              "modernize-use-nullptr",
              "modernize-use-override",
              "modernize-use-trailing-return-type",
              "modernize-use-transparent-functors",
              "modernize-use-uncaught-exceptions",
              "modernize-use-using",
              "mpi-*",
              "mpi-buffer-deref",
              "mpi-type-mismatch",
              "objc-*",
              "objc-assert-equals",
              "objc-avoid-nserror-init",
              "objc-dealloc-in-category",
              "objc-forbidden-subclassing",
              "objc-missing-hash",
              "objc-nsinvocation-argument-lifetime",
              "objc-property-declaration",
              "objc-super-self",
              "openmp-*",
              "openmp-exception-escape",
              "openmp-use-default-none",
              "performance-*",
              "performance-faster-string-find",
              "performance-for-range-copy",
              "performance-implicit-conversion-in-loop",
              "performance-inefficient-*",
              "performance-inefficient-algorithm",
              "performance-inefficient-string-concatenation",
              "performance-inefficient-vector-operation",
              "performance-move-*",
              "performance-move-const-arg",
              "performance-move-constructor-init",
              "performance-no-*",
              "performance-no-automatic-move",
              "performance-no-int-to-ptr",
              "performance-noexcept-move-constructor",
              "performance-trivially-destructible",
              "performance-type-promotion-in-math-fn",
              "performance-unnecessary-*",
              "performance-unnecessary-copy-initialization",
              "performance-unnecessary-value-param",
              "portability-*",
              "portability-restrict-system-includes",
              "portability-simd-intrinsics",
              "readability-*",
              "readability-avoid-const-params-in-decls",
              "readability-braces-around-statements",
              "readability-const-return-type",
              "readability-container-*",
              "readability-container-contains",
              "readability-container-data-pointer",
              "readability-container-size-empty",
              "readability-convert-member-functions-to-static",
              "readability-delete-null-pointer",
              "readability-duplicate-include",
              "readability-else-after-return",
              "readability-function-*",
              "readability-function-cognitive-complexity",
              "readability-function-size",
              "readability-identifier-*",
              "readability-identifier-length",
              "readability-identifier-naming",
              "readability-implicit-bool-conversion",
              "readability-inconsistent-declaration-parameter-name",
              "readability-isolate-declaration",
              "readability-magic-numbers",
              "readability-make-member-function-const",
              "readability-misleading-indentation",
              "readability-misplaced-array-index",
              "readability-named-parameter",
              "readability-non-const-parameter",
              "readability-qualified-auto",
              "readability-redundant-*",
              "readability-redundant-access-specifiers",
              "readability-redundant-control-flow",
              "readability-redundant-declaration",
              "readability-redundant-function-ptr-dereference",
              "readability-redundant-member-init",
              "readability-redundant-preprocessor",
              "readability-redundant-smartptr-get",
              "readability-redundant-string-*",
              "readability-redundant-string-cstr",
              "readability-redundant-string-init",
              "readability-simplify-*",
              "readability-simplify-boolean-expr",
              "readability-simplify-subscript-expr",
              "readability-static-*",
              "readability-static-accessed-through-instance",
              "readability-static-definition-in-anonymous-namespace",
              "readability-string-compare",
              "readability-suspicious-call-argument",
              "readability-uniqueptr-delete-release",
              "readability-uppercase-literal-suffix",
              "readability-use-anyofallof",
              "zircon-temporary-objects"
            ]
          },
          "markdownDescription": "%c_cpp.configuration.codeAnalysis.clangTidy.checks.disabled.markdownDescription%",
          "scope": "resource"
        },
        "C_Cpp.clang_format_path": {
          "type": "string",
          "markdownDescription": "%c_cpp.configuration.clang_format_path.markdownDescription%",
          "scope": "machine-overridable"
        },
        "C_Cpp.clang_format_style": {
          "type": "string",
          "default": "file",
          "markdownDescription": "%c_cpp.configuration.clang_format_style.markdownDescription%",
          "scope": "resource"
        },
        "C_Cpp.formatting": {
          "type": "string",
          "enum": [
            "clangFormat",
            "vcFormat",
            "Default",
            "Disabled"
          ],
          "markdownEnumDescriptions": [
            "%c_cpp.configuration.formatting.clangFormat.markdownDescription%",
            "%c_cpp.configuration.formatting.vcFormat.markdownDescription%",
            "%c_cpp.configuration.formatting.Default.markdownDescription%",
            "%c_cpp.configuration.formatting.Disabled.markdownDescription%"
          ],
          "default": "Default",
          "description": "%c_cpp.configuration.formatting.description%",
          "scope": "resource"
        },
        "C_Cpp.vcFormat.indent.braces": {
          "type": "boolean",
          "default": false,
          "markdownDescription": "%c_cpp.configuration.vcFormat.indent.braces.markdownDescription%",
          "scope": "resource"
        },
        "C_Cpp.vcFormat.indent.multiLineRelativeTo": {
          "type": "string",
          "enum": [
            "outermostParenthesis",
            "innermostParenthesis",
            "statementBegin"
          ],
          "enumDescriptions": [
            "%c_cpp.configuration.vcFormat.indent.multiLineRelativeTo.outermostParenthesis.description%",
            "%c_cpp.configuration.vcFormat.indent.multiLineRelativeTo.innermostParenthesis.description%",
            "%c_cpp.configuration.vcFormat.indent.multiLineRelativeTo.statementBegin.description%"
          ],
          "default": "innermostParenthesis",
          "description": "%c_cpp.configuration.vcFormat.indent.multiLineRelativeTo.description%",
          "scope": "resource"
        },
        "C_Cpp.vcFormat.indent.withinParentheses": {
          "type": "string",
          "enum": [
            "alignToParenthesis",
            "indent"
          ],
          "markdownEnumDescriptions": [
            "%c_cpp.configuration.vcFormat.indent.withinParentheses.alignToParenthesis.markdownDescription%",
            "%c_cpp.configuration.vcFormat.indent.withinParentheses.indent.markdownDescription%"
          ],
          "default": "indent",
          "markdownDescription": "%c_cpp.configuration.vcFormat.indent.withinParentheses.markdownDescription%",
          "scope": "resource"
        },
        "C_Cpp.vcFormat.indent.preserveWithinParentheses": {
          "type": "boolean",
          "default": false,
          "description": "%c_cpp.configuration.vcFormat.indent.preserveWithinParentheses.description%",
          "scope": "resource"
        },
        "C_Cpp.vcFormat.indent.caseLabels": {
          "type": "boolean",
          "default": false,
          "markdownDescription": "%c_cpp.configuration.vcFormat.indent.caseLabels.markdownDescription%",
          "scope": "resource"
        },
        "C_Cpp.vcFormat.indent.caseContents": {
          "type": "boolean",
          "default": true,
          "markdownDescription": "%c_cpp.configuration.vcFormat.indent.caseContents.markdownDescription%",
          "scope": "resource"
        },
        "C_Cpp.vcFormat.indent.caseContentsWhenBlock": {
          "type": "boolean",
          "default": false,
          "markdownDescription": "%c_cpp.configuration.vcFormat.indent.caseContentsWhenBlock.markdownDescription%",
          "scope": "resource"
        },
        "C_Cpp.vcFormat.indent.lambdaBracesWhenParameter": {
          "type": "boolean",
          "default": true,
          "markdownDescription": "%c_cpp.configuration.vcFormat.indent.lambdaBracesWhenParameter.markdownDescription%",
          "scope": "resource"
        },
        "C_Cpp.vcFormat.indent.gotoLabels": {
          "type": "string",
          "enum": [
            "oneLeft",
            "leftmostColumn",
            "none"
          ],
          "markdownEnumDescriptions": [
            "%c_cpp.configuration.vcFormat.indent.gotoLabels.oneLeft.markdownDescription%",
            "%c_cpp.configuration.vcFormat.indent.gotoLabels.leftmostColumn.markdownDescription%",
            "%c_cpp.configuration.vcFormat.indent.gotoLabels.none.markdownDescription%"
          ],
          "default": "oneLeft",
          "description": "%c_cpp.configuration.vcFormat.indent.gotoLabels.description%",
          "scope": "resource"
        },
        "C_Cpp.vcFormat.indent.preprocessor": {
          "type": "string",
          "enum": [
            "oneLeft",
            "leftmostColumn",
            "none"
          ],
          "markdownEnumDescriptions": [
            "%c_cpp.configuration.vcFormat.indent.preprocessor.oneLeft.markdownDescription%",
            "%c_cpp.configuration.vcFormat.indent.preprocessor.leftmostColumn.markdownDescription%",
            "%c_cpp.configuration.vcFormat.indent.preprocessor.none.markdownDescription%"
          ],
          "default": "leftmostColumn",
          "description": "%c_cpp.configuration.vcFormat.indent.preprocessor.description%",
          "scope": "resource"
        },
        "C_Cpp.vcFormat.indent.accessSpecifiers": {
          "type": "boolean",
          "default": false,
          "markdownDescription": "%c_cpp.configuration.vcFormat.indent.accessSpecifiers.markdownDescription%",
          "scope": "resource"
        },
        "C_Cpp.vcFormat.indent.namespaceContents": {
          "type": "boolean",
          "default": true,
          "markdownDescription": "%c_cpp.configuration.vcFormat.indent.namespaceContents.markdownDescription%",
          "scope": "resource"
        },
        "C_Cpp.vcFormat.indent.preserveComments": {
          "type": "boolean",
          "default": false,
          "description": "%c_cpp.configuration.vcFormat.indent.preserveComments.description%",
          "scope": "resource"
        },
        "C_Cpp.vcFormat.newLine.beforeOpenBrace.namespace": {
          "type": "string",
          "enum": [
            "newLine",
            "sameLine",
            "ignore"
          ],
          "enumDescriptions": [
            "%c_cpp.configuration.vcFormat.newLine.beforeOpenBrace.newLine.description%",
            "%c_cpp.configuration.vcFormat.newLine.beforeOpenBrace.sameLine.description%",
            "%c_cpp.configuration.vcFormat.newLine.beforeOpenBrace.ignore.description%"
          ],
          "default": "ignore",
          "description": "%c_cpp.configuration.vcFormat.newLine.beforeOpenBrace.namespace.description%",
          "scope": "resource"
        },
        "C_Cpp.vcFormat.newLine.beforeOpenBrace.type": {
          "type": "string",
          "enum": [
            "newLine",
            "sameLine",
            "ignore"
          ],
          "enumDescriptions": [
            "%c_cpp.configuration.vcFormat.newLine.beforeOpenBrace.newLine.description%",
            "%c_cpp.configuration.vcFormat.newLine.beforeOpenBrace.sameLine.description%",
            "%c_cpp.configuration.vcFormat.newLine.beforeOpenBrace.ignore.description%"
          ],
          "default": "ignore",
          "description": "%c_cpp.configuration.vcFormat.newLine.beforeOpenBrace.type.description%",
          "scope": "resource"
        },
        "C_Cpp.vcFormat.newLine.beforeOpenBrace.function": {
          "type": "string",
          "enum": [
            "newLine",
            "sameLine",
            "ignore"
          ],
          "enumDescriptions": [
            "%c_cpp.configuration.vcFormat.newLine.beforeOpenBrace.newLine.description%",
            "%c_cpp.configuration.vcFormat.newLine.beforeOpenBrace.sameLine.description%",
            "%c_cpp.configuration.vcFormat.newLine.beforeOpenBrace.ignore.description%"
          ],
          "default": "ignore",
          "description": "%c_cpp.configuration.vcFormat.newLine.beforeOpenBrace.function.description%",
          "scope": "resource"
        },
        "C_Cpp.vcFormat.newLine.beforeOpenBrace.block": {
          "type": "string",
          "enum": [
            "newLine",
            "sameLine",
            "ignore"
          ],
          "enumDescriptions": [
            "%c_cpp.configuration.vcFormat.newLine.beforeOpenBrace.newLine.description%",
            "%c_cpp.configuration.vcFormat.newLine.beforeOpenBrace.sameLine.description%",
            "%c_cpp.configuration.vcFormat.newLine.beforeOpenBrace.ignore.description%"
          ],
          "default": "ignore",
          "description": "%c_cpp.configuration.vcFormat.newLine.beforeOpenBrace.block.description%",
          "scope": "resource"
        },
        "C_Cpp.vcFormat.newLine.beforeOpenBrace.lambda": {
          "enum": [
            "newLine",
            "sameLine",
            "ignore"
          ],
          "enumDescriptions": [
            "%c_cpp.configuration.vcFormat.newLine.beforeOpenBrace.newLine.description%",
            "%c_cpp.configuration.vcFormat.newLine.beforeOpenBrace.sameLine.description%",
            "%c_cpp.configuration.vcFormat.newLine.beforeOpenBrace.ignore.description%"
          ],
          "default": "ignore",
          "description": "%c_cpp.configuration.vcFormat.newLine.beforeOpenBrace.lambda.description%",
          "scope": "resource"
        },
        "C_Cpp.vcFormat.newLine.scopeBracesOnSeparateLines": {
          "type": "boolean",
          "default": false,
          "description": "%c_cpp.configuration.vcFormat.newLine.scopeBracesOnSeparateLines.description%",
          "scope": "resource"
        },
        "C_Cpp.vcFormat.newLine.closeBraceSameLine.emptyType": {
          "type": "boolean",
          "default": false,
          "description": "%c_cpp.configuration.vcFormat.newLine.closeBraceSameLine.emptyType.description%",
          "scope": "resource"
        },
        "C_Cpp.vcFormat.newLine.closeBraceSameLine.emptyFunction": {
          "type": "boolean",
          "default": false,
          "description": "%c_cpp.configuration.vcFormat.newLine.closeBraceSameLine.emptyFunction.description%",
          "scope": "resource"
        },
        "C_Cpp.vcFormat.newLine.beforeCatch": {
          "type": "boolean",
          "default": true,
          "markdownDescription": "%c_cpp.configuration.vcFormat.newLine.beforeCatch.markdownDescription%",
          "scope": "resource"
        },
        "C_Cpp.vcFormat.newLine.beforeElse": {
          "type": "boolean",
          "default": true,
          "markdownDescription": "%c_cpp.configuration.vcFormat.newLine.beforeElse.markdownDescription%",
          "scope": "resource"
        },
        "C_Cpp.vcFormat.newLine.beforeWhileInDoWhile": {
          "type": "boolean",
          "default": false,
          "markdownDescription": "%c_cpp.configuration.vcFormat.newLine.beforeWhileInDoWhile.markdownDescription%",
          "scope": "resource"
        },
        "C_Cpp.vcFormat.space.beforeFunctionOpenParenthesis": {
          "type": "string",
          "enum": [
            "insert",
            "remove",
            "ignore"
          ],
          "enumDescriptions": [
            "%c_cpp.configuration.vcFormat.space.beforeFunctionOpenParenthesis.insert.description%",
            "%c_cpp.configuration.vcFormat.space.beforeFunctionOpenParenthesis.remove.description%",
            "%c_cpp.configuration.vcFormat.space.beforeFunctionOpenParenthesis.ignore.description%"
          ],
          "default": "remove",
          "description": "%c_cpp.configuration.vcFormat.space.beforeFunctionOpenParenthesis.description%",
          "scope": "resource"
        },
        "C_Cpp.vcFormat.space.withinParameterListParentheses": {
          "type": "boolean",
          "default": false,
          "description": "%c_cpp.configuration.vcFormat.space.withinParameterListParentheses.description%",
          "scope": "resource"
        },
        "C_Cpp.vcFormat.space.betweenEmptyParameterListParentheses": {
          "type": "boolean",
          "default": false,
          "description": "%c_cpp.configuration.vcFormat.space.betweenEmptyParameterListParentheses.description%",
          "scope": "resource"
        },
        "C_Cpp.vcFormat.space.afterKeywordsInControlFlowStatements": {
          "type": "boolean",
          "default": true,
          "description": "%c_cpp.configuration.vcFormat.space.afterKeywordsInControlFlowStatements.description%",
          "scope": "resource"
        },
        "C_Cpp.vcFormat.space.withinControlFlowStatementParentheses": {
          "type": "boolean",
          "default": false,
          "description": "%c_cpp.configuration.vcFormat.space.withinControlFlowStatementParentheses.description%",
          "scope": "resource"
        },
        "C_Cpp.vcFormat.space.beforeLambdaOpenParenthesis": {
          "type": "boolean",
          "default": false,
          "description": "%c_cpp.configuration.vcFormat.space.beforeLambdaOpenParenthesis.description%",
          "scope": "resource"
        },
        "C_Cpp.vcFormat.space.withinCastParentheses": {
          "type": "boolean",
          "default": false,
          "description": "%c_cpp.configuration.vcFormat.space.withinCastParentheses.description%",
          "scope": "resource"
        },
        "C_Cpp.vcFormat.space.afterCastCloseParenthesis": {
          "type": "boolean",
          "default": false,
          "description": "%c_cpp.configuration.vcFormat.space.afterCastCloseParenthesis.description%",
          "scope": "resource"
        },
        "C_Cpp.vcFormat.space.withinExpressionParentheses": {
          "type": "boolean",
          "default": false,
          "description": "%c_cpp.configuration.vcFormat.space.withinExpressionParentheses.description%",
          "scope": "resource"
        },
        "C_Cpp.vcFormat.space.beforeBlockOpenBrace": {
          "type": "boolean",
          "default": true,
          "description": "%c_cpp.configuration.vcFormat.space.beforeBlockOpenBrace.description%",
          "scope": "resource"
        },
        "C_Cpp.vcFormat.space.betweenEmptyBraces": {
          "type": "boolean",
          "default": false,
          "description": "%c_cpp.configuration.vcFormat.space.betweenEmptyBraces.description%",
          "scope": "resource"
        },
        "C_Cpp.vcFormat.space.beforeInitializerListOpenBrace": {
          "type": "boolean",
          "default": false,
          "description": "%c_cpp.configuration.vcFormat.space.beforeInitializerListOpenBrace.description%",
          "scope": "resource"
        },
        "C_Cpp.vcFormat.space.withinInitializerListBraces": {
          "type": "boolean",
          "default": true,
          "description": "%c_cpp.configuration.vcFormat.space.withinInitializerListBraces.description%",
          "scope": "resource"
        },
        "C_Cpp.vcFormat.space.preserveInInitializerList": {
          "type": "boolean",
          "default": true,
          "description": "%c_cpp.configuration.vcFormat.space.preserveInInitializerList.description%",
          "scope": "resource"
        },
        "C_Cpp.vcFormat.space.beforeOpenSquareBracket": {
          "type": "boolean",
          "default": false,
          "description": "%c_cpp.configuration.vcFormat.space.beforeOpenSquareBracket.description%",
          "scope": "resource"
        },
        "C_Cpp.vcFormat.space.withinSquareBrackets": {
          "type": "boolean",
          "default": false,
          "description": "%c_cpp.configuration.vcFormat.space.withinSquareBrackets.description%",
          "scope": "resource"
        },
        "C_Cpp.vcFormat.space.beforeEmptySquareBrackets": {
          "type": "boolean",
          "default": false,
          "description": "%c_cpp.configuration.vcFormat.space.beforeEmptySquareBrackets.description%",
          "scope": "resource"
        },
        "C_Cpp.vcFormat.space.betweenEmptySquareBrackets": {
          "type": "boolean",
          "default": false,
          "description": "%c_cpp.configuration.vcFormat.space.betweenEmptySquareBrackets.description%",
          "scope": "resource"
        },
        "C_Cpp.vcFormat.space.groupSquareBrackets": {
          "type": "boolean",
          "default": true,
          "description": "%c_cpp.configuration.vcFormat.space.groupSquareBrackets.description%",
          "scope": "resource"
        },
        "C_Cpp.vcFormat.space.withinLambdaBrackets": {
          "type": "boolean",
          "default": false,
          "description": "%c_cpp.configuration.vcFormat.space.withinLambdaBrackets.description%",
          "scope": "resource"
        },
        "C_Cpp.vcFormat.space.betweenEmptyLambdaBrackets": {
          "type": "boolean",
          "default": false,
          "description": "%c_cpp.configuration.vcFormat.space.betweenEmptyLambdaBrackets.description%",
          "scope": "resource"
        },
        "C_Cpp.vcFormat.space.beforeComma": {
          "type": "boolean",
          "default": false,
          "description": "%c_cpp.configuration.vcFormat.space.beforeComma.description%",
          "scope": "resource"
        },
        "C_Cpp.vcFormat.space.afterComma": {
          "type": "boolean",
          "default": true,
          "description": "%c_cpp.configuration.vcFormat.space.afterComma.description%",
          "scope": "resource"
        },
        "C_Cpp.vcFormat.space.removeAroundMemberOperators": {
          "type": "boolean",
          "default": true,
          "description": "%c_cpp.configuration.vcFormat.space.removeAroundMemberOperators.description%",
          "scope": "resource"
        },
        "C_Cpp.vcFormat.space.beforeInheritanceColon": {
          "type": "boolean",
          "default": true,
          "description": "%c_cpp.configuration.vcFormat.space.beforeInheritanceColon.description%",
          "scope": "resource"
        },
        "C_Cpp.vcFormat.space.beforeConstructorColon": {
          "type": "boolean",
          "default": true,
          "description": "%c_cpp.configuration.vcFormat.space.beforeConstructorColon.description%",
          "scope": "resource"
        },
        "C_Cpp.vcFormat.space.removeBeforeSemicolon": {
          "type": "boolean",
          "default": true,
          "description": "%c_cpp.configuration.vcFormat.space.removeBeforeSemicolon.description%",
          "scope": "resource"
        },
        "C_Cpp.vcFormat.space.insertAfterSemicolon": {
          "type": "boolean",
          "default": false,
          "description": "%c_cpp.configuration.vcFormat.space.insertAfterSemicolon.description%",
          "scope": "resource"
        },
        "C_Cpp.vcFormat.space.removeAroundUnaryOperator": {
          "type": "boolean",
          "default": true,
          "description": "%c_cpp.configuration.vcFormat.space.removeAroundUnaryOperator.description%",
          "scope": "resource"
        },
        "C_Cpp.vcFormat.space.aroundBinaryOperator": {
          "type": "string",
          "enum": [
            "insert",
            "remove",
            "ignore"
          ],
          "enumDescriptions": [
            "%c_cpp.configuration.vcFormat.space.aroundOperators.insert.description%",
            "%c_cpp.configuration.vcFormat.space.aroundOperators.remove.description%",
            "%c_cpp.configuration.vcFormat.space.aroundOperators.ignore.description%"
          ],
          "default": "insert",
          "description": "%c_cpp.configuration.vcFormat.space.aroundBinaryOperator.description%",
          "scope": "resource"
        },
        "C_Cpp.vcFormat.space.aroundAssignmentOperator": {
          "type": "string",
          "enum": [
            "insert",
            "remove",
            "ignore"
          ],
          "enumDescriptions": [
            "%c_cpp.configuration.vcFormat.space.aroundOperators.insert.description%",
            "%c_cpp.configuration.vcFormat.space.aroundOperators.remove.description%",
            "%c_cpp.configuration.vcFormat.space.aroundOperators.ignore.description%"
          ],
          "default": "insert",
          "description": "%c_cpp.configuration.vcFormat.space.aroundAssignmentOperator.description%",
          "scope": "resource"
        },
        "C_Cpp.vcFormat.space.pointerReferenceAlignment": {
          "type": "string",
          "enum": [
            "left",
            "center",
            "right",
            "ignore"
          ],
          "enumDescriptions": [
            "%c_cpp.configuration.vcFormat.space.pointerReferenceAlignment.left.description%",
            "%c_cpp.configuration.vcFormat.space.pointerReferenceAlignment.center.description%",
            "%c_cpp.configuration.vcFormat.space.pointerReferenceAlignment.right.description%",
            "%c_cpp.configuration.vcFormat.space.pointerReferenceAlignment.ignore.description%"
          ],
          "default": "left",
          "description": "%c_cpp.configuration.vcFormat.space.pointerReferenceAlignment.description%",
          "scope": "resource"
        },
        "C_Cpp.vcFormat.space.aroundTernaryOperator": {
          "type": "string",
          "enum": [
            "insert",
            "remove",
            "ignore"
          ],
          "enumDescriptions": [
            "%c_cpp.configuration.vcFormat.space.aroundOperators.insert.description%",
            "%c_cpp.configuration.vcFormat.space.aroundOperators.remove.description%",
            "%c_cpp.configuration.vcFormat.space.aroundOperators.ignore.description%"
          ],
          "default": "insert",
          "description": "%c_cpp.configuration.vcFormat.space.aroundTernaryOperator.description%",
          "scope": "resource"
        },
        "C_Cpp.vcFormat.wrap.preserveBlocks": {
          "type": "string",
          "enum": [
            "oneLiners",
            "allOneLineScopes",
            "never"
          ],
          "markdownEnumDescriptions": [
            "%c_cpp.configuration.vcFormat.wrap.preserveBlocks.oneLiners.markdownDescription%",
            "%c_cpp.configuration.vcFormat.wrap.preserveBlocks.allOneLineScopes.markdownDescription%",
            "%c_cpp.configuration.vcFormat.wrap.preserveBlocks.never.markdownDescription%"
          ],
          "default": "oneLiners",
          "description": "%c_cpp.configuration.vcFormat.wrap.preserveBlocks.description%",
          "scope": "resource"
        },
        "C_Cpp.clang_format_fallbackStyle": {
          "type": "string",
          "default": "Visual Studio",
          "markdownDescription": "%c_cpp.configuration.clang_format_fallbackStyle.markdownDescription%",
          "scope": "resource"
        },
        "C_Cpp.clang_format_sortIncludes": {
          "type": [
            "boolean",
            "null"
          ],
          "enum": [
            true,
            false,
            null
          ],
          "default": null,
          "markdownDescription": "%c_cpp.configuration.clang_format_sortIncludes.markdownDescription%",
          "scope": "resource"
        },
        "C_Cpp.intelliSenseEngine": {
          "type": "string",
          "enum": [
            "Default",
            "Tag Parser",
            "Disabled"
          ],
          "default": "Default",
          "description": "%c_cpp.configuration.intelliSenseEngine.description%",
          "enumDescriptions": [
            "%c_cpp.configuration.intelliSenseEngine.default.description%",
            "%c_cpp.configuration.intelliSenseEngine.tagParser.description%",
            "%c_cpp.configuration.intelliSenseEngine.disabled.description%"
          ],
          "scope": "resource"
        },
        "C_Cpp.intelliSenseEngineFallback": {
          "type": "string",
          "enum": [
            "Enabled",
            "Disabled"
          ],
          "default": "Disabled",
          "markdownDescription": "%c_cpp.configuration.intelliSenseEngineFallback.markdownDescription%",
          "scope": "resource"
        },
        "C_Cpp.autocomplete": {
          "type": "string",
          "enum": [
            "Default",
            "Disabled"
          ],
          "default": "Default",
          "markdownDescription": "%c_cpp.configuration.autocomplete.markdownDescription%",
          "enumDescriptions": [
            "%c_cpp.configuration.autocomplete.default.description%",
            "%c_cpp.configuration.autocomplete.disabled.description%"
          ],
          "scope": "resource"
        },
        "C_Cpp.errorSquiggles": {
          "type": "string",
          "enum": [
            "Enabled",
            "Disabled",
            "EnabledIfIncludesResolve"
          ],
          "default": "EnabledIfIncludesResolve",
          "description": "%c_cpp.configuration.errorSquiggles.description%",
          "scope": "resource"
        },
        "C_Cpp.dimInactiveRegions": {
          "type": "boolean",
          "default": true,
          "description": "%c_cpp.configuration.dimInactiveRegions.description%",
          "scope": "resource"
        },
        "C_Cpp.inactiveRegionOpacity": {
          "type:": "number",
          "default": 0.55,
          "markdownDescription": "%c_cpp.configuration.inactiveRegionOpacity.markdownDescription%",
          "scope": "resource",
          "minimum": 0.1,
          "maximum": 1
        },
        "C_Cpp.inactiveRegionForegroundColor": {
          "type": "string",
          "description": "%c_cpp.configuration.inactiveRegionForegroundColor.description%",
          "scope": "resource"
        },
        "C_Cpp.inactiveRegionBackgroundColor": {
          "type": "string",
          "description": "%c_cpp.configuration.inactiveRegionBackgroundColor.description%",
          "scope": "resource"
        },
        "C_Cpp.inlayHints.autoDeclarationTypes.enabled": {
          "type": "boolean",
          "default": false,
          "markdownDescription": "%c_cpp.configuration.inlayHints.autoDeclarationTypes.enabled.markdownDescription%",
          "scope": "application"
        },
        "C_Cpp.inlayHints.autoDeclarationTypes.showOnLeft": {
            "type": "boolean",
            "default": false,
            "markdownDescription": "%c_cpp.configuration.inlayHints.autoDeclarationTypes.showOnLeft.markdownDescription%",
            "scope": "application"
        },
        "C_Cpp.inlayHints.parameterNames.enabled": {
          "type": "boolean",
          "default": false,
          "markdownDescription": "%c_cpp.configuration.inlayHints.parameterNames.enabled.markdownDescription%",
          "scope": "application"
        },
        "C_Cpp.inlayHints.parameterNames.suppressWhenArgumentContainsName": {
          "type": "boolean",
          "default": true,
          "markdownDescription": "%c_cpp.configuration.inlayHints.parameterNames.suppressWhenArgumentContainsName.markdownDescription%",
          "scope": "application"
        },
        "C_Cpp.inlayHints.parameterNames.hideLeadingUnderscores": {
            "type": "boolean",
            "default": true,
            "markdownDescription": "%c_cpp.configuration.inlayHints.parameterNames.hideLeadingUnderscores.markdownDescription%",
            "scope": "application"
        },
        "C_Cpp.inlayHints.referenceOperator.enabled": {
          "type": "boolean",
          "default": false,
          "markdownDescription": "%c_cpp.configuration.inlayHints.referenceOperator.enabled.markdownDescription%",
          "scope": "application"
        },
        "C_Cpp.inlayHints.referenceOperator.showSpace": {
            "type": "boolean",
            "default": false,
            "markdownDescription": "%c_cpp.configuration.inlayHints.referenceOperator.showSpace.markdownDescription%",
            "scope": "application"
        },
        "C_Cpp.loggingLevel": {
          "type": "string",
          "enum": [
            "None",
            "Error",
            "Warning",
            "Information",
            "Debug"
          ],
          "default": "Error",
          "markdownDescription": "%c_cpp.configuration.loggingLevel.markdownDescription%",
          "scope": "window"
        },
        "C_Cpp.autoAddFileAssociations": {
          "type": "boolean",
          "default": true,
          "markdownDescription": "%c_cpp.configuration.autoAddFileAssociations.markdownDescription%",
          "scope": "window"
        },
        "C_Cpp.workspaceParsingPriority": {
          "type": "string",
          "enum": [
            "highest",
            "high",
            "medium",
            "low"
          ],
          "default": "highest",
          "markdownDescription": "%c_cpp.configuration.workspaceParsingPriority.markdownDescription%",
          "scope": "window"
        },
        "C_Cpp.workspaceSymbols": {
          "type": "string",
          "enum": [
            "All",
            "Just My Code"
          ],
          "default": "Just My Code",
          "description": "%c_cpp.configuration.workspaceSymbols.description%",
          "scope": "window"
        },
        "C_Cpp.exclusionPolicy": {
          "type": "string",
          "enum": [
            "checkFolders",
            "checkFilesAndFolders"
          ],
          "default": "checkFolders",
          "markdownDescription": "%c_cpp.configuration.exclusionPolicy.markdownDescription%",
          "enumDescriptions": [
            "%c_cpp.configuration.exclusionPolicy.checkFolders.description%",
            "%c_cpp.configuration.exclusionPolicy.checkFilesAndFolders.description%"
          ],
          "scope": "resource"
        },
        "C_Cpp.preferredPathSeparator": {
          "type": "string",
          "enum": [
            "Forward Slash",
            "Backslash"
          ],
          "default": "Forward Slash",
          "markdownDescription": "%c_cpp.configuration.preferredPathSeparator.markdownDescription%",
          "scope": "machine-overridable"
        },
        "C_Cpp.simplifyStructuredComments": {
          "type": "boolean",
          "default": true,
          "markdownDescription": "%c_cpp.configuration.simplifyStructuredComments.markdownDescription%",
          "scope": "application"
        },
        "C_Cpp.generateDoxygenComment":{
          "type":"string",
          "enum":[
            "///",
            "/**",
            "/*!",
            "//!"
          ],
          "default":"/**",
          "markdownDescription": "%c_cpp.configuration.generateDoxygenComment.markdownDescription%",
          "scope": "resource"
        },
        "C_Cpp.commentContinuationPatterns": {
          "type": "array",
          "default": [
            "/**"
          ],
          "items": {
            "anyOf": [
              {
                "type": "string",
                "markdownDescription": "%c_cpp.configuration.commentContinuationPatterns.items.anyof.string.markdownDescription%"
              },
              {
                "type": "object",
                "properties": {
                  "begin": {
                    "type": "string",
                    "description": "%c_cpp.configuration.commentContinuationPatterns.items.anyof.object.begin.description%"
                  },
                  "continue": {
                    "type": "string",
                    "description": "%c_cpp.configuration.commentContinuationPatterns.items.anyof.object.continue.description%"
                  }
                }
              }
            ]
          },
          "description": "%c_cpp.configuration.commentContinuationPatterns.description%",
          "scope": "window"
        },
        "C_Cpp.configurationWarnings": {
          "type": "string",
          "enum": [
            "Enabled",
            "Disabled"
          ],
          "default": "Enabled",
          "description": "%c_cpp.configuration.configurationWarnings.description%",
          "scope": "resource"
        },
        "C_Cpp.intelliSenseCachePath": {
          "type": "string",
          "markdownDescription": "%c_cpp.configuration.intelliSenseCachePath.markdownDescription%",
          "scope": "machine-overridable"
        },
        "C_Cpp.intelliSenseCacheSize": {
          "type": "number",
          "default": 5120,
          "markdownDescription": "%c_cpp.configuration.intelliSenseCacheSize.markdownDescription%",
          "scope": "machine-overridable",
          "minimum": 0
        },
        "C_Cpp.intelliSenseMemoryLimit": {
          "type": "number",
          "default": 4096,
          "markdownDescription": "%c_cpp.configuration.intelliSenseMemoryLimit.markdownDescription%",
          "scope": "machine-overridable",
          "minimum": 256,
          "maximum": 16384
        },
        "C_Cpp.intelliSenseUpdateDelay": {
          "type": "number",
          "default": 2000,
          "description": "%c_cpp.configuration.intelliSenseUpdateDelay.description%",
          "scope": "application",
          "minimum": 500,
          "maximum": 3000
        },
        "C_Cpp.default.includePath": {
          "type": "array",
          "items": {
            "type": "string"
          },
          "markdownDescription": "%c_cpp.configuration.default.includePath.markdownDescription%",
          "scope": "machine-overridable"
        },
        "C_Cpp.default.defines": {
          "type": "array",
          "items": {
            "type": "string"
          },
          "markdownDescription": "%c_cpp.configuration.default.defines.markdownDescription%",
          "scope": "machine-overridable"
        },
        "C_Cpp.default.macFrameworkPath": {
          "type": "array",
          "items": {
            "type": "string"
          },
          "markdownDescription": "%c_cpp.configuration.default.macFrameworkPath.markdownDescription%",
          "scope": "machine-overridable"
        },
        "C_Cpp.default.windowsSdkVersion": {
          "type": "string",
          "markdownDescription": "%c_cpp.configuration.default.windowsSdkVersion.markdownDescription%",
          "pattern": "^((\\d{2}\\.\\d{1}\\.\\d{5}\\.\\d{1}$|^8\\.1)|())$",
          "scope": "machine-overridable"
        },
        "C_Cpp.default.compileCommands": {
          "type": "string",
          "markdownDescription": "%c_cpp.configuration.default.compileCommands.markdownDescription%",
          "scope": "machine-overridable"
        },
        "C_Cpp.default.forcedInclude": {
          "type": "array",
          "items": {
            "type": "string"
          },
          "markdownDescription": "%c_cpp.configuration.default.forcedInclude.markdownDescription%",
          "scope": "machine-overridable"
        },
        "C_Cpp.default.intelliSenseMode": {
          "type": "string",
          "enum": [
            "",
            "macos-clang-x86",
            "macos-clang-x64",
            "macos-clang-arm",
            "macos-clang-arm64",
            "macos-gcc-x86",
            "macos-gcc-x64",
            "macos-gcc-arm",
            "macos-gcc-arm64",
            "linux-clang-x86",
            "linux-clang-x64",
            "linux-clang-arm",
            "linux-clang-arm64",
            "linux-gcc-x86",
            "linux-gcc-x64",
            "linux-gcc-arm",
            "linux-gcc-arm64",
            "windows-clang-x86",
            "windows-clang-x64",
            "windows-clang-arm",
            "windows-clang-arm64",
            "windows-gcc-x86",
            "windows-gcc-x64",
            "windows-gcc-arm",
            "windows-gcc-arm64",
            "windows-msvc-x86",
            "windows-msvc-x64",
            "windows-msvc-arm",
            "windows-msvc-arm64",
            "clang-x86",
            "clang-x64",
            "clang-arm",
            "clang-arm64",
            "gcc-x86",
            "gcc-x64",
            "gcc-arm",
            "gcc-arm64",
            "msvc-x86",
            "msvc-x64",
            "msvc-arm",
            "msvc-arm64"
          ],
          "markdownDescription": "%c_cpp.configuration.default.intelliSenseMode.markdownDescription%",
          "scope": "machine-overridable"
        },
        "C_Cpp.default.compilerPath": {
          "type": "string",
          "default": null,
          "markdownDescription": "%c_cpp.configuration.default.compilerPath.markdownDescription%",
          "scope": "machine-overridable"
        },
        "C_Cpp.default.compilerArgs": {
          "type": "array",
          "items": {
            "type": "string"
          },
          "markdownDescription": "%c_cpp.configuration.default.compilerArgs.markdownDescription%",
          "scope": "machine-overridable"
        },
        "C_Cpp.default.cStandard": {
          "type": "string",
          "enum": [
            "",
            "c89",
            "c99",
            "c11",
            "c17",
            "gnu89",
            "gnu99",
            "gnu11",
            "gnu17"
          ],
          "markdownDescription": "%c_cpp.configuration.default.cStandard.markdownDescription%",
          "scope": "resource"
        },
        "C_Cpp.default.cppStandard": {
          "type": "string",
          "enum": [
            "",
            "c++98",
            "c++03",
            "c++11",
            "c++14",
            "c++17",
            "c++20",
            "c++23",
            "gnu++98",
            "gnu++03",
            "gnu++11",
            "gnu++14",
            "gnu++17",
            "gnu++20",
            "gnu++23"
          ],
          "markdownDescription": "%c_cpp.configuration.default.cppStandard.markdownDescription%",
          "scope": "resource"
        },
        "C_Cpp.default.configurationProvider": {
          "type": "string",
          "markdownDescription": "%c_cpp.configuration.default.configurationProvider.markdownDescription%",
          "scope": "resource"
        },
        "C_Cpp.default.mergeConfigurations": {
          "type": "boolean",
          "markdownDescription": "%c_cpp.configuration.default.mergeConfigurations.markdownDescription%",
          "scope": "resource"
        },
        "C_Cpp.default.browse.path": {
          "type": "array",
          "items": {
            "type": "string"
          },
          "default": null,
          "markdownDescription": "%c_cpp.configuration.default.browse.path.markdownDescription%",
          "scope": "machine-overridable"
        },
        "C_Cpp.default.browse.databaseFilename": {
          "type": "string",
          "markdownDescription": "%c_cpp.configuration.default.browse.databaseFilename.markdownDescription%",
          "scope": "machine-overridable"
        },
        "C_Cpp.default.browse.limitSymbolsToIncludedHeaders": {
          "type": "boolean",
          "default": true,
          "markdownDescription": "%c_cpp.configuration.default.browse.limitSymbolsToIncludedHeaders.markdownDescription%",
          "scope": "resource"
        },
        "C_Cpp.default.systemIncludePath": {
          "type": "array",
          "items": {
            "type": "string"
          },
          "markdownDescription": "%c_cpp.configuration.default.systemIncludePath.markdownDescription%",
          "scope": "machine-overridable"
        },
        "C_Cpp.default.customConfigurationVariables": {
          "type": [
            "object",
            "null"
          ],
          "default": null,
          "patternProperties": {
            "(^.+$)": {
              "type": "string"
            }
          },
          "markdownDescription": "%c_cpp.configuration.default.customConfigurationVariables.markdownDescription%",
          "scope": "machine-overridable"
        },
        "C_Cpp.default.enableConfigurationSquiggles": {
          "type": "boolean",
          "default": true,
          "markdownDescription": "%c_cpp.configuration.default.enableConfigurationSquiggles.markdownDescription%",
          "scope": "resource"
        },
        "C_Cpp.default.dotConfig": {
          "type": "string",
          "default": null,
          "markdownDescription": "%c_cpp.configuration.default.dotConfig.markdownDescription%",
          "scope": "resource"
        },
        "C_Cpp.updateChannel": {
          "type": "string",
          "enum": [
            "Default",
            "Insiders"
          ],
          "default": "Default",
          "markdownDescription": "%c_cpp.configuration.updateChannel.markdownDescription%",
          "scope": "application",
          "deprecationMessage": "%c_cpp.configuration.updateChannel.deprecationMessage%"
        },
        "C_Cpp.experimentalFeatures": {
          "type": "string",
          "enum": [
            "Enabled",
            "Disabled"
          ],
          "default": "Disabled",
          "description": "%c_cpp.configuration.experimentalFeatures.description%",
          "scope": "window"
        },
        "C_Cpp.suggestSnippets": {
          "type": "boolean",
          "default": true,
          "markdownDescription": "%c_cpp.configuration.suggestSnippets.markdownDescription%",
          "scope": "resource"
        },
        "C_Cpp.enhancedColorization": {
          "type": "string",
          "enum": [
            "Enabled",
            "Disabled"
          ],
          "default": "Enabled",
          "markdownDescription": "%c_cpp.configuration.enhancedColorization.markdownDescription%",
          "scope": "window"
        },
        "C_Cpp.vcpkg.enabled": {
          "type": "boolean",
          "default": true,
          "markdownDescription": "%c_cpp.configuration.vcpkg.enabled.markdownDescription%",
          "scope": "resource"
        },
        "C_Cpp.addNodeAddonIncludePaths": {
          "type": "boolean",
          "default": false,
          "markdownDescription": "%c_cpp.configuration.addNodeAddonIncludePaths.markdownDescription%",
          "scope": "application"
        },
        "C_Cpp.renameRequiresIdentifier": {
          "type": "boolean",
          "default": true,
          "markdownDescription": "%c_cpp.configuration.renameRequiresIdentifier.markdownDescription%",
          "scope": "application"
        },
        "C_Cpp.debugger.useBacktickCommandSubstitution": {
          "type": "boolean",
          "default": false,
          "markdownDescription": "%c_cpp.configuration.debugger.useBacktickCommandSubstitution.markdownDescription%",
          "scope": "window"
        },
        "C_Cpp.codeFolding": {
          "type": "string",
          "enum": [
            "Enabled",
            "Disabled"
          ],
          "default": "Enabled",
          "description": "%c_cpp.configuration.codeFolding.description%",
          "scope": "window"
        },
        "C_Cpp.autocompleteAddParentheses": {
          "type": "boolean",
          "default": false,
          "markdownDescription": "%c_cpp.configuration.autocompleteAddParentheses.markdownDescription%",
          "scope": "resource"
        },
        "C_Cpp.files.exclude": {
          "type": "object",
          "markdownDescription": "%c_cpp.configuration.filesExclude.markdownDescription%",
          "default": {
            "**/.vscode": true
          },
          "additionalProperties": {
            "anyOf": [
              {
                "type": "boolean",
                "markdownDescription": "%c_cpp.configuration.filesExcludeBoolean.markdownDescription%"
              },
              {
                "type": "object",
                "properties": {
                  "when": {
                    "type": "string",
                    "pattern": "\\w*\\$\\(basename\\)\\w*",
                    "default": "$(basename).ext",
                    "markdownDescription": "%c_cpp.configuration.filesExcludeWhen.markdownDescription%"
                  }
                }
              }
            ]
          },
          "scope": "resource"
        },
        "C_Cpp.debugShortcut": {
          "type": "boolean",
          "default": true,
          "description": "%c_cpp.configuration.debugShortcut.description%",
          "scope": "resource"
        },
        "C_Cpp.legacyCompilerArgsBehavior": {
          "type": "boolean",
          "default": false,
          "markdownDescription": "%c_cpp.configuration.legacyCompilerArgsBehavior.markdownDescription%",
          "scope": "resource"
        }
      }
    },
    "commands": [
      {
        "command": "C_Cpp.ConfigurationSelect",
        "title": "%c_cpp.command.configurationSelect.title%",
        "category": "C/C++"
      },
      {
        "command": "C_Cpp.ConfigurationProviderSelect",
        "title": "%c_cpp.command.configurationProviderSelect.title%",
        "category": "C/C++"
      },
      {
        "command": "C_Cpp.ConfigurationEditJSON",
        "title": "%c_cpp.command.configurationEditJSON.title%",
        "category": "C/C++"
      },
      {
        "command": "C_Cpp.ConfigurationEditUI",
        "title": "%c_cpp.command.configurationEditUI.title%",
        "category": "C/C++"
      },
      {
        "command": "C_Cpp.SwitchHeaderSource",
        "title": "%c_cpp.command.switchHeaderSource.title%",
        "category": "C/C++"
      },
      {
        "command": "C_Cpp.EnableErrorSquiggles",
        "title": "%c_cpp.command.enableErrorSquiggles.title%",
        "category": "C/C++"
      },
      {
        "command": "C_Cpp.DisableErrorSquiggles",
        "title": "%c_cpp.command.disableErrorSquiggles.title%",
        "category": "C/C++"
      },
      {
        "command": "C_Cpp.ToggleIncludeFallback",
        "title": "%c_cpp.command.toggleIncludeFallback.title%",
        "category": "C/C++"
      },
      {
        "command": "C_Cpp.ToggleDimInactiveRegions",
        "title": "%c_cpp.command.toggleDimInactiveRegions.title%",
        "category": "C/C++"
      },
      {
        "command": "C_Cpp.ResetDatabase",
        "title": "%c_cpp.command.resetDatabase.title%",
        "category": "C/C++"
      },
      {
        "command": "C_Cpp.TakeSurvey",
        "title": "%c_cpp.command.takeSurvey.title%",
        "category": "C/C++"
      },
      {
        "command": "C_Cpp.RestartIntelliSenseForFile",
        "title": "%c_cpp.command.restartIntelliSenseForFile.title%",
        "category": "C/C++"
      },
      {
        "command": "C_Cpp.LogDiagnostics",
        "title": "%c_cpp.command.logDiagnostics.title%",
        "category": "C/C++"
      },
      {
        "command": "C_Cpp.RescanWorkspace",
        "title": "%c_cpp.command.rescanWorkspace.title%",
        "category": "C/C++"
      },
      {
        "command": "C_Cpp.VcpkgClipboardInstallSuggested",
        "title": "%c_cpp.command.vcpkgClipboardInstallSuggested.title%",
        "category": "C/C++"
      },
      {
        "command": "C_Cpp.VcpkgOnlineHelpSuggested",
        "title": "%c_cpp.command.vcpkgOnlineHelpSuggested.title%",
        "category": "C/C++"
      },
      {
        "command": "C_Cpp.GenerateEditorConfig",
        "title": "%c_cpp.command.generateEditorConfig.title%",
        "category": "C/C++"
      },
      {
        "command": "C_Cpp.referencesViewGroupByType",
        "category": "C/C++",
        "title": "%c_cpp.command.referencesViewGroupByType.title%",
        "icon": {
          "light": "assets/ref-group-by-type-light.svg",
          "dark": "assets/ref-group-by-type-dark.svg"
        }
      },
      {
        "command": "C_Cpp.referencesViewUngroupByType",
        "category": "C/C++",
        "title": "%c_cpp.command.referencesViewUngroupByType.title%",
        "icon": {
          "light": "assets/ref-ungroup-by-type-light.svg",
          "dark": "assets/ref-ungroup-by-type-dark.svg"
        }
      },
      {
        "command": "C_Cpp.GoToNextDirectiveInGroup",
        "title": "%c_cpp.command.GoToNextDirectiveInGroup.title%",
        "category": "C/C++"
      },
      {
        "command": "C_Cpp.GoToPrevDirectiveInGroup",
        "title": "%c_cpp.command.GoToPrevDirectiveInGroup.title%",
        "category": "C/C++"
      },
      {
        "command": "C_Cpp.RunCodeAnalysisOnActiveFile",
        "title": "%c_cpp.command.RunCodeAnalysisOnActiveFile.title%",
        "category": "C/C++"
      },
      {
        "command": "C_Cpp.RunCodeAnalysisOnOpenFiles",
        "title": "%c_cpp.command.RunCodeAnalysisOnOpenFiles.title%",
        "category": "C/C++"
      },
      {
        "command": "C_Cpp.RunCodeAnalysisOnAllFiles",
        "title": "%c_cpp.command.RunCodeAnalysisOnAllFiles.title%",
        "category": "C/C++"
      },
      {
        "command": "C_Cpp.RemoveAllCodeAnalysisProblems",
        "title": "%c_cpp.command.RemoveAllCodeAnalysisProblems.title%",
        "category": "C/C++"
      },
      {
        "command": "C_Cpp.BuildAndDebugFile",
        "title": "%c_cpp.command.BuildAndDebugFile.title%",
        "category": "C/C++",
        "icon": "$(debug-alt)"
      },
      {
        "command": "C_Cpp.BuildAndRunFile",
        "title": "%c_cpp.command.BuildAndRunFile.title%",
        "category": "C/C++",
        "icon": "$(run)"
      },
      {
        "command": "C_Cpp.AddDebugConfiguration",
        "title": "%c_cpp.command.AddDebugConfiguration.title%",
        "category": "C/C++",
<<<<<<< HEAD
        "icon": "$(debug-configure)"      
      },
      {
        "command": "C_Cpp.GenerateDoxygenComment", 
        "title":"%c_cpp.command.GenerateDoxygenComment.title%",
        "category":"C/C++"
                   
=======
        "icon": "$(debug-configure)"
>>>>>>> b55a98c6
      }
    ],
    "keybindings": [
      {
        "command": "C_Cpp.SwitchHeaderSource",
        "key": "Alt+O",
        "when": "editorLangId == 'c' && editorTextFocus || editorLangId == 'cpp' && editorTextFocus || editorLangId == 'cuda-cpp' && editorTextFocus"
      }
    ],
    "debuggers": [
      {
        "type": "cppdbg",
        "label": "C++ (GDB/LLDB)",
        "languages": [
          "c",
          "cpp",
          "cuda-cpp",
          "rust"
        ],
        "_aiKeyComment": "Ignore 'Property aiKey is not allowed'. See https://github.com/microsoft/vscode/issues/76493",
        "aiKey": "AIF-d9b70cd4-b9f9-4d70-929b-a071c400b217",
        "variables": {
          "pickProcess": "extension.pickNativeProcess",
          "pickRemoteProcess": "extension.pickRemoteNativeProcess"
        },
        "configurationAttributes": {
          "launch": {
            "type": "object",
            "required": [
              "program"
            ],
            "properties": {
              "program": {
                "type": "string",
                "description": "%c_cpp.debuggers.program.description%",
                "default": "${workspaceRoot}/a.out"
              },
              "args": {
                "type": "array",
                "description": "%c_cpp.debuggers.args.description%",
                "items": {
                  "type": "string"
                },
                "default": []
              },
              "type": {
                "type": "string",
                "description": "%c_cpp.debuggers.cppdbg.type.description%",
                "default": "cppdbg"
              },
              "targetArchitecture": {
                "type": "string",
                "description": "%c_cpp.debuggers.targetArchitecture.description%",
                "default": "x64"
              },
              "cwd": {
                "type": "string",
                "description": "%c_cpp.debuggers.cwd.description%",
                "default": "."
              },
              "setupCommands": {
                "type": "array",
                "description": "%c_cpp.debuggers.setupCommands.description%",
                "items": {
                  "type": "object",
                  "default": {},
                  "properties": {
                    "text": {
                      "type": "string",
                      "description": "%c_cpp.debuggers.text.description%",
                      "default": ""
                    },
                    "description": {
                      "type": "string",
                      "description": "%c_cpp.debuggers.description.description%",
                      "default": ""
                    },
                    "ignoreFailures": {
                      "type": "boolean",
                      "description": "%c_cpp.debuggers.ignoreFailures.description%",
                      "default": false
                    }
                  }
                },
                "default": []
              },
              "postRemoteConnectCommands": {
                "type": "array",
                "description": "%c_cpp.debuggers.postRemoteConnectCommands.description%",
                "items": {
                  "type": "object",
                  "default": {},
                  "properties": {
                    "text": {
                      "type": "string",
                      "description": "%c_cpp.debuggers.text.description%",
                      "default": ""
                    },
                    "description": {
                      "type": "string",
                      "description": "%c_cpp.debuggers.description.description%",
                      "default": ""
                    },
                    "ignoreFailures": {
                      "type": "boolean",
                      "description": "%c_cpp.debuggers.ignoreFailures.description%",
                      "default": false
                    }
                  }
                },
                "default": []
              },
              "customLaunchSetupCommands": {
                "type": "array",
                "description": "%c_cpp.debuggers.customLaunchSetupCommands.description%",
                "items": {
                  "type": "object",
                  "default": {},
                  "properties": {
                    "text": {
                      "type": "string",
                      "description": "%c_cpp.debuggers.text.description%",
                      "default": ""
                    },
                    "description": {
                      "type": "string",
                      "description": "%c_cpp.debuggers.description.description%",
                      "default": ""
                    },
                    "ignoreFailures": {
                      "type": "boolean",
                      "description": "%c_cpp.debuggers.ignoreFailures.description%",
                      "default": false
                    }
                  }
                },
                "default": []
              },
              "launchCompleteCommand": {
                "enum": [
                  "exec-run",
                  "exec-continue",
                  "None"
                ],
                "description": "%c_cpp.debuggers.launchCompleteCommand.description%",
                "default": "exec-run"
              },
              "visualizerFile": {
                "type": "string",
                "description": "%c_cpp.debuggers.cppdbg.visualizerFile.description%",
                "default": ""
              },
              "svdPath": {
                "type": "string",
                "description": "%c_cpp.debuggers.cppdbg.visualizerFile.description",
                "default": ""
              },
              "showDisplayString": {
                "type": "boolean",
                "description": "%c_cpp.debuggers.showDisplayString.description%",
                "default": true
              },
              "environment": {
                "type": "array",
                "description": "%c_cpp.debuggers.environment.description%",
                "items": {
                  "type": "object",
                  "default": {},
                  "properties": {
                    "name": {
                      "type": "string"
                    },
                    "value": {
                      "type": "string"
                    }
                  }
                },
                "default": []
              },
              "envFile": {
                "type": "string",
                "description": "%c_cpp.debuggers.envFile.description%",
                "default": "${workspaceFolder}/.env"
              },
              "additionalSOLibSearchPath": {
                "type": "string",
                "description": "%c_cpp.debuggers.additionalSOLibSearchPath.description%",
                "default": ""
              },
              "MIMode": {
                "type": "string",
                "description": "%c_cpp.debuggers.MIMode.description%",
                "default": "gdb"
              },
              "miDebuggerPath": {
                "type": "string",
                "description": "%c_cpp.debuggers.miDebuggerPath.description%",
                "default": "/usr/bin/gdb"
              },
              "miDebuggerArgs": {
                "type": "string",
                "description": "%c_cpp.debuggers.miDebuggerArgs.description%",
                "default": ""
              },
              "miDebuggerServerAddress": {
                "type": "string",
                "description": "%c_cpp.debuggers.miDebuggerServerAddress.description%",
                "default": "serveraddress:port"
              },
              "stopAtEntry": {
                "type": "boolean",
                "description": "%c_cpp.debuggers.stopAtEntry.description%",
                "default": false
              },
              "debugServerPath": {
                "type": "string",
                "description": "%c_cpp.debuggers.debugServerPath.description%",
                "default": ""
              },
              "debugServerArgs": {
                "type": "string",
                "description": "%c_cpp.debuggers.debugServerArgs.description%",
                "default": ""
              },
              "serverStarted": {
                "type": "string",
                "description": "%c_cpp.debuggers.serverStarted.description%",
                "default": ""
              },
              "filterStdout": {
                "type": "boolean",
                "description": "%c_cpp.debuggers.filterStdout.description%",
                "default": true
              },
              "filterStderr": {
                "type": "boolean",
                "description": "%c_cpp.debuggers.filterStderr.description%",
                "default": false
              },
              "serverLaunchTimeout": {
                "type": "integer",
                "description": "%c_cpp.debuggers.serverLaunchTimeout.description%",
                "default": "10000"
              },
              "coreDumpPath": {
                "type": "string",
                "description": "%c_cpp.debuggers.coreDumpPath.description%",
                "default": ""
              },
              "externalConsole": {
                "type": "boolean",
                "description": "%c_cpp.debuggers.cppdbg.externalConsole.description%",
                "default": false
              },
              "avoidWindowsConsoleRedirection": {
                "type": "boolean",
                "description": "%c_cpp.debuggers.avoidWindowsConsoleRedirection.description%",
                "default": false
              },
              "sourceFileMap": {
                "anyOf": [
                  {
                    "type": "object",
                    "description": "%c_cpp.debuggers.sourceFileMap.description%",
                    "default": {
                      "<source-path>": "<target-path>"
                    }
                  },
                  {
                    "description": "%c_cpp.debuggers.sourceFileMap.sourceFileMapEntry.description%",
                    "type": "object",
                    "default": {
                      "<source-path>": {
                        "editorPath": "",
                        "useForBreakpoints": true
                      }
                    },
                    "properties": {
                      "<source-path>": {
                        "type": "object",
                        "default": {
                          "editorPath": "",
                          "useForBreakpoints": true
                        },
                        "properties": {
                          "editorPath": {
                            "type": "string",
                            "description": "%c_cpp.debuggers.sourceFileMap.sourceFileMapEntry.editorPath.description%",
                            "default": ""
                          },
                          "useForBreakpoints": {
                            "type": "boolean",
                            "description": "%c_cpp.debuggers.sourceFileMap.sourceFileMapEntry.useForBreakpoints.description%",
                            "default": true
                          }
                        }
                      }
                    }
                  }
                ]
              },
              "logging": {
                "description": "%c_cpp.debuggers.logging.description%",
                "type": "object",
                "default": {},
                "properties": {
                  "exceptions": {
                    "type": "boolean",
                    "description": "%c_cpp.debuggers.logging.exceptions.description%",
                    "default": true
                  },
                  "moduleLoad": {
                    "type": "boolean",
                    "description": "%c_cpp.debuggers.logging.moduleLoad.description%",
                    "default": true
                  },
                  "programOutput": {
                    "type": "boolean",
                    "description": "%c_cpp.debuggers.logging.programOutput.description%",
                    "default": true
                  },
                  "engineLogging": {
                    "type": "boolean",
                    "description": "%c_cpp.debuggers.logging.engineLogging.description%",
                    "default": false
                  },
                  "trace": {
                    "type": "boolean",
                    "description": "%c_cpp.debuggers.logging.trace.description%",
                    "default": false
                  },
                  "traceResponse": {
                    "type": "boolean",
                    "description": "%c_cpp.debuggers.logging.traceResponse.description%",
                    "default": false
                  }
                }
              },
              "pipeTransport": {
                "description": "%c_cpp.debuggers.pipeTransport.description%",
                "type": "object",
                "default": {
                  "pipeCwd": "/usr/bin",
                  "pipeProgram": "%c_cpp.debuggers.pipeTransport.default.pipeProgram%",
                  "pipeArgs": [],
                  "debuggerPath": "%c_cpp.debuggers.pipeTransport.default.debuggerPath%"
                },
                "properties": {
                  "pipeCwd": {
                    "type": "string",
                    "description": "%c_cpp.debuggers.pipeTransport.pipeCwd.description%",
                    "default": "/usr/bin"
                  },
                  "pipeProgram": {
                    "type": "string",
                    "description": "%c_cpp.debuggers.pipeTransport.pipeProgram.description%",
                    "default": "%c_cpp.debuggers.pipeTransport.default.pipeProgram%"
                  },
                  "pipeArgs": {
                    "type": "array",
                    "description": "%c_cpp.debuggers.pipeTransport.pipeArgs.description%",
                    "items": {
                      "type": "string"
                    },
                    "default": []
                  },
                  "debuggerPath": {
                    "type": "string",
                    "description": "%c_cpp.debuggers.pipeTransport.debuggerPath.description%",
                    "default": "%c_cpp.debuggers.pipeTransport.default.debuggerPath%"
                  },
                  "pipeEnv": {
                    "type": "object",
                    "additionalProperties": {
                      "type": "string"
                    },
                    "description": "%c_cpp.debuggers.pipeTransport.pipeEnv.description%",
                    "default": {}
                  },
                  "quoteArgs": {
                    "exceptions": {
                      "type": "boolean",
                      "description": "%c_cpp.debuggers.pipeTransport.quoteArgs.description%",
                      "default": true
                    }
                  }
                }
              },
              "symbolLoadInfo": {
                "description": "%c_cpp.debuggers.symbolLoadInfo.description%",
                "type": "object",
                "default": {
                  "loadAll": true,
                  "exceptionList": ""
                },
                "properties": {
                  "loadAll": {
                    "type": "boolean",
                    "description": "%c_cpp.debuggers.symbolLoadInfo.loadAll.description%",
                    "default": true
                  },
                  "exceptionList": {
                    "type": "string",
                    "description": "%c_cpp.debuggers.symbolLoadInfo.exceptionList.description%",
                    "default": ""
                  }
                }
              },
              "stopAtConnect": {
                "type": "boolean",
                "description": "%c_cpp.debuggers.stopAtConnect.description%",
                "default": false
              },
              "hardwareBreakpoints": {
                "description": "%c_cpp.debuggers.hardwareBreakpoints.description%",
                "default": {},
                "type": "object",
                "properties": {
                  "require": {
                    "type": "boolean",
                    "description": "%c_cpp.debuggers.hardwareBreakpoints.require.description%",
                    "default": false
                  },
                  "limit": {
                    "type": "integer",
                    "description": "%c_cpp.debuggers.hardwareBreakpoints.limit.description%",
                    "default": 0
                  }
                }
              },
              "variables": {
                "type": "object",
                "description": "%c_cpp.debuggers.variables.description%",
                "default": {
                  "<variable-name>": "<variable-value>"
                },
                "properties": {},
                "additionalProperties": {
                  "type": "string",
                  "description": "%c_cpp.debuggers.variables.properties.description%",
                  "default": ""
                }
              },
              "deploySteps": {
                "type": "array",
                "description": "%c_cpp.debuggers.deploySteps.description%",
                "items": {
                  "anyOf": [
                    {
                      "type": "object",
                      "description": "%c_cpp.debuggers.deploySteps.scp.description%",
                      "default": {},
                      "required": [
                        "type",
                        "files",
                        "host",
                        "targetDir"
                      ],
                      "properties": {
                        "type": {
                          "type": "string",
                          "description": "%c_cpp.debuggers.deploySteps.scp.description%",
                          "default": "",
                          "enum": [
                            "scp"
                          ]
                        },
                        "files": {
                          "anyOf": [
                            {
                              "type": "string"
                            },
                            {
                              "type": "array",
                              "items": {
                                "type": "string"
                              }
                            }
                          ],
                          "description": "%c_cpp.debuggers.deploySteps.scp.files.description%",
                          "default": ""
                        },
                        "host": {
                          "type": "object",
                          "description": "%c_cpp.debuggers.host.description%",
                          "default": {},
                          "required": [
                            "hostName"
                          ],
                          "properties": {
                            "user": {
                              "type": "string",
                              "description": "%c_cpp.debuggers.host.user.description%",
                              "default": ""
                            },
                            "hostName": {
                              "type": "string",
                              "description": "%c_cpp.debuggers.host.hostName.description%",
                              "default": ""
                            },
                            "port": {
                              "anyOf": [
                                {
                                  "type": "number"
                                },
                                {
                                  "type": "string",
                                  "pattern": "^\\d+$|^\\${.+}$"
                                }
                              ],
                              "description": "%c_cpp.debuggers.host.port.description%",
                              "default": 22
                            },
                            "jumpHosts": {
                              "type": "array",
                              "description": "%c_cpp.debuggers.host.jumpHost.description%",
                              "items": {
                                "type": "object",
                                "default": {},
                                "required": [
                                  "hostName"
                                ],
                                "properties": {
                                  "user": {
                                    "type": "string",
                                    "description": "%c_cpp.debuggers.host.user.description%",
                                    "default": ""
                                  },
                                  "hostName": {
                                    "type": "string",
                                    "description": "%c_cpp.debuggers.host.hostName.description%",
                                    "default": ""
                                  },
                                  "port": {
                                    "anyOf": [
                                      {
                                        "type": "number"
                                      },
                                      {
                                        "type": "string",
                                        "pattern": "^\\d+$|^\\${.+}$"
                                      }
                                    ],
                                    "description": "%c_cpp.debuggers.host.port.description%",
                                    "default": 22
                                  }
                                }
                              }
                            },
                            "localForwards": {
                              "type": "array",
                              "description": "%c_cpp.debuggers.host.localForward.description%",
                              "items": {
                                "type": "object",
                                "default": {},
                                "properties": {
                                  "bindAddress": {
                                    "type": "string",
                                    "description": "%c_cpp.debuggers.host.localForward.bindAddress.description%",
                                    "default": ""
                                  },
                                  "port": {
                                    "anyOf": [
                                      {
                                        "type": "number"
                                      },
                                      {
                                        "type": "string",
                                        "pattern": "^\\d+$|^\\${.+}$"
                                      }
                                    ],
                                    "description": "%c_cpp.debuggers.host.localForward.port.description%"
                                  },
                                  "host": {
                                    "type": "string",
                                    "description": "%c_cpp.debuggers.host.localForward.host.description%",
                                    "default": ""
                                  },
                                  "hostPort": {
                                    "anyOf": [
                                      {
                                        "type": "number"
                                      },
                                      {
                                        "type": "string",
                                        "pattern": "^\\d+$|^\\${.+}$"
                                      }
                                    ],
                                    "description": "%c_cpp.debuggers.host.localForward.hostPort.description%"
                                  },
                                  "localSocket": {
                                    "type": "string",
                                    "description": "%c_cpp.debuggers.host.localForward.localSocket.description%",
                                    "default": ""
                                  },
                                  "remoteSocket": {
                                    "type": "string",
                                    "description": "%c_cpp.debuggers.host.localForward.remoteSocket.description%",
                                    "default": ""
                                  }
                                }
                              }
                            }
                          }
                        },
                        "targetDir": {
                          "type": "string",
                          "description": "%c_cpp.debuggers.deploySteps.scp.targetDir.description%",
                          "default": ""
                        },
                        "scpPath": {
                          "type": "string",
                          "description": "%c_cpp.debuggers.deploySteps.scp.scpPath.description%",
                          "default": ""
                        },
                        "debug": {
                          "type": "boolean",
                          "description": "%c_cpp.debuggers.deploySteps.debug%"
                        }
                      }
                    },
                    {
                      "type": "object",
                      "description": "%c_cpp.debuggers.deploySteps.ssh.description%",
                      "default": {},
                      "required": [
                        "type",
                        "host",
                        "command"
                      ],
                      "properties": {
                        "type": {
                          "type": "string",
                          "description": "%c_cpp.debuggers.deploySteps.ssh.description%",
                          "default": "",
                          "enum": [
                            "ssh"
                          ]
                        },
                        "host": {
                          "type": "object",
                          "description": "%c_cpp.debuggers.host.description%",
                          "default": {},
                          "required": [
                            "hostName"
                          ],
                          "properties": {
                            "user": {
                              "type": "string",
                              "description": "%c_cpp.debuggers.host.user.description%",
                              "default": ""
                            },
                            "hostName": {
                              "type": "string",
                              "description": "%c_cpp.debuggers.host.hostName.description%",
                              "default": ""
                            },
                            "port": {
                              "anyOf": [
                                {
                                  "type": "number"
                                },
                                {
                                  "type": "string",
                                  "pattern": "^\\d+$|^\\${.+}$"
                                }
                              ],
                              "description": "%c_cpp.debuggers.host.port.description%",
                              "default": 22
                            },
                            "jumpHosts": {
                              "type": "array",
                              "description": "%c_cpp.debuggers.host.jumpHost.description%",
                              "items": {
                                "type": "object",
                                "default": {},
                                "required": [
                                  "hostName"
                                ],
                                "properties": {
                                  "user": {
                                    "type": "string",
                                    "description": "%c_cpp.debuggers.host.user.description%",
                                    "default": ""
                                  },
                                  "hostName": {
                                    "type": "string",
                                    "description": "%c_cpp.debuggers.host.hostName.description%",
                                    "default": ""
                                  },
                                  "port": {
                                    "anyOf": [
                                      {
                                        "type": "number"
                                      },
                                      {
                                        "type": "string",
                                        "pattern": "^\\d+$|^\\${.+}$"
                                      }
                                    ],
                                    "description": "%c_cpp.debuggers.host.port.description%",
                                    "default": 22
                                  }
                                }
                              }
                            },
                            "localForwards": {
                              "type": "array",
                              "description": "%c_cpp.debuggers.host.localForward.description%",
                              "items": {
                                "type": "object",
                                "default": {},
                                "properties": {
                                  "bindAddress": {
                                    "type": "string",
                                    "description": "%c_cpp.debuggers.host.localForward.bindAddress.description%",
                                    "default": ""
                                  },
                                  "port": {
                                    "anyOf": [
                                      {
                                        "type": "number"
                                      },
                                      {
                                        "type": "string",
                                        "pattern": "^\\d+$|^\\${.+}$"
                                      }
                                    ],
                                    "description": "%c_cpp.debuggers.host.localForward.port.description%"
                                  },
                                  "host": {
                                    "type": "string",
                                    "description": "%c_cpp.debuggers.host.localForward.host.description%",
                                    "default": ""
                                  },
                                  "hostPort": {
                                    "anyOf": [
                                      {
                                        "type": "number"
                                      },
                                      {
                                        "type": "string",
                                        "pattern": "^\\d+$|^\\${.+}$"
                                      }
                                    ],
                                    "description": "%c_cpp.debuggers.host.localForward.hostPort.description%"
                                  },
                                  "localSocket": {
                                    "type": "string",
                                    "description": "%c_cpp.debuggers.host.localForward.localSocket.description%",
                                    "default": ""
                                  },
                                  "remoteSocket": {
                                    "type": "string",
                                    "description": "%c_cpp.debuggers.host.localForward.remoteSocket.description%",
                                    "default": ""
                                  }
                                }
                              }
                            }
                          }
                        },
                        "command": {
                          "type": "string",
                          "description": "%c_cpp.debuggers.deploySteps.ssh.command.description%",
                          "default": ""
                        },
                        "sshPath": {
                          "type": "string",
                          "description": "%c_cpp.debuggers.deploySteps.ssh.sshPath.description%",
                          "default": ""
                        },
                        "continueOn": {
                          "type": "string",
                          "description": "%c_cpp.debuggers.deploySteps.continueOn.description%",
                          "default": ""
                        },
                        "debug": {
                          "type": "boolean",
                          "description": "%c_cpp.debuggers.deploySteps.debug%"
                        }
                      }
                    },
                    {
                      "type": "object",
                      "description": "%c_cpp.debuggers.deploySteps.shell.description%",
                      "default": {},
                      "required": [
                        "type",
                        "command"
                      ],
                      "properties": {
                        "type": {
                          "type": "string",
                          "description": "%c_cpp.debuggers.deploySteps.shell.description%",
                          "default": "",
                          "enum": [
                            "shell"
                          ]
                        },
                        "command": {
                          "type": "string",
                          "description": "%c_cpp.debuggers.deploySteps.shell.command.description%",
                          "default": ""
                        },
                        "continueOn": {
                          "type": "string",
                          "description": "%c_cpp.debuggers.deploySteps.continueOn.description%",
                          "default": ""
                        },
                        "debug": {
                          "type": "boolean",
                          "description": "%c_cpp.debuggers.deploySteps.debug%"
                        }
                      }
                    },
                    {
                      "type": "object",
                      "description": "%c_cpp.debuggers.vsCodeCommand.description%",
                      "default": {},
                      "required": [
                        "type",
                        "command"
                      ],
                      "properties": {
                        "type": {
                          "type": "string",
                          "description": "%c_cpp.debuggers.vsCodeCommand.description%",
                          "default": "",
                          "enum": [
                            "command"
                          ]
                        },
                        "command": {
                          "type": "string",
                          "description": "%c_cpp.debuggers.vsCodeCommand.command.description%",
                          "default": ""
                        },
                        "args": {
                          "type": "array",
                          "description": "%c_cpp.debuggers.vsCodeCommand.args.description%",
                          "items": {
                            "type": "string"
                          }
                        }
                      }
                    }
                  ]
                },
                "default": []
              }
            }
          },
          "attach": {
            "type": "object",
            "default": {},
            "required": [
              "program",
              "processId"
            ],
            "properties": {
              "program": {
                "type": "string",
                "description": "%c_cpp.debuggers.program.description%",
                "default": "${workspaceRoot}/a.out"
              },
              "type": {
                "type": "string",
                "description": "%c_cpp.debuggers.cppdbg.type.description%",
                "default": "cppdbg"
              },
              "targetArchitecture": {
                "type": "string",
                "description": "%c_cpp.debuggers.targetArchitecture.description%",
                "default": "x64"
              },
              "visualizerFile": {
                "type": "string",
                "description": "%c_cpp.debuggers.cppdbg.visualizerFile.description%",
                "default": ""
              },
              "showDisplayString": {
                "type": "boolean",
                "description": "%c_cpp.debuggers.showDisplayString.description%",
                "default": true
              },
              "additionalSOLibSearchPath": {
                "type": "string",
                "description": "%c_cpp.debuggers.additionalSOLibSearchPath.description%",
                "default": ""
              },
              "MIMode": {
                "type": "string",
                "description": "%c_cpp.debuggers.MIMode.description%",
                "default": "gdb"
              },
              "miDebuggerPath": {
                "type": "string",
                "description": "%c_cpp.debuggers.miDebuggerPath.description%",
                "default": "/usr/bin/gdb"
              },
              "miDebuggerServerAddress": {
                "type": "string",
                "description": "%c_cpp.debuggers.miDebuggerServerAddress.description%",
                "default": "serveraddress:port"
              },
              "processId": {
                "anyOf": [
                  {
                    "type": "string",
                    "description": "%c_cpp.debuggers.processId.anyOf.description%",
                    "default": "${command:pickProcess}"
                  },
                  {
                    "type": "integer",
                    "description": "%c_cpp.debuggers.processId.anyOf.description%",
                    "default": 0
                  }
                ]
              },
              "filterStdout": {
                "type": "boolean",
                "description": "%c_cpp.debuggers.filterStdout.description%",
                "default": true
              },
              "filterStderr": {
                "type": "boolean",
                "description": "%c_cpp.debuggers.filterStderr.description%",
                "default": false
              },
              "sourceFileMap": {
                "anyOf": [
                  {
                    "type": "object",
                    "description": "%c_cpp.debuggers.sourceFileMap.description%",
                    "default": {
                      "<source-path>": "<target-path>"
                    }
                  },
                  {
                    "description": "%c_cpp.debuggers.sourceFileMap.sourceFileMapEntry.description%",
                    "type": "object",
                    "default": {
                      "<source-path>": {
                        "editorPath": "",
                        "useForBreakpoints": true
                      }
                    },
                    "properties": {
                      "<source-path>": {
                        "type": "object",
                        "default": {
                          "editorPath": "",
                          "useForBreakpoints": true
                        },
                        "properties": {
                          "editorPath": {
                            "type": "string",
                            "description": "%c_cpp.debuggers.sourceFileMap.sourceFileMapEntry.editorPath.description%",
                            "default": ""
                          },
                          "useForBreakpoints": {
                            "type": "boolean",
                            "description": "%c_cpp.debuggers.sourceFileMap.sourceFileMapEntry.useForBreakpoints.description%",
                            "default": true
                          }
                        }
                      }
                    }
                  }
                ]
              },
              "logging": {
                "description": "%c_cpp.debuggers.logging.description%",
                "type": "object",
                "default": {},
                "properties": {
                  "exceptions": {
                    "type": "boolean",
                    "description": "%c_cpp.debuggers.logging.exceptions.description%",
                    "default": true
                  },
                  "moduleLoad": {
                    "type": "boolean",
                    "description": "%c_cpp.debuggers.logging.moduleLoad.description%",
                    "default": true
                  },
                  "programOutput": {
                    "type": "boolean",
                    "description": "%c_cpp.debuggers.logging.programOutput.description%",
                    "default": true
                  },
                  "engineLogging": {
                    "type": "boolean",
                    "description": "%c_cpp.debuggers.logging.engineLogging.description%",
                    "default": false
                  },
                  "trace": {
                    "type": "boolean",
                    "description": "%c_cpp.debuggers.logging.trace.description%",
                    "default": false
                  },
                  "traceResponse": {
                    "type": "boolean",
                    "description": "%c_cpp.debuggers.logging.traceResponse.description%",
                    "default": false
                  }
                }
              },
              "pipeTransport": {
                "description": "%c_cpp.debuggers.pipeTransport.description%",
                "type": "object",
                "default": {
                  "pipeCwd": "/usr/bin",
                  "pipeProgram": "%c_cpp.debuggers.pipeTransport.default.pipeProgram%",
                  "pipeArgs": [],
                  "debuggerPath": "%c_cpp.debuggers.pipeTransport.default.debuggerPath%"
                },
                "properties": {
                  "pipeCwd": {
                    "type": "string",
                    "description": "%c_cpp.debuggers.pipeTransport.pipeCwd.description%",
                    "default": "/usr/bin"
                  },
                  "pipeProgram": {
                    "type": "string",
                    "description": "%c_cpp.debuggers.pipeTransport.pipeProgram.description%",
                    "default": "%c_cpp.debuggers.pipeTransport.default.pipeProgram%"
                  },
                  "pipeArgs": {
                    "type": "array",
                    "description": "%c_cpp.debuggers.pipeTransport.pipeArgs.description%",
                    "items": {
                      "type": "string"
                    },
                    "default": []
                  },
                  "debuggerPath": {
                    "type": "string",
                    "description": "%c_cpp.debuggers.pipeTransport.debuggerPath.description%",
                    "default": "%c_cpp.debuggers.pipeTransport.default.debuggerPath%"
                  },
                  "pipeEnv": {
                    "type": "object",
                    "additionalProperties": {
                      "type": "string"
                    },
                    "description": "%c_cpp.debuggers.pipeTransport.pipeEnv.description%",
                    "default": {}
                  },
                  "quoteArgs": {
                    "exceptions": {
                      "type": "boolean",
                      "description": "%c_cpp.debuggers.pipeTransport.quoteArgs.description%",
                      "default": true
                    }
                  }
                }
              },
              "setupCommands": {
                "type": "array",
                "description": "%c_cpp.debuggers.setupCommands.description%",
                "items": {
                  "type": "object",
                  "default": {},
                  "properties": {
                    "text": {
                      "type": "string",
                      "description": "%c_cpp.debuggers.text.description%",
                      "default": ""
                    },
                    "description": {
                      "type": "string",
                      "description": "%c_cpp.debuggers.description.description%",
                      "default": ""
                    },
                    "ignoreFailures": {
                      "type": "boolean",
                      "description": "%c_cpp.debuggers.ignoreFailures.description%",
                      "default": false
                    }
                  }
                },
                "default": []
              },
              "symbolLoadInfo": {
                "description": "%c_cpp.debuggers.symbolLoadInfo.description%",
                "type": "object",
                "default": {
                  "loadAll": true,
                  "exceptionList": ""
                },
                "properties": {
                  "loadAll": {
                    "type": "boolean",
                    "description": "%c_cpp.debuggers.symbolLoadInfo.loadAll.description%",
                    "default": true
                  },
                  "exceptionList": {
                    "type": "string",
                    "description": "%c_cpp.debuggers.symbolLoadInfo.exceptionList.description%",
                    "default": ""
                  }
                }
              },
              "variables": {
                "type": "object",
                "description": "%c_cpp.debuggers.variables.description%",
                "default": {
                  "<variable-name>": "<variable-value>"
                },
                "properties": {},
                "additionalProperties": {
                  "type": "string",
                  "description": "%c_cpp.debuggers.variables.properties.description%",
                  "default": ""
                }
              },
              "deploySteps": {
                "type": "array",
                "description": "%c_cpp.debuggers.deploySteps.description%",
                "items": {
                  "anyOf": [
                    {
                      "type": "object",
                      "description": "%c_cpp.debuggers.deploySteps.scp.description%",
                      "default": {},
                      "required": [
                        "type",
                        "files",
                        "host",
                        "targetDir"
                      ],
                      "properties": {
                        "type": {
                          "type": "string",
                          "description": "%c_cpp.debuggers.deploySteps.scp.description%",
                          "default": "",
                          "enum": [
                            "scp"
                          ]
                        },
                        "files": {
                          "anyOf": [
                            {
                              "type": "string"
                            },
                            {
                              "type": "array",
                              "items": {
                                "type": "string"
                              }
                            }
                          ],
                          "description": "%c_cpp.debuggers.deploySteps.scp.files.description%",
                          "default": ""
                        },
                        "host": {
                          "type": "object",
                          "description": "%c_cpp.debuggers.host.description%",
                          "default": {},
                          "required": [
                            "hostName"
                          ],
                          "properties": {
                            "user": {
                              "type": "string",
                              "description": "%c_cpp.debuggers.host.user.description%",
                              "default": ""
                            },
                            "hostName": {
                              "type": "string",
                              "description": "%c_cpp.debuggers.host.hostName.description%",
                              "default": ""
                            },
                            "port": {
                              "anyOf": [
                                {
                                  "type": "number"
                                },
                                {
                                  "type": "string",
                                  "pattern": "^\\d+$|^\\${.+}$"
                                }
                              ],
                              "description": "%c_cpp.debuggers.host.port.description%",
                              "default": 22
                            },
                            "jumpHosts": {
                              "type": "array",
                              "description": "%c_cpp.debuggers.host.jumpHost.description%",
                              "items": {
                                "type": "object",
                                "default": {},
                                "required": [
                                  "hostName"
                                ],
                                "properties": {
                                  "user": {
                                    "type": "string",
                                    "description": "%c_cpp.debuggers.host.user.description%",
                                    "default": ""
                                  },
                                  "hostName": {
                                    "type": "string",
                                    "description": "%c_cpp.debuggers.host.hostName.description%",
                                    "default": ""
                                  },
                                  "port": {
                                    "anyOf": [
                                      {
                                        "type": "number"
                                      },
                                      {
                                        "type": "string",
                                        "pattern": "^\\d+$|^\\${.+}$"
                                      }
                                    ],
                                    "description": "%c_cpp.debuggers.host.port.description%",
                                    "default": 22
                                  }
                                }
                              }
                            },
                            "localForwards": {
                              "type": "array",
                              "description": "%c_cpp.debuggers.host.localForward.description%",
                              "items": {
                                "type": "object",
                                "default": {},
                                "properties": {
                                  "bindAddress": {
                                    "type": "string",
                                    "description": "%c_cpp.debuggers.host.localForward.bindAddress.description%",
                                    "default": ""
                                  },
                                  "port": {
                                    "anyOf": [
                                      {
                                        "type": "number"
                                      },
                                      {
                                        "type": "string",
                                        "pattern": "^\\d+$|^\\${.+}$"
                                      }
                                    ],
                                    "description": "%c_cpp.debuggers.host.localForward.port.description%"
                                  },
                                  "host": {
                                    "type": "string",
                                    "description": "%c_cpp.debuggers.host.localForward.host.description%",
                                    "default": ""
                                  },
                                  "hostPort": {
                                    "anyOf": [
                                      {
                                        "type": "number"
                                      },
                                      {
                                        "type": "string",
                                        "pattern": "^\\d+$|^\\${.+}$"
                                      }
                                    ],
                                    "description": "%c_cpp.debuggers.host.localForward.hostPort.description%"
                                  },
                                  "localSocket": {
                                    "type": "string",
                                    "description": "%c_cpp.debuggers.host.localForward.localSocket.description%",
                                    "default": ""
                                  },
                                  "remoteSocket": {
                                    "type": "string",
                                    "description": "%c_cpp.debuggers.host.localForward.remoteSocket.description%",
                                    "default": ""
                                  }
                                }
                              }
                            }
                          }
                        },
                        "targetDir": {
                          "type": "string",
                          "description": "%c_cpp.debuggers.deploySteps.scp.targetDir.description%",
                          "default": ""
                        },
                        "scpPath": {
                          "type": "string",
                          "description": "%c_cpp.debuggers.deploySteps.scp.scpPath.description%",
                          "default": ""
                        },
                        "debug": {
                          "type": "boolean",
                          "description": "%c_cpp.debuggers.deploySteps.debug%"
                        }
                      }
                    },
                    {
                      "type": "object",
                      "description": "%c_cpp.debuggers.deploySteps.ssh.description%",
                      "default": {},
                      "required": [
                        "type",
                        "host",
                        "command"
                      ],
                      "properties": {
                        "type": {
                          "type": "string",
                          "description": "%c_cpp.debuggers.deploySteps.ssh.description%",
                          "default": "",
                          "enum": [
                            "ssh"
                          ]
                        },
                        "host": {
                          "type": "object",
                          "description": "%c_cpp.debuggers.host.description%",
                          "default": {},
                          "required": [
                            "hostName"
                          ],
                          "properties": {
                            "user": {
                              "type": "string",
                              "description": "%c_cpp.debuggers.host.user.description%",
                              "default": ""
                            },
                            "hostName": {
                              "type": "string",
                              "description": "%c_cpp.debuggers.host.hostName.description%",
                              "default": ""
                            },
                            "port": {
                              "anyOf": [
                                {
                                  "type": "number"
                                },
                                {
                                  "type": "string",
                                  "pattern": "^\\d+$|^\\${.+}$"
                                }
                              ],
                              "description": "%c_cpp.debuggers.host.port.description%",
                              "default": 22
                            },
                            "jumpHosts": {
                              "type": "array",
                              "description": "%c_cpp.debuggers.host.jumpHost.description%",
                              "items": {
                                "type": "object",
                                "default": {},
                                "required": [
                                  "hostName"
                                ],
                                "properties": {
                                  "user": {
                                    "type": "string",
                                    "description": "%c_cpp.debuggers.host.user.description%",
                                    "default": ""
                                  },
                                  "hostName": {
                                    "type": "string",
                                    "description": "%c_cpp.debuggers.host.hostName.description%",
                                    "default": ""
                                  },
                                  "port": {
                                    "anyOf": [
                                      {
                                        "type": "number"
                                      },
                                      {
                                        "type": "string",
                                        "pattern": "^\\d+$|^\\${.+}$"
                                      }
                                    ],
                                    "description": "%c_cpp.debuggers.host.port.description%",
                                    "default": 22
                                  }
                                }
                              }
                            },
                            "localForwards": {
                              "type": "array",
                              "description": "%c_cpp.debuggers.host.localForward.description%",
                              "items": {
                                "type": "object",
                                "default": {},
                                "properties": {
                                  "bindAddress": {
                                    "type": "string",
                                    "description": "%c_cpp.debuggers.host.localForward.bindAddress.description%",
                                    "default": ""
                                  },
                                  "port": {
                                    "anyOf": [
                                      {
                                        "type": "number"
                                      },
                                      {
                                        "type": "string",
                                        "pattern": "^\\d+$|^\\${.+}$"
                                      }
                                    ],
                                    "description": "%c_cpp.debuggers.host.localForward.port.description%"
                                  },
                                  "host": {
                                    "type": "string",
                                    "description": "%c_cpp.debuggers.host.localForward.host.description%",
                                    "default": ""
                                  },
                                  "hostPort": {
                                    "anyOf": [
                                      {
                                        "type": "number"
                                      },
                                      {
                                        "type": "string",
                                        "pattern": "^\\d+$|^\\${.+}$"
                                      }
                                    ],
                                    "description": "%c_cpp.debuggers.host.localForward.hostPort.description%"
                                  },
                                  "localSocket": {
                                    "type": "string",
                                    "description": "%c_cpp.debuggers.host.localForward.localSocket.description%",
                                    "default": ""
                                  },
                                  "remoteSocket": {
                                    "type": "string",
                                    "description": "%c_cpp.debuggers.host.localForward.remoteSocket.description%",
                                    "default": ""
                                  }
                                }
                              }
                            }
                          }
                        },
                        "command": {
                          "type": "string",
                          "description": "%c_cpp.debuggers.deploySteps.ssh.command.description%",
                          "default": ""
                        },
                        "sshPath": {
                          "type": "string",
                          "description": "%c_cpp.debuggers.deploySteps.ssh.sshPath.description%",
                          "default": ""
                        },
                        "continueOn": {
                          "type": "string",
                          "description": "%c_cpp.debuggers.deploySteps.continueOn.description%",
                          "default": ""
                        },
                        "debug": {
                          "type": "boolean",
                          "description": "%c_cpp.debuggers.deploySteps.debug%"
                        }
                      }
                    },
                    {
                      "type": "object",
                      "description": "%c_cpp.debuggers.deploySteps.shell.description%",
                      "default": {},
                      "required": [
                        "type",
                        "command"
                      ],
                      "properties": {
                        "type": {
                          "type": "string",
                          "description": "%c_cpp.debuggers.deploySteps.shell.description%",
                          "default": "",
                          "enum": [
                            "shell"
                          ]
                        },
                        "command": {
                          "type": "string",
                          "description": "%c_cpp.debuggers.deploySteps.shell.command.description%",
                          "default": ""
                        },
                        "continueOn": {
                          "type": "string",
                          "description": "%c_cpp.debuggers.deploySteps.continueOn.description%",
                          "default": ""
                        },
                        "debug": {
                          "type": "boolean",
                          "description": "%c_cpp.debuggers.deploySteps.debug%"
                        }
                      }
                    },
                    {
                      "type": "object",
                      "description": "%c_cpp.debuggers.vsCodeCommand.description%",
                      "default": {},
                      "required": [
                        "type",
                        "command"
                      ],
                      "properties": {
                        "type": {
                          "type": "string",
                          "description": "%c_cpp.debuggers.vsCodeCommand.description%",
                          "default": "",
                          "enum": [
                            "command"
                          ]
                        },
                        "command": {
                          "type": "string",
                          "description": "%c_cpp.debuggers.vsCodeCommand.command.description%",
                          "default": ""
                        },
                        "args": {
                          "type": "array",
                          "description": "%c_cpp.debuggers.vsCodeCommand.args.description%",
                          "items": {
                            "type": "string"
                          }
                        }
                      }
                    }
                  ]
                },
                "default": []
              }
            }
          }
        }
      },
      {
        "type": "cppvsdbg",
        "label": "C++ (Windows)",
        "when": "workspacePlatform == windows",
        "languages": [
          "c",
          "cpp",
          "cuda-cpp",
          "rust"
        ],
        "_aiKeyComment": "Ignore 'Property aiKey is not allowed'. See https://github.com/microsoft/vscode/issues/76493",
        "aiKey": "AIF-d9b70cd4-b9f9-4d70-929b-a071c400b217",
        "variables": {
          "pickProcess": "extension.pickNativeProcess"
        },
        "configurationAttributes": {
          "launch": {
            "type": "object",
            "required": [
              "program",
              "cwd"
            ],
            "properties": {
              "program": {
                "type": "string",
                "description": "%c_cpp.debuggers.program.description%",
                "default": "${workspaceRoot}/program.exe"
              },
              "args": {
                "type": "array",
                "description": "%c_cpp.debuggers.args.description%",
                "items": {
                  "type": "string"
                },
                "default": []
              },
              "type": {
                "type": "string",
                "description": "%c_cpp.debuggers.cppvsdbg.type.description%",
                "default": "cppvsdbg"
              },
              "cwd": {
                "type": "string",
                "description": "%c_cpp.debuggers.cwd.description%",
                "default": "${workspaceRoot}"
              },
              "environment": {
                "type": "array",
                "description": "%c_cpp.debuggers.environment.description%",
                "items": {
                  "type": "object",
                  "default": {},
                  "properties": {
                    "name": {
                      "type": "string"
                    },
                    "value": {
                      "type": "string"
                    }
                  }
                },
                "default": []
              },
              "envFile": {
                "type": "string",
                "description": "%c_cpp.debuggers.envFile.description%",
                "default": "${workspaceFolder}/.env"
              },
              "symbolSearchPath": {
                "type": "string",
                "description": "%c_cpp.debuggers.symbolSearchPath.description%",
                "default": ""
              },
              "stopAtEntry": {
                "type": "boolean",
                "description": "%c_cpp.debuggers.stopAtEntry.description%",
                "default": false
              },
              "dumpPath": {
                "type": "string",
                "description": "%c_cpp.debuggers.dumpPath.description%",
                "default": ""
              },
              "visualizerFile": {
                "type": "string",
                "description": "%c_cpp.debuggers.cppvsdbg.visualizerFile.description%",
                "default": ""
              },
              "externalConsole": {
                "type": "boolean",
                "description": "%c_cpp.debuggers.cppvsdbg.externalConsole.description%",
                "default": false
              },
              "console": {
                "type": "string",
                "enum": [
                  "internalConsole",
                  "integratedTerminal",
                  "externalTerminal",
                  "newExternalWindow"
                ],
                "enumDescriptions": [
                  "%c_cpp.debuggers.cppvsdbg.console.internalConsole.description%",
                  "%c_cpp.debuggers.cppvsdbg.console.integratedTerminal.description%",
                  "%c_cpp.debuggers.cppvsdbg.console.externalTerminal.description%",
                  "%c_cpp.debuggers.cppvsdbg.console.newExternalWindow.description%"
                ],
                "description": "%c_cpp.debuggers.cppvsdbg.console.description%",
                "default": "internalConsole"
              },
              "sourceFileMap": {
                "type": "object",
                "description": "%c_cpp.debuggers.sourceFileMap.description%",
                "default": {
                  "<source-path>": "<target-path>"
                }
              },
              "enableDebugHeap": {
                "type": "boolean",
                "description": "%c_cpp.debuggers.enableDebugHeap.description%",
                "default": false
              },
              "logging": {
                "type": "object",
                "description": "%c_cpp.debuggers.logging.description%",
                "default": {},
                "properties": {
                  "exceptions": {
                    "type": "boolean",
                    "description": "%c_cpp.debuggers.logging.exceptions.description%",
                    "default": true
                  },
                  "moduleLoad": {
                    "type": "boolean",
                    "description": "%c_cpp.debuggers.logging.moduleLoad.description%",
                    "default": true
                  },
                  "programOutput": {
                    "type": "boolean",
                    "description": "%c_cpp.debuggers.logging.programOutput.description%",
                    "default": true
                  },
                  "engineLogging": {
                    "type": "boolean",
                    "description": "%c_cpp.debuggers.logging.engineLogging.description%",
                    "default": false
                  },
                  "threadExit": {
                    "type": "boolean",
                    "description": "%c_cpp.debuggers.cppvsdbg.logging.threadExit.description%",
                    "default": false
                  },
                  "processExit": {
                    "type": "boolean",
                    "description": "%c_cpp.debuggers.cppvsdbg.logging.processExit.description%",
                    "default": true
                  }
                }
              },
              "requireExactSource": {
                "type": "boolean",
                "description": "%c_cpp.debuggers.requireExactSource.description%",
                "default": true
              },
              "symbolOptions": {
                "description": "%c_cpp.debuggers.symbolOptions.description%",
                "default": {
                  "searchPaths": [],
                  "searchMicrosoftSymbolServer": false
                },
                "type": "object",
                "properties": {
                  "searchPaths": {
                    "type": "array",
                    "items": {
                      "type": "string"
                    },
                    "description": "%c_cpp.debuggers.VSSymbolOptions.searchPaths.description%",
                    "default": []
                  },
                  "searchMicrosoftSymbolServer": {
                    "type": "boolean",
                    "description": "%c_cpp.debuggers.VSSymbolOptions.searchMicrosoftSymbolServer.description%",
                    "default": false
                  },
                  "cachePath": {
                    "type": "string",
                    "description": "%c_cpp.debuggers.VSSymbolOptions.cachePath.description%",
                    "default": "%TEMP%\\SymbolCache"
                  },
                  "moduleFilter": {
                    "description": "%c_cpp.debuggers.VSSymbolOptions.moduleFilter.description%",
                    "default": {
                      "mode": "loadAllButExcluded",
                      "excludedModules": []
                    },
                    "type": "object",
                    "required": [
                      "mode"
                    ],
                    "properties": {
                      "mode": {
                        "type": "string",
                        "enum": [
                          "loadAllButExcluded",
                          "loadOnlyIncluded"
                        ],
                        "enumDescriptions": [
                          "%c_cpp.debuggers.VSSymbolOptionsModuleFilter.mode.loadAllButExcluded.enumDescriptions%",
                          "%c_cpp.debuggers.VSSymbolOptionsModuleFilter.mode.loadOnlyIncluded.enumDescriptions%"
                        ],
                        "description": "%c_cpp.debuggers.VSSymbolOptionsModuleFilter.mode.description%",
                        "default": "loadAllButExcluded"
                      },
                      "excludedModules": {
                        "type": "array",
                        "items": {
                          "type": "string"
                        },
                        "description": "%c_cpp.debuggers.VSSymbolOptionsModuleFilter.excludedModules.description%",
                        "default": []
                      },
                      "includedModules": {
                        "type": "array",
                        "items": {
                          "type": "string"
                        },
                        "description": "%c_cpp.debuggers.VSSymbolOptionsModuleFilter.includedModules.description%",
                        "default": [
                          "MyExampleModule.dll"
                        ]
                      },
                      "includeSymbolsNextToModules": {
                        "type": "boolean",
                        "description": "%c_cpp.debuggers.VSSymbolOptionsModuleFilter.includeSymbolsNextToModules.description%",
                        "default": true
                      }
                    }
                  }
                }
              }
            }
          },
          "attach": {
            "type": "object",
            "default": {},
            "required": [
              "processId"
            ],
            "properties": {
              "type": {
                "type": "string",
                "description": "%c_cpp.debuggers.cppvsdbg.type.description%",
                "default": "cppvsdbg"
              },
              "symbolSearchPath": {
                "type": "string",
                "description": "%c_cpp.debuggers.symbolSearchPath.description%",
                "default": ""
              },
              "processId": {
                "anyOf": [
                  {
                    "type": "string",
                    "description": "%c_cpp.debuggers.processId.anyOf.description%",
                    "default": "${command:pickProcess}"
                  },
                  {
                    "type": "integer",
                    "description": "%c_cpp.debuggers.processId.anyOf.description%",
                    "default": 0
                  }
                ]
              },
              "visualizerFile": {
                "type": "string",
                "description": "%c_cpp.debuggers.cppvsdbg.visualizerFile.description%",
                "default": ""
              },
              "sourceFileMap": {
                "type": "object",
                "description": "%c_cpp.debuggers.sourceFileMap.description%",
                "default": {
                  "<source-path>": "<target-path>"
                }
              },
              "logging": {
                "type": "object",
                "description": "%c_cpp.debuggers.logging.description%",
                "default": {},
                "properties": {
                  "exceptions": {
                    "type": "boolean",
                    "description": "%c_cpp.debuggers.logging.exceptions.description%",
                    "default": true
                  },
                  "moduleLoad": {
                    "type": "boolean",
                    "description": "%c_cpp.debuggers.logging.moduleLoad.description%",
                    "default": true
                  },
                  "programOutput": {
                    "type": "boolean",
                    "description": "%c_cpp.debuggers.logging.programOutput.description%",
                    "default": true
                  },
                  "trace": {
                    "type": "boolean",
                    "description": "%c_cpp.debuggers.logging.trace.description%",
                    "default": false
                  }
                }
              },
              "requireExactSource": {
                "type": "boolean",
                "description": "%c_cpp.debuggers.requireExactSource.description%",
                "default": true
              },
              "symbolOptions": {
                "description": "%c_cpp.debuggers.symbolOptions.description%",
                "default": {
                  "searchPaths": [],
                  "searchMicrosoftSymbolServer": false
                },
                "type": "object",
                "properties": {
                  "searchPaths": {
                    "type": "array",
                    "items": {
                      "type": "string"
                    },
                    "description": "%c_cpp.debuggers.VSSymbolOptions.searchPaths.description%",
                    "default": []
                  },
                  "searchMicrosoftSymbolServer": {
                    "type": "boolean",
                    "description": "%c_cpp.debuggers.VSSymbolOptions.searchMicrosoftSymbolServer.description%",
                    "default": false
                  },
                  "cachePath": {
                    "type": "string",
                    "description": "%c_cpp.debuggers.VSSymbolOptions.cachePath.description%",
                    "default": "%TEMP%\\SymbolCache"
                  },
                  "moduleFilter": {
                    "description": "%c_cpp.debuggers.VSSymbolOptions.moduleFilter.description%",
                    "default": {
                      "mode": "loadAllButExcluded",
                      "excludedModules": []
                    },
                    "type": "object",
                    "required": [
                      "mode"
                    ],
                    "properties": {
                      "mode": {
                        "type": "string",
                        "enum": [
                          "loadAllButExcluded",
                          "loadOnlyIncluded"
                        ],
                        "enumDescriptions": [
                          "%c_cpp.debuggers.VSSymbolOptionsModuleFilter.mode.loadAllButExcluded.enumDescriptions%",
                          "%c_cpp.debuggers.VSSymbolOptionsModuleFilter.mode.loadOnlyIncluded.enumDescriptions%"
                        ],
                        "description": "%c_cpp.debuggers.VSSymbolOptionsModuleFilter.mode.description%",
                        "default": "loadAllButExcluded"
                      },
                      "excludedModules": {
                        "type": "array",
                        "items": {
                          "type": "string"
                        },
                        "description": "%c_cpp.debuggers.VSSymbolOptionsModuleFilter.excludedModules.description%",
                        "default": []
                      },
                      "includedModules": {
                        "type": "array",
                        "items": {
                          "type": "string"
                        },
                        "description": "%c_cpp.debuggers.VSSymbolOptionsModuleFilter.includedModules.description%",
                        "default": [
                          "MyExampleModule.dll"
                        ]
                      },
                      "includeSymbolsNextToModules": {
                        "type": "boolean",
                        "description": "%c_cpp.debuggers.VSSymbolOptionsModuleFilter.includeSymbolsNextToModules.description%",
                        "default": true
                      }
                    }
                  }
                }
              }
            }
          }
        }
      }
    ],
    "breakpoints": [
      {
        "language": "c"
      },
      {
        "language": "cpp"
      },
      {
        "language": "cuda-cpp"
      },
      {
        "language": "cuda"
      },
      {
        "language": "rust"
      }
    ],
    "jsonValidation": [
      {
        "fileMatch": "c_cpp_properties.json",
        "url": "cpptools-schema:///c_cpp_properties.schema.json"
      }
    ],
    "menus": {
      "view/title": [
        {
          "command": "C_Cpp.referencesViewGroupByType",
          "when": "view == CppReferencesView && refView.isGroupedByFile",
          "group": "navigation"
        },
        {
          "command": "C_Cpp.referencesViewUngroupByType",
          "when": "view == CppReferencesView && !refView.isGroupedByFile",
          "group": "navigation"
        }
      ],
      "editor/title/run": [
        {
          "command": "C_Cpp.BuildAndDebugFile",
          "when": "editorLangId == 'c' && config.C_Cpp.debugShortcut && BuildAndDebug.isSourceFile || editorLangId == 'cpp' && config.C_Cpp.debugShortcut && BuildAndDebug.isSourceFile || editorLangId == 'cuda-cpp' && config.C_Cpp.debugShortcut && BuildAndDebug.isSourceFile",
          "group": "navigation@0"
        },
        {
          "command": "C_Cpp.BuildAndRunFile",
          "when": "editorLangId == 'c' && config.C_Cpp.debugShortcut && BuildAndDebug.isSourceFile || editorLangId == 'cpp' && config.C_Cpp.debugShortcut && BuildAndDebug.isSourceFile || editorLangId == 'cuda-cpp' && config.C_Cpp.debugShortcut && BuildAndDebug.isSourceFile",
          "group": "navigation@1"
        }
      ],
      "editor/title": [
        {
          "command": "C_Cpp.AddDebugConfiguration",
          "when": "editorLangId == 'c' && config.C_Cpp.debugShortcut && BuildAndDebug.isSourceFile && BuildAndDebug.isFolderOpen || editorLangId == 'cpp' && config.C_Cpp.debugShortcut && BuildAndDebug.isSourceFile && BuildAndDebug.isFolderOpen || editorLangId == 'cuda-cpp' && config.C_Cpp.debugShortcut && BuildAndDebug.isSourceFile && BuildAndDebug.isFolderOpen",
          "group": "navigation"
        }
      ],
      "editor/context": [
        {
          "command": "C_Cpp.SwitchHeaderSource",
          "when": "config.C_Cpp.intelliSenseEngine != 'Disabled' && editorLangId == 'c' || config.C_Cpp.intelliSenseEngine != 'Disabled' && editorLangId == 'cpp' || config.C_Cpp.intelliSenseEngine != 'Disabled' && editorLangId == 'cuda-cpp'",
          "group": "custom1@1"
        },
        {
          "command": "workbench.action.gotoSymbol",
          "when": "config.C_Cpp.intelliSenseEngine != 'Disabled' && editorLangId == 'c' || config.C_Cpp.intelliSenseEngine != 'Disabled' && editorLangId == 'cpp' || config.C_Cpp.intelliSenseEngine != 'Disabled' && editorLangId == 'cuda-cpp'",
          "group": "custom1@2"
        },
        {
          "command": "workbench.action.showAllSymbols",
          "when": "config.C_Cpp.intelliSenseEngine != 'Disabled' && editorLangId == 'c' || config.C_Cpp.intelliSenseEngine != 'Disabled' && editorLangId == 'cpp' || config.C_Cpp.intelliSenseEngine != 'Disabled' && editorLangId == 'cuda-cpp'",
          "group": "custom1@3"
        },
        {
          "command": "C_Cpp.RunCodeAnalysisOnActiveFile",
          "when": "config.C_Cpp.intelliSenseEngine == 'Default' && editorLangId == 'c' || config.C_Cpp.intelliSenseEngine == 'Default' && editorLangId == 'cpp' || config.C_Cpp.intelliSenseEngine == 'Default' && editorLangId == 'cuda-cpp'",
          "group": "custom2@1"
        },
        {
          "command": "C_Cpp.RestartIntelliSenseForFile",
          "when": "config.C_Cpp.intelliSenseEngine == 'Default' && editorLangId == 'c' || config.C_Cpp.intelliSenseEngine == 'Default' && editorLangId == 'cpp' || config.C_Cpp.intelliSenseEngine == 'Default' && editorLangId == 'cuda-cpp'",
          "group": "custom2@2"
        },
        {
          "command": "C_Cpp.AddDebugConfiguration",
          "when": "editorLangId == 'c' && config.C_Cpp.debugShortcut && BuildAndDebug.isSourceFile && BuildAndDebug.isFolderOpen || editorLangId == 'cpp' && config.C_Cpp.debugShortcut && BuildAndDebug.isSourceFile && BuildAndDebug.isFolderOpen || editorLangId == 'cuda-cpp' && config.C_Cpp.debugShortcut && BuildAndDebug.isSourceFile && BuildAndDebug.isFolderOpen",
          "group": "custom2@3"
        },
        {
          "command": "C_Cpp.GenerateDoxygenComment",
          "when": "editorLangId == 'c' || editorLangId == 'cpp' || editorLangId == 'cuda-cpp'",
          "group": "custom2@3"
        }
      ],
      "commandPalette": [
        {
          "command": "C_Cpp.referencesViewGroupByType",
          "when": "cppReferenceTypes:hasResults"
        },
        {
          "command": "C_Cpp.referencesViewUngroupByType",
          "when": "cppReferenceTypes:hasResults"
        }
      ]
    },
    "configurationDefaults": {
      "[cpp]": {
        "editor.wordBasedSuggestions": false,
        "editor.suggest.insertMode": "replace",
        "editor.semanticHighlighting.enabled": true
      },
      "[cuda-cpp]": {
        "editor.wordBasedSuggestions": false,
        "editor.suggest.insertMode": "replace",
        "editor.semanticHighlighting.enabled": true
      },
      "[c]": {
        "editor.wordBasedSuggestions": false,
        "editor.suggest.insertMode": "replace",
        "editor.semanticHighlighting.enabled": true
      }
    },
    "semanticTokenTypes": [
      {
        "id": "referenceType",
        "superType": "class",
        "description": "%c_cpp.semanticTokenTypes.referenceType.description%"
      },
      {
        "id": "cliProperty",
        "superType": "property",
        "description": "%c_cpp.semanticTokenTypes.cliProperty.description%"
      },
      {
        "id": "genericType",
        "superType": "class",
        "description": "%c_cpp.semanticTokenTypes.genericType.description%"
      },
      {
        "id": "valueType",
        "superType": "class",
        "description": "%c_cpp.semanticTokenTypes.valueType.description%"
      },
      {
        "id": "templateFunction",
        "superType": "function",
        "description": "%c_cpp.semanticTokenTypes.templateFunction.description%"
      },
      {
        "id": "templateType",
        "superType": "class",
        "description": "%c_cpp.semanticTokenTypes.templateType.description%"
      },
      {
        "id": "operatorOverload",
        "superType": "operator",
        "description": "%c_cpp.semanticTokenTypes.operatorOverload.description%"
      },
      {
        "id": "memberOperatorOverload",
        "superType": "operator",
        "description": "%c_cpp.semanticTokenTypes.memberOperatorOverload.description%"
      },
      {
        "id": "newOperator",
        "superType": "operator",
        "description": "%c_cpp.semanticTokenTypes.newOperator.description%"
      },
      {
        "id": "customLiteral",
        "superType": "number",
        "description": "%c_cpp.semanticTokenTypes.customLiteral.description%"
      },
      {
        "id": "numberLiteral",
        "superType": "number",
        "description": "%c_cpp.semanticTokenTypes.numberLiteral.description%"
      },
      {
        "id": "stringLiteral",
        "superType": "string",
        "description": "%c_cpp.semanticTokenTypes.stringLiteral.description%"
      }
    ],
    "semanticTokenModifiers": [
      {
        "id": "global",
        "description": "%c_cpp.semanticTokenModifiers.global.description%"
      },
      {
        "id": "local",
        "description": "%c_cpp.semanticTokenModifiers.local.description%"
      }
    ],
    "semanticTokenScopes": [
      {
        "language": "c",
        "scopes": {
          "namespace": [
            "entity.name.namespace.c"
          ],
          "type": [
            "entity.name.type.c"
          ],
          "type.defaultLibrary": [
            "support.type.c"
          ],
          "struct": [
            "storage.type.struct.c"
          ],
          "class": [
            "entity.name.type.class.c"
          ],
          "class.defaultLibrary": [
            "support.class.c"
          ],
          "interface": [
            "entity.name.type.interface.c"
          ],
          "enum": [
            "entity.name.type.enum.c"
          ],
          "function": [
            "entity.name.function.c"
          ],
          "function.defaultLibrary": [
            "support.function.c"
          ],
          "method": [
            "entity.name.function.member.c"
          ],
          "variable": [
            "variable.other.readwrite.c",
            "entity.name.variable.c"
          ],
          "variable.readonly": [
            "variable.other.constant.c"
          ],
          "variable.readonly.defaultLibrary": [
            "support.constant.c"
          ],
          "parameter": [
            "variable.parameter.c"
          ],
          "property": [
            "variable.other.property.c"
          ],
          "property.readonly": [
            "variable.other.constant.property.c"
          ],
          "enumMember": [
            "variable.other.enummember.c"
          ],
          "event": [
            "variable.other.event.c"
          ],
          "label": [
            "entity.name.label.c"
          ],
          "variable.global": [
            "variable.other.global.c"
          ],
          "variable.local": [
            "variable.other.local.c"
          ],
          "property.static": [
            "variable.other.property.static.c"
          ],
          "method.static": [
            "entity.name.function.member.static.c"
          ],
          "macro": [
            "entity.name.function.preprocessor.c",
            "entity.name.function.macro.c"
          ],
          "referenceType": [
            "entity.name.type.class.reference.c"
          ],
          "cliProperty": [
            "variable.other.property.cli.c"
          ],
          "genericType": [
            "entity.name.type.class.generic.c"
          ],
          "valueType": [
            "entity.name.type.class.value.c"
          ],
          "templateFunction": [
            "entity.name.function.templated.c"
          ],
          "templateType": [
            "entity.name.type.class.templated.c"
          ],
          "operatorOverload": [
            "entity.name.function.operator.c"
          ],
          "memberOperatorOverload": [
            "entity.name.function.operator.member.c"
          ],
          "newOperator": [
            "keyword.operator.new.c"
          ],
          "numberLiteral": [
            "entity.name.operator.custom-literal.number.c"
          ],
          "customLiteral": [
            "entity.name.operator.custom-literal.c"
          ],
          "stringLiteral": [
            "entity.name.operator.custom-literal.string.c"
          ]
        }
      },
      {
        "language": "cpp",
        "scopes": {
          "namespace": [
            "entity.name.namespace.cpp"
          ],
          "type": [
            "entity.name.type.cpp"
          ],
          "type.defaultLibrary": [
            "support.type.cpp"
          ],
          "struct": [
            "storage.type.struct.cpp"
          ],
          "class": [
            "entity.name.type.class.cpp"
          ],
          "class.defaultLibrary": [
            "support.class.cpp"
          ],
          "interface": [
            "entity.name.type.interface.cpp"
          ],
          "enum": [
            "entity.name.type.enum.cpp"
          ],
          "function": [
            "entity.name.function.cpp"
          ],
          "function.defaultLibrary": [
            "support.function.cpp"
          ],
          "method": [
            "entity.name.function.member.cpp"
          ],
          "variable": [
            "variable.other.readwrite.cpp",
            "entity.name.variable.cpp"
          ],
          "variable.readonly": [
            "variable.other.constant.cpp"
          ],
          "variable.readonly.defaultLibrary": [
            "support.constant.cpp"
          ],
          "parameter": [
            "variable.parameter.cpp"
          ],
          "property": [
            "variable.other.property.cpp"
          ],
          "property.readonly": [
            "variable.other.constant.property.cpp"
          ],
          "enumMember": [
            "variable.other.enummember.cpp"
          ],
          "event": [
            "variable.other.event.cpp"
          ],
          "label": [
            "entity.name.label.cpp"
          ],
          "variable.global": [
            "variable.other.global.cpp"
          ],
          "variable.local": [
            "variable.other.local.cpp"
          ],
          "property.static": [
            "variable.other.property.static.cpp"
          ],
          "method.static": [
            "entity.name.function.member.static.cpp"
          ],
          "macro": [
            "entity.name.function.preprocessor.cpp",
            "entity.name.function.macro.cpp"
          ],
          "referenceType": [
            "entity.name.type.class.reference.cpp"
          ],
          "cliProperty": [
            "variable.other.property.cli.cpp"
          ],
          "genericType": [
            "entity.name.type.class.generic.cpp"
          ],
          "valueType": [
            "entity.name.type.class.value.cpp"
          ],
          "templateFunction": [
            "entity.name.function.templated.cpp"
          ],
          "templateType": [
            "entity.name.type.class.templated.cpp"
          ],
          "operatorOverload": [
            "entity.name.function.operator.cpp"
          ],
          "memberOperatorOverload": [
            "entity.name.function.operator.member.cpp"
          ],
          "newOperator": [
            "keyword.operator.new.cpp"
          ],
          "numberLiteral": [
            "entity.name.operator.custom-literal.number.cpp"
          ],
          "customLiteral": [
            "entity.name.operator.custom-literal.cpp"
          ],
          "stringLiteral": [
            "entity.name.operator.custom-literal.string.cpp"
          ]
        }
      },
      {
        "language": "cuda-cpp",
        "scopes": {
          "namespace": [
            "entity.name.namespace.cuda-cpp"
          ],
          "type": [
            "entity.name.type.cuda-cpp"
          ],
          "type.defaultLibrary": [
            "support.type.cuda-cpp"
          ],
          "struct": [
            "storage.type.struct.cuda-cpp"
          ],
          "class": [
            "entity.name.type.class.cuda-cpp"
          ],
          "class.defaultLibrary": [
            "support.class.cuda-cpp"
          ],
          "interface": [
            "entity.name.type.interface.cuda-cpp"
          ],
          "enum": [
            "entity.name.type.enum.cuda-cpp"
          ],
          "function": [
            "entity.name.function.cuda-cpp"
          ],
          "function.defaultLibrary": [
            "support.function.cuda-cpp"
          ],
          "method": [
            "entity.name.function.member.cuda-cpp"
          ],
          "variable": [
            "variable.other.readwrite.cuda-cpp",
            "entity.name.variable.cuda-cpp"
          ],
          "variable.readonly": [
            "variable.other.constant.cuda-cpp"
          ],
          "variable.readonly.defaultLibrary": [
            "support.constant.cuda-cpp"
          ],
          "parameter": [
            "variable.parameter.cuda-cpp"
          ],
          "property": [
            "variable.other.property.cuda-cpp"
          ],
          "property.readonly": [
            "variable.other.constant.property.cuda-cpp"
          ],
          "enumMember": [
            "variable.other.enummember.cuda-cpp"
          ],
          "event": [
            "variable.other.event.cuda-cpp"
          ],
          "label": [
            "entity.name.label.cuda-cpp"
          ],
          "variable.global": [
            "variable.other.global.cuda-cpp"
          ],
          "variable.local": [
            "variable.other.local.cuda-cpp"
          ],
          "property.static": [
            "variable.other.property.static.cuda-cpp"
          ],
          "method.static": [
            "entity.name.function.member.static.cuda-cpp"
          ],
          "macro": [
            "entity.name.function.preprocessor.cuda-cpp",
            "entity.name.function.macro.cuda-cpp"
          ],
          "referenceType": [
            "entity.name.type.class.reference.cuda-cpp"
          ],
          "cliProperty": [
            "variable.other.property.cli.cuda-cpp"
          ],
          "genericType": [
            "entity.name.type.class.generic.cuda-cpp"
          ],
          "valueType": [
            "entity.name.type.class.value.cuda-cpp"
          ],
          "templateFunction": [
            "entity.name.function.templated.cuda-cpp"
          ],
          "templateType": [
            "entity.name.type.class.templated.cuda-cpp"
          ],
          "operatorOverload": [
            "entity.name.function.operator.cuda-cpp"
          ],
          "memberOperatorOverload": [
            "entity.name.function.operator.member.cuda-cpp"
          ],
          "newOperator": [
            "keyword.operator.new.cuda-cpp"
          ],
          "numberLiteral": [
            "entity.name.operator.custom-literal.number.cuda-cpp"
          ],
          "customLiteral": [
            "entity.name.operator.custom-literal.cuda-cpp"
          ],
          "stringLiteral": [
            "entity.name.operator.custom-literal.string.cuda-cpp"
          ]
        }
      }
    ]
  },
  "scripts": {
    "vscode:prepublish": "yarn run compile",
    "compile": "node ./tools/prepublish.js && gulp generate-native-strings && gulp translations-generate && webpack --mode production --env vscode_nls",
    "compile-dev": "node ./tools/prepublish.js && gulp generate-native-strings && webpack --mode development",
    "compile-watch": "node ./tools/prepublish.js && gulp generate-native-strings && gulp translations-generate && webpack --mode production --env vscode_nls --watch --progress",
    "compile-dev-watch": "node ./tools/prepublish.js && gulp generate-native-strings && webpack --mode development --watch --progress",
    "generateOptionsSchema": "node ./tools/prepublish.js && node ./out/tools/generateOptionsSchema.js",
    "generate-native-strings": "node ./tools/prepublish.js && gulp generate-native-strings",
    "translations-export": "node ./tools/prepublish.js && gulp generate-native-strings && gulp translations-export",
    "translations-generate": "node ./tools/prepublish.js && gulp translations-generate",
    "translations-import": "node ./tools/prepublish.js && gulp translations-import",
    "prepublishjs": "node ./tools/prepublish.js",
    "pretest": "tsc -p test.tsconfig.json",
    "lint": "gulp lint",
    "unitTests": "tsc -p test.tsconfig.json && node ./out/test/unitTests/runTest.js",
    "integrationTests": "tsc -p test.tsconfig.json && node ./out/test/integrationTests/languageServer/runTest.js",
    "intelliSenseFeaturesTests": "tsc -p test.tsconfig.json && node ./out/test/integrationTests/IntelliSenseFeatures/runTest.js",
    "import-edge-strings": "node ./import_edge_strings.js",
    "download-api": "vscode-dts dev",
    "postdownload-api": "vscode-dts master",
    "postinstall": "npm run download-api"
  },
  "devDependencies": {
    "@octokit/rest": "^18.12.0",
    "@types/glob": "^7.1.3",
    "@types/minimatch": "^3.0.3",
    "@types/mkdirp": "^0.5.2",
    "@types/mocha": "^8.2.2",
    "@types/node": "^14.14.0",
    "@types/plist": "^3.0.2",
    "@types/semver": "^7.1.0",
    "@types/tmp": "^0.1.0",
    "@types/which": "^1.3.2",
    "@types/yauzl": "^2.9.1",
    "@typescript-eslint/eslint-plugin": "^4.31.1",
    "@typescript-eslint/eslint-plugin-tslint": "^4.31.1",
    "@typescript-eslint/parser": "^4.31.1",
    "@vscode/test-electron": "^1.6.1",
    "async-child-process": "^1.1.1",
    "await-notify": "^1.0.1",
    "eslint": "^7.32.0",
    "eslint-plugin-import": "^2.24.2",
    "eslint-plugin-jsdoc": "^39.3.3",
    "event-stream": "^4.0.1",
    "fs-extra": "^8.1.0",
    "gulp": "^4.0.2",
    "gulp-env": "^0.4.0",
    "gulp-eslint": "^6.0.0",
    "gulp-filter": "^6.0.0",
    "gulp-mocha": "^8.0.0",
    "gulp-sourcemaps": "^2.6.5",
    "gulp-typescript": "^5.0.1",
    "http-proxy-agent": "^2.1.0",
    "minimist": "^1.2.6",
    "mocha": "^8.3.2",
    "parse-git-config": "^3.0.0",
    "parse5": "^5.1.0",
    "parse5-traverse": "^1.0.3",
    "ts-loader": "^8.1.0",
    "tslint": "^5.19.0",
    "typescript": "^4.4.3",
    "vscode-debugadapter": "^1.35.0",
    "vscode-debugprotocol": "^1.35.0",
    "vscode-dts": "^0.3.2",
    "vscode-nls-dev": "^4.0.0-next.1",
    "webpack": "^5.28.0",
    "webpack-cli": "^4.5.0",
    "xml2js": "^0.4.19"
  },
  "dependencies": {
    "comment-json": "^4.1.1",
    "editorconfig": "^0.15.3",
    "escape-string-regexp": "^2.0.0",
    "glob": "^7.1.6",
    "https-proxy-agent": "^2.2.4",
    "minimatch": "^3.0.4",
    "mkdirp": "^0.5.5",
    "plist": "^3.0.5",
    "tmp": "^0.2.1",
    "vscode-cpptools": "^6.1.0",
    "@vscode/extension-telemetry": "^0.6.2",
    "vscode-languageclient": "^5.2.1",
    "vscode-nls": "^5.0.0",
    "vscode-tas-client": "^0.1.27",
    "which": "^2.0.2",
    "yauzl": "^2.10.0"
  },
  "resolutions": {
    "ajv": "^6.12.3",
    "ansi-regex": "^5.0.1",
    "browserslist": "^4.16.6",
    "follow-redirects": "1.14.8",
    "glob-parent": "^5.1.2",
    "hosted-git-info": "^3.0.8",
    "nanoid": "^3.1.20",
    "path-parse": "^1.0.7",
    "set-value": "^4.0.1",
    "yargs-parser": "^15.0.1",
    "y18n": "^5.0.5",
    "minimist": "^1.2.6"
  }
}<|MERGE_RESOLUTION|>--- conflicted
+++ resolved
@@ -2881,7 +2881,6 @@
         "command": "C_Cpp.AddDebugConfiguration",
         "title": "%c_cpp.command.AddDebugConfiguration.title%",
         "category": "C/C++",
-<<<<<<< HEAD
         "icon": "$(debug-configure)"      
       },
       {
@@ -2889,9 +2888,6 @@
         "title":"%c_cpp.command.GenerateDoxygenComment.title%",
         "category":"C/C++"
                    
-=======
-        "icon": "$(debug-configure)"
->>>>>>> b55a98c6
       }
     ],
     "keybindings": [
