{
  "name": "cpptools",
  "displayName": "C/C++",
  "description": "C/C++ IntelliSense, debugging, and code browsing.",
  "version": "0.30.0-master",
  "publisher": "ms-vscode",
  "preview": true,
  "icon": "LanguageCCPP_color_128x.png",
  "readme": "README.md",
  "author": {
    "name": "Microsoft Corporation"
  },
  "license": "SEE LICENSE IN LICENSE.txt",
  "engines": {
    "vscode": "^1.44.0"
  },
  "bugs": {
    "url": "https://github.com/Microsoft/vscode-cpptools/issues",
    "email": "c_cpp_support@microsoft.com"
  },
  "repository": {
    "type": "git",
    "url": "https://github.com/Microsoft/vscode-cpptools.git"
  },
  "homepage": "https://github.com/Microsoft/vscode-cpptools",
  "qna": "https://github.com/Microsoft/vscode-cpptools/issues",
  "keywords": [
    "C",
    "C++",
    "IntelliSense",
    "Microsoft",
    "multi-root ready"
  ],
  "categories": [
    "Programming Languages",
    "Debuggers",
    "Formatters",
    "Linters",
    "Snippets"
  ],
  "activationEvents": [
    "*"
  ],
  "main": "./dist/main",
  "contributes": {
    "views": {
      "references-view": [
        {
          "id": "CppReferencesView",
          "name": "%c_cpp.contributes.views.cppReferencesView.title%",
          "when": "cppReferenceTypes:hasResults"
        }
      ]
    },
    "viewsWelcome": [
      {
        "view": "debug",
        "contents": "To learn more about launch.json, see [Configuring C/C++ debugging](https://code.visualstudio.com/docs/cpp/launch-json-reference).",
        "when": "debugStartLanguage == cpp || debugStartLanguage == c"
      }
    ],
    "problemMatchers": [
      {
        "name": "gcc",
        "source": "gcc",
        "owner": "cpptools",
        "fileLocation": [
          "autoDetect",
          "${workspaceFolder}"
        ],
        "pattern": {
          "regexp": "^(.*):(\\d+):(\\d+):\\s+(?:fatal\\s+)?(warning|error):\\s+(.*)$",
          "file": 1,
          "line": 2,
          "column": 3,
          "severity": 4,
          "message": 5
        }
      }
    ],
    "configuration": {
      "type": "object",
      "title": "C/C++",
      "properties": {
        "C_Cpp.clang_format_path": {
          "type": "string",
          "description": "%c_cpp.configuration.clang_format_path.description%",
          "scope": "machine-overridable"
        },
        "C_Cpp.clang_format_style": {
          "type": "string",
          "default": "file",
          "description": "%c_cpp.configuration.clang_format_style.description%",
          "scope": "machine-overridable"
        },
        "C_Cpp.formatting": {
          "type": "string",
          "enum": [
            "clangFormat",
            "vcFormat",
            "Default",
            "Disabled"
          ],
          "enumDescriptions": [
            "%c_cpp.configuration.formatting.clangFormat.description%",
            "%c_cpp.configuration.formatting.vcFormat.description%",
            "%c_cpp.configuration.formatting.Default.description%",
            "%c_cpp.configuration.formatting.Disabled.description%"
          ],
          "default": "clangFormat",
          "description": "%c_cpp.configuration.formatting.description%",
          "scope": "resource"
        },
        "C_Cpp.vcFormat.indent.braces": {
          "type": "boolean",
          "default": false,
          "description": "%c_cpp.configuration.vcFormat.indent.braces.description%",
          "scope": "resource"
        },
        "C_Cpp.vcFormat.indent.multiLineRelativeTo": {
          "type": "string",
          "enum": [
            "outermostParenthesis",
            "innermostParenthesis",
            "statementBegin"
          ],
          "enumDescriptions": [
            "%c_cpp.configuration.vcFormat.indent.multiLineRelativeTo.outermostParenthesis.description%",
            "%c_cpp.configuration.vcFormat.indent.multiLineRelativeTo.innermostParenthesis.description%",
            "%c_cpp.configuration.vcFormat.indent.multiLineRelativeTo.statementBegin.description%"
          ],
          "default": "innermostParenthesis",
          "description": "%c_cpp.configuration.vcFormat.indent.multiLineRelativeTo.description%",
          "scope": "resource"
        },
        "C_Cpp.vcFormat.indent.withinParentheses": {
          "type": "string",
          "enum": [
            "alignToParenthesis",
            "indent"
          ],
          "enumDescriptions": [
            "%c_cpp.configuration.vcFormat.indent.withinParentheses.alignToParenthesis.description%",
            "%c_cpp.configuration.vcFormat.indent.withinParentheses.indent.description%"
          ],
          "default": "indent",
          "description": "%c_cpp.configuration.vcFormat.indent.withinParentheses.description%",
          "scope": "resource"
        },
        "C_Cpp.vcFormat.indent.preserveWithinParentheses": {
          "type": "boolean",
          "default": false,
          "description": "%c_cpp.configuration.vcFormat.indent.preserveWithinParentheses.description%",
          "scope": "resource"
        },
        "C_Cpp.vcFormat.indent.caseLabels": {
          "type": "boolean",
          "default": false,
          "description": "%c_cpp.configuration.vcFormat.indent.caseLabels.description%",
          "scope": "resource"
        },
        "C_Cpp.vcFormat.indent.caseContents": {
          "type": "boolean",
          "default": true,
          "description": "%c_cpp.configuration.vcFormat.indent.caseContents.description%",
          "scope": "resource"
        },
        "C_Cpp.vcFormat.indent.caseContentsWhenBlock": {
          "type": "boolean",
          "default": false,
          "description": "%c_cpp.configuration.vcFormat.indent.caseContentsWhenBlock.description%",
          "scope": "resource"
        },
        "C_Cpp.vcFormat.indent.lambdaBracesWhenParameter": {
          "type": "boolean",
          "default": true,
          "description": "%c_cpp.configuration.vcFormat.indent.lambdaBracesWhenParameter.description%",
          "scope": "resource"
        },
        "C_Cpp.vcFormat.indent.gotoLabels": {
          "type": "string",
          "enum": [
            "oneLeft",
            "leftmostColumn",
            "none"
          ],
          "enumDescriptions": [
            "%c_cpp.configuration.vcFormat.indent.gotoLabels.oneLeft.description%",
            "%c_cpp.configuration.vcFormat.indent.gotoLabels.leftmostColumn.description%",
            "%c_cpp.configuration.vcFormat.indent.gotoLabels.none.description%"
          ],
          "default": "none",
          "description": "%c_cpp.configuration.vcFormat.indent.gotoLabels.description%",
          "scope": "resource"
        },
        "C_Cpp.vcFormat.indent.preprocessor": {
          "type": "string",
          "enum": [
            "oneLeft",
            "leftmostColumn",
            "none"
          ],
          "enumDescriptions": [
            "%c_cpp.configuration.vcFormat.indent.preprocessor.oneLeft.description%",
            "%c_cpp.configuration.vcFormat.indent.preprocessor.leftmostColumn.description%",
            "%c_cpp.configuration.vcFormat.indent.preprocessor.none.description%"
          ],
          "default": "leftmostColumn",
          "description": "%c_cpp.configuration.vcFormat.indent.preprocessor.description%",
          "scope": "resource"
        },
        "C_Cpp.vcFormat.indent.accessSpecifiers": {
          "type": "boolean",
          "default": false,
          "description": "%c_cpp.configuration.vcFormat.indent.accessSpecifiers.description%",
          "scope": "resource"
        },
        "C_Cpp.vcFormat.indent.namespaceContents": {
          "type": "boolean",
          "default": true,
          "description": "%c_cpp.configuration.vcFormat.indent.namespaceContents.description%",
          "scope": "resource"
        },
        "C_Cpp.vcFormat.indent.preserveComment": {
          "type": "boolean",
          "default": false,
          "description": "%c_cpp.configuration.vcFormat.indent.preserveComment.description%",
          "scope": "resource"
        },
        "C_Cpp.vcFormat.newLine.beforeOpenBrace.namespace": {
          "type": "string",
          "enum": [
            "newLine",
            "sameLine",
            "ignore"
          ],
          "enumDescriptions": [
            "%c_cpp.configuration.vcFormat.newLine.beforeOpenBrace.newLine.description%",
            "%c_cpp.configuration.vcFormat.newLine.beforeOpenBrace.sameLine.description%",
            "%c_cpp.configuration.vcFormat.newLine.beforeOpenBrace.ignore.description%"
          ],
          "default": "ignore",
          "description": "%c_cpp.configuration.vcFormat.newLine.beforeOpenBrace.namespace.description%",
          "scope": "resource"
        },
        "C_Cpp.vcFormat.newLine.beforeOpenBrace.type": {
          "type": "string",
          "enum": [
            "newLine",
            "sameLine",
            "ignore"
          ],
          "enumDescriptions": [
            "%c_cpp.configuration.vcFormat.newLine.beforeOpenBrace.newLine.description%",
            "%c_cpp.configuration.vcFormat.newLine.beforeOpenBrace.sameLine.description%",
            "%c_cpp.configuration.vcFormat.newLine.beforeOpenBrace.ignore.description%"
          ],
          "default": "ignore",
          "description": "%c_cpp.configuration.vcFormat.newLine.beforeOpenBrace.type.description%",
          "scope": "resource"
        },
        "C_Cpp.vcFormat.newLine.beforeOpenBrace.function": {
          "type": "string",
          "enum": [
            "newLine",
            "sameLine",
            "ignore"
          ],
          "enumDescriptions": [
            "%c_cpp.configuration.vcFormat.newLine.beforeOpenBrace.newLine.description%",
            "%c_cpp.configuration.vcFormat.newLine.beforeOpenBrace.sameLine.description%",
            "%c_cpp.configuration.vcFormat.newLine.beforeOpenBrace.ignore.description%"
          ],
          "default": "ignore",
          "description": "%c_cpp.configuration.vcFormat.newLine.beforeOpenBrace.function.description%",
          "scope": "resource"
        },
        "C_Cpp.vcFormat.newLine.beforeOpenBrace.block": {
          "type": "string",
          "enum": [
            "newLine",
            "sameLine",
            "ignore"
          ],
          "enumDescriptions": [
            "%c_cpp.configuration.vcFormat.newLine.beforeOpenBrace.newLine.description%",
            "%c_cpp.configuration.vcFormat.newLine.beforeOpenBrace.sameLine.description%",
            "%c_cpp.configuration.vcFormat.newLine.beforeOpenBrace.ignore.description%"
          ],
          "default": "ignore",
          "description": "%c_cpp.configuration.vcFormat.newLine.beforeOpenBrace.block.description%",
          "scope": "resource"
        },
        "C_Cpp.vcFormat.newLine.beforeOpenBrace.lambda": {
          "enum": [
            "newLine",
            "sameLine",
            "ignore"
          ],
          "enumDescriptions": [
            "%c_cpp.configuration.vcFormat.newLine.beforeOpenBrace.newLine.description%",
            "%c_cpp.configuration.vcFormat.newLine.beforeOpenBrace.sameLine.description%",
            "%c_cpp.configuration.vcFormat.newLine.beforeOpenBrace.ignore.description%"
          ],
          "default": "ignore",
          "description": "%c_cpp.configuration.vcFormat.newLine.beforeOpenBrace.lambda.description%",
          "scope": "resource"
        },
        "C_Cpp.vcFormat.newLine.scopeBracesOnSeparateLines": {
          "type": "boolean",
          "default": false,
          "description": "%c_cpp.configuration.vcFormat.newLine.scopeBracesOnSeparateLines.description%",
          "scope": "resource"
        },
        "C_Cpp.vcFormat.newLine.closeBraceSameLine.emptyType": {
          "type": "boolean",
          "default": false,
          "description": "%c_cpp.configuration.vcFormat.newLine.closeBraceSameLine.emptyType.description%",
          "scope": "resource"
        },
        "C_Cpp.vcFormat.newLine.closeBraceSameLine.emptyFunction": {
          "type": "boolean",
          "default": false,
          "description": "%c_cpp.configuration.vcFormat.newLine.closeBraceSameLine.emptyFunction.description%",
          "scope": "resource"
        },
        "C_Cpp.vcFormat.newLine.beforeCatch": {
          "type": "boolean",
          "default": true,
          "description": "%c_cpp.configuration.vcFormat.newLine.beforeCatch.description%",
          "scope": "resource"
        },
        "C_Cpp.vcFormat.newLine.beforeElse": {
          "type": "boolean",
          "default": true,
          "description": "%c_cpp.configuration.vcFormat.newLine.beforeElse.description%",
          "scope": "resource"
        },
        "C_Cpp.vcFormat.newLine.beforeWhileInDoWhile": {
          "type": "boolean",
          "default": false,
          "description": "%c_cpp.configuration.vcFormat.newLine.beforeWhileInDoWhile.description%",
          "scope": "resource"
        },
        "C_Cpp.vcFormat.space.beforeFunctionOpenParenthesis": {
          "type": "string",
          "enum": [
            "insert",
            "remove",
            "ignore"
          ],
          "enumDescriptions": [
            "%c_cpp.configuration.vcFormat.space.beforeFunctionOpenParenthesis.insert.description%",
            "%c_cpp.configuration.vcFormat.space.beforeFunctionOpenParenthesis.remove.description%",
            "%c_cpp.configuration.vcFormat.space.beforeFunctionOpenParenthesis.ignore.description%"
          ],
          "default": "remove",
          "description": "%c_cpp.configuration.vcFormat.space.beforeFunctionOpenParenthesis.description%",
          "scope": "resource"
        },
        "C_Cpp.vcFormat.space.withinParameterListParentheses": {
          "type": "boolean",
          "default": false,
          "description": "%c_cpp.configuration.vcFormat.space.withinParameterListParentheses.description%",
          "scope": "resource"
        },
        "C_Cpp.vcFormat.space.betweenEmptyParameterListParentheses": {
          "type": "boolean",
          "default": false,
          "description": "%c_cpp.configuration.vcFormat.space.betweenEmptyParameterListParentheses.description%",
          "scope": "resource"
        },
        "C_Cpp.vcFormat.space.afterKeywordsInControlFlowStatements": {
          "type": "boolean",
          "default": true,
          "description": "%c_cpp.configuration.vcFormat.space.afterKeywordsInControlFlowStatements.description%",
          "scope": "resource"
        },
        "C_Cpp.vcFormat.space.withinControlFlowStatementParentheses": {
          "type": "boolean",
          "default": false,
          "description": "%c_cpp.configuration.vcFormat.space.withinControlFlowStatementParentheses.description%",
          "scope": "resource"
        },
        "C_Cpp.vcFormat.space.beforeLambdaOpenParenthesis": {
          "type": "boolean",
          "default": false,
          "description": "%c_cpp.configuration.vcFormat.space.beforeLambdaOpenParenthesis.description%",
          "scope": "resource"
        },
        "C_Cpp.vcFormat.space.withinCastParentheses": {
          "type": "boolean",
          "default": false,
          "description": "%c_cpp.configuration.vcFormat.space.withinCastParentheses.description%",
          "scope": "resource"
        },
        "C_Cpp.vcFormat.space.afterCastCloseParenthesis": {
          "type": "boolean",
          "default": false,
          "description": "%c_cpp.configuration.vcFormat.space.afterCastCloseParenthesis.description%",
          "scope": "resource"
        },
        "C_Cpp.vcFormat.space.withinExpressionParentheses": {
          "type": "boolean",
          "default": false,
          "description": "%c_cpp.configuration.vcFormat.space.withinExpressionParentheses.description%",
          "scope": "resource"
        },
        "C_Cpp.vcFormat.space.beforeBlockOpenBrace": {
          "type": "boolean",
          "default": true,
          "description": "%c_cpp.configuration.vcFormat.space.beforeBlockOpenBrace.description%",
          "scope": "resource"
        },
        "C_Cpp.vcFormat.space.betweenEmptyBraces": {
          "type": "boolean",
          "default": false,
          "description": "%c_cpp.configuration.vcFormat.space.betweenEmptyBraces.description%",
          "scope": "resource"
        },
        "C_Cpp.vcFormat.space.beforeInitializerListOpenBrace": {
          "type": "boolean",
          "default": false,
          "description": "%c_cpp.configuration.vcFormat.space.beforeInitializerListOpenBrace.description%",
          "scope": "resource"
        },
        "C_Cpp.vcFormat.space.withinInitializerListBraces": {
          "type": "boolean",
          "default": true,
          "description": "%c_cpp.configuration.vcFormat.space.withinInitializerListBraces.description%",
          "scope": "resource"
        },
        "C_Cpp.vcFormat.space.preserveInInitializerList": {
          "type": "boolean",
          "default": true,
          "description": "%c_cpp.configuration.vcFormat.space.preserveInInitializerList.description%",
          "scope": "resource"
        },
        "C_Cpp.vcFormat.space.beforeOpenSquareBracket": {
          "type": "boolean",
          "default": false,
          "description": "%c_cpp.configuration.vcFormat.space.beforeOpenSquareBracket.description%",
          "scope": "resource"
        },
        "C_Cpp.vcFormat.space.withinSquareBrackets": {
          "type": "boolean",
          "default": false,
          "description": "%c_cpp.configuration.vcFormat.space.withinSquareBrackets.description%",
          "scope": "resource"
        },
        "C_Cpp.vcFormat.space.beforeEmptySquareBrackets": {
          "type": "boolean",
          "default": false,
          "description": "%c_cpp.configuration.vcFormat.space.beforeEmptySquareBrackets.description%",
          "scope": "resource"
        },
        "C_Cpp.vcFormat.space.betweenEmptySquareBrackets": {
          "type": "boolean",
          "default": false,
          "description": "%c_cpp.configuration.vcFormat.space.betweenEmptySquareBrackets.description%",
          "scope": "resource"
        },
        "C_Cpp.vcFormat.space.groupSquareBrackets": {
          "type": "boolean",
          "default": true,
          "description": "%c_cpp.configuration.vcFormat.space.groupSquareBrackets.description%",
          "scope": "resource"
        },
        "C_Cpp.vcFormat.space.withinLambdaBrackets": {
          "type": "boolean",
          "default": false,
          "description": "%c_cpp.configuration.vcFormat.space.withinLambdaBrackets.description%",
          "scope": "resource"
        },
        "C_Cpp.vcFormat.space.betweenEmptyLambdaBrackets": {
          "type": "boolean",
          "default": false,
          "description": "%c_cpp.configuration.vcFormat.space.betweenEmptyLambdaBrackets.description%",
          "scope": "resource"
        },
        "C_Cpp.vcFormat.space.beforeComma": {
          "type": "boolean",
          "default": false,
          "description": "%c_cpp.configuration.vcFormat.space.beforeComma.description%",
          "scope": "resource"
        },
        "C_Cpp.vcFormat.space.afterComma": {
          "type": "boolean",
          "default": true,
          "description": "%c_cpp.configuration.vcFormat.space.afterComma.description%",
          "scope": "resource"
        },
        "C_Cpp.vcFormat.space.removeAroundMemberOperators": {
          "type": "boolean",
          "default": true,
          "description": "%c_cpp.configuration.vcFormat.space.removeAroundMemberOperators.description%",
          "scope": "resource"
        },
        "C_Cpp.vcFormat.space.beforeInheritanceColon": {
          "type": "boolean",
          "default": true,
          "description": "%c_cpp.configuration.vcFormat.space.beforeInheritanceColon.description%",
          "scope": "resource"
        },
        "C_Cpp.vcFormat.space.beforeConstructorColon": {
          "type": "boolean",
          "default": true,
          "description": "%c_cpp.configuration.vcFormat.space.beforeConstructorColon.description%",
          "scope": "resource"
        },
        "C_Cpp.vcFormat.space.removeBeforeSemicolon": {
          "type": "boolean",
          "default": true,
          "description": "%c_cpp.configuration.vcFormat.space.removeBeforeSemicolon.description%",
          "scope": "resource"
        },
        "C_Cpp.vcFormat.space.insertAfterSemicolon": {
          "type": "boolean",
          "default": false,
          "description": "%c_cpp.configuration.vcFormat.space.insertAfterSemicolon.description%",
          "scope": "resource"
        },
        "C_Cpp.vcFormat.space.removeAroundUnaryOperator": {
          "type": "boolean",
          "default": true,
          "description": "%c_cpp.configuration.vcFormat.space.removeAroundUnaryOperator.description%",
          "scope": "resource"
        },
        "C_Cpp.vcFormat.space.aroundBinaryOperator": {
          "type": "string",
          "enum": [
            "insert",
            "remove",
            "ignore"
          ],
          "enumDescriptions": [
            "%c_cpp.configuration.vcFormat.space.aroundOperators.insert.description%",
            "%c_cpp.configuration.vcFormat.space.aroundOperators.remove.description%",
            "%c_cpp.configuration.vcFormat.space.aroundOperators.ignore.description%"
          ],
          "default": "insert",
          "description": "%c_cpp.configuration.vcFormat.space.aroundBinaryOperator.description%",
          "scope": "resource"
        },
        "C_Cpp.vcFormat.space.aroundAssignmentOperator": {
          "type": "string",
          "enum": [
            "insert",
            "remove",
            "ignore"
          ],
          "enumDescriptions": [
            "%c_cpp.configuration.vcFormat.space.aroundOperators.insert.description%",
            "%c_cpp.configuration.vcFormat.space.aroundOperators.remove.description%",
            "%c_cpp.configuration.vcFormat.space.aroundOperators.ignore.description%"
          ],
          "default": "insert",
          "description": "%c_cpp.configuration.vcFormat.space.aroundAssignmentOperator.description%",
          "scope": "resource"
        },
        "C_Cpp.vcFormat.space.pointerReferenceAlignment": {
          "type": "string",
          "enum": [
            "left",
            "center",
            "right",
            "ignore"
          ],
          "enumDescriptions": [
            "%c_cpp.configuration.vcFormat.space.pointerReferenceAlignment.left.description%",
            "%c_cpp.configuration.vcFormat.space.pointerReferenceAlignment.center.description%",
            "%c_cpp.configuration.vcFormat.space.pointerReferenceAlignment.right.description%",
            "%c_cpp.configuration.vcFormat.space.pointerReferenceAlignment.ignore.description%"
          ],
          "default": "left",
          "description": "%c_cpp.configuration.vcFormat.space.pointerReferenceAlignment.description%",
          "scope": "resource"
        },
        "C_Cpp.vcFormat.space.aroundTernaryOperator": {
          "type": "string",
          "enum": [
            "insert",
            "remove",
            "ignore"
          ],
          "enumDescriptions": [
            "%c_cpp.configuration.vcFormat.space.aroundOperators.insert.description%",
            "%c_cpp.configuration.vcFormat.space.aroundOperators.remove.description%",
            "%c_cpp.configuration.vcFormat.space.aroundOperators.ignore.description%"
          ],
          "default": "insert",
          "description": "%c_cpp.configuration.vcFormat.space.aroundTernaryOperator.description%",
          "scope": "resource"
        },
        "C_Cpp.vcFormat.wrap.preserveBlocks": {
          "type": "string",
          "enum": [
            "oneLiners",
            "allOneLineScopes",
            "never"
          ],
          "enumDescriptions": [
            "%c_cpp.configuration.vcFormat.wrap.preserveBlocks.oneLiners.description%",
            "%c_cpp.configuration.vcFormat.wrap.preserveBlocks.allOneLineScopes.description%",
            "%c_cpp.configuration.vcFormat.wrap.preserveBlocks.never.description%"
          ],
          "default": "oneLiners",
          "description": "%c_cpp.configuration.vcFormat.wrap.preserveBlocks.description%",
          "scope": "resource"
        },
        "C_Cpp.clang_format_fallbackStyle": {
          "type": "string",
          "default": "Visual Studio",
          "description": "%c_cpp.configuration.clang_format_fallbackStyle.description%",
          "scope": "machine-overridable"
        },
        "C_Cpp.clang_format_sortIncludes": {
          "type": [
            "boolean",
            "null"
          ],
          "enum": [
            true,
            false,
            null
          ],
          "default": null,
          "description": "%c_cpp.configuration.clang_format_sortIncludes.description%",
          "scope": "resource"
        },
        "C_Cpp.intelliSenseEngine": {
          "type": "string",
          "enum": [
            "Default",
            "Tag Parser",
            "Disabled"
          ],
          "default": "Default",
          "description": "%c_cpp.configuration.intelliSenseEngine.description%",
          "scope": "resource"
        },
        "C_Cpp.intelliSenseEngineFallback": {
          "type": "string",
          "enum": [
            "Enabled",
            "Disabled"
          ],
          "default": "Disabled",
          "description": "%c_cpp.configuration.intelliSenseEngineFallback.description%",
          "scope": "resource"
        },
        "C_Cpp.autocomplete": {
          "type": "string",
          "enum": [
            "Default",
            "Disabled"
          ],
          "default": "Default",
          "description": "%c_cpp.configuration.autocomplete.description%",
          "scope": "resource"
        },
        "C_Cpp.errorSquiggles": {
          "type": "string",
          "enum": [
            "Enabled",
            "Disabled",
            "EnabledIfIncludesResolve"
          ],
          "default": "EnabledIfIncludesResolve",
          "description": "%c_cpp.configuration.errorSquiggles.description%",
          "scope": "resource"
        },
        "C_Cpp.dimInactiveRegions": {
          "type": "boolean",
          "default": true,
          "description": "%c_cpp.configuration.dimInactiveRegions.description%",
          "scope": "resource"
        },
        "C_Cpp.inactiveRegionOpacity": {
          "type:": "number",
          "default": 0.55,
          "description": "%c_cpp.configuration.inactiveRegionOpacity.description%",
          "scope": "resource",
          "minimum": 0.1,
          "maximum": 1
        },
        "C_Cpp.inactiveRegionForegroundColor": {
          "type": "string",
          "description": "%c_cpp.configuration.inactiveRegionForegroundColor.description%",
          "scope": "resource"
        },
        "C_Cpp.inactiveRegionBackgroundColor": {
          "type": "string",
          "description": "%c_cpp.configuration.inactiveRegionBackgroundColor.description%",
          "scope": "resource"
        },
        "C_Cpp.loggingLevel": {
          "type": "string",
          "enum": [
            "None",
            "Error",
            "Warning",
            "Information",
            "Debug"
          ],
          "default": "Error",
          "description": "%c_cpp.configuration.loggingLevel.description%",
          "scope": "window"
        },
        "C_Cpp.autoAddFileAssociations": {
          "type": "boolean",
          "default": true,
          "description": "%c_cpp.configuration.autoAddFileAssociations.description%",
          "scope": "window"
        },
        "C_Cpp.workspaceParsingPriority": {
          "type": "string",
          "enum": [
            "highest",
            "high",
            "medium",
            "low"
          ],
          "default": "highest",
          "description": "%c_cpp.configuration.workspaceParsingPriority.description%",
          "scope": "window"
        },
        "C_Cpp.workspaceSymbols": {
          "type": "string",
          "enum": [
            "All",
            "Just My Code"
          ],
          "default": "Just My Code",
          "description": "%c_cpp.configuration.workspaceSymbols.description%",
          "scope": "window"
        },
        "C_Cpp.exclusionPolicy": {
          "type": "string",
          "enum": [
            "checkFolders",
            "checkFilesAndFolders"
          ],
          "default": "checkFolders",
          "description": "%c_cpp.configuration.exclusionPolicy.description%",
          "scope": "resource"
        },
        "C_Cpp.preferredPathSeparator": {
          "type": "string",
          "enum": [
            "Forward Slash",
            "Backslash"
          ],
          "default": "Forward Slash",
          "description": "%c_cpp.configuration.preferredPathSeparator.description%",
          "scope": "machine-overridable"
        },
        "C_Cpp.simplifyStructuredComments": {
          "type": "boolean",
          "default": true,
          "description": "%c_cpp.configuration.simplifyStructuredComments.description%",
          "scope": "application"
        },
        "C_Cpp.commentContinuationPatterns": {
          "type": "array",
          "default": [
            "/**"
          ],
          "items": {
            "anyOf": [
              {
                "type": "string",
                "description": "%c_cpp.configuration.commentContinuationPatterns.items.anyof.string.description%"
              },
              {
                "type": "object",
                "properties": {
                  "begin": {
                    "type": "string",
                    "description": "%c_cpp.configuration.commentContinuationPatterns.items.anyof.object.begin.description%"
                  },
                  "continue": {
                    "type": "string",
                    "description": "%c_cpp.configuration.commentContinuationPatterns.items.anyof.object.continue.description%"
                  }
                }
              }
            ]
          },
          "description": "%c_cpp.configuration.commentContinuationPatterns.description%",
          "scope": "window"
        },
        "C_Cpp.configurationWarnings": {
          "type": "string",
          "enum": [
            "Enabled",
            "Disabled"
          ],
          "default": "Enabled",
          "description": "%c_cpp.configuration.configurationWarnings.description%",
          "scope": "resource"
        },
        "C_Cpp.intelliSenseCachePath": {
          "type": "string",
          "description": "%c_cpp.configuration.intelliSenseCachePath.description%",
          "scope": "machine-overridable"
        },
        "C_Cpp.intelliSenseCacheSize": {
          "type": "number",
          "default": 5120,
          "description": "%c_cpp.configuration.intelliSenseCacheSize.description%",
          "scope": "machine-overridable",
          "minimum": 0
        },
        "C_Cpp.default.includePath": {
          "type": [
            "array",
            "null"
          ],
          "items": {
            "type": "string"
          },
          "default": null,
          "description": "%c_cpp.configuration.default.includePath.description%",
          "scope": "machine-overridable"
        },
        "C_Cpp.default.defines": {
          "type": [
            "array",
            "null"
          ],
          "items": {
            "type": "string"
          },
          "default": null,
          "description": "%c_cpp.configuration.default.defines.description%",
          "scope": "machine-overridable"
        },
        "C_Cpp.default.macFrameworkPath": {
          "type": [
            "array",
            "null"
          ],
          "items": {
            "type": "string"
          },
          "default": null,
          "description": "%c_cpp.configuration.default.macFrameworkPath.description%",
          "scope": "machine-overridable"
        },
        "C_Cpp.default.windowsSdkVersion": {
          "type": "string",
          "description": "%c_cpp.configuration.default.windowsSdkVersion.description%",
          "pattern": "^((\\d{2}\\.\\d{1}\\.\\d{5}\\.\\d{1}$|^8\\.1)|())$",
          "scope": "machine-overridable"
        },
        "C_Cpp.default.compileCommands": {
          "type": "string",
          "description": "%c_cpp.configuration.default.compileCommands.description%",
          "scope": "machine-overridable"
        },
        "C_Cpp.default.forcedInclude": {
          "type": [
            "array",
            "null"
          ],
          "items": {
            "type": "string"
          },
          "default": null,
          "description": "%c_cpp.configuration.default.forcedInclude.description%",
          "scope": "machine-overridable"
        },
        "C_Cpp.default.intelliSenseMode": {
          "type": "string",
          "enum": [
            "",
            "clang-x86",
            "clang-x64",
            "clang-arm",
            "clang-arm64",
            "gcc-x86",
            "gcc-x64",
            "gcc-arm",
            "gcc-arm64",
            "msvc-x86",
            "msvc-x64",
            "msvc-arm",
            "msvc-arm64"
          ],
          "description": "%c_cpp.configuration.default.intelliSenseMode.description%",
          "scope": "machine-overridable"
        },
        "C_Cpp.default.compilerPath": {
          "type": [
            "string",
            "null"
          ],
          "default": null,
          "description": "%c_cpp.configuration.default.compilerPath.description%",
          "scope": "resource"
        },
        "C_Cpp.default.compilerArgs": {
          "type": [
            "array",
            "null"
          ],
          "items": {
            "type": "string"
          },
          "default": null,
          "description": "%c_cpp.configuration.default.compilerArgs.description%",
          "scope": "machine-overridable"
        },
        "C_Cpp.default.cStandard": {
          "type": "string",
          "enum": [
            "",
            "c89",
            "c99",
            "c11",
            "c18",
            "gnu89",
            "gnu99",
            "gnu11",
            "gnu18"
          ],
          "description": "%c_cpp.configuration.default.cStandard.description%",
          "scope": "machine-overridable"
        },
        "C_Cpp.default.cppStandard": {
          "type": "string",
          "enum": [
            "",
            "c++98",
            "c++03",
            "c++11",
            "c++14",
            "c++17",
            "c++20",
            "gnu++98",
            "gnu++03",
            "gnu++11",
            "gnu++14",
            "gnu++17",
            "gnu++20"
          ],
          "description": "%c_cpp.configuration.default.cppStandard.description%",
          "scope": "machine-overridable"
        },
        "C_Cpp.default.configurationProvider": {
          "type": "string",
          "description": "%c_cpp.configuration.default.configurationProvider.description%",
          "scope": "resource"
        },
        "C_Cpp.default.browse.path": {
          "type": [
            "array",
            "null"
          ],
          "items": {
            "type": "string"
          },
          "default": null,
          "description": "%c_cpp.configuration.default.browse.path.description%",
          "scope": "machine-overridable"
        },
        "C_Cpp.default.browse.databaseFilename": {
          "type": "string",
          "description": "%c_cpp.configuration.default.browse.databaseFilename.description%",
          "scope": "machine-overridable"
        },
        "C_Cpp.default.browse.limitSymbolsToIncludedHeaders": {
          "type": "boolean",
          "default": true,
          "description": "%c_cpp.configuration.default.browse.limitSymbolsToIncludedHeaders.description%",
          "scope": "resource"
        },
        "C_Cpp.default.systemIncludePath": {
          "type": [
            "array",
            "null"
          ],
          "items": {
            "type": "string"
          },
          "default": null,
          "description": "%c_cpp.configuration.default.systemIncludePath.description%",
          "scope": "machine-overridable"
        },
        "C_Cpp.default.customConfigurationVariables": {
          "type": [
            "object",
            "null"
          ],
          "default": null,
          "patternProperties": {
            "(^.+$)": {
              "type": "string"
            }
          },
          "description": "%c_cpp.configuration.default.customConfigurationVariables.description%",
          "scope": "machine-overridable"
        },
        "C_Cpp.default.enableConfigurationSquiggles": {
          "type": "boolean",
          "default": true,
          "description": "%c_cpp.configuration.default.enableConfigurationSquiggles.description%",
          "scope": "resource"
        },
        "C_Cpp.updateChannel": {
          "type": "string",
          "enum": [
            "Default",
            "Insiders"
          ],
          "default": "Default",
          "description": "%c_cpp.configuration.updateChannel.description%",
          "scope": "application"
        },
        "C_Cpp.experimentalFeatures": {
          "type": "string",
          "enum": [
            "Enabled",
            "Disabled"
          ],
          "default": "Disabled",
          "description": "%c_cpp.configuration.experimentalFeatures.description%",
          "scope": "window"
        },
        "C_Cpp.suggestSnippets": {
          "type": "boolean",
          "default": true,
          "description": "%c_cpp.configuration.suggestSnippets.description%",
          "scope": "resource"
        },
        "C_Cpp.enhancedColorization": {
          "type": "string",
          "enum": [
            "Enabled",
            "Disabled"
          ],
          "default": "Enabled",
          "description": "%c_cpp.configuration.enhancedColorization.description%",
          "scope": "window"
        },
        "C_Cpp.vcpkg.enabled": {
          "type": "boolean",
          "default": true,
          "markdownDescription": "%c_cpp.configuration.vcpkg.enabled.markdownDescription%",
          "scope": "resource"
        },
        "C_Cpp.renameRequiresIdentifier": {
          "type": "boolean",
          "default": true,
          "description": "%c_cpp.configuration.renameRequiresIdentifier.description%",
          "scope": "application"
        },
        "C_Cpp.debugger.useBacktickCommandSubstitution": {
          "type": "boolean",
          "default": false,
          "description": "%c_cpp.configuration.debugger.useBacktickCommandSubstitution.description%",
          "scope": "window"
        },
        "C_Cpp.codeFolding": {
          "type": "string",
          "enum": [
            "Enabled",
            "Disabled"
          ],
          "default": "Enabled",
          "description": "%c_cpp.configuration.codeFolding.description%",
          "scope": "window"
        }
      }
    },
    "commands": [
      {
        "command": "C_Cpp.ConfigurationSelect",
        "title": "%c_cpp.command.configurationSelect.title%",
        "category": "C/C++"
      },
      {
        "command": "C_Cpp.ConfigurationProviderSelect",
        "title": "%c_cpp.command.configurationProviderSelect.title%",
        "category": "C/C++"
      },
      {
        "command": "C_Cpp.ConfigurationEditJSON",
        "title": "%c_cpp.command.configurationEditJSON.title%",
        "category": "C/C++"
      },
      {
        "command": "C_Cpp.ConfigurationEditUI",
        "title": "%c_cpp.command.configurationEditUI.title%",
        "category": "C/C++"
      },
      {
        "command": "C_Cpp.SwitchHeaderSource",
        "title": "%c_cpp.command.switchHeaderSource.title%",
        "category": "C/C++"
      },
      {
        "command": "C_Cpp.EnableErrorSquiggles",
        "title": "%c_cpp.command.enableErrorSquiggles.title%",
        "category": "C/C++"
      },
      {
        "command": "C_Cpp.DisableErrorSquiggles",
        "title": "%c_cpp.command.disableErrorSquiggles.title%",
        "category": "C/C++"
      },
      {
        "command": "C_Cpp.ToggleIncludeFallback",
        "title": "%c_cpp.command.toggleIncludeFallback.title%",
        "category": "C/C++"
      },
      {
        "command": "C_Cpp.ToggleDimInactiveRegions",
        "title": "%c_cpp.command.toggleDimInactiveRegions.title%",
        "category": "C/C++"
      },
      {
        "command": "C_Cpp.ResetDatabase",
        "title": "%c_cpp.command.resetDatabase.title%",
        "category": "C/C++"
      },
      {
        "command": "C_Cpp.TakeSurvey",
        "title": "%c_cpp.command.takeSurvey.title%",
        "category": "C/C++"
      },
      {
        "command": "C_Cpp.BuildAndDebugActiveFile",
        "title": "%c_cpp.command.buildAndDebugActiveFile.title%",
        "category": "C/C++"
      },
      {
        "command": "C_Cpp.LogDiagnostics",
        "title": "%c_cpp.command.logDiagnostics.title%",
        "category": "C/C++"
      },
      {
        "command": "C_Cpp.RescanWorkspace",
        "title": "%c_cpp.command.rescanWorkspace.title%",
        "category": "C/C++"
      },
      {
        "command": "C_Cpp.VcpkgClipboardInstallSuggested",
        "title": "%c_cpp.command.vcpkgClipboardInstallSuggested.title%",
        "category": "C/C++"
      },
      {
        "command": "C_Cpp.VcpkgOnlineHelpSuggested",
        "title": "%c_cpp.command.vcpkgOnlineHelpSuggested.title%",
        "category": "C/C++"
      },
      {
        "command": "C_Cpp.referencesViewGroupByType",
        "category": "C/C++",
        "title": "%c_cpp.command.referencesViewGroupByType.title%",
        "icon": {
          "light": "assets/ref-group-by-type-light.svg",
          "dark": "assets/ref-group-by-type-dark.svg"
        }
      },
      {
        "command": "C_Cpp.referencesViewUngroupByType",
        "category": "C/C++",
        "title": "%c_cpp.command.referencesViewUngroupByType.title%",
        "icon": {
          "light": "assets/ref-ungroup-by-type-light.svg",
          "dark": "assets/ref-ungroup-by-type-dark.svg"
        }
      }
    ],
    "keybindings": [
      {
        "command": "C_Cpp.SwitchHeaderSource",
        "key": "Alt+O",
        "when": "editorTextFocus && editorLangId == 'cpp'"
      },
      {
        "command": "C_Cpp.SwitchHeaderSource",
        "key": "Alt+O",
        "when": "editorTextFocus && editorLangId == 'c'"
      }
    ],
    "debuggers": [
      {
        "type": "cppdbg",
        "label": "C++ (GDB/LLDB)",
        "languages": [
          "c",
          "cpp"
        ],
        "variables": {
          "pickProcess": "extension.pickNativeProcess",
          "pickRemoteProcess": "extension.pickRemoteNativeProcess"
        },
        "configurationAttributes": {
          "launch": {
            "type": "object",
            "default": {},
            "required": [
              "program"
            ],
            "properties": {
              "program": {
                "type": "string",
                "description": "%c_cpp.debuggers.program.description%",
                "default": "${workspaceRoot}/a.out"
              },
              "args": {
                "type": "array",
                "description": "%c_cpp.debuggers.args.description%",
                "items": {
                  "type": "string"
                },
                "default": []
              },
              "type": {
                "type": "string",
                "description": "%c_cpp.debuggers.cppdbg.type.description%",
                "default": "cppdbg"
              },
              "targetArchitecture": {
                "type": "string",
                "description": "%c_cpp.debuggers.targetArchitecture.description%",
                "default": "x64"
              },
              "cwd": {
                "type": "string",
                "description": "%c_cpp.debuggers.cwd.description%",
                "default": "."
              },
              "setupCommands": {
                "type": "array",
                "description": "%c_cpp.debuggers.setupCommands.description%",
                "items": {
                  "type": "object",
                  "default": {},
                  "properties": {
                    "text": {
                      "type": "string",
                      "description": "%c_cpp.debuggers.text.description%",
                      "default": ""
                    },
                    "description": {
                      "type": "string",
                      "description": "%c_cpp.debuggers.description.description%",
                      "default": ""
                    },
                    "ignoreFailures": {
                      "type": "boolean",
                      "description": "%c_cpp.debuggers.ignoreFailures.description%",
                      "default": false
                    }
                  }
                },
                "default": []
              },
              "customLaunchSetupCommands": {
                "type": "array",
                "description": "%c_cpp.debuggers.customLaunchSetupCommands.description%",
                "items": {
                  "type": "object",
                  "default": {},
                  "properties": {
                    "text": {
                      "type": "string",
                      "description": "%c_cpp.debuggers.text.description%",
                      "default": ""
                    },
                    "description": {
                      "type": "string",
                      "description": "%c_cpp.debuggers.description.description%",
                      "default": ""
                    },
                    "ignoreFailures": {
                      "type": "boolean",
                      "description": "%c_cpp.debuggers.ignoreFailures.description%",
                      "default": false
                    }
                  }
                },
                "default": []
              },
              "launchCompleteCommand": {
                "enum": [
                  "exec-run",
                  "exec-continue",
                  "None"
                ],
                "description": "%c_cpp.debuggers.launchCompleteCommand.description%",
                "default": "exec-run"
              },
              "visualizerFile": {
                "type": "string",
                "description": "%c_cpp.debuggers.cppdbg.visualizerFile.description%",
                "default": ""
              },
              "showDisplayString": {
                "type": "boolean",
                "description": "%c_cpp.debuggers.showDisplayString.description%",
                "default": true
              },
              "environment": {
                "type": "array",
                "description": "%c_cpp.debuggers.environment.description%",
                "items": {
                  "type": "object",
                  "default": {},
                  "properties": {
                    "name": {
                      "type": "string"
                    },
                    "value": {
                      "type": "string"
                    }
                  }
                },
                "default": []
              },
              "envFile": {
                "type": "string",
                "description": "%c_cpp.debuggers.envFile.description%",
                "default": "${workspaceFolder}/.env"
              },
              "additionalSOLibSearchPath": {
                "type": "string",
                "description": "%c_cpp.debuggers.additionalSOLibSearchPath.description%",
                "default": ""
              },
              "MIMode": {
                "type": "string",
                "description": "%c_cpp.debuggers.MIMode.description%",
                "default": "gdb"
              },
              "miDebuggerPath": {
                "type": "string",
                "description": "%c_cpp.debuggers.miDebuggerPath.description%",
                "default": "/usr/bin/gdb"
              },
              "miDebuggerArgs": {
                "type": "string",
                "description": "%c_cpp.debuggers.miDebuggerArgs.description%",
                "default": ""
              },
              "miDebuggerServerAddress": {
                "type": "string",
                "description": "%c_cpp.debuggers.miDebuggerServerAddress.description%",
                "default": "serveraddress:port"
              },
              "stopAtEntry": {
                "type": "boolean",
                "description": "%c_cpp.debuggers.stopAtEntry.description%",
                "default": false
              },
              "debugServerPath": {
                "type": "string",
                "description": "%c_cpp.debuggers.debugServerPath.description%",
                "default": ""
              },
              "debugServerArgs": {
                "type": "string",
                "description": "%c_cpp.debuggers.debugServerArgs.description%",
                "default": ""
              },
              "serverStarted": {
                "type": "string",
                "description": "%c_cpp.debuggers.serverStarted.description%",
                "default": ""
              },
              "filterStdout": {
                "type": "boolean",
                "description": "%c_cpp.debuggers.filterStdout.description%",
                "default": true
              },
              "filterStderr": {
                "type": "boolean",
                "description": "%c_cpp.debuggers.filterStderr.description%",
                "default": false
              },
              "serverLaunchTimeout": {
                "type": "integer",
                "description": "%c_cpp.debuggers.serverLaunchTimeout.description%",
                "default": "10000"
              },
              "coreDumpPath": {
                "type": "string",
                "description": "%c_cpp.debuggers.coreDumpPath.description%",
                "default": ""
              },
              "externalConsole": {
                "type": "boolean",
                "description": "%c_cpp.debuggers.cppdbg.externalConsole.description%",
                "default": false
              },
              "avoidWindowsConsoleRedirection": {
                "type": "boolean",
                "description": "%c_cpp.debuggers.avoidWindowsConsoleRedirection.description%",
                "default": false
              },
              "sourceFileMap": {
                "type": "object",
                "description": "%c_cpp.debuggers.sourceFileMap.description%",
                "default": {
                  "<source-path>": "<target-path>"
                }
              },
              "logging": {
                "description": "%c_cpp.debuggers.logging.description%",
                "type": "object",
                "default": {},
                "properties": {
                  "exceptions": {
                    "type": "boolean",
                    "description": "%c_cpp.debuggers.logging.exceptions.description%",
                    "default": true
                  },
                  "moduleLoad": {
                    "type": "boolean",
                    "description": "%c_cpp.debuggers.logging.moduleLoad.description%",
                    "default": true
                  },
                  "programOutput": {
                    "type": "boolean",
                    "description": "%c_cpp.debuggers.logging.programOutput.description%",
                    "default": true
                  },
                  "engineLogging": {
                    "type": "boolean",
                    "description": "%c_cpp.debuggers.logging.engineLogging.description%",
                    "default": false
                  },
                  "trace": {
                    "type": "boolean",
                    "description": "%c_cpp.debuggers.logging.trace.description%",
                    "default": false
                  },
                  "traceResponse": {
                    "type": "boolean",
                    "description": "%c_cpp.debuggers.logging.traceResponse.description%",
                    "default": false
                  }
                }
              },
              "pipeTransport": {
                "description": "%c_cpp.debuggers.pipeTransport.description%",
                "type": "object",
                "default": {
                  "pipeCwd": "/usr/bin",
                  "pipeProgram": "%c_cpp.debuggers.pipeTransport.default.pipeProgram%",
                  "pipeArgs": [],
                  "debuggerPath": "%c_cpp.debuggers.pipeTransport.default.debuggerPath%"
                },
                "properties": {
                  "pipeCwd": {
                    "type": "string",
                    "description": "%c_cpp.debuggers.pipeTransport.pipeCwd.description%",
                    "default": "/usr/bin"
                  },
                  "pipeProgram": {
                    "type": "string",
                    "description": "%c_cpp.debuggers.pipeTransport.pipeProgram.description%",
                    "default": "%c_cpp.debuggers.pipeTransport.default.pipeProgram%"
                  },
                  "pipeArgs": {
                    "type": "array",
                    "description": "%c_cpp.debuggers.pipeTransport.pipeArgs.description%",
                    "items": {
                      "type": "string"
                    },
                    "default": []
                  },
                  "debuggerPath": {
                    "type": "string",
                    "description": "%c_cpp.debuggers.pipeTransport.debuggerPath.description%",
                    "default": "%c_cpp.debuggers.pipeTransport.default.debuggerPath%"
                  },
                  "pipeEnv": {
                    "type": "object",
                    "additionalProperties": {
                      "type": "string"
                    },
                    "description": "%c_cpp.debuggers.pipeTransport.pipeEnv.description%",
                    "default": {}
                  },
                  "quoteArgs": {
                    "exceptions": {
                      "type": "boolean",
                      "description": "%c_cpp.debuggers.pipeTransport.quoteArgs.description%",
                      "default": true
                    }
                  }
                }
              },
              "symbolLoadInfo": {
                "description": "%c_cpp.debuggers.symbolLoadInfo.description%",
                "type": "object",
                "default": {
                  "loadAll": true,
                  "exceptionList": ""
                },
                "properties": {
                  "loadAll": {
                    "type": "boolean",
                    "description": "%c_cpp.debuggers.symbolLoadInfo.loadAll.description%",
                    "default": true
                  },
                  "exceptionList": {
                    "type": "string",
                    "description": "%c_cpp.debuggers.symbolLoadInfo.exceptionList.description%",
                    "default": ""
                  }
                }
              }
            }
          },
          "attach": {
            "type": "object",
            "default": {},
            "required": [
              "program",
              "processId"
            ],
            "properties": {
              "program": {
                "type": "string",
                "description": "%c_cpp.debuggers.program.description%",
                "default": "${workspaceRoot}/a.out"
              },
              "type": {
                "type": "string",
                "description": "%c_cpp.debuggers.cppdbg.type.description%",
                "default": "cppdbg"
              },
              "targetArchitecture": {
                "type": "string",
                "description": "%c_cpp.debuggers.targetArchitecture.description%",
                "default": "x64"
              },
              "visualizerFile": {
                "type": "string",
                "description": "%c_cpp.debuggers.cppdbg.visualizerFile.description%",
                "default": ""
              },
              "showDisplayString": {
                "type": "boolean",
                "description": "%c_cpp.debuggers.showDisplayString.description%",
                "default": true
              },
              "additionalSOLibSearchPath": {
                "type": "string",
                "description": "%c_cpp.debuggers.additionalSOLibSearchPath.description%",
                "default": ""
              },
              "MIMode": {
                "type": "string",
                "description": "%c_cpp.debuggers.MIMode.description%",
                "default": "gdb"
              },
              "miDebuggerPath": {
                "type": "string",
                "description": "%c_cpp.debuggers.miDebuggerPath.description%",
                "default": "/usr/bin/gdb"
              },
              "miDebuggerServerAddress": {
                "type": "string",
                "description": "%c_cpp.debuggers.miDebuggerServerAddress.description%",
                "default": "serveraddress:port"
              },
              "processId": {
                "anyOf": [
                  {
                    "type": "string",
                    "description": "%c_cpp.debuggers.processId.anyOf.description%",
                    "default": "${command:pickProcess}"
                  },
                  {
                    "type": "integer",
                    "description": "%c_cpp.debuggers.processId.anyOf.description%",
                    "default": 0
                  }
                ]
              },
              "filterStdout": {
                "type": "boolean",
                "description": "%c_cpp.debuggers.filterStdout.description%",
                "default": true
              },
              "filterStderr": {
                "type": "boolean",
                "description": "%c_cpp.debuggers.filterStderr.description%",
                "default": false
              },
              "sourceFileMap": {
                "type": "object",
                "description": "%c_cpp.debuggers.sourceFileMap.description%",
                "default": {
                  "<source-path>": "<target-path>"
                }
              },
              "logging": {
                "description": "%c_cpp.debuggers.logging.description%",
                "type": "object",
                "default": {},
                "properties": {
                  "exceptions": {
                    "type": "boolean",
                    "description": "%c_cpp.debuggers.logging.exceptions.description%",
                    "default": true
                  },
                  "moduleLoad": {
                    "type": "boolean",
                    "description": "%c_cpp.debuggers.logging.moduleLoad.description%",
                    "default": true
                  },
                  "programOutput": {
                    "type": "boolean",
                    "description": "%c_cpp.debuggers.logging.programOutput.description%",
                    "default": true
                  },
                  "engineLogging": {
                    "type": "boolean",
                    "description": "%c_cpp.debuggers.logging.engineLogging.description%",
                    "default": false
                  },
                  "trace": {
                    "type": "boolean",
                    "description": "%c_cpp.debuggers.logging.trace.description%",
                    "default": false
                  },
                  "traceResponse": {
                    "type": "boolean",
                    "description": "%c_cpp.debuggers.logging.traceResponse.description%",
                    "default": false
                  }
                }
              },
              "pipeTransport": {
                "description": "%c_cpp.debuggers.pipeTransport.description%",
                "type": "object",
                "default": {
                  "pipeCwd": "/usr/bin",
                  "pipeProgram": "%c_cpp.debuggers.pipeTransport.default.pipeProgram%",
                  "pipeArgs": [],
                  "debuggerPath": "%c_cpp.debuggers.pipeTransport.default.debuggerPath%"
                },
                "properties": {
                  "pipeCwd": {
                    "type": "string",
                    "description": "%c_cpp.debuggers.pipeTransport.pipeCwd.description%",
                    "default": "/usr/bin"
                  },
                  "pipeProgram": {
                    "type": "string",
                    "description": "%c_cpp.debuggers.pipeTransport.pipeProgram.description%",
                    "default": "%c_cpp.debuggers.pipeTransport.default.pipeProgram%"
                  },
                  "pipeArgs": {
                    "type": "array",
                    "description": "%c_cpp.debuggers.pipeTransport.pipeArgs.description%",
                    "items": {
                      "type": "string"
                    },
                    "default": []
                  },
                  "debuggerPath": {
                    "type": "string",
                    "description": "%c_cpp.debuggers.pipeTransport.debuggerPath.description%",
                    "default": "%c_cpp.debuggers.pipeTransport.default.debuggerPath%"
                  },
                  "pipeEnv": {
                    "type": "object",
                    "additionalProperties": {
                      "type": "string"
                    },
                    "description": "%c_cpp.debuggers.pipeTransport.pipeEnv.description%",
                    "default": {}
                  },
                  "quoteArgs": {
                    "exceptions": {
                      "type": "boolean",
                      "description": "%c_cpp.debuggers.pipeTransport.quoteArgs.description%",
                      "default": true
                    }
                  }
                }
              },
              "setupCommands": {
                "type": "array",
                "description": "%c_cpp.debuggers.setupCommands.description%",
                "items": {
                  "type": "object",
                  "default": {},
                  "properties": {
                    "text": {
                      "type": "string",
                      "description": "%c_cpp.debuggers.text.description%",
                      "default": ""
                    },
                    "description": {
                      "type": "string",
                      "description": "%c_cpp.debuggers.description.description%",
                      "default": ""
                    },
                    "ignoreFailures": {
                      "type": "boolean",
                      "description": "%c_cpp.debuggers.ignoreFailures.description%",
                      "default": false
                    }
                  }
                },
                "default": []
              },
              "symbolLoadInfo": {
                "description": "%c_cpp.debuggers.symbolLoadInfo.description%",
                "type": "object",
                "default": {
                  "loadAll": true,
                  "exceptionList": ""
                },
                "properties": {
                  "loadAll": {
                    "type": "boolean",
                    "description": "%c_cpp.debuggers.symbolLoadInfo.loadAll.description%",
                    "default": true
                  },
                  "exceptionList": {
                    "type": "string",
                    "description": "%c_cpp.debuggers.symbolLoadInfo.exceptionList.description%",
                    "default": ""
                  }
                }
              }
            }
          }
        }
      },
      {
        "type": "cppvsdbg",
        "label": "C++ (Windows)",
        "languages": [
          "c",
          "cpp"
        ],
        "variables": {
          "pickProcess": "extension.pickNativeProcess"
        },
        "configurationAttributes": {
          "launch": {
            "type": "object",
            "default": {},
            "required": [
              "program",
              "cwd"
            ],
            "properties": {
              "program": {
                "type": "string",
                "description": "%c_cpp.debuggers.program.description%",
                "default": "${workspaceRoot}/program.exe"
              },
              "args": {
                "type": "array",
                "description": "%c_cpp.debuggers.args.description%",
                "items": {
                  "type": "string"
                },
                "default": []
              },
              "type": {
                "type": "string",
                "description": "%c_cpp.debuggers.cppvsdbg.type.description%",
                "default": "cppvsdbg"
              },
              "cwd": {
                "type": "string",
                "description": "%c_cpp.debuggers.cwd.description%",
                "default": "${workspaceRoot}"
              },
              "environment": {
                "type": "array",
                "description": "%c_cpp.debuggers.environment.description%",
                "items": {
                  "type": "object",
                  "default": {},
                  "properties": {
                    "name": {
                      "type": "string"
                    },
                    "value": {
                      "type": "string"
                    }
                  }
                },
                "default": []
              },
              "envFile": {
                "type": "string",
                "description": "%c_cpp.debuggers.envFile.description%",
                "default": "${workspaceFolder}/.env"
              },
              "symbolSearchPath": {
                "type": "string",
                "description": "%c_cpp.debuggers.symbolSearchPath.description%",
                "default": ""
              },
              "stopAtEntry": {
                "type": "boolean",
                "description": "%c_cpp.debuggers.stopAtEntry.description%",
                "default": false
              },
              "dumpPath": {
                "type": "string",
                "description": "%c_cpp.debuggers.dumpPath.description%",
                "default": ""
              },
              "visualizerFile": {
                "type": "string",
                "description": "%c_cpp.debuggers.cppvsdbg.visualizerFile.description%",
                "default": ""
              },
              "externalConsole": {
                "type": "boolean",
                "description": "%c_cpp.debuggers.cppvsdbg.externalConsole.description%",
                "default": false
              },
              "sourceFileMap": {
                "type": "object",
                "description": "%c_cpp.debuggers.sourceFileMap.description%",
                "default": {
                  "<source-path>": "<target-path>"
                }
              },
              "enableDebugHeap": {
                "type": "boolean",
                "description": "%c_cpp.debuggers.enableDebugHeap.description%",
                "default": false
              },
              "logging": {
                "type": "object",
                "description": "%c_cpp.debuggers.logging.description%",
                "default": {},
                "properties": {
                  "exceptions": {
                    "type": "boolean",
                    "description": "%c_cpp.debuggers.logging.exceptions.description%",
                    "default": true
                  },
                  "moduleLoad": {
                    "type": "boolean",
                    "description": "%c_cpp.debuggers.logging.moduleLoad.description%",
                    "default": true
                  },
                  "programOutput": {
                    "type": "boolean",
                    "description": "%c_cpp.debuggers.logging.programOutput.description%",
                    "default": true
                  },
                  "engineLogging": {
                    "type": "boolean",
                    "description": "%c_cpp.debuggers.logging.engineLogging.description%",
                    "default": false
                  },
                  "threadExit": {
                    "type": "boolean",
                    "description": "%c_cpp.debuggers.cppvsdbg.logging.threadExit.description%",
                    "default": false
                  },
                  "processExit": {
                    "type": "boolean",
                    "description": "%c_cpp.debuggers.cppvsdbg.logging.processExit.description%",
                    "default": true
                  }
                }
              },
              "requireExactSource": {
                "type": "boolean",
                "description": "%c_cpp.debuggers.requireExactSource.description%",
                "default": true
              }
            }
          },
          "attach": {
            "type": "object",
            "default": {},
            "required": [
              "processId"
            ],
            "properties": {
              "type": {
                "type": "string",
                "description": "%c_cpp.debuggers.cppvsdbg.type.description%",
                "default": "cppvsdbg"
              },
              "symbolSearchPath": {
                "type": "string",
                "description": "%c_cpp.debuggers.symbolSearchPath.description%",
                "default": ""
              },
              "processId": {
                "anyOf": [
                  {
                    "type": "string",
                    "description": "%c_cpp.debuggers.processId.anyOf.description%",
                    "default": "${command:pickProcess}"
                  },
                  {
                    "type": "integer",
                    "description": "%c_cpp.debuggers.processId.anyOf.description%",
                    "default": 0
                  }
                ]
              },
              "visualizerFile": {
                "type": "string",
                "description": "%c_cpp.debuggers.cppvsdbg.visualizerFile.description%",
                "default": ""
              },
              "sourceFileMap": {
                "type": "object",
                "description": "%c_cpp.debuggers.sourceFileMap.description%",
                "default": {
                  "<source-path>": "<target-path>"
                }
              },
              "logging": {
                "type": "object",
                "description": "%c_cpp.debuggers.logging.description%",
                "default": {},
                "properties": {
                  "exceptions": {
                    "type": "boolean",
                    "description": "%c_cpp.debuggers.logging.exceptions.description%",
                    "default": true
                  },
                  "moduleLoad": {
                    "type": "boolean",
                    "description": "%c_cpp.debuggers.logging.moduleLoad.description%",
                    "default": true
                  },
                  "programOutput": {
                    "type": "boolean",
                    "description": "%c_cpp.debuggers.logging.programOutput.description%",
                    "default": true
                  },
                  "trace": {
                    "type": "boolean",
                    "description": "%c_cpp.debuggers.logging.trace.description%",
                    "default": false
                  }
                }
              },
              "requireExactSource": {
                "type": "boolean",
                "description": "%c_cpp.debuggers.requireExactSource.description%",
                "default": true
              }
            }
          }
        }
      }
    ],
    "breakpoints": [
      {
        "language": "c"
      },
      {
        "language": "cpp"
      },
      {
        "language": "cuda"
      }
    ],
    "jsonValidation": [
      {
        "fileMatch": "c_cpp_properties.json",
        "url": "cpptools-schema:///c_cpp_properties.schema.json"
      }
    ],
    "menus": {
      "view/title": [
        {
          "command": "C_Cpp.referencesViewGroupByType",
          "when": "view == CppReferencesView && refView.isGroupedByFile",
          "group": "navigation"
        },
        {
          "command": "C_Cpp.referencesViewUngroupByType",
          "when": "view == CppReferencesView && !refView.isGroupedByFile",
          "group": "navigation"
        }
      ],
      "editor/context": [
        {
          "when": "editorLangId == c",
          "command": "C_Cpp.SwitchHeaderSource",
          "group": "other1_navigation@1"
        },
        {
          "when": "editorLangId == cpp",
          "command": "C_Cpp.SwitchHeaderSource",
          "group": "other1_navigation@1"
        },
        {
          "when": "editorLangId == c",
          "command": "workbench.action.gotoSymbol",
          "group": "other1_navigation@3"
        },
        {
          "when": "editorLangId == cpp",
          "command": "workbench.action.gotoSymbol",
          "group": "other1_navigation@3"
        },
        {
          "when": "editorLangId == c",
          "command": "workbench.action.showAllSymbols",
          "group": "other1_navigation@4"
        },
        {
          "when": "editorLangId == cpp",
          "command": "workbench.action.showAllSymbols",
          "group": "other1_navigation@4"
        },
        {
          "when": "editorLangId == cpp",
          "command": "C_Cpp.BuildAndDebugActiveFile",
          "group": "other2_debug@1"
        },
        {
          "when": "editorLangId == c",
          "command": "C_Cpp.BuildAndDebugActiveFile",
          "group": "other2_debug@1"
        }
      ],
      "commandPalette": [
        {
          "command": "C_Cpp.referencesViewGroupByType",
          "when": "cppReferenceTypes:hasResults"
        },
        {
          "command": "C_Cpp.referencesViewUngroupByType",
          "when": "cppReferenceTypes:hasResults"
        }
      ]
    },
    "configurationDefaults": {
      "[cpp]": {
        "editor.wordBasedSuggestions": false,
        "editor.suggest.insertMode": "replace",
        "editor.semanticHighlighting.enabled": true
      },
      "[c]": {
        "editor.wordBasedSuggestions": false,
        "editor.suggest.insertMode": "replace",
        "editor.semanticHighlighting.enabled": true
      },
      "[Log]": {
        "editor.wordWrap": "off"
      }
    },
    "semanticTokenTypes": [
      {
        "id": "referenceType",
        "superType": "class",
        "description": "A C++/CLI reference type."
      },
      {
        "id": "cliProperty",
        "superType": "property",
        "description": "A C++/CLI property."
      },
      {
        "id": "genericType",
        "superType": "class",
        "description": "A C++/CLI generic type."
      },
      {
        "id": "valueType",
        "superType": "class",
        "description": "A C++/CLI value type."
      },
      {
        "id": "templateFunction",
        "superType": "function",
        "description": "A template function."
      },
      {
        "id": "templateType",
        "superType": "class",
        "description": "A template type."
      },
      {
        "id": "operatorOverload",
        "superType": "operator",
        "description": "An overloaded operator."
      },
      {
        "id": "memberOperatorOverload",
        "superType": "operator",
        "description": "An overloaded operator member function."
      },
      {
        "id": "newOperator",
        "superType": "operator",
        "description": "A C++ new or delete operator."
      },
      {
        "id": "customLiteral",
        "superType": "number",
        "description": "A user-defined literal."
      },
      {
        "id": "numberLiteral",
        "superType": "number",
        "description": "A user-defined literal number."
      },
      {
        "id": "stringLiteral",
        "superType": "string",
        "description": "A user-defined literal string."
      }
    ],
    "semanticTokenModifiers": [
      {
        "id": "global",
        "description": "Annotates a symbol that is declared in global scope."
      },
      {
        "id": "local",
        "description": "Annotates a symbol that is declared in local scope."
      }
    ],
    "semanticTokenScopes": [
      {
        "scopes": {
          "label": [
            "entity.name.label"
          ],
          "variable.global": [
            "variable.other.global"
          ],
          "variable.local": [
            "variable.other.local"
          ],
          "property.static": [
            "variable.other.property.static"
          ],
          "member.static": [
            "entity.name.function.member.static"
          ],
          "macro": [
            "entity.name.function.preprocessor"
          ],
          "referenceType": [
            "entity.name.type.class.reference"
          ],
          "cliProperty": [
            "variable.other.property.cli"
          ],
          "genericType": [
            "entity.name.type.class.generic"
          ],
          "valueType": [
            "entity.name.type.class.value"
          ],
          "templateFunction": [
            "entity.name.function.templated"
          ],
          "templateType": [
            "entity.name.type.class.templated"
          ],
          "operatorOverload": [
            "entity.name.function.operator"
          ],
          "memberOperatorOverload": [
            "entity.name.function.operator.member"
          ],
          "newOperator": [
            "keyword.operator.new"
          ],
          "numberLiteral": [
            "entity.name.operator.custom-literal.number"
          ],
          "customLiteral": [
            "entity.name.operator.custom-literal"
          ],
          "stringLiteral": [
            "entity.name.operator.custom-literal.string"
          ]
        }
      }
    ]
  },
  "scripts": {
    "vscode:prepublish": "yarn run compile",
    "compile": "node ./tools/prepublish.js && gulp generate-native-strings && gulp translations-generate && webpack --mode production --vscode-nls",
    "compile-dev": "node ./tools/prepublish.js && gulp generate-native-strings && webpack --mode development",
    "compile-watch": "node ./tools/prepublish.js && gulp generate-native-strings && gulp translations-generate && webpack --mode production --vscode-nls --watch --info-verbosity verbose",
    "compile-dev-watch": "node ./tools/prepublish.js && gulp generate-native-strings && webpack --mode development --watch --info-verbosity verbose",
    "generateOptionsSchema": "node ./tools/prepublish.js && node ./out/tools/generateOptionsSchema.js",
    "generate-native-strings": "node ./tools/prepublish.js && gulp generate-native-strings",
    "translations-export": "node ./tools/prepublish.js && gulp generate-native-strings && gulp translations-export",
    "translations-generate": "node ./tools/prepublish.js && gulp translations-generate",
    "translations-import": "node ./tools/prepublish.js && gulp translations-import",
    "prepublishjs": "node ./tools/prepublish.js",
    "pretest": "tsc -p test.tsconfig.json",
    "generatePackageHashes": "gulp generate-package-hashes",
    "pr-check": "gulp pr-check",
    "lint": "gulp lint",
    "unitTests": "tsc -p test.tsconfig.json && node ./out/test/unitTests/runTest.js",
    "integrationTests": "tsc -p test.tsconfig.json && node ./out/test/integrationTests/languageServer/runTest.js",
    "intelliSenseFeaturesTests": "tsc -p test.tsconfig.json && node ./out/test/integrationTests/IntelliSenseFeatures/runTest.js",
    "import-edge-strings": "node ./import_edge_strings.js"
  },
  "devDependencies": {
    "@octokit/rest": "^16.28.9",
    "@types/minimatch": "^3.0.3",
    "@types/mkdirp": "^0.5.2",
    "@types/mocha": "^5.2.7",
    "@types/node": "^12.7.2",
    "@types/plist": "^3.0.2",
    "@types/semver": "^7.1.0",
    "@types/tmp": "^0.1.0",
    "@types/vscode": "1.44.0",
    "@types/webpack": "^4.39.0",
    "@types/which": "^1.3.2",
    "@types/yauzl": "^2.9.1",
    "@typescript-eslint/eslint-plugin": "^2.19.2",
    "@typescript-eslint/eslint-plugin-tslint": "^2.19.2",
    "@typescript-eslint/parser": "^2.19.2",
    "async-child-process": "^1.1.1",
    "await-notify": "^1.0.1",
<<<<<<< HEAD
    "comment-json": "^3.0.3",
=======
    "editorconfig": "^0.15.3",
>>>>>>> 35fa7f63
    "escape-string-regexp": "^2.0.0",
    "eslint": "^6.8.0",
    "eslint-plugin-import": "^2.20.1",
    "eslint-plugin-jsdoc": "^21.0.0",
    "event-stream": "^4.0.1",
    "fs-extra": "^8.1.0",
    "glob": "^7.1.6",
    "gulp": "^4.0.2",
    "gulp-env": "^0.4.0",
    "gulp-eslint": "^6.0.0",
    "gulp-filter": "^6.0.0",
    "gulp-mocha": "^7.0.1",
    "gulp-sourcemaps": "^2.6.5",
    "gulp-typescript": "^5.0.1",
    "http-proxy-agent": "^2.1.0",
    "https-proxy-agent": "^2.2.4",
    "minimatch": "^3.0.4",
    "minimist": "^1.2.5",
    "mkdirp": "^0.5.1",
    "mocha": "^4.0.0",
    "parse5": "^5.1.0",
    "parse5-traverse": "^1.0.3",
    "plist": "^3.0.1",
    "tmp": "^0.1.0",
    "ts-loader": "^6.0.4",
    "tslint": "^5.19.0",
    "typescript": "^3.5.3",
    "vscode-cpptools": "^4.0.1",
    "vscode-debugadapter": "^1.35.0",
    "vscode-debugprotocol": "^1.35.0",
    "vscode-extension-telemetry": "^0.1.2",
    "vscode-languageclient": "^5.2.1",
    "vscode-nls": "^4.1.1",
    "vscode-nls-dev": "^3.2.6",
    "vscode-test": "^1.3.0",
    "webpack": "^4.42.0",
    "webpack-cli": "^3.3.7",
    "which": "^2.0.2",
    "xml2js": "^0.4.19",
    "yauzl": "^2.10.0"
  },
  "resolutions": {
    "https-proxy-agent": "^2.2.4",
    "webpack/acorn": "^6.4.1",
    "gulp-sourcemaps/acorn": "^5.7.4",
    "eslint/acorn": "^7.1.1",
    "gulp-eslint/acorn": "^7.1.1",
    "**/mkdirp/minimist": "^0.2.1",
    "yargs-parser": "^15.0.1",
    "mocha/diff": "^3.5.0"
  },
  "runtimeDependencies": [
    {
      "description": "C/C++ language components (Linux / x86_64)",
      "url": "https://go.microsoft.com/fwlink/?linkid=2135548",
      "platforms": [
        "linux"
      ],
      "architectures": [
        "x86_64"
      ],
      "binaries": [
        "./bin/cpptools",
        "./bin/cpptools-srv"
      ],
      "integrity": "292D438B2573D17D18E30C4723702118BBCCB0049388C1B76879E9A15FE784FD"
    },
    {
      "description": "C/C++ language components (Linux / armhf)",
      "url": "https://go.microsoft.com/fwlink/?linkid=2135628",
      "platforms": [
        "linux"
      ],
      "architectures": [
        "arm"
      ],
      "binaries": [
        "./bin/cpptools",
        "./bin/cpptools-srv"
      ],
      "integrity": "61C2656ABD3856A657D6103D169838528F9454D39E7DA36A92B272AC2A052067"
    },
    {
      "description": "C/C++ language components (Linux / aarch64)",
      "url": "https://go.microsoft.com/fwlink/?linkid=2135628",
      "platforms": [
        "linux"
      ],
      "architectures": [
        "arm64"
      ],
      "binaries": [
        "./bin/cpptools",
        "./bin/cpptools-srv"
      ],
      "integrity": "61C2656ABD3856A657D6103D169838528F9454D39E7DA36A92B272AC2A052067"
    },
    {
      "description": "C/C++ language components (OS X)",
      "url": "https://go.microsoft.com/fwlink/?linkid=2135549",
      "platforms": [
        "darwin"
      ],
      "binaries": [
        "./bin/cpptools",
        "./bin/cpptools-srv"
      ],
      "integrity": "3CAAFD3A5375F4F3EA2D7EA4B432C1917FDC3B548CA81C5D032041A07821B121"
    },
    {
      "description": "C/C++ language components (Windows)",
      "url": "https://go.microsoft.com/fwlink/?linkid=2135298",
      "platforms": [
        "win32"
      ],
      "binaries": [
        "./bin/cpptools.exe",
        "./bin/cpptools-srv.exe"
      ],
      "integrity": "F98CB4D80013A119EB0043BA1A85E1E5966E6F160264A28E19D9D57ABD7FD015"
    },
    {
      "description": "ClangFormat (Linux / x86_64)",
      "url": "https://go.microsoft.com/fwlink/?LinkID=2135581",
      "platforms": [
        "linux"
      ],
      "architectures": [
        "x86_64"
      ],
      "binaries": [
        "./LLVM/bin/clang-format"
      ],
      "integrity": "B8381B87B83EE1AF9088AA6679F2DA013DC23A21D9EC5603C58DEFC323ED9617"
    },
    {
      "description": "ClangFormat (Linux / armhf)",
      "url": "https://go.microsoft.com/fwlink/?LinkID=2135579",
      "platforms": [
        "linux"
      ],
      "architectures": [
        "arm"
      ],
      "binaries": [
        "./LLVM/bin/clang-format"
      ],
      "integrity": "F06D3741192FFD7BB96BF9327D9DE1BBF6A9DB9753DA971C727D20D38835C1A9"
    },
    {
      "description": "ClangFormat (Linux / aarch64)",
      "url": "https://go.microsoft.com/fwlink/?LinkID=2135579",
      "platforms": [
        "linux"
      ],
      "architectures": [
        "arm64"
      ],
      "binaries": [
        "./LLVM/bin/clang-format"
      ],
      "integrity": "F06D3741192FFD7BB96BF9327D9DE1BBF6A9DB9753DA971C727D20D38835C1A9"
    },
    {
      "description": "ClangFormat (OS X)",
      "url": "https://go.microsoft.com/fwlink/?LinkID=2135580",
      "platforms": [
        "darwin"
      ],
      "binaries": [
        "./LLVM/bin/clang-format.darwin"
      ],
      "integrity": "416D3B814A76E52D943B3372D517D6AADE0AB0BD9FD9921F871C1FB89D7B17B1"
    },
    {
      "description": "ClangFormat (Windows)",
      "url": "https://go.microsoft.com/fwlink/?LinkID=2135627",
      "platforms": [
        "win32"
      ],
      "binaries": [
        "./LLVM/bin/clang-format.exe"
      ],
      "integrity": "E5A2543FA2D45B964B43AE770A6D50F8698B592485E7E883005FFF52BFAD0CCD"
    },
    {
      "description": "Mono Framework Assemblies",
      "url": "https://go.microsoft.com/fwlink/?LinkId=2027135",
      "platforms": [
        "linux",
        "darwin"
      ],
      "binaries": [],
      "integrity": "579295329C1825588B6251EEA56571D1B9555BD529AA1A319CDFE741BC22D786"
    },
    {
      "description": "Mono Runtime (Linux / x86_64)",
      "url": "https://go.microsoft.com/fwlink/?LinkId=2027416",
      "platforms": [
        "linux"
      ],
      "architectures": [
        "x86_64"
      ],
      "binaries": [
        "./debugAdapters/mono.linux-x86_64"
      ],
      "integrity": "927C5094E83CE64EDC3A267EE1F13267CFA09FC1E9A5ADC870A752C05AD26F17"
    },
    {
      "description": "Mono Runtime (Linux / armhf)",
      "url": "https://aka.ms/mono-runtime-linux-arm",
      "platforms": [
        "linux"
      ],
      "architectures": [
        "arm"
      ],
      "binaries": [
        "./debugAdapters/mono.linux-armhf"
      ],
      "integrity": "D2D1FE7FB5CC5B2A60364F08829467509879D603FC951AC3805B530C8CEEF981"
    },
    {
      "description": "Mono Runtime (Linux / arm64)",
      "url": "https://aka.ms/mono-runtime-linux-arm64",
      "platforms": [
        "linux"
      ],
      "architectures": [
        "arm64"
      ],
      "binaries": [
        "./debugAdapters/mono.linux-arm64"
      ],
      "integrity": "946C54C8C6BF5BF79AC05D4E152F8D8647700FA786C21505832B3C79988339B4"
    },
    {
      "description": "Mono Runtime (OS X)",
      "url": "https://go.microsoft.com/fwlink/?LinkId=2027403",
      "platforms": [
        "darwin"
      ],
      "binaries": [
        "./debugAdapters/mono.osx"
      ],
      "integrity": "5D9E5AB3E921D138887BD12FF46B02BFC85B692B438EDFAAEB1E1E7837F1D40B"
    },
    {
      "description": "LLDB-MI (macOS Mojave and higher)",
      "url": "https://go.microsoft.com/fwlink/?linkid=2116759",
      "platforms": [
        "darwin"
      ],
      "versionRegex": "10\\.(1[0-3]|[0-9])(\\..*)*$",
      "matchVersion": false,
      "binaries": [
        "./debugAdapters/lldb-mi/bin/lldb-mi"
      ],
      "integrity": "6C2CD2797380DE2F3EA2A991BA4DACE265920922C4E18A80FAC515B30C1D0B99"
    },
    {
      "description": "LLDB 3.8.0 (macOS High Sierra and lower)",
      "url": "https://go.microsoft.com/fwlink/?LinkID=817244",
      "platforms": [
        "darwin"
      ],
      "versionRegex": "10\\.(1[0-3]|[0-9])(\\..*)*$",
      "matchVersion": true,
      "binaries": [
        "./debugAdapters/lldb/bin/debugserver",
        "./debugAdapters/lldb/bin/lldb-mi",
        "./debugAdapters/lldb/bin/lldb-argdumper",
        "./debugAdapters/lldb/bin/lldb-launcher"
      ],
      "integrity": "D4ACCD43F562E42CE30879AC15ADF5FB6AA50656795DCE8F3AD32FB108BB3B7E"
    },
    {
      "description": "Visual Studio Windows Debugger",
      "url": "https://go.microsoft.com/fwlink/?linkid=2082216",
      "platforms": [
        "win32"
      ],
      "binaries": [
        "./debugAdapters/vsdbg/bin/vsdbg.exe"
      ],
      "integrity": "CF1A01AA75275F76800F6BC1D289F2066DCEBCD983376D344ABF6B03FDB8FEA0"
    }
  ]
}<|MERGE_RESOLUTION|>--- conflicted
+++ resolved
@@ -2234,11 +2234,8 @@
     "@typescript-eslint/parser": "^2.19.2",
     "async-child-process": "^1.1.1",
     "await-notify": "^1.0.1",
-<<<<<<< HEAD
     "comment-json": "^3.0.3",
-=======
     "editorconfig": "^0.15.3",
->>>>>>> 35fa7f63
     "escape-string-regexp": "^2.0.0",
     "eslint": "^6.8.0",
     "eslint-plugin-import": "^2.20.1",
