{
  "name": "cpptools",
  "displayName": "C/C++",
  "description": "C/C++ IntelliSense, debugging, and code browsing.",
  "version": "0.25.0-master",
  "publisher": "ms-vscode",
  "preview": true,
  "icon": "LanguageCCPP_color_128x.png",
  "readme": "README.md",
  "author": {
    "name": "Microsoft Corporation"
  },
  "license": "SEE LICENSE IN LICENSE.txt",
  "engines": {
    "vscode": "^1.30.0"
  },
  "bugs": {
    "url": "https://github.com/Microsoft/vscode-cpptools/issues",
    "email": "c_cpp_support@microsoft.com"
  },
  "repository": {
    "type": "git",
    "url": "https://github.com/Microsoft/vscode-cpptools.git"
  },
  "homepage": "https://github.com/Microsoft/vscode-cpptools",
  "qna": "https://github.com/Microsoft/vscode-cpptools/issues",
  "keywords": [
    "C",
    "C++",
    "IntelliSense",
    "Microsoft",
    "multi-root ready"
  ],
  "categories": [
    "Programming Languages",
    "Debuggers",
    "Formatters",
    "Linters",
    "Snippets"
  ],
  "activationEvents": [
    "*"
  ],
  "main": "./dist/main",
  "contributes": {
    "problemMatchers": [
      {
        "name": "gcc",
        "source": "gcc",
        "owner": "cpptools",
        "fileLocation": [
          "relative",
          "${workspaceFolder}"
        ],
        "pattern": {
          "regexp": "^(.*):(\\d+):(\\d+):\\s+(?:fatal\\s+)?(warning|error):\\s+(.*)$",
          "file": 1,
          "line": 2,
          "column": 3,
          "severity": 4,
          "message": 5
        }
      }
    ],
    "configuration": {
      "type": "object",
      "title": "C/C++",
      "properties": {
        "C_Cpp.clang_format_path": {
          "type": [
            "string",
            "null"
          ],
          "default": null,
          "description": "%c_cpp.configuration.clang_format_path.description%",
          "scope": "machine"
        },
        "C_Cpp.clang_format_style": {
          "type": "string",
          "default": "file",
          "description": "c_cpp.configuration.clang_format_style.description",
          "scope": "resource"
        },
        "C_Cpp.clang_format_fallbackStyle": {
          "type": "string",
          "default": "Visual Studio",
          "description": "%c_cpp.configuration.clang_format_fallbackStyle.description%",
          "scope": "resource"
        },
        "C_Cpp.clang_format_sortIncludes": {
          "type": [
            "boolean",
            "null"
          ],
          "enum": [
            true,
            false,
            null
          ],
          "default": null,
          "description": "%c_cpp.configuration.clang_format_sortIncludes.description%",
          "scope": "resource"
        },
        "C_Cpp.intelliSenseEngine": {
          "type": "string",
          "enum": [
            "Default",
            "Tag Parser",
            "Disabled"
          ],
          "default": "Default",
          "description": "%c_cpp.configuration.intelliSenseEngine.description%",
          "scope": "resource"
        },
        "C_Cpp.intelliSenseEngineFallback": {
          "type": "string",
          "enum": [
            "Enabled",
            "Disabled"
          ],
          "default": "Disabled",
          "description": "%c_cpp.configuration.intelliSenseEngineFallback.description%",
          "scope": "resource"
        },
        "C_Cpp.autocomplete": {
          "type": "string",
          "enum": [
            "Default",
            "Disabled"
          ],
          "default": "Default",
          "description": "%c_cpp.configuration.autocomplete.description%",
          "scope": "resource"
        },
        "C_Cpp.errorSquiggles": {
          "type": "string",
          "enum": [
            "Enabled",
            "Disabled",
            "EnabledIfIncludesResolve"
          ],
          "default": "EnabledIfIncludesResolve",
          "description": "%c_cpp.configuration.errorSquiggles.description%",
          "scope": "resource"
        },
        "C_Cpp.dimInactiveRegions": {
          "type": "boolean",
          "default": true,
          "description": "%c_cpp.configuration.dimInactiveRegions.description%",
          "scope": "resource"
        },
        "C_Cpp.inactiveRegionOpacity": {
          "type:": "number",
          "default": 0.55,
          "description": "%c_cpp.configuration.inactiveRegionOpacity.description%",
          "scope": "resource",
          "minimum": 0.1,
          "maximum": 1
        },
        "C_Cpp.inactiveRegionForegroundColor": {
          "type": [
            "string",
            "null"
          ],
          "default": null,
          "description": "%c_cpp.configuration.inactiveRegionForegroundColor.description%",
          "scope": "resource"
        },
        "C_Cpp.inactiveRegionBackgroundColor": {
          "type": [
            "string",
            "null"
          ],
          "default": null,
          "description": "%c_cpp.configuration.inactiveRegionBackgroundColor.description%",
          "scope": "resource"
        },
        "C_Cpp.formatting": {
          "type": "string",
          "enum": [
            "Default",
            "Disabled"
          ],
          "default": "Default",
          "description": "%c_cpp.configuration.formatting.description%",
          "scope": "resource"
        },
        "C_Cpp.navigation.length": {
          "type": "number",
          "default": 60,
          "description": "%c_cpp.configuration.navigation.length.description%",
          "scope": "resource"
        },
        "C_Cpp.loggingLevel": {
          "type": "string",
          "enum": [
            "None",
            "Error",
            "Warning",
            "Information",
            "Debug"
          ],
          "default": "Error",
          "description": "%c_cpp.configuration.loggingLevel.description%",
          "scope": "resource"
        },
        "C_Cpp.autoAddFileAssociations": {
          "type": "boolean",
          "default": true,
          "description": "%c_cpp.configuration.autoAddFileAssociations.description%",
          "scope": "resource"
        },
        "C_Cpp.workspaceParsingPriority": {
          "type": "string",
          "enum": [
            "highest",
            "high",
            "medium",
            "low"
          ],
          "default": "highest",
          "description": "%c_cpp.configuration.workspaceParsingPriority.description%",
          "scope": "resource"
        },
        "C_Cpp.workspaceSymbols": {
          "type": "string",
          "enum": [
            "All",
            "Just My Code"
          ],
          "default": "Just My Code",
          "description": "%c_cpp.configuration.workspaceSymbols.description%",
          "scope": "resource"
        },
        "C_Cpp.exclusionPolicy": {
          "type": "string",
          "enum": [
            "checkFolders",
            "checkFilesAndFolders"
          ],
          "default": "checkFolders",
          "description": "%c_cpp.configuration.exclusionPolicy.description%",
          "scope": "resource"
        },
        "C_Cpp.preferredPathSeparator": {
          "type": "string",
          "enum": [
            "Forward Slash",
            "Backslash"
          ],
          "default": "Forward Slash",
          "description": "%c_cpp.configuration.preferredPathSeparator.description%",
          "scope": "resource"
        },
        "C_Cpp.commentContinuationPatterns": {
          "type": "array",
          "default": [
            "/**"
          ],
          "items": {
            "anyOf": [
              {
                "type": "string",
                "description": "%c_cpp.configuration.commentContinuationPatterns.items.anyof.string.description%"
              },
              {
                "type": "object",
                "properties": {
                  "begin": {
                    "type": "string",
                    "description": "%c_cpp.configuration.commentContinuationPatterns.items.anyof.object.begin.description%"
                  },
                  "continue": {
                    "type": "string",
                    "description": "%c_cpp.configuration.commentContinuationPatterns.items.anyof.object.continue.description%"
                  }
                }
              }
            ]
          },
          "description": "%c_cpp.configuration.commentContinuationPatterns.description%",
          "scope": "resource"
        },
        "C_Cpp.configurationWarnings": {
          "type": "string",
          "enum": [
            "Enabled",
            "Disabled"
          ],
          "default": "Enabled",
          "description": "%c_cpp.configuration.configurationWarnings.description%",
          "scope": "resource"
        },
        "C_Cpp.intelliSenseCachePath": {
          "type": "string",
          "default": null,
          "description": "%c_cpp.configuration.intelliSenseCachePath.description%",
          "scope": "resource"
        },
        "C_Cpp.intelliSenseCacheSize": {
          "type": "number",
          "default": 5120,
          "description": "%c_cpp.configuration.intelliSenseCacheSize.description%",
          "scope": "resource",
          "minimum": 0
        },
        "C_Cpp.default.includePath": {
          "type": [
            "array",
            "null"
          ],
          "items": {
            "type": "string"
          },
          "default": null,
          "description": "%c_cpp.configuration.default.includePath.description%",
          "scope": "resource"
        },
        "C_Cpp.default.defines": {
          "type": [
            "array",
            "null"
          ],
          "items": {
            "type": "string"
          },
          "default": null,
          "description": "%c_cpp.configuration.default.defines.description%",
          "scope": "resource"
        },
        "C_Cpp.default.macFrameworkPath": {
          "type": [
            "array",
            "null"
          ],
          "items": {
            "type": "string"
          },
          "default": null,
          "description": "%c_cpp.configuration.default.macFrameworkPath.description%",
          "scope": "resource"
        },
        "C_Cpp.default.windowsSdkVersion": {
          "type": [
            "string",
            "null"
          ],
          "default": null,
          "description": "%c_cpp.configuration.default.windowsSdkVersion.description%",
          "pattern": "^\\d{2}\\.\\d{1}\\.\\d{5}\\.\\d{1}$|^8\\.1$",
          "scope": "resource"
        },
        "C_Cpp.default.compileCommands": {
          "type": [
            "string",
            "null"
          ],
          "default": null,
          "description": "%c_cpp.configuration.default.compileCommands.description%",
          "scope": "resource"
        },
        "C_Cpp.default.forcedInclude": {
          "type": [
            "array",
            "null"
          ],
          "items": {
            "type": "string"
          },
          "default": null,
          "description": "%c_cpp.configuration.default.forcedInclude.description%",
          "scope": "resource"
        },
        "C_Cpp.default.intelliSenseMode": {
          "type": [
            "string",
            "null"
          ],
          "enum": [
            "msvc-x64",
            "gcc-x64",
            "clang-x64",
            "msvc-x86",
            "gcc-x86",
            "clang-x86"
          ],
          "default": null,
          "description": "%c_cpp.configuration.default.intelliSenseMode.description%",
          "scope": "resource"
        },
        "C_Cpp.default.compilerPath": {
          "type": [
            "string",
            "null"
          ],
          "default": null,
          "description": "%c_cpp.configuration.default.compilerPath.description%",
          "scope": "resource"
        },
        "C_Cpp.default.compilerArgs": {
          "type": [
            "array",
            "null"
          ],
          "items": {
            "type": "string"
          },
          "default": null,
          "description": "%c_cpp.configuration.default.compilerArgs.description%",
          "scope": "resource"
        },
        "C_Cpp.default.cStandard": {
          "type": [
            "string",
            "null"
          ],
          "enum": [
            "c89",
            "c99",
            "c11"
          ],
          "default": null,
          "description": "%c_cpp.configuration.default.cStandard.description%",
          "scope": "resource"
        },
        "C_Cpp.default.cppStandard": {
          "type": [
            "string",
            "null"
          ],
          "enum": [
            "c++98",
            "c++03",
            "c++11",
            "c++14",
            "c++17",
            "c++20"
          ],
          "default": null,
          "description": "%c_cpp.configuration.default.cppStandard.description%",
          "scope": "resource"
        },
        "C_Cpp.default.configurationProvider": {
          "type": [
            "string",
            "null"
          ],
          "default": null,
          "description": "%c_cpp.configuration.default.configurationProvider.description%",
          "scope": "resource"
        },
        "C_Cpp.default.browse.path": {
          "type": [
            "array",
            "null"
          ],
          "items": {
            "type": "string"
          },
          "default": null,
          "description": "%c_cpp.configuration.default.browse.path.description%",
          "scope": "resource"
        },
        "C_Cpp.default.browse.databaseFilename": {
          "type": [
            "string",
            "null"
          ],
          "default": null,
          "description": "%c_cpp.configuration.default.browse.databaseFilename.description%",
          "scope": "resource"
        },
        "C_Cpp.default.browse.limitSymbolsToIncludedHeaders": {
          "type": "boolean",
          "default": true,
          "description": "%c_cpp.configuration.default.browse.limitSymbolsToIncludedHeaders.description%",
          "scope": "resource"
        },
        "C_Cpp.default.systemIncludePath": {
          "type": [
            "array",
            "null"
          ],
          "items": {
            "type": "string"
          },
          "default": null,
          "description": "%c_cpp.configuration.default.systemIncludePath.description%",
          "scope": "resource"
        },
        "C_Cpp.default.enableConfigurationSquiggles": {
          "type": [
            "boolean",
            "null"
          ],
          "default": null,
          "description": "%c_cpp.configuration.default.enableConfigurationSquiggles.description%",
          "scope": "resource"
        },
        "C_Cpp.updateChannel": {
          "type": "string",
          "enum": [
            "Default",
            "Insiders"
          ],
          "default": "Default",
          "description": "%c_cpp.configuration.updateChannel.description%",
          "scope": "resource"
        },
        "C_Cpp.experimentalFeatures": {
          "type": "string",
          "enum": [
            "Enabled",
            "Disabled"
          ],
          "default": "Disabled",
          "description": "%c_cpp.configuration.experimentalFeatures.description%",
          "scope": "resource"
        },
        "C_Cpp.suggestSnippets": {
          "type": "boolean",
          "default": true,
          "description": "%c_cpp.configuration.suggestSnippets.description%",
          "scope": "resource"
        },
        "C_Cpp.enhancedColorization": {
          "type": "string",
          "enum": [
            "Enabled",
            "Disabled"
          ],
          "default": "Enabled",
          "description": "%c_cpp.configuration.enhancedColorization.description%",
          "scope": "resource"
        },
        "C_Cpp.vcpkg.enabled": {
          "type": "boolean",
          "default": true,
          "markdownDescription": "%c_cpp.configuration.vcpkg.enabled.markdownDescription%",
          "scope": "resource"
        }
      }
    },
    "commands": [
      {
        "command": "C_Cpp.ConfigurationSelect",
        "title": "%c_cpp.command.configurationSelect.title%",
        "category": "C/C++"
      },
      {
        "command": "C_Cpp.ConfigurationProviderSelect",
        "title": "%c_cpp.command.configurationProviderSelect.title%",
        "category": "C/C++"
      },
      {
        "command": "C_Cpp.ConfigurationEditJSON",
        "title": "%c_cpp.command.configurationEditJSON.title%",
        "category": "C/C++"
      },
      {
        "command": "C_Cpp.ConfigurationEditUI",
        "title": "%c_cpp.command.configurationEditUI.title%",
        "category": "C/C++"
      },
      {
        "command": "C_Cpp.SwitchHeaderSource",
        "title": "%c_cpp.command.switchHeaderSource.title%",
        "category": "C/C++"
      },
      {
        "command": "C_Cpp.Navigate",
        "title": "%c_cpp.command.navigate.title%",
        "category": "C/C++"
      },
      {
        "command": "C_Cpp.EnableErrorSquiggles",
        "title": "%c_cpp.command.enableErrorSquiggles.title%",
        "category": "C/C++"
      },
      {
        "command": "C_Cpp.DisableErrorSquiggles",
        "title": "%c_cpp.command.disableErrorSquiggles.title%",
        "category": "C/C++"
      },
      {
        "command": "C_Cpp.ToggleIncludeFallback",
        "title": "%c_cpp.command.toggleIncludeFallback.title%",
        "category": "C/C++"
      },
      {
        "command": "C_Cpp.ToggleDimInactiveRegions",
        "title": "%c_cpp.command.toggleDimInactiveRegions.title%",
        "category": "C/C++"
      },
      {
        "command": "C_Cpp.ResetDatabase",
        "title": "%c_cpp.command.resetDatabase.title%",
        "category": "C/C++"
      },
      {
        "command": "C_Cpp.TakeSurvey",
        "title": "%c_cpp.command.takeSurvey.title%",
        "category": "C/C++"
      },
      {
        "command": "C_Cpp.BuildAndDebugActiveFile",
        "title": "%c_cpp.command.buildAndDebugActiveFile.title%",
        "category": "C/C++"
      },
      {
        "command": "C_Cpp.LogDiagnostics",
        "title": "%c_cpp.command.logDiagnostics.title%",
        "category": "C/C++"
      },
      {
        "command": "C_Cpp.RescanWorkspace",
        "title": "%c_cpp.command.rescanWorkspace.title%",
        "category": "C/C++"
      },
      {
        "command": "C_Cpp.VcpkgClipboardInstallSuggested",
        "title": "%c_cpp.command.vcpkgClipboardInstallSuggested.title%",
        "category": "C/C++"
      },
      {
        "command": "C_Cpp.VcpkgOnlineHelpSuggested",
        "title": "%c_cpp.command.vcpkgOnlineHelpSuggested.title%",
        "category": "C/C++"
      }
    ],
    "keybindings": [
      {
        "command": "C_Cpp.SwitchHeaderSource",
        "key": "Alt+O",
        "when": "editorTextFocus && editorLangId == 'cpp'"
      },
      {
        "command": "C_Cpp.SwitchHeaderSource",
        "key": "Alt+O",
        "when": "editorTextFocus && editorLangId == 'c'"
      },
      {
        "command": "C_Cpp.Navigate",
        "key": "Alt+N",
        "when": "editorTextFocus && editorLangId == 'cpp'"
      },
      {
        "command": "C_Cpp.Navigate",
        "key": "Alt+N",
        "when": "editorTextFocus && editorLangId == 'c'"
      }
    ],
    "debuggers": [
      {
        "type": "cppdbg",
        "label": "C++ (GDB/LLDB)",
        "enableBreakpointsFor": {
          "languageIds": [
            "c",
            "cpp"
          ]
        },
        "aiKey": "AIF-d9b70cd4-b9f9-4d70-929b-a071c400b217",
        "variables": {
          "pickProcess": "extension.pickNativeProcess",
          "pickRemoteProcess": "extension.pickRemoteNativeProcess"
        },
        "configurationAttributes": {
          "launch": {
            "type": "object",
            "default": {},
            "required": [
              "program"
            ],
            "properties": {
              "program": {
                "type": "string",
                "description": "%c_cpp.debuggers.program.description%",
                "default": "${workspaceRoot}/a.out"
              },
              "args": {
                "type": "array",
                "description": "%c_cpp.debuggers.args.description%",
                "items": {
                  "type": "string"
                },
                "default": []
              },
              "type": {
                "type": "string",
                "description": "%c_cpp.debuggers.cppdbg.type.description%",
                "default": "cppdbg"
              },
              "targetArchitecture": {
                "type": "string",
                "description": "%c_cpp.debuggers.targetArchitecture.description%",
                "default": "x64"
              },
              "cwd": {
                "type": "string",
                "description": "%c_cpp.debuggers.cwd.description%",
                "default": "."
              },
              "setupCommands": {
                "type": "array",
                "description": "%c_cpp.debuggers.setupCommands.description%",
                "items": {
                  "type": "object",
                  "default": {},
                  "properties": {
                    "text": {
                      "type": "string",
                      "description": "%c_cpp.debuggers.text.description%",
                      "default": ""
                    },
                    "description": {
                      "type": "string",
                      "description": "%c_cpp.debuggers.description.description%",
                      "default": ""
                    },
                    "ignoreFailures": {
                      "type": "boolean",
                      "description": "%c_cpp.debuggers.ignoreFailures.description%",
                      "default": false
                    }
                  }
                },
                "default": []
              },
              "customLaunchSetupCommands": {
                "type": "array",
                "description": "%c_cpp.debuggers.customLaunchSetupCommands.description%",
                "items": {
                  "type": "object",
                  "default": {},
                  "properties": {
                    "text": {
                      "type": "string",
                      "description": "%c_cpp.debuggers.text.description%",
                      "default": ""
                    },
                    "description": {
                      "type": "string",
                      "description": "%c_cpp.debuggers.description.description%",
                      "default": ""
                    },
                    "ignoreFailures": {
                      "type": "boolean",
                      "description": "%c_cpp.debuggers.ignoreFailures.description%",
                      "default": false
                    }
                  }
                },
                "default": []
              },
              "launchCompleteCommand": {
                "enum": [
                  "exec-run",
                  "exec-continue",
                  "None"
                ],
                "description": "%c_cpp.debuggers.launchCompleteCommand.description%",
                "default": "exec-run"
              },
              "visualizerFile": {
                "type": "string",
                "description": "%c_cpp.debuggers.cppdbg.visualizerFile.description%",
                "default": ""
              },
              "showDisplayString": {
                "type": "boolean",
                "description": "%c_cpp.debuggers.showDisplayString.description%",
                "default": true
              },
              "environment": {
                "type": "array",
                "description": "%c_cpp.debuggers.environment.description%",
                "items": {
                  "type": "object",
                  "default": {},
                  "properties": {
                    "name": {
                      "type": "string"
                    },
                    "value": {
                      "type": "string"
                    }
                  }
                },
                "default": []
              },
              "envFile": {
                "type": "string",
                "description": "%c_cpp.debuggers.envFile.description%",
                "default": "${workspaceFolder}/.env"
              },
              "additionalSOLibSearchPath": {
                "type": "string",
                "description": "%c_cpp.debuggers.additionalSOLibSearchPath.description%",
                "default": ""
              },
              "MIMode": {
                "type": "string",
                "description": "%c_cpp.debuggers.MIMode.description%",
                "default": "gdb"
              },
              "miDebuggerPath": {
                "type": "string",
                "description": "%c_cpp.debuggers.miDebuggerPath.description%",
                "default": "/usr/bin/gdb"
              },
              "miDebuggerArgs": {
                "type": "string",
                "description": "%c_cpp.debuggers.miDebuggerArgs.description%",
                "default": ""
              },
              "miDebuggerServerAddress": {
                "type": "string",
                "description": "%c_cpp.debuggers.miDebuggerServerAddress.description%",
                "default": "serveraddress:port"
              },
              "stopAtEntry": {
                "type": "boolean",
                "description": "%c_cpp.debuggers.stopAtEntry.description%",
                "default": false
              },
              "debugServerPath": {
                "type": "string",
                "description": "%c_cpp.debuggers.debugServerPath.description%",
                "default": ""
              },
              "debugServerArgs": {
                "type": "string",
                "description": "%c_cpp.debuggers.debugServerArgs.description%",
                "default": ""
              },
              "serverStarted": {
                "type": "string",
                "description": "%c_cpp.debuggers.serverStarted.description%",
                "default": ""
              },
              "filterStdout": {
                "type": "boolean",
                "description": "%c_cpp.debuggers.filterStdout.description%",
                "default": true
              },
              "filterStderr": {
                "type": "boolean",
                "description": "%c_cpp.debuggers.filterStderr.description%",
                "default": false
              },
              "serverLaunchTimeout": {
                "type": "integer",
                "description": "%c_cpp.debuggers.serverLaunchTimeout.description%",
                "default": "10000"
              },
              "coreDumpPath": {
                "type": "string",
                "description": "%c_cpp.debuggers.coreDumpPath.description%",
                "default": ""
              },
              "externalConsole": {
                "type": "boolean",
                "description": "%c_cpp.debuggers.cppdbg.externalConsole.description%",
                "default": false
              },
              "avoidWindowsConsoleRedirection": {
                "type": "boolean",
                "description": "%c_cpp.debuggers.avoidWindowsConsoleRedirection.description%",
                "default": false
              },
              "sourceFileMap": {
                "type": "object",
                "description": "%c_cpp.debuggers.sourceFileMap.description%",
                "default": {
                  "<source-path>": "<target-path>"
                }
              },
              "logging": {
                "description": "%c_cpp.debuggers.logging.description%",
                "type": "object",
                "default": {},
                "properties": {
                  "exceptions": {
                    "type": "boolean",
                    "description": "%c_cpp.debuggers.logging.exceptions.description%",
                    "default": true
                  },
                  "moduleLoad": {
                    "type": "boolean",
                    "description": "%c_cpp.debuggers.logging.moduleLoad.description%",
                    "default": true
                  },
                  "programOutput": {
                    "type": "boolean",
                    "description": "%c_cpp.debuggers.logging.programOutput.description%",
                    "default": true
                  },
                  "engineLogging": {
                    "type": "boolean",
                    "description": "%c_cpp.debuggers.logging.engineLogging.description%",
                    "default": false
                  },
                  "trace": {
                    "type": "boolean",
                    "description": "%c_cpp.debuggers.logging.trace.description%",
                    "default": false
                  },
                  "traceResponse": {
                    "type": "boolean",
                    "description": "%c_cpp.debuggers.logging.traceResponse.description%",
                    "default": false
                  }
                }
              },
              "pipeTransport": {
                "description": "%c_cpp.debuggers.pipeTransport.description%",
                "type": "object",
                "default": {
                  "pipeCwd": "/usr/bin",
                  "pipeProgram": "%c_cpp.debuggers.pipeTransport.default.pipeProgram%",
                  "pipeArgs": [],
                  "debuggerPath": "%c_cpp.debuggers.pipeTransport.default.debuggerPath%"
                },
                "properties": {
                  "pipeCwd": {
                    "type": "string",
                    "description": "%c_cpp.debuggers.pipeTransport.pipeCwd.description%",
                    "default": "/usr/bin"
                  },
                  "pipeProgram": {
                    "type": "string",
                    "description": "%c_cpp.debuggers.pipeTransport.pipeProgram.description%",
                    "default": "%c_cpp.debuggers.pipeTransport.default.pipeProgram%"
                  },
                  "pipeArgs": {
                    "type": "array",
                    "description": "%c_cpp.debuggers.pipeTransport.pipeArgs.description%",
                    "items": {
                      "type": "string"
                    },
                    "default": []
                  },
                  "debuggerPath": {
                    "type": "string",
                    "description": "%c_cpp.debuggers.pipeTransport.debuggerPath.description%",
                    "default": "%c_cpp.debuggers.pipeTransport.default.debuggerPath%"
                  },
                  "pipeEnv": {
                    "type": "object",
                    "additionalProperties": {
                      "type": "string"
                    },
                    "description": "%c_cpp.debuggers.pipeTransport.pipeEnv.description%",
                    "default": {}
                  }
                }
              }
            }
          },
          "attach": {
            "type": "object",
            "default": {},
            "required": [
              "program",
              "processId"
            ],
            "properties": {
              "program": {
                "type": "string",
                "description": "%c_cpp.debuggers.program.description%",
                "default": "${workspaceRoot}/a.out"
              },
              "type": {
                "type": "string",
                "description": "%c_cpp.debuggers.cppdbg.type.description%",
                "default": "cppdbg"
              },
              "targetArchitecture": {
                "type": "string",
                "description": "%c_cpp.debuggers.targetArchitecture.description%",
                "default": "x64"
              },
              "visualizerFile": {
                "type": "string",
                "description": "%c_cpp.debuggers.cppdbg.visualizerFile.description%",
                "default": ""
              },
              "showDisplayString": {
                "type": "boolean",
                "description": "%c_cpp.debuggers.showDisplayString.description%",
                "default": true
              },
              "additionalSOLibSearchPath": {
                "type": "string",
                "description": "%c_cpp.debuggers.additionalSOLibSearchPath.description%",
                "default": ""
              },
              "MIMode": {
                "type": "string",
                "description": "%c_cpp.debuggers.MIMode.description%",
                "default": "gdb"
              },
              "miDebuggerPath": {
                "type": "string",
                "description": "%c_cpp.debuggers.miDebuggerPath.description%",
                "default": "/usr/bin/gdb"
              },
              "miDebuggerServerAddress": {
                "type": "string",
                "description": "%c_cpp.debuggers.miDebuggerServerAddress.description%",
                "default": "serveraddress:port"
              },
              "processId": {
                "anyOf": [
                  {
                    "type": "string",
                    "description": "%c_cpp.debuggers.processId.anyOf.description%",
                    "default": "${command:pickProcess}"
                  },
                  {
                    "type": "integer",
                    "description": "%c_cpp.debuggers.processId.anyOf.description%",
                    "default": 0
                  }
                ]
              },
              "filterStdout": {
                "type": "boolean",
                "description": "%c_cpp.debuggers.filterStdout.description%",
                "default": true
              },
              "filterStderr": {
                "type": "boolean",
                "description": "%c_cpp.debuggers.filterStderr.description%",
                "default": false
              },
              "sourceFileMap": {
                "type": "object",
                "description": "%c_cpp.debuggers.sourceFileMap.description%",
                "default": {
                  "<source-path>": "<target-path>"
                }
              },
              "logging": {
                "description": "%c_cpp.debuggers.logging.description%",
                "type": "object",
                "default": {},
                "properties": {
                  "exceptions": {
                    "type": "boolean",
                    "description": "%c_cpp.debuggers.logging.exceptions.description%",
                    "default": true
                  },
                  "moduleLoad": {
                    "type": "boolean",
                    "description": "%c_cpp.debuggers.logging.moduleLoad.description%",
                    "default": true
                  },
                  "programOutput": {
                    "type": "boolean",
                    "description": "%c_cpp.debuggers.logging.programOutput.description%",
                    "default": true
                  },
                  "engineLogging": {
                    "type": "boolean",
                    "description": "%c_cpp.debuggers.logging.engineLogging.description%",
                    "default": false
                  },
                  "trace": {
                    "type": "boolean",
                    "description": "%c_cpp.debuggers.logging.trace.description%",
                    "default": false
                  },
                  "traceResponse": {
                    "type": "boolean",
                    "description": "%c_cpp.debuggers.logging.traceResponse.description%",
                    "default": false
                  }
                }
              },
              "pipeTransport": {
                "description": "%c_cpp.debuggers.pipeTransport.description%",
                "type": "object",
                "default": {
                  "pipeCwd": "/usr/bin",
                  "pipeProgram": "%c_cpp.debuggers.pipeTransport.default.pipeProgram%",
                  "pipeArgs": [],
                  "debuggerPath": "%c_cpp.debuggers.pipeTransport.default.debuggerPath%"
                },
                "properties": {
                  "pipeCwd": {
                    "type": "string",
                    "description": "%c_cpp.debuggers.pipeTransport.pipeCwd.description%",
                    "default": "/usr/bin"
                  },
                  "pipeProgram": {
                    "type": "string",
                    "description": "%c_cpp.debuggers.pipeTransport.pipeProgram.description%",
                    "default": "%c_cpp.debuggers.pipeTransport.default.pipeProgram%"
                  },
                  "pipeArgs": {
                    "type": "array",
                    "description": "%c_cpp.debuggers.pipeTransport.pipeArgs.description%",
                    "items": {
                      "type": "string"
                    },
                    "default": []
                  },
                  "debuggerPath": {
                    "type": "string",
                    "description": "%c_cpp.debuggers.pipeTransport.debuggerPath.description%",
                    "default": "%c_cpp.debuggers.pipeTransport.default.debuggerPath%"
                  },
                  "pipeEnv": {
                    "type": "object",
                    "additionalProperties": {
                      "type": "string"
                    },
                    "description": "%c_cpp.debuggers.pipeTransport.pipeEnv.description%",
                    "default": {}
                  }
                }
              },
              "setupCommands": {
                "type": "array",
                "description": "%c_cpp.debuggers.setupCommands.description%",
                "items": {
                  "type": "object",
                  "default": {},
                  "properties": {
                    "text": {
                      "type": "string",
                      "description": "%c_cpp.debuggers.text.description%",
                      "default": ""
                    },
                    "description": {
                      "type": "string",
                      "description": "%c_cpp.debuggers.description.description%",
                      "default": ""
                    },
                    "ignoreFailures": {
                      "type": "boolean",
                      "description": "%c_cpp.debuggers.ignoreFailures.description%",
                      "default": false
                    }
                  }
                },
                "default": []
              }
            }
          }
        }
      },
      {
        "type": "cppvsdbg",
        "label": "C++ (Windows)",
        "enableBreakpointsFor": {
          "languageIds": [
            "c",
            "cpp"
          ]
        },
        "aiKey": "AIF-d9b70cd4-b9f9-4d70-929b-a071c400b217",
        "variables": {
          "pickProcess": "extension.pickNativeProcess"
        },
        "configurationAttributes": {
          "launch": {
            "type": "object",
            "default": {},
            "required": [
              "program",
              "cwd"
            ],
            "properties": {
              "program": {
                "type": "string",
                "description": "%c_cpp.debuggers.program.description%",
                "default": "${workspaceRoot}/program.exe"
              },
              "args": {
                "type": "array",
                "description": "%c_cpp.debuggers.args.description%",
                "items": {
                  "type": "string"
                },
                "default": []
              },
              "type": {
                "type": "string",
                "description": "%c_cpp.debuggers.cppvsdbg.type.description%",
                "default": "cppvsdbg"
              },
              "cwd": {
                "type": "string",
                "description": "%c_cpp.debuggers.cwd.description%",
                "default": "${workspaceRoot}"
              },
              "environment": {
                "type": "array",
                "description": "%c_cpp.debuggers.environment.description%",
                "items": {
                  "type": "object",
                  "default": {},
                  "properties": {
                    "name": {
                      "type": "string"
                    },
                    "value": {
                      "type": "string"
                    }
                  }
                },
                "default": []
              },
              "envFile": {
                "type": "string",
                "description": "%c_cpp.debuggers.envFile.description%",
                "default": "${workspaceFolder}/.env"
              },
              "symbolSearchPath": {
                "type": "string",
                "description": "%c_cpp.debuggers.symbolSearchPath.description%",
                "default": ""
              },
              "stopAtEntry": {
                "type": "boolean",
                "description": "%c_cpp.debuggers.stopAtEntry.description%",
                "default": false
              },
              "dumpPath": {
                "type": "string",
                "description": "%c_cpp.debuggers.dumpPath.description%",
                "default": ""
              },
              "visualizerFile": {
                "type": "string",
                "description": "%c_cpp.debuggers.cppvsdbg.visualizerFile.description%",
                "default": ""
              },
              "externalConsole": {
                "type": "boolean",
                "description": "%c_cpp.debuggers.cppvsdbg.externalConsole.description%",
                "default": false
              },
              "sourceFileMap": {
                "type": "object",
                "description": "%c_cpp.debuggers.sourceFileMap.description%",
                "default": {
                  "<source-path>": "<target-path>"
                }
              },
              "enableDebugHeap": {
                "type": "boolean",
                "description": "%c_cpp.debuggers.enableDebugHeap.description%",
                "default": false
              },
              "logging": {
                "type": "object",
                "description": "%c_cpp.debuggers.logging.description%",
                "default": {},
                "properties": {
                  "exceptions": {
                    "type": "boolean",
                    "description": "%c_cpp.debuggers.logging.exceptions.description%",
                    "default": true
                  },
                  "moduleLoad": {
                    "type": "boolean",
                    "description": "%c_cpp.debuggers.logging.moduleLoad.description%",
                    "default": true
                  },
                  "programOutput": {
                    "type": "boolean",
                    "description": "%c_cpp.debuggers.logging.programOutput.description%",
                    "default": true
                  },
                  "engineLogging": {
                    "type": "boolean",
                    "description": "%c_cpp.debuggers.logging.engineLogging.description%",
                    "default": false
                  }
                }
              }
            }
          },
          "attach": {
            "type": "object",
            "default": {},
            "required": [
              "processId"
            ],
            "properties": {
              "type": {
                "type": "string",
                "description": "%c_cpp.debuggers.cppvsdbg.type.description%",
                "default": "cppvsdbg"
              },
              "symbolSearchPath": {
                "type": "string",
                "description": "%c_cpp.debuggers.symbolSearchPath.description%",
                "default": ""
              },
              "processId": {
                "anyOf": [
                  {
                    "type": "string",
                    "description": "%c_cpp.debuggers.processId.anyOf.description%",
                    "default": "${command:pickProcess}"
                  },
                  {
                    "type": "integer",
                    "description": "%c_cpp.debuggers.processId.anyOf.description%",
                    "default": 0
                  }
                ]
              },
              "visualizerFile": {
                "type": "string",
                "description": "%c_cpp.debuggers.cppvsdbg.visualizerFile.description%",
                "default": ""
              },
              "sourceFileMap": {
                "type": "object",
                "description": "%c_cpp.debuggers.sourceFileMap.description%",
                "default": {
                  "<source-path>": "<target-path>"
                }
              },
              "logging": {
                "type": "object",
                "description": "%c_cpp.debuggers.logging.description%",
                "default": {},
                "properties": {
                  "exceptions": {
                    "type": "boolean",
                    "description": "%c_cpp.debuggers.logging.exceptions.description%",
                    "default": true
                  },
                  "moduleLoad": {
                    "type": "boolean",
                    "description": "%c_cpp.debuggers.logging.moduleLoad.description%",
                    "default": true
                  },
                  "programOutput": {
                    "type": "boolean",
                    "description": "%c_cpp.debuggers.logging.programOutput.description%",
                    "default": true
                  },
                  "trace": {
                    "type": "boolean",
                    "description": "%c_cpp.debuggers.logging.trace.description%",
                    "default": false
                  }
                }
              }
            }
          }
        }
      }
    ],
    "jsonValidation": [
      {
        "fileMatch": "c_cpp_properties.json",
        "url": "./c_cpp_properties.schema.json"
      }
    ],
    "menus": {
      "editor/context": [
        {
          "when": "editorLangId == c",
          "command": "C_Cpp.SwitchHeaderSource",
          "group": "other1_navigation@1"
        },
        {
          "when": "editorLangId == cpp",
          "command": "C_Cpp.SwitchHeaderSource",
          "group": "other1_navigation@1"
        },
        {
          "when": "editorLangId == c",
          "command": "C_Cpp.Navigate",
          "group": "other1_navigation@2"
        },
        {
          "when": "editorLangId == cpp",
          "command": "C_Cpp.Navigate",
          "group": "other1_navigation@2"
        },
        {
          "when": "editorLangId == c",
          "command": "workbench.action.gotoSymbol",
          "group": "other1_navigation@3"
        },
        {
          "when": "editorLangId == cpp",
          "command": "workbench.action.gotoSymbol",
          "group": "other1_navigation@3"
        },
        {
          "when": "editorLangId == c",
          "command": "workbench.action.showAllSymbols",
          "group": "other1_navigation@4"
        },
        {
          "when": "editorLangId == cpp",
          "command": "workbench.action.showAllSymbols",
          "group": "other1_navigation@4"
        },
        {
          "when": "editorLangId == cpp",
          "command": "C_Cpp.BuildAndDebugActiveFile",
          "group": "other2_debug@1"
        },
        {
          "when": "editorLangId == c",
          "command": "C_Cpp.BuildAndDebugActiveFile",
          "group": "other2_debug@1"
        }
      ]
    },
    "configurationDefaults": {
      "[cpp]": {
        "editor.wordBasedSuggestions": false
      },
      "[c]": {
        "editor.wordBasedSuggestions": false
      },
      "[Log]": {
        "editor.wordWrap": "off"
      }
    }
  },
  "scripts": {
    "compile": "npm run prepublishjs && npm run generateOptionsSchema && npm run generate-native-strings && npm run localization-generate && webpack --mode production --vscode-nls",
    "compileDev": "npm run prepublishjs && npm run generateOptionsSchema && npm run generate-native-strings && webpack --mode development",
    "generateOptionsSchema": "gulp generateOptionsSchema",
    "generate-native-strings": "gulp generate-native-strings",
    "localization-export.temp": "npm run generate-native-strings && gulp localization-export",
    "localization-export": "npm run prepublishjs && npm run generate-native-strings && gulp localization-export",
    "localization-generate": "gulp localization-generate",
    "localization-import": "gulp localization-import",
    "postinstall": "node ./node_modules/vscode/bin/install",
    "prepublishjs": "node ./tools/prepublish.js",
    "pretest": "tsc -p test.tsconfig.json",
    "pr-check": "gulp pr-check",
    "tslint": "gulp tslint",
    "unitTests": "gulp unitTests",
    "vscode:prepublish": "npm run compile",
    "watch": "webpack --watch --mode development"
  },
  "devDependencies": {
    "@types/minimatch": "^3.0.3",
    "@types/mkdirp": "^0.5.2",
    "@types/mocha": "^5.2.7",
    "@types/node": "^12.7.1",
    "@types/plist": "^3.0.2",
    "@types/tmp": "^0.1.0",
    "@types/webpack": "^4.32.1",
    "@types/yauzl": "^2.9.1",
    "async-child-process": "^1.1.1",
    "await-notify": "^1.0.1",
    "event-stream": "^4.0.1",
    "gulp": "^4.0.2",
    "gulp-env": "^0.4.0",
    "gulp-filter": "^6.0.0",
    "gulp-mocha": "^6.0.0",
    "gulp-sourcemaps": "^2.6.5",
    "gulp-tslint": "^8.1.4",
    "gulp-typescript": "^5.0.1",
    "minimist": "^1.2.0",
    "parse5": "^5.1.0",
    "parse5-traverse": "^1.0.3",
    "ts-loader": "^6.0.4",
    "tslint": "^5.18.0",
    "tslint-microsoft-contrib": "^6.2.0",
    "tslint-no-unused-expression-chai": "^0.1.4",
    "typescript": "^3.5.3",
    "vrsource-tslint-rules": "^6.0.0",
<<<<<<< HEAD
    "vscode": "^1.1.35",
    "vscode-nls-dev": "^3.2.6",
    "webpack": "^4.35.3",
    "webpack-cli": "^3.3.6",
    "xml2js": "^0.4.19"
=======
    "vscode": "^1.1.36",
    "webpack": "^4.39.1",
    "webpack-cli": "^3.3.6"
>>>>>>> c7b6f3c5
  },
  "dependencies": {
    "escape-string-regexp": "^2.0.0",
    "http-proxy-agent": "^2.1.0",
    "https-proxy-agent": "^2.2.2",
    "jsonc-parser": "^2.1.0",
    "minimatch": "^3.0.4",
    "mkdirp": "^0.5.1",
    "plist": "^2.0.1",
    "tmp": "^0.1.0",
    "vscode-cpptools": "^3.0.1",
    "vscode-debugadapter": "^1.35.0",
    "vscode-debugprotocol": "^1.35.0",
    "vscode-extension-telemetry": "^0.1.2",
    "vscode-languageclient": "^5.2.1",
    "vscode-nls": "^4.1.1",
    "yauzl": "^2.10.0"
  },
  "runtimeDependencies": [
    {
      "description": "C/C++ language components (Linux / x86_64)",
      "url": "https://go.microsoft.com/fwlink/?linkid=2098277",
      "platforms": [
        "linux"
      ],
      "architectures": [
        "x86_64"
      ],
      "binaries": [
        "./bin/Microsoft.VSCode.CPP.Extension.linux",
        "./bin/Microsoft.VSCode.CPP.IntelliSense.Msvc.linux"
      ]
    },
    {
      "description": "C/C++ language components (Linux / x86)",
      "url": "https://go.microsoft.com/fwlink/?linkid=2098276",
      "platforms": [
        "linux"
      ],
      "architectures": [
        "x86",
        "i686",
        "i386"
      ],
      "binaries": [
        "./bin/Microsoft.VSCode.CPP.Extension.linux",
        "./bin/Microsoft.VSCode.CPP.IntelliSense.Msvc.linux"
      ]
    },
    {
      "description": "C/C++ language components (OS X)",
      "url": "https://go.microsoft.com/fwlink/?linkid=2098195",
      "platforms": [
        "darwin"
      ],
      "binaries": [
        "./bin/Microsoft.VSCode.CPP.Extension.darwin",
        "./bin/Microsoft.VSCode.CPP.IntelliSense.Msvc.darwin"
      ]
    },
    {
      "description": "C/C++ language components (Windows)",
      "url": "https://go.microsoft.com/fwlink/?linkid=2098194",
      "platforms": [
        "win32"
      ],
      "binaries": []
    },
    {
      "description": "ClangFormat (Linux / x86_64)",
      "url": "https://go.microsoft.com/fwlink/?LinkID=872607",
      "platforms": [
        "linux"
      ],
      "architectures": [
        "x86_64"
      ],
      "binaries": [
        "./LLVM/bin/clang-format"
      ]
    },
    {
      "description": "ClangFormat (Linux / x86)",
      "url": "https://go.microsoft.com/fwlink/?LinkID=872608",
      "platforms": [
        "linux"
      ],
      "architectures": [
        "x86",
        "i686",
        "i386"
      ],
      "binaries": [
        "./LLVM/bin/clang-format"
      ]
    },
    {
      "description": "ClangFormat (OS X)",
      "url": "https://go.microsoft.com/fwlink/?LinkID=872609",
      "platforms": [
        "darwin"
      ],
      "binaries": [
        "./LLVM/bin/clang-format.darwin"
      ]
    },
    {
      "description": "ClangFormat (Windows)",
      "url": "https://go.microsoft.com/fwlink/?LinkID=872610",
      "platforms": [
        "win32"
      ],
      "binaries": []
    },
    {
      "description": "Mono Framework Assemblies",
      "url": "https://go.microsoft.com/fwlink/?LinkId=2027135",
      "platforms": [
        "linux",
        "darwin"
      ],
      "binaries": []
    },
    {
      "description": "Mono Runtime (Linux / x86)",
      "url": "https://go.microsoft.com/fwlink/?LinkId=2027410",
      "platforms": [
        "linux"
      ],
      "architectures": [
        "x86",
        "i686",
        "i386"
      ],
      "binaries": [
        "./debugAdapters/mono.linux-x86"
      ]
    },
    {
      "description": "Mono Runtime (Linux / x86_64)",
      "url": "https://go.microsoft.com/fwlink/?LinkId=2027416",
      "platforms": [
        "linux"
      ],
      "architectures": [
        "x86_64"
      ],
      "binaries": [
        "./debugAdapters/mono.linux-x86_64"
      ]
    },
    {
      "description": "Mono Runtime (OS X)",
      "url": "https://go.microsoft.com/fwlink/?LinkId=2027403",
      "platforms": [
        "darwin"
      ],
      "binaries": [
        "./debugAdapters/mono.osx"
      ]
    },
    {
      "description": "LLDB 3.8.0 (OS X)",
      "url": "https://go.microsoft.com/fwlink/?LinkID=817244",
      "platforms": [
        "darwin"
      ],
      "binaries": [
        "./debugAdapters/lldb/bin/debugserver",
        "./debugAdapters/lldb/bin/lldb-mi",
        "./debugAdapters/lldb/bin/lldb-argdumper",
        "./debugAdapters/lldb/bin/lldb-launcher"
      ]
    },
    {
      "description": "Visual Studio Windows Debugger",
      "url": "https://go.microsoft.com/fwlink/?linkid=2082216",
      "platforms": [
        "win32"
      ],
      "binaries": []
    }
  ]
}<|MERGE_RESOLUTION|>--- conflicted
+++ resolved
@@ -1478,17 +1478,11 @@
     "tslint-no-unused-expression-chai": "^0.1.4",
     "typescript": "^3.5.3",
     "vrsource-tslint-rules": "^6.0.0",
-<<<<<<< HEAD
-    "vscode": "^1.1.35",
+    "vscode": "^1.1.36",
     "vscode-nls-dev": "^3.2.6",
-    "webpack": "^4.35.3",
+    "webpack": "^4.39.1",
     "webpack-cli": "^3.3.6",
     "xml2js": "^0.4.19"
-=======
-    "vscode": "^1.1.36",
-    "webpack": "^4.39.1",
-    "webpack-cli": "^3.3.6"
->>>>>>> c7b6f3c5
   },
   "dependencies": {
     "escape-string-regexp": "^2.0.0",
