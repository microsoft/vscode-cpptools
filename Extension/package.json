{
  "name": "cpptools",
  "displayName": "C/C++",
  "description": "C/C++ IntelliSense, debugging, and code browsing.",
  "version": "1.13.9-main",
  "publisher": "ms-vscode",
  "icon": "LanguageCCPP_color_128x.png",
  "readme": "README.md",
  "author": {
    "name": "Microsoft Corporation"
  },
  "license": "SEE LICENSE IN LICENSE.txt",
  "engines": {
    "vscode": "^1.67.0"
  },
  "bugs": {
    "url": "https://github.com/Microsoft/vscode-cpptools/issues",
    "email": "c_cpp_support@microsoft.com"
  },
  "repository": {
    "type": "git",
    "url": "https://github.com/Microsoft/vscode-cpptools.git"
  },
  "homepage": "https://github.com/Microsoft/vscode-cpptools",
  "qna": "https://github.com/Microsoft/vscode-cpptools/issues",
  "keywords": [
    "C",
    "C++",
    "IntelliSense",
    "Microsoft",
    "multi-root ready"
  ],
  "categories": [
    "Programming Languages",
    "Debuggers",
    "Formatters",
    "Linters",
    "Snippets"
  ],
  "enabledApiProposals": [
    "terminalDataWriteEvent"
  ],
  "capabilities": {
    "untrustedWorkspaces": {
      "supported": false,
      "description": "%c_cpp.capabilities.untrustedWorkspaces.description%"
    },
    "virtualWorkspaces": false
  },
  "activationEvents": [
    "onLanguage:c",
    "onLanguage:cpp",
    "onLanguage:cuda-cpp",
    "onCommand:extension.pickNativeProcess",
    "onCommand:extension.pickRemoteNativeProcess",
    "onCommand:C_Cpp.RestartIntelliSenseForFile",
    "onCommand:C_Cpp.ConfigurationEditJSON",
    "onCommand:C_Cpp.ConfigurationEditUI",
    "onCommand:C_Cpp.ConfigurationSelect",
    "onCommand:C_Cpp.ConfigurationProviderSelect",
    "onCommand:C_Cpp.CreateDeclarationOrDefinition",
    "onCommand:C_Cpp.SwitchHeaderSource",
    "onCommand:C_Cpp.EnableErrorSquiggles",
    "onCommand:C_Cpp.DisableErrorSquiggles",
    "onCommand:C_Cpp.ToggleIncludeFallback",
    "onCommand:C_Cpp.ToggleDimInactiveRegions",
    "onCommand:C_Cpp.ResetDatabase",
    "onCommand:C_Cpp.TakeSurvey",
    "onCommand:C_Cpp.LogDiagnostics",
    "onCommand:C_Cpp.RescanWorkspace",
    "onCommand:C_Cpp.VcpkgClipboardInstallSuggested",
    "onCommand:C_Cpp.VcpkgOnlineHelpSuggested",
    "onCommand:C_Cpp.GenerateEditorConfig",
    "onCommand:C_Cpp.GoToNextDirectiveInGroup",
    "onCommand:C_Cpp.GoToPrevDirectiveInGroup",
    "onCommand:C_Cpp.CheckForCompiler",
    "onCommand:C_Cpp.RunCodeAnalysisOnActiveFile",
    "onCommand:C_Cpp.RunCodeAnalysisOnOpenFiles",
    "onCommand:C_Cpp.RunCodeAnalysisOnAllFiles",
    "onCommand:C_Cpp.RemoveAllCodeAnalysisProblems",
    "onCommand:C_Cpp.selectActiveSshTarget",
    "onCommand:C_Cpp.selectSshTarget",
    "onCommand:C_Cpp.activeSshTarget",
    "onDebugResolve:cppdbg",
    "onDebugResolve:cppvsdbg",
    "workspaceContains:/.vscode/c_cpp_properties.json",
    "onFileSystem:cpptools-schema"
  ],
  "main": "./dist/main",
  "contributes": {
    "walkthroughs": [
      {
        "id": "cppWelcome",
        "title": "Get Started with C++ Development",
        "description": "Dive into VS Code's rich C++ development experience.",
        "when": "false",
        "steps": [
          {
            "id": "verify.compiler.mac",
            "title": "Install a C++ compiler",
            "description": "The C++ extension uses the C++ compiler on your system to configure IntelliSense for your project. \n[Check for C++ compilers](command:C_Cpp.CheckForCompiler)",
            "when": "workspacePlatform == mac",
            "media": {
              "markdown": "dist/walkthrough/installcompiler/install-clang-macos.md"
            }
          },
          {
            "id": "verify.compiler.linux",
            "title": "Install a C++ compiler",
            "description": "The C++ extension uses the C++ compiler on your system to configure IntelliSense for your project. \n[Check for C++ compilers](command:C_Cpp.CheckForCompiler)",
            "when": "workspacePlatform == linux",
            "media": {
              "markdown": "dist/walkthrough/installcompiler/install-gcc-linux.md"
            }
          },
          {
            "id": "verify.compiler.windows",
            "title": "Install a C++ compiler",
            "description": "The C++ extension uses the C++ compiler on your system to configure IntelliSense for your project. \n[Check for C++ compilers](command:C_Cpp.CheckForCompiler)",
            "when": "workspacePlatform == windows",
            "media": {
              "markdown": "dist/walkthrough/installcompiler/install-compiler-windows.md"
            }
          },
          {
            "id": "open.project",
            "title": "Open your project folder",
            "description": "Open an existing folder that contains your C++ project, or create a new folder. \n[Pick a folder](command:workbench.action.files.openFolder)",
            "when": "workspaceFolderCount == 0",
            "media": {
              "altText": "A screenshot that shows a C++ project opened in the file Explorer.",
              "image": {
                "light": "walkthrough/images/cpp-folder-explorer-light.png",
                "dark": "walkthrough/images/cpp-folder-explorer-dark.png",
                "hc": "walkthrough/images/cpp-folder-explorer-hc.png"
              }
            }
          },
          {
            "id": "setup.intellisense",
            "title": "Configure C++ IntelliSense",
            "description": "Verify important IntelliSense settings like Compiler Path, Compiler Args, IntelliSense Mode, and Include Path. \n[Open IntelliSense Configuration](command:C_Cpp.ConfigurationEditUI?-2)",
            "media": {
              "altText": "A screenshot that shows the IntelliSense Configurations UI with important settings highlighted.",
              "image": {
                "light": "walkthrough/images/intellisense-config-light.png",
                "dark": "walkthrough/images/intellisense-config-dark.png",
                "hc": "walkthrough/images/intellisense-config-hc.png"
              }
            }
          },
          {
            "id": "run.project.mac",
            "title": "Run and debug your C++ file",
            "description": "Create a default build task and debug configuration for your project. \n[Learn more](https://code.visualstudio.com/docs/cpp/config-clang-mac#_debug-helloworldcpp)",
            "when": "workspacePlatform == mac",
            "media": {
              "markdown": "dist/walkthrough/debugconfig/run-and-debug-project-mac.md"
            }
          },
          {
            "id": "run.project.linux",
            "title": "Run and debug your C++ file",
            "description": "Create a default build task and debug configuration for your project. \n[Learn more](https://code.visualstudio.com/docs/cpp/config-linux#_debug-helloworldcpp)",
            "when": "workspacePlatform == linux",
            "media": {
              "markdown": "dist/walkthrough/debugconfig/run-and-debug-project-linux.md"
            }
          },
          {
            "id": "run.project.windows",
            "title": "Run and debug your C++ file",
            "description": "Create a default build task and debug configuration for your project. \n[Learn more](https://code.visualstudio.com/docs/cpp/config-msvc#_debug-helloworldcpp)",
            "when": "workspacePlatform == windows",
            "media": {
              "markdown": "dist/walkthrough/debugconfig/run-and-debug-project-windows.md"
            }
          },
          {
            "id": "install.cmake.tools",
            "title": "Install CMake Tools",
            "description": "Do you build your project with CMake? Install the CMake Tools extension to seamlessly build and debug your CMake project. \n[Install CMake Tools](command:workbench.extensions.installExtension?%22ms-vscode.cmake-tools%22)",
            "completionEvents": [
              "extensionInstalled:ms-vscode.cmake-tools"
            ],
            "media": {
              "altText": "A screenshot of the CMake Tools extension page in the Marketplace.",
              "image": {
                "light": "walkthrough/images/cmake-tools-light.png",
                "dark": "walkthrough/images/cmake-tools-dark.png",
                "hc": "walkthrough/images/cmake-tools-hc.png"
              }
            }
          },
          {
            "id": "watch.tutorials",
            "title": "Lean back and get started",
            "description": "Watch this series of short and practical videos about setting up C++ IntelliSense and building and debugging C++ projects. \n[Watch Tutorials](https://code.visualstudio.com/docs/cpp/introvideos-cpp)",
            "media": {
              "altText": "A screenshot with a preview of the video tutorial and a play button.",
              "image": "walkthrough/images/getting-started-video.png"
            }
          }
        ]
      }
    ],
    "taskDefinitions": [
      {
        "type": "cppbuild",
        "required": [
          "command",
          "label"
        ],
        "properties": {
          "label": {
            "type": "string",
            "description": "%c_cpp.taskDefinitions.name.description%"
          },
          "command": {
            "type": "string",
            "description": "%c_cpp.taskDefinitions.command.description%"
          },
          "args": {
            "type": "array",
            "description": "%c_cpp.taskDefinitions.args.description%"
          },
          "options": {
            "type": "object",
            "description": "%c_cpp.taskDefinitions.options.description%",
            "properties": {
              "cwd": {
                "type": "string",
                "description": "%c_cpp.taskDefinitions.options.cwd.description%"
              }
            }
          },
          "detail": {
            "type": "string",
            "description": "%c_cpp.taskDefinitions.detail.description%"
          }
        }
      }
    ],
    "views": {
      "references-view": [
        {
          "id": "CppReferencesView",
          "name": "%c_cpp.contributes.views.cppReferencesView.title%",
          "when": "cppReferenceTypes:hasResults"
        }
      ],
      "debug": [
        {
          "id": "CppSshTargetsView",
          "name": "%c_cpp.contributes.views.sshTargetsView.title%",
          "when": "enableCppSshTargetsView"
        }
      ]
    },
    "viewsWelcome": [
      {
        "view": "debug",
        "contents": "%c_cpp.contributes.viewsWelcome.contents%",
        "when": "debugStartLanguage == cpp || debugStartLanguage == c || debugStartLanguage == cuda-cpp"
      }
    ],
    "problemMatchers": [
      {
        "name": "gcc",
        "source": "gcc",
        "owner": "cpptools",
        "fileLocation": [
          "autoDetect",
          "${cwd}"
        ],
        "pattern": {
          "regexp": "^(.*?):(\\d+):(\\d*):?\\s+(?:fatal\\s+)?(warning|error):\\s+(.*)$",
          "file": 1,
          "line": 2,
          "column": 3,
          "severity": 4,
          "message": 5
        }
      },
      {
        "name": "iar",
        "source": "iar",
        "owner": "cpptools",
        "fileLocation": "absolute",
        "pattern": {
          "regexp": "^\"(.*?)\",(\\d+)\\s+(?:[Ff]atal\\s+)?([Ww]arning|[Ee]rror)\\[(\\w+\\d+)\\]:\\s+(.*)$",
          "file": 1,
          "line": 2,
          "severity": 3,
          "code": 4,
          "message": 5
        }
      },
      {
        "name": "armcc5",
        "source": "armcc5",
        "owner": "cpptools",
        "fileLocation": [
          "autoDetect",
          "${cwd}"
        ],
        "pattern": {
          "regexp": "^\"(.*)?\",\\s+line\\s+(\\d+):\\s+([Ee]rror|[Ww]arning):\\s+#(.*?):\\s+(.*)$",
          "file": 1,
          "line": 2,
          "severity": 3,
          "code": 4,
          "message": 5
        }
      }
    ],
    "configuration": [
      {
        "title": "%c_cpp.subheaders.intelliSense.title%",
        "properties": {
          "C_Cpp.inlayHints.autoDeclarationTypes.enabled": {
            "type": "boolean",
            "default": false,
            "markdownDescription": "%c_cpp.configuration.inlayHints.autoDeclarationTypes.enabled.markdownDescription%",
            "scope": "resource"
          },
          "C_Cpp.inlayHints.autoDeclarationTypes.showOnLeft": {
            "type": "boolean",
            "default": false,
            "markdownDescription": "%c_cpp.configuration.inlayHints.autoDeclarationTypes.showOnLeft.markdownDescription%",
            "scope": "resource"
          },
          "C_Cpp.inlayHints.parameterNames.enabled": {
            "type": "boolean",
            "default": false,
            "markdownDescription": "%c_cpp.configuration.inlayHints.parameterNames.enabled.markdownDescription%",
            "scope": "resource"
          },
          "C_Cpp.inlayHints.parameterNames.suppressWhenArgumentContainsName": {
            "type": "boolean",
            "default": true,
            "markdownDescription": "%c_cpp.configuration.inlayHints.parameterNames.suppressWhenArgumentContainsName.markdownDescription%",
            "scope": "resource"
          },
          "C_Cpp.inlayHints.parameterNames.hideLeadingUnderscores": {
            "type": "boolean",
            "default": true,
            "markdownDescription": "%c_cpp.configuration.inlayHints.parameterNames.hideLeadingUnderscores.markdownDescription%",
            "scope": "resource"
          },
          "C_Cpp.inlayHints.referenceOperator.enabled": {
            "type": "boolean",
            "default": false,
            "markdownDescription": "%c_cpp.configuration.inlayHints.referenceOperator.enabled.markdownDescription%",
            "scope": "resource"
          },
          "C_Cpp.inlayHints.referenceOperator.showSpace": {
            "type": "boolean",
            "default": false,
            "markdownDescription": "%c_cpp.configuration.inlayHints.referenceOperator.showSpace.markdownDescription%",
            "scope": "resource"
          },
          "C_Cpp.intelliSenseUpdateDelay": {
            "type": "number",
            "default": 2000,
            "description": "%c_cpp.configuration.intelliSenseUpdateDelay.description%",
            "scope": "application",
            "minimum": 500,
            "maximum": 3000
          },
          "C_Cpp.codeFolding": {
            "type": "string",
            "enum": [
              "enabled",
              "disabled"
            ],
            "default": "enabled",
            "description": "%c_cpp.configuration.codeFolding.description%",
            "scope": "window"
          },
          "C_Cpp.autocompleteAddParentheses": {
            "type": "boolean",
            "default": false,
            "markdownDescription": "%c_cpp.configuration.autocompleteAddParentheses.markdownDescription%",
            "scope": "resource"
          },
          "C_Cpp.suggestSnippets": {
            "type": "boolean",
            "default": true,
            "markdownDescription": "%c_cpp.configuration.suggestSnippets.markdownDescription%",
            "scope": "resource"
          },
          "C_Cpp.enhancedColorization": {
            "type": "string",
            "enum": [
              "enabled",
              "disabled"
            ],
            "default": "enabled",
            "markdownDescription": "%c_cpp.configuration.enhancedColorization.markdownDescription%",
            "scope": "window"
          },
          "C_Cpp.legacyCompilerArgsBehavior": {
            "type": "boolean",
            "default": false,
            "markdownDescription": "%c_cpp.configuration.legacyCompilerArgsBehavior.markdownDescription%",
            "scope": "resource"
          },
          "C_Cpp.autocomplete": {
            "type": "string",
            "enum": [
              "default",
              "disabled"
            ],
            "default": "default",
            "markdownDescription": "%c_cpp.configuration.autocomplete.markdownDescription%",
            "enumDescriptions": [
              "%c_cpp.configuration.autocomplete.default.description%",
              "%c_cpp.configuration.autocomplete.disabled.description%"
            ],
            "scope": "resource"
          },
          "C_Cpp.hover": {
            "type": "string",
            "enum": [
              "default",
              "disabled"
            ],
            "default": "default",
            "description": "%c_cpp.configuration.hover.description%",
            "scope": "resource"
          },
          "C_Cpp.errorSquiggles": {
            "type": "string",
            "enum": [
              "enabled",
              "disabled",
              "enabledIfIncludesResolve"
            ],
            "default": "enabledIfIncludesResolve",
            "description": "%c_cpp.configuration.errorSquiggles.description%",
            "scope": "resource"
          },
          "C_Cpp.dimInactiveRegions": {
            "type": "boolean",
            "default": true,
            "description": "%c_cpp.configuration.dimInactiveRegions.description%",
            "scope": "resource"
          },
          "C_Cpp.inactiveRegionOpacity": {
            "type:": "number",
            "default": 0.55,
            "markdownDescription": "%c_cpp.configuration.inactiveRegionOpacity.markdownDescription%",
            "scope": "resource",
            "minimum": 0.1,
            "maximum": 1
          },
          "C_Cpp.inactiveRegionForegroundColor": {
            "type": "string",
            "description": "%c_cpp.configuration.inactiveRegionForegroundColor.description%",
            "scope": "resource"
          },
          "C_Cpp.inactiveRegionBackgroundColor": {
            "type": "string",
            "description": "%c_cpp.configuration.inactiveRegionBackgroundColor.description%",
            "scope": "resource"
          },
          "C_Cpp.renameRequiresIdentifier": {
            "type": "boolean",
            "default": true,
            "markdownDescription": "%c_cpp.configuration.renameRequiresIdentifier.markdownDescription%",
            "scope": "application"
          },
          "C_Cpp.workspaceSymbols": {
            "type": "string",
            "enum": [
              "All",
              "Just My Code"
            ],
            "default": "Just My Code",
            "description": "%c_cpp.configuration.workspaceSymbols.description%",
            "scope": "window"
          },
          "C_Cpp.default.includePath": {
            "type": "array",
            "items": {
              "type": "string"
            },
            "uniqueItems": true,
            "markdownDescription": "%c_cpp.configuration.default.includePath.markdownDescription%",
            "scope": "machine-overridable"
          },
          "C_Cpp.default.defines": {
            "type": "array",
            "items": {
              "type": "string"
            },
            "uniqueItems": true,
            "markdownDescription": "%c_cpp.configuration.default.defines.markdownDescription%",
            "scope": "machine-overridable"
          },
          "C_Cpp.default.macFrameworkPath": {
            "type": "array",
            "items": {
              "type": "string"
            },
            "uniqueItems": true,
            "markdownDescription": "%c_cpp.configuration.default.macFrameworkPath.markdownDescription%",
            "scope": "machine-overridable"
          },
          "C_Cpp.default.windowsSdkVersion": {
            "type": "string",
            "markdownDescription": "%c_cpp.configuration.default.windowsSdkVersion.markdownDescription%",
            "pattern": "^((\\d{2}\\.\\d{1}\\.\\d{5}\\.\\d{1}$|^8\\.1)|())$",
            "scope": "machine-overridable"
          },
          "C_Cpp.default.compileCommands": {
            "type": "string",
            "markdownDescription": "%c_cpp.configuration.default.compileCommands.markdownDescription%",
            "scope": "machine-overridable"
          },
          "C_Cpp.default.forcedInclude": {
            "type": "array",
            "items": {
              "type": "string"
            },
            "uniqueItems": true,
            "markdownDescription": "%c_cpp.configuration.default.forcedInclude.markdownDescription%",
            "scope": "machine-overridable"
          },
          "C_Cpp.default.intelliSenseMode": {
            "type": "string",
            "enum": [
              "",
              "macos-clang-x86",
              "macos-clang-x64",
              "macos-clang-arm",
              "macos-clang-arm64",
              "macos-gcc-x86",
              "macos-gcc-x64",
              "macos-gcc-arm",
              "macos-gcc-arm64",
              "linux-clang-x86",
              "linux-clang-x64",
              "linux-clang-arm",
              "linux-clang-arm64",
              "linux-gcc-x86",
              "linux-gcc-x64",
              "linux-gcc-arm",
              "linux-gcc-arm64",
              "windows-clang-x86",
              "windows-clang-x64",
              "windows-clang-arm",
              "windows-clang-arm64",
              "windows-gcc-x86",
              "windows-gcc-x64",
              "windows-gcc-arm",
              "windows-gcc-arm64",
              "windows-msvc-x86",
              "windows-msvc-x64",
              "windows-msvc-arm",
              "windows-msvc-arm64",
              "clang-x86",
              "clang-x64",
              "clang-arm",
              "clang-arm64",
              "gcc-x86",
              "gcc-x64",
              "gcc-arm",
              "gcc-arm64",
              "msvc-x86",
              "msvc-x64",
              "msvc-arm",
              "msvc-arm64"
            ],
            "markdownDescription": "%c_cpp.configuration.default.intelliSenseMode.markdownDescription%",
            "scope": "machine-overridable"
          },
          "C_Cpp.default.compilerPath": {
            "type": "string",
            "default": null,
            "markdownDescription": "%c_cpp.configuration.default.compilerPath.markdownDescription%",
            "scope": "machine-overridable"
          },
          "C_Cpp.default.compilerArgs": {
            "type": "array",
            "items": {
              "type": "string"
            },
            "uniqueItems": true,
            "markdownDescription": "%c_cpp.configuration.default.compilerArgs.markdownDescription%",
            "scope": "machine-overridable"
          },
          "C_Cpp.default.cStandard": {
            "type": "string",
            "enum": [
              "",
              "c89",
              "c99",
              "c11",
              "c17",
              "gnu89",
              "gnu99",
              "gnu11",
              "gnu17"
            ],
            "markdownDescription": "%c_cpp.configuration.default.cStandard.markdownDescription%",
            "scope": "resource"
          },
          "C_Cpp.default.cppStandard": {
            "type": "string",
            "enum": [
              "",
              "c++98",
              "c++03",
              "c++11",
              "c++14",
              "c++17",
              "c++20",
              "c++23",
              "gnu++98",
              "gnu++03",
              "gnu++11",
              "gnu++14",
              "gnu++17",
              "gnu++20",
              "gnu++23"
            ],
            "markdownDescription": "%c_cpp.configuration.default.cppStandard.markdownDescription%",
            "scope": "resource"
          },
          "C_Cpp.default.configurationProvider": {
            "type": "string",
            "markdownDescription": "%c_cpp.configuration.default.configurationProvider.markdownDescription%",
            "scope": "resource"
          },
          "C_Cpp.default.mergeConfigurations": {
            "type": "boolean",
            "markdownDescription": "%c_cpp.configuration.default.mergeConfigurations.markdownDescription%",
            "scope": "resource"
          },
          "C_Cpp.default.browse.path": {
            "type": "array",
            "items": {
              "type": "string"
            },
            "default": null,
            "uniqueItems": true,
            "markdownDescription": "%c_cpp.configuration.default.browse.path.markdownDescription%",
            "scope": "machine-overridable"
          },
          "C_Cpp.default.browse.databaseFilename": {
            "type": "string",
            "markdownDescription": "%c_cpp.configuration.default.browse.databaseFilename.markdownDescription%",
            "scope": "machine-overridable"
          },
          "C_Cpp.default.browse.limitSymbolsToIncludedHeaders": {
            "type": "boolean",
            "default": true,
            "markdownDescription": "%c_cpp.configuration.default.browse.limitSymbolsToIncludedHeaders.markdownDescription%",
            "scope": "resource"
          },
          "C_Cpp.default.systemIncludePath": {
            "type": "array",
            "items": {
              "type": "string"
            },
            "uniqueItems": true,
            "markdownDescription": "%c_cpp.configuration.default.systemIncludePath.markdownDescription%",
            "scope": "machine-overridable"
          },
          "C_Cpp.default.customConfigurationVariables": {
            "type": [
              "object",
              "null"
            ],
            "default": null,
            "patternProperties": {
              "(^.+$)": {
                "type": "string"
              }
            },
            "markdownDescription": "%c_cpp.configuration.default.customConfigurationVariables.markdownDescription%",
            "scope": "machine-overridable"
          },
          "C_Cpp.default.enableConfigurationSquiggles": {
            "type": "boolean",
            "default": true,
            "markdownDescription": "%c_cpp.configuration.default.enableConfigurationSquiggles.markdownDescription%",
            "scope": "resource"
          },
          "C_Cpp.default.dotConfig": {
            "type": "string",
            "default": null,
            "markdownDescription": "%c_cpp.configuration.default.dotConfig.markdownDescription%",
            "scope": "resource"
          },
          "C_Cpp.configurationWarnings": {
            "type": "string",
            "enum": [
              "enabled",
              "disabled"
            ],
            "default": "enabled",
            "description": "%c_cpp.configuration.configurationWarnings.description%",
            "scope": "resource"
          },
          "C_Cpp.workspaceParsingPriority": {
            "type": "string",
            "enum": [
              "highest",
              "high",
              "medium",
              "low"
            ],
            "default": "highest",
            "markdownDescription": "%c_cpp.configuration.workspaceParsingPriority.markdownDescription%",
            "scope": "window"
          },
          "C_Cpp.intelliSenseEngine": {
            "type": "string",
            "enum": [
              "default",
              "Tag Parser",
              "disabled"
            ],
            "default": "default",
            "description": "%c_cpp.configuration.intelliSenseEngine.description%",
            "enumDescriptions": [
              "%c_cpp.configuration.intelliSenseEngine.default.description%",
              "%c_cpp.configuration.intelliSenseEngine.tagParser.description%",
              "%c_cpp.configuration.intelliSenseEngine.disabled.description%"
            ],
            "scope": "resource"
          },
          "C_Cpp.intelliSenseEngineFallback": {
            "type": "string",
            "enum": [
              "enabled",
              "disabled"
            ],
            "default": "disabled",
            "markdownDescription": "%c_cpp.configuration.intelliSenseEngineFallback.markdownDescription%",
            "scope": "resource"
          },
          "C_Cpp.exclusionPolicy": {
            "type": "string",
            "enum": [
              "checkFolders",
              "checkFilesAndFolders"
            ],
            "default": "checkFolders",
            "markdownDescription": "%c_cpp.configuration.exclusionPolicy.markdownDescription%",
            "enumDescriptions": [
              "%c_cpp.configuration.exclusionPolicy.checkFolders.description%",
              "%c_cpp.configuration.exclusionPolicy.checkFilesAndFolders.description%"
            ],
            "scope": "resource"
          },
          "C_Cpp.files.exclude": {
            "type": "object",
            "markdownDescription": "%c_cpp.configuration.filesExclude.markdownDescription%",
            "default": {
              "**/.vscode": true,
              "**/.vs": true
            },
            "additionalProperties": {
              "anyOf": [
                {
                  "type": "boolean",
                  "markdownDescription": "%c_cpp.configuration.filesExcludeBoolean.markdownDescription%"
                },
                {
                  "type": "object",
                  "properties": {
                    "when": {
                      "type": "string",
                      "pattern": "\\w*\\$\\(basename\\)\\w*",
                      "default": "$(basename).ext",
                      "markdownDescription": "%c_cpp.configuration.filesExcludeWhen.markdownDescription%"
                    }
                  }
                }
              ]
            },
            "scope": "resource"
          }
        }
      },
      {
        "title": "%c_cpp.subheaders.formatting.title%",
        "properties": {
          "C_Cpp.vcFormat.indent.braces": {
            "type": "boolean",
            "default": false,
            "markdownDescription": "%c_cpp.configuration.vcFormat.indent.braces.markdownDescription%",
            "scope": "resource"
          },
          "C_Cpp.vcFormat.indent.multiLineRelativeTo": {
            "type": "string",
            "enum": [
              "outermostParenthesis",
              "innermostParenthesis",
              "statementBegin"
            ],
            "enumDescriptions": [
              "%c_cpp.configuration.vcFormat.indent.multiLineRelativeTo.outermostParenthesis.description%",
              "%c_cpp.configuration.vcFormat.indent.multiLineRelativeTo.innermostParenthesis.description%",
              "%c_cpp.configuration.vcFormat.indent.multiLineRelativeTo.statementBegin.description%"
            ],
            "default": "innermostParenthesis",
            "description": "%c_cpp.configuration.vcFormat.indent.multiLineRelativeTo.description%",
            "scope": "resource"
          },
          "C_Cpp.vcFormat.indent.withinParentheses": {
            "type": "string",
            "enum": [
              "alignToParenthesis",
              "indent"
            ],
            "markdownEnumDescriptions": [
              "%c_cpp.configuration.vcFormat.indent.withinParentheses.alignToParenthesis.markdownDescription%",
              "%c_cpp.configuration.vcFormat.indent.withinParentheses.indent.markdownDescription%"
            ],
            "default": "indent",
            "markdownDescription": "%c_cpp.configuration.vcFormat.indent.withinParentheses.markdownDescription%",
            "scope": "resource"
          },
          "C_Cpp.vcFormat.indent.preserveWithinParentheses": {
            "type": "boolean",
            "default": false,
            "description": "%c_cpp.configuration.vcFormat.indent.preserveWithinParentheses.description%",
            "scope": "resource"
          },
          "C_Cpp.vcFormat.indent.caseLabels": {
            "type": "boolean",
            "default": false,
            "markdownDescription": "%c_cpp.configuration.vcFormat.indent.caseLabels.markdownDescription%",
            "scope": "resource"
          },
          "C_Cpp.vcFormat.indent.caseContents": {
            "type": "boolean",
            "default": true,
            "markdownDescription": "%c_cpp.configuration.vcFormat.indent.caseContents.markdownDescription%",
            "scope": "resource"
          },
          "C_Cpp.vcFormat.indent.caseContentsWhenBlock": {
            "type": "boolean",
            "default": false,
            "markdownDescription": "%c_cpp.configuration.vcFormat.indent.caseContentsWhenBlock.markdownDescription%",
            "scope": "resource"
          },
          "C_Cpp.vcFormat.indent.lambdaBracesWhenParameter": {
            "type": "boolean",
            "default": true,
            "markdownDescription": "%c_cpp.configuration.vcFormat.indent.lambdaBracesWhenParameter.markdownDescription%",
            "scope": "resource"
          },
          "C_Cpp.vcFormat.indent.gotoLabels": {
            "type": "string",
            "enum": [
              "oneLeft",
              "leftmostColumn",
              "none"
            ],
            "markdownEnumDescriptions": [
              "%c_cpp.configuration.vcFormat.indent.gotoLabels.oneLeft.markdownDescription%",
              "%c_cpp.configuration.vcFormat.indent.gotoLabels.leftmostColumn.markdownDescription%",
              "%c_cpp.configuration.vcFormat.indent.gotoLabels.none.markdownDescription%"
            ],
            "default": "oneLeft",
            "description": "%c_cpp.configuration.vcFormat.indent.gotoLabels.description%",
            "scope": "resource"
          },
          "C_Cpp.vcFormat.indent.preprocessor": {
            "type": "string",
            "enum": [
              "oneLeft",
              "leftmostColumn",
              "none"
            ],
            "markdownEnumDescriptions": [
              "%c_cpp.configuration.vcFormat.indent.preprocessor.oneLeft.markdownDescription%",
              "%c_cpp.configuration.vcFormat.indent.preprocessor.leftmostColumn.markdownDescription%",
              "%c_cpp.configuration.vcFormat.indent.preprocessor.none.markdownDescription%"
            ],
            "default": "leftmostColumn",
            "description": "%c_cpp.configuration.vcFormat.indent.preprocessor.description%",
            "scope": "resource"
          },
          "C_Cpp.vcFormat.indent.accessSpecifiers": {
            "type": "boolean",
            "default": false,
            "markdownDescription": "%c_cpp.configuration.vcFormat.indent.accessSpecifiers.markdownDescription%",
            "scope": "resource"
          },
          "C_Cpp.vcFormat.indent.namespaceContents": {
            "type": "boolean",
            "default": true,
            "markdownDescription": "%c_cpp.configuration.vcFormat.indent.namespaceContents.markdownDescription%",
            "scope": "resource"
          },
          "C_Cpp.vcFormat.indent.preserveComments": {
            "type": "boolean",
            "default": false,
            "description": "%c_cpp.configuration.vcFormat.indent.preserveComments.description%",
            "scope": "resource"
          },
          "C_Cpp.vcFormat.newLine.beforeOpenBrace.namespace": {
            "type": "string",
            "enum": [
              "newLine",
              "sameLine",
              "ignore"
            ],
            "enumDescriptions": [
              "%c_cpp.configuration.vcFormat.newLine.beforeOpenBrace.newLine.description%",
              "%c_cpp.configuration.vcFormat.newLine.beforeOpenBrace.sameLine.description%",
              "%c_cpp.configuration.vcFormat.newLine.beforeOpenBrace.ignore.description%"
            ],
            "default": "ignore",
            "description": "%c_cpp.configuration.vcFormat.newLine.beforeOpenBrace.namespace.description%",
            "scope": "resource"
          },
          "C_Cpp.vcFormat.newLine.beforeOpenBrace.type": {
            "type": "string",
            "enum": [
              "newLine",
              "sameLine",
              "ignore"
            ],
            "enumDescriptions": [
              "%c_cpp.configuration.vcFormat.newLine.beforeOpenBrace.newLine.description%",
              "%c_cpp.configuration.vcFormat.newLine.beforeOpenBrace.sameLine.description%",
              "%c_cpp.configuration.vcFormat.newLine.beforeOpenBrace.ignore.description%"
            ],
            "default": "ignore",
            "description": "%c_cpp.configuration.vcFormat.newLine.beforeOpenBrace.type.description%",
            "scope": "resource"
          },
          "C_Cpp.vcFormat.newLine.beforeOpenBrace.function": {
            "type": "string",
            "enum": [
              "newLine",
              "sameLine",
              "ignore"
            ],
            "enumDescriptions": [
              "%c_cpp.configuration.vcFormat.newLine.beforeOpenBrace.newLine.description%",
              "%c_cpp.configuration.vcFormat.newLine.beforeOpenBrace.sameLine.description%",
              "%c_cpp.configuration.vcFormat.newLine.beforeOpenBrace.ignore.description%"
            ],
            "default": "ignore",
            "description": "%c_cpp.configuration.vcFormat.newLine.beforeOpenBrace.function.description%",
            "scope": "resource"
          },
          "C_Cpp.vcFormat.newLine.beforeOpenBrace.block": {
            "type": "string",
            "enum": [
              "newLine",
              "sameLine",
              "ignore"
            ],
            "enumDescriptions": [
              "%c_cpp.configuration.vcFormat.newLine.beforeOpenBrace.newLine.description%",
              "%c_cpp.configuration.vcFormat.newLine.beforeOpenBrace.sameLine.description%",
              "%c_cpp.configuration.vcFormat.newLine.beforeOpenBrace.ignore.description%"
            ],
            "default": "ignore",
            "description": "%c_cpp.configuration.vcFormat.newLine.beforeOpenBrace.block.description%",
            "scope": "resource"
          },
          "C_Cpp.vcFormat.newLine.beforeOpenBrace.lambda": {
            "enum": [
              "newLine",
              "sameLine",
              "ignore"
            ],
            "enumDescriptions": [
              "%c_cpp.configuration.vcFormat.newLine.beforeOpenBrace.newLine.description%",
              "%c_cpp.configuration.vcFormat.newLine.beforeOpenBrace.sameLine.description%",
              "%c_cpp.configuration.vcFormat.newLine.beforeOpenBrace.ignore.description%"
            ],
            "default": "ignore",
            "description": "%c_cpp.configuration.vcFormat.newLine.beforeOpenBrace.lambda.description%",
            "scope": "resource"
          },
          "C_Cpp.vcFormat.newLine.scopeBracesOnSeparateLines": {
            "type": "boolean",
            "default": false,
            "description": "%c_cpp.configuration.vcFormat.newLine.scopeBracesOnSeparateLines.description%",
            "scope": "resource"
          },
          "C_Cpp.vcFormat.newLine.closeBraceSameLine.emptyType": {
            "type": "boolean",
            "default": false,
            "description": "%c_cpp.configuration.vcFormat.newLine.closeBraceSameLine.emptyType.description%",
            "scope": "resource"
          },
          "C_Cpp.vcFormat.newLine.closeBraceSameLine.emptyFunction": {
            "type": "boolean",
            "default": false,
            "description": "%c_cpp.configuration.vcFormat.newLine.closeBraceSameLine.emptyFunction.description%",
            "scope": "resource"
          },
          "C_Cpp.vcFormat.newLine.beforeCatch": {
            "type": "boolean",
            "default": true,
            "markdownDescription": "%c_cpp.configuration.vcFormat.newLine.beforeCatch.markdownDescription%",
            "scope": "resource"
          },
          "C_Cpp.vcFormat.newLine.beforeElse": {
            "type": "boolean",
            "default": true,
            "markdownDescription": "%c_cpp.configuration.vcFormat.newLine.beforeElse.markdownDescription%",
            "scope": "resource"
          },
          "C_Cpp.vcFormat.newLine.beforeWhileInDoWhile": {
            "type": "boolean",
            "default": false,
            "markdownDescription": "%c_cpp.configuration.vcFormat.newLine.beforeWhileInDoWhile.markdownDescription%",
            "scope": "resource"
          },
          "C_Cpp.vcFormat.space.beforeFunctionOpenParenthesis": {
            "type": "string",
            "enum": [
              "insert",
              "remove",
              "ignore"
            ],
            "enumDescriptions": [
              "%c_cpp.configuration.vcFormat.space.beforeFunctionOpenParenthesis.insert.description%",
              "%c_cpp.configuration.vcFormat.space.beforeFunctionOpenParenthesis.remove.description%",
              "%c_cpp.configuration.vcFormat.space.beforeFunctionOpenParenthesis.ignore.description%"
            ],
            "default": "remove",
            "description": "%c_cpp.configuration.vcFormat.space.beforeFunctionOpenParenthesis.description%",
            "scope": "resource"
          },
          "C_Cpp.vcFormat.space.withinParameterListParentheses": {
            "type": "boolean",
            "default": false,
            "description": "%c_cpp.configuration.vcFormat.space.withinParameterListParentheses.description%",
            "scope": "resource"
          },
          "C_Cpp.vcFormat.space.betweenEmptyParameterListParentheses": {
            "type": "boolean",
            "default": false,
            "description": "%c_cpp.configuration.vcFormat.space.betweenEmptyParameterListParentheses.description%",
            "scope": "resource"
          },
          "C_Cpp.vcFormat.space.afterKeywordsInControlFlowStatements": {
            "type": "boolean",
            "default": true,
            "description": "%c_cpp.configuration.vcFormat.space.afterKeywordsInControlFlowStatements.description%",
            "scope": "resource"
          },
          "C_Cpp.vcFormat.space.withinControlFlowStatementParentheses": {
            "type": "boolean",
            "default": false,
            "description": "%c_cpp.configuration.vcFormat.space.withinControlFlowStatementParentheses.description%",
            "scope": "resource"
          },
          "C_Cpp.vcFormat.space.beforeLambdaOpenParenthesis": {
            "type": "boolean",
            "default": false,
            "description": "%c_cpp.configuration.vcFormat.space.beforeLambdaOpenParenthesis.description%",
            "scope": "resource"
          },
          "C_Cpp.vcFormat.space.withinCastParentheses": {
            "type": "boolean",
            "default": false,
            "description": "%c_cpp.configuration.vcFormat.space.withinCastParentheses.description%",
            "scope": "resource"
          },
          "C_Cpp.vcFormat.space.afterCastCloseParenthesis": {
            "type": "boolean",
            "default": false,
            "description": "%c_cpp.configuration.vcFormat.space.afterCastCloseParenthesis.description%",
            "scope": "resource"
          },
          "C_Cpp.vcFormat.space.withinExpressionParentheses": {
            "type": "boolean",
            "default": false,
            "description": "%c_cpp.configuration.vcFormat.space.withinExpressionParentheses.description%",
            "scope": "resource"
          },
          "C_Cpp.vcFormat.space.beforeBlockOpenBrace": {
            "type": "boolean",
            "default": true,
            "description": "%c_cpp.configuration.vcFormat.space.beforeBlockOpenBrace.description%",
            "scope": "resource"
          },
          "C_Cpp.vcFormat.space.betweenEmptyBraces": {
            "type": "boolean",
            "default": false,
            "description": "%c_cpp.configuration.vcFormat.space.betweenEmptyBraces.description%",
            "scope": "resource"
          },
          "C_Cpp.vcFormat.space.beforeInitializerListOpenBrace": {
            "type": "boolean",
            "default": false,
            "description": "%c_cpp.configuration.vcFormat.space.beforeInitializerListOpenBrace.description%",
            "scope": "resource"
          },
          "C_Cpp.vcFormat.space.withinInitializerListBraces": {
            "type": "boolean",
            "default": true,
            "description": "%c_cpp.configuration.vcFormat.space.withinInitializerListBraces.description%",
            "scope": "resource"
          },
          "C_Cpp.vcFormat.space.preserveInInitializerList": {
            "type": "boolean",
            "default": true,
            "description": "%c_cpp.configuration.vcFormat.space.preserveInInitializerList.description%",
            "scope": "resource"
          },
          "C_Cpp.vcFormat.space.beforeOpenSquareBracket": {
            "type": "boolean",
            "default": false,
            "description": "%c_cpp.configuration.vcFormat.space.beforeOpenSquareBracket.description%",
            "scope": "resource"
          },
          "C_Cpp.vcFormat.space.withinSquareBrackets": {
            "type": "boolean",
            "default": false,
            "description": "%c_cpp.configuration.vcFormat.space.withinSquareBrackets.description%",
            "scope": "resource"
          },
          "C_Cpp.vcFormat.space.beforeEmptySquareBrackets": {
            "type": "boolean",
            "default": false,
            "description": "%c_cpp.configuration.vcFormat.space.beforeEmptySquareBrackets.description%",
            "scope": "resource"
          },
          "C_Cpp.vcFormat.space.betweenEmptySquareBrackets": {
            "type": "boolean",
            "default": false,
            "description": "%c_cpp.configuration.vcFormat.space.betweenEmptySquareBrackets.description%",
            "scope": "resource"
          },
          "C_Cpp.vcFormat.space.groupSquareBrackets": {
            "type": "boolean",
            "default": true,
            "description": "%c_cpp.configuration.vcFormat.space.groupSquareBrackets.description%",
            "scope": "resource"
          },
          "C_Cpp.vcFormat.space.withinLambdaBrackets": {
            "type": "boolean",
            "default": false,
            "description": "%c_cpp.configuration.vcFormat.space.withinLambdaBrackets.description%",
            "scope": "resource"
          },
          "C_Cpp.vcFormat.space.betweenEmptyLambdaBrackets": {
            "type": "boolean",
            "default": false,
            "description": "%c_cpp.configuration.vcFormat.space.betweenEmptyLambdaBrackets.description%",
            "scope": "resource"
          },
          "C_Cpp.vcFormat.space.beforeComma": {
            "type": "boolean",
            "default": false,
            "description": "%c_cpp.configuration.vcFormat.space.beforeComma.description%",
            "scope": "resource"
          },
          "C_Cpp.vcFormat.space.afterComma": {
            "type": "boolean",
            "default": true,
            "description": "%c_cpp.configuration.vcFormat.space.afterComma.description%",
            "scope": "resource"
          },
          "C_Cpp.vcFormat.space.removeAroundMemberOperators": {
            "type": "boolean",
            "default": true,
            "description": "%c_cpp.configuration.vcFormat.space.removeAroundMemberOperators.description%",
            "scope": "resource"
          },
          "C_Cpp.vcFormat.space.beforeInheritanceColon": {
            "type": "boolean",
            "default": true,
            "description": "%c_cpp.configuration.vcFormat.space.beforeInheritanceColon.description%",
            "scope": "resource"
          },
          "C_Cpp.vcFormat.space.beforeConstructorColon": {
            "type": "boolean",
            "default": true,
            "description": "%c_cpp.configuration.vcFormat.space.beforeConstructorColon.description%",
            "scope": "resource"
          },
          "C_Cpp.vcFormat.space.removeBeforeSemicolon": {
            "type": "boolean",
            "default": true,
            "description": "%c_cpp.configuration.vcFormat.space.removeBeforeSemicolon.description%",
            "scope": "resource"
          },
          "C_Cpp.vcFormat.space.insertAfterSemicolon": {
            "type": "boolean",
            "default": false,
            "description": "%c_cpp.configuration.vcFormat.space.insertAfterSemicolon.description%",
            "scope": "resource"
          },
          "C_Cpp.vcFormat.space.removeAroundUnaryOperator": {
            "type": "boolean",
            "default": true,
            "description": "%c_cpp.configuration.vcFormat.space.removeAroundUnaryOperator.description%",
            "scope": "resource"
          },
          "C_Cpp.vcFormat.space.aroundBinaryOperator": {
            "type": "string",
            "enum": [
              "insert",
              "remove",
              "ignore"
            ],
            "enumDescriptions": [
              "%c_cpp.configuration.vcFormat.space.aroundOperators.insert.description%",
              "%c_cpp.configuration.vcFormat.space.aroundOperators.remove.description%",
              "%c_cpp.configuration.vcFormat.space.aroundOperators.ignore.description%"
            ],
            "default": "insert",
            "description": "%c_cpp.configuration.vcFormat.space.aroundBinaryOperator.description%",
            "scope": "resource"
          },
          "C_Cpp.vcFormat.space.aroundAssignmentOperator": {
            "type": "string",
            "enum": [
              "insert",
              "remove",
              "ignore"
            ],
            "enumDescriptions": [
              "%c_cpp.configuration.vcFormat.space.aroundOperators.insert.description%",
              "%c_cpp.configuration.vcFormat.space.aroundOperators.remove.description%",
              "%c_cpp.configuration.vcFormat.space.aroundOperators.ignore.description%"
            ],
            "default": "insert",
            "description": "%c_cpp.configuration.vcFormat.space.aroundAssignmentOperator.description%",
            "scope": "resource"
          },
          "C_Cpp.vcFormat.space.pointerReferenceAlignment": {
            "type": "string",
            "enum": [
              "left",
              "center",
              "right",
              "ignore"
            ],
            "enumDescriptions": [
              "%c_cpp.configuration.vcFormat.space.pointerReferenceAlignment.left.description%",
              "%c_cpp.configuration.vcFormat.space.pointerReferenceAlignment.center.description%",
              "%c_cpp.configuration.vcFormat.space.pointerReferenceAlignment.right.description%",
              "%c_cpp.configuration.vcFormat.space.pointerReferenceAlignment.ignore.description%"
            ],
            "default": "left",
            "description": "%c_cpp.configuration.vcFormat.space.pointerReferenceAlignment.description%",
            "scope": "resource"
          },
          "C_Cpp.vcFormat.space.aroundTernaryOperator": {
            "type": "string",
            "enum": [
              "insert",
              "remove",
              "ignore"
            ],
            "enumDescriptions": [
              "%c_cpp.configuration.vcFormat.space.aroundOperators.insert.description%",
              "%c_cpp.configuration.vcFormat.space.aroundOperators.remove.description%",
              "%c_cpp.configuration.vcFormat.space.aroundOperators.ignore.description%"
            ],
            "default": "insert",
            "description": "%c_cpp.configuration.vcFormat.space.aroundTernaryOperator.description%",
            "scope": "resource"
          },
          "C_Cpp.vcFormat.wrap.preserveBlocks": {
            "type": "string",
            "enum": [
              "oneLiners",
              "allOneLineScopes",
              "never"
            ],
            "markdownEnumDescriptions": [
              "%c_cpp.configuration.vcFormat.wrap.preserveBlocks.oneLiners.markdownDescription%",
              "%c_cpp.configuration.vcFormat.wrap.preserveBlocks.allOneLineScopes.markdownDescription%",
              "%c_cpp.configuration.vcFormat.wrap.preserveBlocks.never.markdownDescription%"
            ],
            "default": "oneLiners",
            "description": "%c_cpp.configuration.vcFormat.wrap.preserveBlocks.description%",
            "scope": "resource"
          },
          "C_Cpp.clang_format_path": {
            "type": "string",
            "markdownDescription": "%c_cpp.configuration.clang_format_path.markdownDescription%",
            "scope": "machine-overridable"
          },
          "C_Cpp.clang_format_style": {
            "type": "string",
            "default": "file",
            "markdownDescription": "%c_cpp.configuration.clang_format_style.markdownDescription%",
            "scope": "resource"
          },
          "C_Cpp.formatting": {
            "type": "string",
            "enum": [
              "clangFormat",
              "vcFormat",
              "default",
              "disabled"
            ],
            "markdownEnumDescriptions": [
              "%c_cpp.configuration.formatting.clangFormat.markdownDescription%",
              "%c_cpp.configuration.formatting.vcFormat.markdownDescription%",
              "%c_cpp.configuration.formatting.Default.markdownDescription%",
              "%c_cpp.configuration.formatting.Disabled.markdownDescription%"
            ],
            "default": "default",
            "description": "%c_cpp.configuration.formatting.description%",
            "scope": "resource"
          },
          "C_Cpp.clang_format_fallbackStyle": {
            "type": "string",
            "default": "Visual Studio",
            "markdownDescription": "%c_cpp.configuration.clang_format_fallbackStyle.markdownDescription%",
            "scope": "resource"
          },
          "C_Cpp.clang_format_sortIncludes": {
            "type": [
              "boolean",
              "null"
            ],
            "enum": [
              true,
              false,
              null
            ],
            "default": null,
            "markdownDescription": "%c_cpp.configuration.clang_format_sortIncludes.markdownDescription%",
            "scope": "resource"
          }
        }
      },
      {
        "title": "%c_cpp.subheaders.codeDocumentation.title%",
        "properties": {
          "C_Cpp.doxygen.generateOnType": {
            "type": "boolean",
            "default": true,
            "description": "%c_cpp.configuration.doxygen.generateOnType.description%",
            "scope": "resource"
          },
          "C_Cpp.doxygen.generatedStyle": {
            "type": "string",
            "enum": [
              "///",
              "/**",
              "/*!",
              "//!"
            ],
            "default": "///",
            "description": "%c_cpp.configuration.doxygen.generatedStyle.description%",
            "scope": "resource"
          },
          "C_Cpp.doxygen.sectionTags": {
            "type": "array",
            "default": [
              "attention",
              "tparam",
              "param",
              "result",
              "returns",
              "retval",
              "exception",
              "deprecated",
              "warning",
              "note"
            ],
            "items": {
              "type": "string",
              "enum": [
                "attention",
                "author",
                "authors",
                "bug",
                "copyright",
                "date",
                "deprecated",
                "details",
                "exception",
                "invariant",
                "note",
                "param",
                "pre",
                "post",
                "remark",
                "remarks",
                "result",
                "returns",
                "retval",
                "since",
                "tparam",
                "test",
                "todo",
                "version",
                "warning"
              ]
            },
            "description": "%c_cpp.configuration.doxygen.sectionTags.description%",
            "scope": "resource"
          },
          "C_Cpp.commentContinuationPatterns": {
            "type": "array",
            "default": [
              "/**"
            ],
            "items": {
              "anyOf": [
                {
                  "type": "string",
                  "markdownDescription": "%c_cpp.configuration.commentContinuationPatterns.items.anyof.string.markdownDescription%"
                },
                {
                  "type": "object",
                  "properties": {
                    "begin": {
                      "type": "string",
                      "description": "%c_cpp.configuration.commentContinuationPatterns.items.anyof.object.begin.description%"
                    },
                    "continue": {
                      "type": "string",
                      "description": "%c_cpp.configuration.commentContinuationPatterns.items.anyof.object.continue.description%"
                    }
                  }
                }
              ]
            },
            "uniqueItems": true,
            "description": "%c_cpp.configuration.commentContinuationPatterns.description%",
            "scope": "window"
          },
          "C_Cpp.simplifyStructuredComments": {
            "type": "boolean",
            "default": true,
            "markdownDescription": "%c_cpp.configuration.simplifyStructuredComments.markdownDescription%",
            "scope": "application"
          }
        }
      },
      {
        "title": "%c_cpp.subheaders.codeAnalysis.title%",
        "properties": {
          "C_Cpp.codeAnalysis.maxConcurrentThreads": {
            "type": [
              "integer",
              "null"
            ],
            "markdownDescription": "%c_cpp.configuration.codeAnalysis.maxConcurrentThreads.markdownDescription%",
            "default": null,
            "minimum": 1,
            "maximum": 32,
            "scope": "machine"
          },
          "C_Cpp.codeAnalysis.maxMemory": {
            "type": [
              "integer",
              "null"
            ],
            "markdownDescription": "%c_cpp.configuration.codeAnalysis.maxMemory.markdownDescription%",
            "default": null,
            "minimum": 256,
            "maximum": 65536,
            "scope": "machine"
          },
          "C_Cpp.codeAnalysis.updateDelay": {
            "type": "number",
            "default": 2000,
            "markdownDescription": "%c_cpp.configuration.codeAnalysis.updateDelay.markdownDescription%",
            "scope": "application",
            "minimum": 0,
            "maximum": 6000
          },
          "C_Cpp.codeAnalysis.exclude": {
            "type": "object",
            "markdownDescription": "%c_cpp.configuration.codeAnalysis.exclude.markdownDescription%",
            "default": {},
            "additionalProperties": {
              "anyOf": [
                {
                  "type": "boolean",
                  "markdownDescription": "%c_cpp.configuration.codeAnalysis.excludeBoolean.markdownDescription%"
                },
                {
                  "type": "object",
                  "properties": {
                    "when": {
                      "type": "string",
                      "pattern": "\\w*\\$\\(basename\\)\\w*",
                      "default": "$(basename).ext",
                      "markdownDescription": "%c_cpp.configuration.codeAnalysis.excludeWhen.markdownDescription%"
                    }
                  }
                }
              ]
            },
            "scope": "resource"
          },
          "C_Cpp.codeAnalysis.clangTidy.codeAction.formatFixes": {
            "type": "boolean",
            "markdownDescription": "%c_cpp.configuration.codeAnalysis.clangTidy.codeAction.formatFixes.markdownDescription%",
            "default": true,
            "scope": "resource"
          },
          "C_Cpp.codeAnalysis.clangTidy.codeAction.showClear": {
            "type": "string",
            "description": "%c_cpp.configuration.codeAnalysis.clangTidy.codeAction.showClear.description%",
            "enum": [
              "None",
              "AllOnly",
              "AllAndAllType",
              "AllAndAllTypeAndThis"
            ],
            "enumDescriptions": [
              "%c_cpp.configuration.codeAnalysis.clangTidy.codeAction.showClear.None.description%",
              "%c_cpp.configuration.codeAnalysis.clangTidy.codeAction.showClear.AllOnly.description%",
              "%c_cpp.configuration.codeAnalysis.clangTidy.codeAction.showClear.AllAndAllType.description%",
              "%c_cpp.configuration.codeAnalysis.clangTidy.codeAction.showClear.AllAndAllTypeAndThis.description%"
            ],
            "default": "AllAndAllTypeAndThis",
            "scope": "application"
          },
          "C_Cpp.codeAnalysis.clangTidy.codeAction.showDisable": {
            "type": "boolean",
            "markdownDescription": "%c_cpp.configuration.codeAnalysis.clangTidy.codeAction.showDisable.markdownDescription%",
            "default": true,
            "scope": "application"
          },
          "C_Cpp.codeAnalysis.clangTidy.codeAction.showDocumentation": {
            "type": "boolean",
            "markdownDescription": "%c_cpp.configuration.codeAnalysis.clangTidy.codeAction.showDocumentation.markdownDescription%",
            "default": true,
            "scope": "application"
          },
          "C_Cpp.codeAnalysis.runAutomatically": {
            "type": "boolean",
            "markdownDescription": "%c_cpp.configuration.codeAnalysis.runAutomatically.markdownDescription%",
            "default": true,
            "scope": "resource"
          },
          "C_Cpp.codeAnalysis.clangTidy.enabled": {
            "type": "boolean",
            "default": false,
            "markdownDescription": "%c_cpp.configuration.codeAnalysis.clangTidy.enabled.markdownDescription%",
            "scope": "resource"
          },
          "C_Cpp.codeAnalysis.clangTidy.path": {
            "type": "string",
            "markdownDescription": "%c_cpp.configuration.codeAnalysis.clangTidy.path.markdownDescription%",
            "scope": "machine-overridable"
          },
          "C_Cpp.codeAnalysis.clangTidy.config": {
            "type": "string",
            "markdownDescription": "%c_cpp.configuration.codeAnalysis.clangTidy.config.markdownDescription%",
            "scope": "resource"
          },
          "C_Cpp.codeAnalysis.clangTidy.fallbackConfig": {
            "type": "string",
            "markdownDescription": "%c_cpp.configuration.codeAnalysis.clangTidy.fallbackConfig.markdownDescription%",
            "scope": "resource"
          },
          "C_Cpp.codeAnalysis.clangTidy.headerFilter": {
            "type": [
              "string",
              "null"
            ],
            "default": null,
            "markdownDescription": "%c_cpp.configuration.codeAnalysis.clangTidy.headerFilter.markdownDescription%",
            "scope": "resource"
          },
          "C_Cpp.codeAnalysis.clangTidy.args": {
            "type": "array",
            "items": {
              "type": "string"
            },
            "uniqueItems": true,
            "markdownDescription": "%c_cpp.configuration.codeAnalysis.clangTidy.args.markdownDescription%",
            "scope": "resource"
          },
          "C_Cpp.codeAnalysis.clangTidy.useBuildPath": {
            "type": "boolean",
            "default": false,
            "markdownDescription": "%c_cpp.configuration.codeAnalysis.clangTidy.useBuildPath.markdownDescription%",
            "scope": "resource"
          },
          "C_Cpp.codeAnalysis.clangTidy.checks.enabled": {
            "type": "array",
            "items": {
              "type": "string",
              "enum": [
                "*",
                "abseil-*",
                "abseil-cleanup-ctad",
                "abseil-duration-*",
                "abseil-duration-addition",
                "abseil-duration-comparison",
                "abseil-duration-conversion-cast",
                "abseil-duration-division",
                "abseil-duration-factory-*",
                "abseil-duration-factory-float",
                "abseil-duration-factory-scale",
                "abseil-duration-subtraction",
                "abseil-duration-unnecessary-conversion",
                "abseil-faster-strsplit-delimiter",
                "abseil-no-*",
                "abseil-no-internal-dependencies",
                "abseil-no-namespace",
                "abseil-redundant-strcat-calls",
                "abseil-str-cat-append",
                "abseil-string-find-*",
                "abseil-string-find-startswith",
                "abseil-string-find-str-contains",
                "abseil-time-*",
                "abseil-time-comparison",
                "abseil-time-subtraction",
                "abseil-upgrade-duration-conversions",
                "altera-*",
                "altera-id-dependent-backward-branch",
                "altera-kernel-name-restriction",
                "altera-single-work-item-barrier",
                "altera-struct-pack-align",
                "altera-unroll-loops",
                "android-*",
                "android-cloexec-*",
                "android-cloexec-accept",
                "android-cloexec-accept4",
                "android-cloexec-creat",
                "android-cloexec-dup",
                "android-cloexec-epoll-*",
                "android-cloexec-epoll-create",
                "android-cloexec-epoll-create1",
                "android-cloexec-fopen",
                "android-cloexec-inotify-*",
                "android-cloexec-inotify-init",
                "android-cloexec-inotify-init1",
                "android-cloexec-memfd-create",
                "android-cloexec-open",
                "android-cloexec-pipe",
                "android-cloexec-pipe2",
                "android-cloexec-socket",
                "android-comparison-in-temp-failure-retry",
                "boost-use-to-string",
                "bugprone-*",
                "bugprone-argument-comment",
                "bugprone-assert-side-effect",
                "bugprone-bad-signal-to-kill-thread",
                "bugprone-bool-pointer-implicit-conversion",
                "bugprone-branch-clone",
                "bugprone-copy-constructor-init",
                "bugprone-dangling-handle",
                "bugprone-dynamic-static-initializers",
                "bugprone-easily-swappable-parameters",
                "bugprone-exception-escape",
                "bugprone-fold-init-type",
                "bugprone-forward-declaration-namespace",
                "bugprone-forwarding-reference-overload",
                "bugprone-implicit-widening-of-multiplication-result",
                "bugprone-inaccurate-erase",
                "bugprone-incorrect-roundings",
                "bugprone-infinite-loop",
                "bugprone-integer-division",
                "bugprone-lambda-function-name",
                "bugprone-macro-parentheses",
                "bugprone-macro-repeated-side-effects",
                "bugprone-misplaced-*",
                "bugprone-misplaced-operator-in-strlen-in-alloc",
                "bugprone-misplaced-pointer-arithmetic-in-alloc",
                "bugprone-misplaced-widening-cast",
                "bugprone-move-forwarding-reference",
                "bugprone-multiple-statement-macro",
                "bugprone-narrowing-conversions",
                "bugprone-no-escape",
                "bugprone-not-null-terminated-result",
                "bugprone-parent-virtual-call",
                "bugprone-posix-return",
                "bugprone-redundant-branch-condition",
                "bugprone-reserved-identifier",
                "bugprone-shared-ptr-array-mismatch",
                "bugprone-signal-handler",
                "bugprone-signed-char-misuse",
                "bugprone-sizeof-*",
                "bugprone-sizeof-container",
                "bugprone-sizeof-expression",
                "bugprone-spuriously-wake-up-functions",
                "bugprone-string-*",
                "bugprone-string-constructor",
                "bugprone-string-integer-assignment",
                "bugprone-string-literal-with-embedded-nul",
                "bugprone-stringview-nullptr",
                "bugprone-suspicious-*",
                "bugprone-suspicious-enum-usage",
                "bugprone-suspicious-include",
                "bugprone-suspicious-memory-comparison",
                "bugprone-suspicious-memset-usage",
                "bugprone-suspicious-missing-comma",
                "bugprone-suspicious-semicolon",
                "bugprone-suspicious-string-compare",
                "bugprone-swapped-arguments",
                "bugprone-terminating-continue",
                "bugprone-throw-keyword-missing",
                "bugprone-too-small-loop-variable",
                "bugprone-unchecked-optional-access",
                "bugprone-undefined-memory-manipulation",
                "bugprone-undelegated-constructor",
                "bugprone-unhandled-*",
                "bugprone-unhandled-exception-at-new",
                "bugprone-unhandled-self-assignment",
                "bugprone-unused-raii",
                "bugprone-unused-return-value",
                "bugprone-use-after-move",
                "bugprone-virtual-near-miss",
                "cert-*",
                "cert-con*",
                "cert-con36-c",
                "cert-con54-cpp",
                "cert-dcl*",
                "cert-dcl03-c",
                "cert-dcl16-c",
                "cert-dcl21-cpp",
                "cert-dcl37-c",
                "cert-dcl50-cpp",
                "cert-dcl51-cpp",
                "cert-dcl54-cpp",
                "cert-dcl58-cpp",
                "cert-dcl59-cpp",
                "cert-env33-c",
                "cert-err*",
                "cert-err09-cpp",
                "cert-err33-c",
                "cert-err34-c",
                "cert-err52-cpp",
                "cert-err58-cpp",
                "cert-err60-cpp",
                "cert-err61-cpp",
                "cert-exp42-c",
                "cert-fio38-c",
                "cert-flp*",
                "cert-flp30-c",
                "cert-flp37-c",
                "cert-mem57-cpp",
                "cert-msc*",
                "cert-msc30-c",
                "cert-msc32-c",
                "cert-msc50-cpp",
                "cert-msc51-cpp",
                "cert-oop*",
                "cert-oop11-cpp",
                "cert-oop54-cpp",
                "cert-oop57-cpp",
                "cert-oop58-cpp",
                "cert-pos*",
                "cert-pos44-c",
                "cert-pos47-c",
                "cert-sig30-c",
                "cert-str34-c",
                "clang-analyzer-*",
                "clang-analyzer-core.*",
                "clang-analyzer-core.CallAndMessage",
                "clang-analyzer-core.DivideZero",
                "clang-analyzer-core.DynamicTypePropagation",
                "clang-analyzer-core.NonNullParamChecker",
                "clang-analyzer-core.NullDereference",
                "clang-analyzer-core.StackAddressEscape",
                "clang-analyzer-core.UndefinedBinaryOperatorResult",
                "clang-analyzer-core.uninitialized.*",
                "clang-analyzer-core.uninitialized.ArraySubscript",
                "clang-analyzer-core.uninitialized.Assign",
                "clang-analyzer-core.uninitialized.Branch",
                "clang-analyzer-core.uninitialized.CapturedBlockVariable",
                "clang-analyzer-core.uninitialized.UndefReturn",
                "clang-analyzer-core.VLASize",
                "clang-analyzer-cplusplus.*",
                "clang-analyzer-cplusplus.InnerPointer",
                "clang-analyzer-cplusplus.Move",
                "clang-analyzer-cplusplus.NewDelete",
                "clang-analyzer-cplusplus.NewDeleteLeaks",
                "clang-analyzer-deadcode.DeadStores",
                "clang-analyzer-nullablity.*",
                "clang-analyzer-nullability.NullableDereferenced",
                "clang-analyzer-nullability.NullablePassedToNonnull",
                "clang-analyzer-nullability.NullableReturnedFromNonnull",
                "clang-analyzer-nullability.NullPassedToNonnull",
                "clang-analyzer-nullability.NullReturnedFromNonnull",
                "clang-analyzer-optin.*",
                "clang-analyzer-optin.cplusplus.*",
                "clang-analyzer-optin.cplusplus.UninitializedObject",
                "clang-analyzer-optin.cplusplus.VirtualCall",
                "clang-analyzer-optin.mpi.MPI-Checker",
                "clang-analyzer-optin.osx.*",
                "clang-analyzer-optin.osx.cocoa.localizability.*",
                "clang-analyzer-optin.osx.cocoa.localizability.EmptyLocalizationContextChecker",
                "clang-analyzer-optin.osx.cocoa.localizability.NonLocalizedStringChecker",
                "clang-analyzer-optin.osx.OSObjectCStyleCast",
                "clang-analyzer-optin.performance.*",
                "clang-analyzer-optin.performance.GCDAntipattern",
                "clang-analyzer-optin.performance.Padding",
                "clang-analyzer-optin.portability.UnixAPI",
                "clang-analyzer-osx.*",
                "clang-analyzer-osx.API",
                "clang-analyzer-osx.cocoa.*",
                "clang-analyzer-osx.cocoa.AtSync",
                "clang-analyzer-osx.cocoa.AutoreleaseWrite",
                "clang-analyzer-osx.cocoa.ClassRelease",
                "clang-analyzer-osx.cocoa.Dealloc",
                "clang-analyzer-osx.cocoa.IncompatibleMethodTypes",
                "clang-analyzer-osx.cocoa.Loops",
                "clang-analyzer-osx.cocoa.MissingSuperCall",
                "clang-analyzer-osx.cocoa.NilArg",
                "clang-analyzer-osx.cocoa.NonNilReturnValue",
                "clang-analyzer-osx.cocoa.NSAutoreleasePool",
                "clang-analyzer-osx.cocoa.NSError",
                "clang-analyzer-osx.cocoa.ObjCGenerics",
                "clang-analyzer-osx.cocoa.RetainCount",
                "clang-analyzer-osx.cocoa.RetainCountBase",
                "clang-analyzer-osx.cocoa.RunLoopAutoreleaseLeak",
                "clang-analyzer-osx.cocoa.SelfInit",
                "clang-analyzer-osx.cocoa.SuperDealloc",
                "clang-analyzer-osx.cocoa.UnusedIvars",
                "clang-analyzer-osx.cocoa.VariadicMethodTypes",
                "clang-analyzer-osx.coreFoundation.*",
                "clang-analyzer-osx.coreFoundation.CFError",
                "clang-analyzer-osx.coreFoundation.CFNumber",
                "clang-analyzer-osx.coreFoundation.CFRetainRelease",
                "clang-analyzer-osx.coreFoundation.containers.*",
                "clang-analyzer-osx.coreFoundation.containers.OutOfBounds",
                "clang-analyzer-osx.coreFoundation.containers.PointerSizedValues",
                "clang-analyzer-osx.MIG",
                "clang-analyzer-osx.NumberObjectConversion",
                "clang-analyzer-osx.ObjCProperty",
                "clang-analyzer-osx.OSObjectRetainCount",
                "clang-analyzer-osx.SecKeychainAPI",
                "clang-analyzer-security.*",
                "clang-analyzer-security.FloatLoopCounter",
                "clang-analyzer-security.insecureAPI.*",
                "clang-analyzer-security.insecureAPI.bcmp",
                "clang-analyzer-security.insecureAPI.bcopy",
                "clang-analyzer-security.insecureAPI.bzero",
                "clang-analyzer-security.insecureAPI.DeprecatedOrUnsafeBufferHandling",
                "clang-analyzer-security.insecureAPI.getpw",
                "clang-analyzer-security.insecureAPI.gets",
                "clang-analyzer-security.insecureAPI.mkstemp",
                "clang-analyzer-security.insecureAPI.mktemp",
                "clang-analyzer-security.insecureAPI.rand",
                "clang-analyzer-security.insecureAPI.strcpy",
                "clang-analyzer-security.insecureAPI.UncheckedReturn",
                "clang-analyzer-security.insecureAPI.vfork",
                "clang-analyzer-unix.*",
                "clang-analyzer-unix.API",
                "clang-analyzer-unix.cstring.*",
                "clang-analyzer-unix.cstring.BadSizeArg",
                "clang-analyzer-unix.cstring.NullArg",
                "clang-analyzer-unix.Malloc",
                "clang-analyzer-unix.MallocSizeof",
                "clang-analyzer-unix.MismatchedDeallocator",
                "clang-analyzer-unix.Vfork",
                "clang-analyzer-valist.*",
                "clang-analyzer-valist.CopyToSelf",
                "clang-analyzer-valist.Uninitialized",
                "clang-analyzer-valist.Unterminated",
                "concurrency-*",
                "concurrency-mt-unsafe",
                "concurrency-thread-canceltype-asynchronous",
                "cppcoreguidelines-*",
                "cppcoreguidelines-avoid-*",
                "cppcoreguidelines-avoid-c-arrays",
                "cppcoreguidelines-avoid-goto",
                "cppcoreguidelines-avoid-magic-numbers",
                "cppcoreguidelines-avoid-non-const-global-variables",
                "cppcoreguidelines-c-copy-assignment-signature",
                "cppcoreguidelines-explicit-virtual-functions",
                "cppcoreguidelines-init-variables",
                "cppcoreguidelines-interfaces-global-init",
                "cppcoreguidelines-macro-to-enum",
                "cppcoreguidelines-macro-usage",
                "cppcoreguidelines-narrowing-conversions",
                "cppcoreguidelines-no-malloc",
                "cppcoreguidelines-non-private-member-variables-in-classes",
                "cppcoreguidelines-owning-memory",
                "cppcoreguidelines-prefer-member-initializer",
                "cppcoreguidelines-pro-bounds-*",
                "cppcoreguidelines-pro-bounds-array-to-pointer-decay",
                "cppcoreguidelines-pro-bounds-constant-array-index",
                "cppcoreguidelines-pro-bounds-pointer-arithmetic",
                "cppcoreguidelines-pro-type-*",
                "cppcoreguidelines-pro-type-const-cast",
                "cppcoreguidelines-pro-type-cstyle-cast",
                "cppcoreguidelines-pro-type-member-init",
                "cppcoreguidelines-pro-type-reinterpret-cast",
                "cppcoreguidelines-pro-type-static-cast-downcast",
                "cppcoreguidelines-pro-type-union-access",
                "cppcoreguidelines-pro-type-vararg",
                "cppcoreguidelines-slicing",
                "cppcoreguidelines-special-member-functions",
                "cppcoreguidelines-virtual-class-destructor",
                "darwin-*",
                "darwin-avoid-spinlock",
                "darwin-dispatch-once-nonstatic",
                "fuchsia-*",
                "fuchsia-default-*",
                "fuchsia-default-arguments-calls",
                "fuchsia-default-arguments-declarations",
                "fuchsia-header-anon-namespaces",
                "fuchsia-multiple-inheritance",
                "fuchsia-overloaded-operator",
                "fuchsia-statically-constructed-objects",
                "fuchsia-trailing-return",
                "fuchsia-virtual-inheritance",
                "google-*",
                "google-build-*",
                "google-build-explicit-make-pair",
                "google-build-namespaces",
                "google-build-using-namespace",
                "google-default-arguments",
                "google-explicit-constructor",
                "google-global-names-in-headers",
                "google-objc-*",
                "google-objc-avoid-*",
                "google-objc-avoid-nsobject-new",
                "google-objc-avoid-throwing-exception",
                "google-objc-function-naming",
                "google-objc-global-variable-declaration",
                "google-readability-*",
                "google-readability-avoid-underscore-in-googletest-name",
                "google-readability-braces-around-statements",
                "google-readability-casting",
                "google-readability-function-size",
                "google-readability-namespace-comments",
                "google-readability-todo",
                "google-runtime-*",
                "google-runtime-int",
                "google-runtime-operator",
                "google-upgrade-googletest-case",
                "hicpp-*",
                "hicpp-avoid-*",
                "hicpp-avoid-c-arrays",
                "hicpp-avoid-goto",
                "hicpp-braces-around-statements",
                "hicpp-deprecated-headers",
                "hicpp-exception-baseclass",
                "hicpp-explicit-conversions",
                "hicpp-function-size",
                "hicpp-invalid-access-moved",
                "hicpp-member-init",
                "hicpp-move-const-arg",
                "hicpp-multiway-paths-covered",
                "hicpp-named-parameter",
                "hicpp-new-delete-operators",
                "hicpp-no-*",
                "hicpp-no-array-decay",
                "hicpp-no-assembler",
                "hicpp-no-malloc",
                "hicpp-noexcept-move",
                "hicpp-signed-bitwise",
                "hicpp-special-member-functions",
                "hicpp-static-assert",
                "hicpp-undelegated-constructor",
                "hicpp-uppercase-literal-suffix",
                "hicpp-use-*",
                "hicpp-use-auto",
                "hicpp-use-emplace",
                "hicpp-use-equals-*",
                "hicpp-use-equals-default",
                "hicpp-use-equals-delete",
                "hicpp-use-noexcept",
                "hicpp-use-nullptr",
                "hicpp-use-override",
                "hicpp-vararg",
                "linuxkernel-must-check-errs",
                "llvm-*",
                "llvm-else-after-return",
                "llvm-header-guard",
                "llvm-include-order",
                "llvm-namespace-comment",
                "llvm-prefer-*",
                "llvm-prefer-isa-or-dyn-cast-in-conditionals",
                "llvm-prefer-register-over-unsigned",
                "llvm-qualified-auto",
                "llvm-twine-local",
                "llvmlibc-*",
                "llvmlibc-callee-namespace",
                "llvmlibc-implementation-in-namespace",
                "llvmlibc-restrict-system-libc-headers",
                "misc-*",
                "misc-confusable-identifiers",
                "misc-const-correctness",
                "misc-definitions-in-headers",
                "misc-misleading-*",
                "misc-misleading-bidirectional",
                "misc-misleading-identifier",
                "misc-misplaced-const",
                "misc-new-delete-overloads",
                "misc-no-recursion",
                "misc-non-*",
                "misc-non-copyable-objects",
                "misc-non-private-member-variables-in-classes",
                "misc-redundant-expression",
                "misc-static-assert",
                "misc-throw-by-value-catch-by-reference",
                "misc-unconventional-assign-operator",
                "misc-uniqueptr-reset-release",
                "misc-unused-*",
                "misc-unused-alias-decls",
                "misc-unused-parameters",
                "misc-unused-using-decls",
                "modernize-*",
                "modernize-avoid-*",
                "modernize-avoid-bind",
                "modernize-avoid-c-arrays",
                "modernize-concat-nested-namespaces",
                "modernize-deprecated-*",
                "modernize-deprecated-headers",
                "modernize-deprecated-ios-base-aliases",
                "modernize-loop-convert",
                "modernize-macro-to-enum",
                "modernize-make-*",
                "modernize-make-shared",
                "modernize-make-unique",
                "modernize-pass-by-value",
                "modernize-raw-string-literal",
                "modernize-redundant-void-arg",
                "modernize-replace-*",
                "modernize-replace-auto-ptr",
                "modernize-replace-disallow-copy-and-assign-macro",
                "modernize-replace-random-shuffle",
                "modernize-return-braced-init-list",
                "modernize-shrink-to-fit",
                "modernize-unary-static-assert",
                "modernize-use-*",
                "modernize-use-auto",
                "modernize-use-bool-literals",
                "modernize-use-default",
                "modernize-use-default-member-init",
                "modernize-use-emplace",
                "modernize-use-equals-*",
                "modernize-use-equals-default",
                "modernize-use-equals-delete",
                "modernize-use-nodiscard",
                "modernize-use-noexcept",
                "modernize-use-nullptr",
                "modernize-use-override",
                "modernize-use-trailing-return-type",
                "modernize-use-transparent-functors",
                "modernize-use-uncaught-exceptions",
                "modernize-use-using",
                "mpi-*",
                "mpi-buffer-deref",
                "mpi-type-mismatch",
                "objc-*",
                "objc-assert-equals",
                "objc-avoid-nserror-init",
                "objc-dealloc-in-category",
                "objc-forbidden-subclassing",
                "objc-missing-hash",
                "objc-nsinvocation-argument-lifetime",
                "objc-property-declaration",
                "objc-super-self",
                "openmp-*",
                "openmp-exception-escape",
                "openmp-use-default-none",
                "performance-*",
                "performance-faster-string-find",
                "performance-for-range-copy",
                "performance-implicit-conversion-in-loop",
                "performance-inefficient-*",
                "performance-inefficient-algorithm",
                "performance-inefficient-string-concatenation",
                "performance-inefficient-vector-operation",
                "performance-move-*",
                "performance-move-const-arg",
                "performance-move-constructor-init",
                "performance-no-*",
                "performance-no-automatic-move",
                "performance-no-int-to-ptr",
                "performance-noexcept-move-constructor",
                "performance-trivially-destructible",
                "performance-type-promotion-in-math-fn",
                "performance-unnecessary-*",
                "performance-unnecessary-copy-initialization",
                "performance-unnecessary-value-param",
                "portability-*",
                "portability-restrict-system-includes",
                "portability-simd-intrinsics",
                "portability-std-allocator-const",
                "readability-*",
                "readability-avoid-const-params-in-decls",
                "readability-braces-around-statements",
                "readability-const-return-type",
                "readability-container-*",
                "readability-container-contains",
                "readability-container-data-pointer",
                "readability-container-size-empty",
                "readability-convert-member-functions-to-static",
                "readability-delete-null-pointer",
                "readability-duplicate-include",
                "readability-else-after-return",
                "readability-function-*",
                "readability-function-cognitive-complexity",
                "readability-function-size",
                "readability-identifier-*",
                "readability-identifier-length",
                "readability-identifier-naming",
                "readability-implicit-bool-conversion",
                "readability-inconsistent-declaration-parameter-name",
                "readability-isolate-declaration",
                "readability-magic-numbers",
                "readability-make-member-function-const",
                "readability-misleading-indentation",
                "readability-misplaced-array-index",
                "readability-named-parameter",
                "readability-non-const-parameter",
                "readability-qualified-auto",
                "readability-redundant-*",
                "readability-redundant-access-specifiers",
                "readability-redundant-control-flow",
                "readability-redundant-declaration",
                "readability-redundant-function-ptr-dereference",
                "readability-redundant-member-init",
                "readability-redundant-preprocessor",
                "readability-redundant-smartptr-get",
                "readability-redundant-string-*",
                "readability-redundant-string-cstr",
                "readability-redundant-string-init",
                "readability-simplify-*",
                "readability-simplify-boolean-expr",
                "readability-simplify-subscript-expr",
                "readability-static-*",
                "readability-static-accessed-through-instance",
                "readability-static-definition-in-anonymous-namespace",
                "readability-string-compare",
                "readability-suspicious-call-argument",
                "readability-uniqueptr-delete-release",
                "readability-uppercase-literal-suffix",
                "readability-use-anyofallof",
                "zircon-temporary-objects"
              ]
            },
            "uniqueItems": true,
            "markdownDescription": "%c_cpp.configuration.codeAnalysis.clangTidy.checks.enabled.markdownDescription%",
            "scope": "resource"
          },
          "C_Cpp.codeAnalysis.clangTidy.checks.disabled": {
            "type": "array",
            "items": {
              "type": "string",
              "enum": [
                "*",
                "abseil-*",
                "abseil-cleanup-ctad",
                "abseil-duration-*",
                "abseil-duration-addition",
                "abseil-duration-comparison",
                "abseil-duration-conversion-cast",
                "abseil-duration-division",
                "abseil-duration-factory-*",
                "abseil-duration-factory-float",
                "abseil-duration-factory-scale",
                "abseil-duration-subtraction",
                "abseil-duration-unnecessary-conversion",
                "abseil-faster-strsplit-delimiter",
                "abseil-no-*",
                "abseil-no-internal-dependencies",
                "abseil-no-namespace",
                "abseil-redundant-strcat-calls",
                "abseil-str-cat-append",
                "abseil-string-find-*",
                "abseil-string-find-startswith",
                "abseil-string-find-str-contains",
                "abseil-time-*",
                "abseil-time-comparison",
                "abseil-time-subtraction",
                "abseil-upgrade-duration-conversions",
                "altera-*",
                "altera-id-dependent-backward-branch",
                "altera-kernel-name-restriction",
                "altera-single-work-item-barrier",
                "altera-struct-pack-align",
                "altera-unroll-loops",
                "android-*",
                "android-cloexec-*",
                "android-cloexec-accept",
                "android-cloexec-accept4",
                "android-cloexec-creat",
                "android-cloexec-dup",
                "android-cloexec-epoll-*",
                "android-cloexec-epoll-create",
                "android-cloexec-epoll-create1",
                "android-cloexec-fopen",
                "android-cloexec-inotify-*",
                "android-cloexec-inotify-init",
                "android-cloexec-inotify-init1",
                "android-cloexec-memfd-create",
                "android-cloexec-open",
                "android-cloexec-pipe",
                "android-cloexec-pipe2",
                "android-cloexec-socket",
                "android-comparison-in-temp-failure-retry",
                "boost-use-to-string",
                "bugprone-*",
                "bugprone-argument-comment",
                "bugprone-assert-side-effect",
                "bugprone-bad-signal-to-kill-thread",
                "bugprone-bool-pointer-implicit-conversion",
                "bugprone-branch-clone",
                "bugprone-copy-constructor-init",
                "bugprone-dangling-handle",
                "bugprone-dynamic-static-initializers",
                "bugprone-easily-swappable-parameters",
                "bugprone-exception-escape",
                "bugprone-fold-init-type",
                "bugprone-forward-declaration-namespace",
                "bugprone-forwarding-reference-overload",
                "bugprone-implicit-widening-of-multiplication-result",
                "bugprone-inaccurate-erase",
                "bugprone-incorrect-roundings",
                "bugprone-infinite-loop",
                "bugprone-integer-division",
                "bugprone-lambda-function-name",
                "bugprone-macro-parentheses",
                "bugprone-macro-repeated-side-effects",
                "bugprone-misplaced-*",
                "bugprone-misplaced-operator-in-strlen-in-alloc",
                "bugprone-misplaced-pointer-arithmetic-in-alloc",
                "bugprone-misplaced-widening-cast",
                "bugprone-move-forwarding-reference",
                "bugprone-multiple-statement-macro",
                "bugprone-narrowing-conversions",
                "bugprone-no-escape",
                "bugprone-not-null-terminated-result",
                "bugprone-parent-virtual-call",
                "bugprone-posix-return",
                "bugprone-redundant-branch-condition",
                "bugprone-reserved-identifier",
                "bugprone-shared-ptr-array-mismatch",
                "bugprone-signal-handler",
                "bugprone-signed-char-misuse",
                "bugprone-sizeof-*",
                "bugprone-sizeof-container",
                "bugprone-sizeof-expression",
                "bugprone-spuriously-wake-up-functions",
                "bugprone-string-*",
                "bugprone-string-constructor",
                "bugprone-string-integer-assignment",
                "bugprone-string-literal-with-embedded-nul",
                "bugprone-stringview-nullptr",
                "bugprone-suspicious-*",
                "bugprone-suspicious-enum-usage",
                "bugprone-suspicious-include",
                "bugprone-suspicious-memory-comparison",
                "bugprone-suspicious-memset-usage",
                "bugprone-suspicious-missing-comma",
                "bugprone-suspicious-semicolon",
                "bugprone-suspicious-string-compare",
                "bugprone-swapped-arguments",
                "bugprone-terminating-continue",
                "bugprone-throw-keyword-missing",
                "bugprone-too-small-loop-variable",
                "bugprone-unchecked-optional-access",
                "bugprone-undefined-memory-manipulation",
                "bugprone-undelegated-constructor",
                "bugprone-unhandled-*",
                "bugprone-unhandled-exception-at-new",
                "bugprone-unhandled-self-assignment",
                "bugprone-unused-raii",
                "bugprone-unused-return-value",
                "bugprone-use-after-move",
                "bugprone-virtual-near-miss",
                "cert-*",
                "cert-con*",
                "cert-con36-c",
                "cert-con54-cpp",
                "cert-dcl*",
                "cert-dcl03-c",
                "cert-dcl16-c",
                "cert-dcl21-cpp",
                "cert-dcl37-c",
                "cert-dcl50-cpp",
                "cert-dcl51-cpp",
                "cert-dcl54-cpp",
                "cert-dcl58-cpp",
                "cert-dcl59-cpp",
                "cert-env33-c",
                "cert-err*",
                "cert-err09-cpp",
                "cert-err33-c",
                "cert-err34-c",
                "cert-err52-cpp",
                "cert-err58-cpp",
                "cert-err60-cpp",
                "cert-err61-cpp",
                "cert-exp42-c",
                "cert-fio38-c",
                "cert-flp*",
                "cert-flp30-c",
                "cert-flp37-c",
                "cert-mem57-cpp",
                "cert-msc*",
                "cert-msc30-c",
                "cert-msc32-c",
                "cert-msc50-cpp",
                "cert-msc51-cpp",
                "cert-oop*",
                "cert-oop11-cpp",
                "cert-oop54-cpp",
                "cert-oop57-cpp",
                "cert-oop58-cpp",
                "cert-pos*",
                "cert-pos44-c",
                "cert-pos47-c",
                "cert-sig30-c",
                "cert-str34-c",
                "clang-analyzer-*",
                "clang-analyzer-core.*",
                "clang-analyzer-core.CallAndMessage",
                "clang-analyzer-core.DivideZero",
                "clang-analyzer-core.DynamicTypePropagation",
                "clang-analyzer-core.NonNullParamChecker",
                "clang-analyzer-core.NullDereference",
                "clang-analyzer-core.StackAddressEscape",
                "clang-analyzer-core.UndefinedBinaryOperatorResult",
                "clang-analyzer-core.uninitialized.*",
                "clang-analyzer-core.uninitialized.ArraySubscript",
                "clang-analyzer-core.uninitialized.Assign",
                "clang-analyzer-core.uninitialized.Branch",
                "clang-analyzer-core.uninitialized.CapturedBlockVariable",
                "clang-analyzer-core.uninitialized.UndefReturn",
                "clang-analyzer-core.VLASize",
                "clang-analyzer-cplusplus.*",
                "clang-analyzer-cplusplus.InnerPointer",
                "clang-analyzer-cplusplus.Move",
                "clang-analyzer-cplusplus.NewDelete",
                "clang-analyzer-cplusplus.NewDeleteLeaks",
                "clang-analyzer-deadcode.DeadStores",
                "clang-analyzer-nullablity.*",
                "clang-analyzer-nullability.NullableDereferenced",
                "clang-analyzer-nullability.NullablePassedToNonnull",
                "clang-analyzer-nullability.NullableReturnedFromNonnull",
                "clang-analyzer-nullability.NullPassedToNonnull",
                "clang-analyzer-nullability.NullReturnedFromNonnull",
                "clang-analyzer-optin.*",
                "clang-analyzer-optin.cplusplus.*",
                "clang-analyzer-optin.cplusplus.UninitializedObject",
                "clang-analyzer-optin.cplusplus.VirtualCall",
                "clang-analyzer-optin.mpi.MPI-Checker",
                "clang-analyzer-optin.osx.*",
                "clang-analyzer-optin.osx.cocoa.localizability.*",
                "clang-analyzer-optin.osx.cocoa.localizability.EmptyLocalizationContextChecker",
                "clang-analyzer-optin.osx.cocoa.localizability.NonLocalizedStringChecker",
                "clang-analyzer-optin.osx.OSObjectCStyleCast",
                "clang-analyzer-optin.performance.*",
                "clang-analyzer-optin.performance.GCDAntipattern",
                "clang-analyzer-optin.performance.Padding",
                "clang-analyzer-optin.portability.UnixAPI",
                "clang-analyzer-osx.*",
                "clang-analyzer-osx.API",
                "clang-analyzer-osx.cocoa.*",
                "clang-analyzer-osx.cocoa.AtSync",
                "clang-analyzer-osx.cocoa.AutoreleaseWrite",
                "clang-analyzer-osx.cocoa.ClassRelease",
                "clang-analyzer-osx.cocoa.Dealloc",
                "clang-analyzer-osx.cocoa.IncompatibleMethodTypes",
                "clang-analyzer-osx.cocoa.Loops",
                "clang-analyzer-osx.cocoa.MissingSuperCall",
                "clang-analyzer-osx.cocoa.NilArg",
                "clang-analyzer-osx.cocoa.NonNilReturnValue",
                "clang-analyzer-osx.cocoa.NSAutoreleasePool",
                "clang-analyzer-osx.cocoa.NSError",
                "clang-analyzer-osx.cocoa.ObjCGenerics",
                "clang-analyzer-osx.cocoa.RetainCount",
                "clang-analyzer-osx.cocoa.RetainCountBase",
                "clang-analyzer-osx.cocoa.RunLoopAutoreleaseLeak",
                "clang-analyzer-osx.cocoa.SelfInit",
                "clang-analyzer-osx.cocoa.SuperDealloc",
                "clang-analyzer-osx.cocoa.UnusedIvars",
                "clang-analyzer-osx.cocoa.VariadicMethodTypes",
                "clang-analyzer-osx.coreFoundation.*",
                "clang-analyzer-osx.coreFoundation.CFError",
                "clang-analyzer-osx.coreFoundation.CFNumber",
                "clang-analyzer-osx.coreFoundation.CFRetainRelease",
                "clang-analyzer-osx.coreFoundation.containers.*",
                "clang-analyzer-osx.coreFoundation.containers.OutOfBounds",
                "clang-analyzer-osx.coreFoundation.containers.PointerSizedValues",
                "clang-analyzer-osx.MIG",
                "clang-analyzer-osx.NumberObjectConversion",
                "clang-analyzer-osx.ObjCProperty",
                "clang-analyzer-osx.OSObjectRetainCount",
                "clang-analyzer-osx.SecKeychainAPI",
                "clang-analyzer-security.*",
                "clang-analyzer-security.FloatLoopCounter",
                "clang-analyzer-security.insecureAPI.*",
                "clang-analyzer-security.insecureAPI.bcmp",
                "clang-analyzer-security.insecureAPI.bcopy",
                "clang-analyzer-security.insecureAPI.bzero",
                "clang-analyzer-security.insecureAPI.DeprecatedOrUnsafeBufferHandling",
                "clang-analyzer-security.insecureAPI.getpw",
                "clang-analyzer-security.insecureAPI.gets",
                "clang-analyzer-security.insecureAPI.mkstemp",
                "clang-analyzer-security.insecureAPI.mktemp",
                "clang-analyzer-security.insecureAPI.rand",
                "clang-analyzer-security.insecureAPI.strcpy",
                "clang-analyzer-security.insecureAPI.UncheckedReturn",
                "clang-analyzer-security.insecureAPI.vfork",
                "clang-analyzer-unix.*",
                "clang-analyzer-unix.API",
                "clang-analyzer-unix.cstring.*",
                "clang-analyzer-unix.cstring.BadSizeArg",
                "clang-analyzer-unix.cstring.NullArg",
                "clang-analyzer-unix.Malloc",
                "clang-analyzer-unix.MallocSizeof",
                "clang-analyzer-unix.MismatchedDeallocator",
                "clang-analyzer-unix.Vfork",
                "clang-analyzer-valist.*",
                "clang-analyzer-valist.CopyToSelf",
                "clang-analyzer-valist.Uninitialized",
                "clang-analyzer-valist.Unterminated",
                "concurrency-*",
                "concurrency-mt-unsafe",
                "concurrency-thread-canceltype-asynchronous",
                "cppcoreguidelines-*",
                "cppcoreguidelines-avoid-*",
                "cppcoreguidelines-avoid-c-arrays",
                "cppcoreguidelines-avoid-goto",
                "cppcoreguidelines-avoid-magic-numbers",
                "cppcoreguidelines-avoid-non-const-global-variables",
                "cppcoreguidelines-c-copy-assignment-signature",
                "cppcoreguidelines-explicit-virtual-functions",
                "cppcoreguidelines-init-variables",
                "cppcoreguidelines-interfaces-global-init",
                "cppcoreguidelines-macro-to-enum",
                "cppcoreguidelines-macro-usage",
                "cppcoreguidelines-narrowing-conversions",
                "cppcoreguidelines-no-malloc",
                "cppcoreguidelines-non-private-member-variables-in-classes",
                "cppcoreguidelines-owning-memory",
                "cppcoreguidelines-prefer-member-initializer",
                "cppcoreguidelines-pro-bounds-*",
                "cppcoreguidelines-pro-bounds-array-to-pointer-decay",
                "cppcoreguidelines-pro-bounds-constant-array-index",
                "cppcoreguidelines-pro-bounds-pointer-arithmetic",
                "cppcoreguidelines-pro-type-*",
                "cppcoreguidelines-pro-type-const-cast",
                "cppcoreguidelines-pro-type-cstyle-cast",
                "cppcoreguidelines-pro-type-member-init",
                "cppcoreguidelines-pro-type-reinterpret-cast",
                "cppcoreguidelines-pro-type-static-cast-downcast",
                "cppcoreguidelines-pro-type-union-access",
                "cppcoreguidelines-pro-type-vararg",
                "cppcoreguidelines-slicing",
                "cppcoreguidelines-special-member-functions",
                "cppcoreguidelines-virtual-class-destructor",
                "darwin-*",
                "darwin-avoid-spinlock",
                "darwin-dispatch-once-nonstatic",
                "fuchsia-*",
                "fuchsia-default-*",
                "fuchsia-default-arguments-calls",
                "fuchsia-default-arguments-declarations",
                "fuchsia-header-anon-namespaces",
                "fuchsia-multiple-inheritance",
                "fuchsia-overloaded-operator",
                "fuchsia-statically-constructed-objects",
                "fuchsia-trailing-return",
                "fuchsia-virtual-inheritance",
                "google-*",
                "google-build-*",
                "google-build-explicit-make-pair",
                "google-build-namespaces",
                "google-build-using-namespace",
                "google-default-arguments",
                "google-explicit-constructor",
                "google-global-names-in-headers",
                "google-objc-*",
                "google-objc-avoid-*",
                "google-objc-avoid-nsobject-new",
                "google-objc-avoid-throwing-exception",
                "google-objc-function-naming",
                "google-objc-global-variable-declaration",
                "google-readability-*",
                "google-readability-avoid-underscore-in-googletest-name",
                "google-readability-braces-around-statements",
                "google-readability-casting",
                "google-readability-function-size",
                "google-readability-namespace-comments",
                "google-readability-todo",
                "google-runtime-*",
                "google-runtime-int",
                "google-runtime-operator",
                "google-upgrade-googletest-case",
                "hicpp-*",
                "hicpp-avoid-*",
                "hicpp-avoid-c-arrays",
                "hicpp-avoid-goto",
                "hicpp-braces-around-statements",
                "hicpp-deprecated-headers",
                "hicpp-exception-baseclass",
                "hicpp-explicit-conversions",
                "hicpp-function-size",
                "hicpp-invalid-access-moved",
                "hicpp-member-init",
                "hicpp-move-const-arg",
                "hicpp-multiway-paths-covered",
                "hicpp-named-parameter",
                "hicpp-new-delete-operators",
                "hicpp-no-*",
                "hicpp-no-array-decay",
                "hicpp-no-assembler",
                "hicpp-no-malloc",
                "hicpp-noexcept-move",
                "hicpp-signed-bitwise",
                "hicpp-special-member-functions",
                "hicpp-static-assert",
                "hicpp-undelegated-constructor",
                "hicpp-uppercase-literal-suffix",
                "hicpp-use-*",
                "hicpp-use-auto",
                "hicpp-use-emplace",
                "hicpp-use-equals-*",
                "hicpp-use-equals-default",
                "hicpp-use-equals-delete",
                "hicpp-use-noexcept",
                "hicpp-use-nullptr",
                "hicpp-use-override",
                "hicpp-vararg",
                "linuxkernel-must-check-errs",
                "llvm-*",
                "llvm-else-after-return",
                "llvm-header-guard",
                "llvm-include-order",
                "llvm-namespace-comment",
                "llvm-prefer-*",
                "llvm-prefer-isa-or-dyn-cast-in-conditionals",
                "llvm-prefer-register-over-unsigned",
                "llvm-qualified-auto",
                "llvm-twine-local",
                "llvmlibc-*",
                "llvmlibc-callee-namespace",
                "llvmlibc-implementation-in-namespace",
                "llvmlibc-restrict-system-libc-headers",
                "misc-*",
                "misc-confusable-identifiers",
                "misc-const-correctness",
                "misc-definitions-in-headers",
                "misc-misleading-*",
                "misc-misleading-bidirectional",
                "misc-misleading-identifier",
                "misc-misplaced-const",
                "misc-new-delete-overloads",
                "misc-no-recursion",
                "misc-non-*",
                "misc-non-copyable-objects",
                "misc-non-private-member-variables-in-classes",
                "misc-redundant-expression",
                "misc-static-assert",
                "misc-throw-by-value-catch-by-reference",
                "misc-unconventional-assign-operator",
                "misc-uniqueptr-reset-release",
                "misc-unused-*",
                "misc-unused-alias-decls",
                "misc-unused-parameters",
                "misc-unused-using-decls",
                "modernize-*",
                "modernize-avoid-*",
                "modernize-avoid-bind",
                "modernize-avoid-c-arrays",
                "modernize-concat-nested-namespaces",
                "modernize-deprecated-*",
                "modernize-deprecated-headers",
                "modernize-deprecated-ios-base-aliases",
                "modernize-loop-convert",
                "modernize-macro-to-enum",
                "modernize-make-*",
                "modernize-make-shared",
                "modernize-make-unique",
                "modernize-pass-by-value",
                "modernize-raw-string-literal",
                "modernize-redundant-void-arg",
                "modernize-replace-*",
                "modernize-replace-auto-ptr",
                "modernize-replace-disallow-copy-and-assign-macro",
                "modernize-replace-random-shuffle",
                "modernize-return-braced-init-list",
                "modernize-shrink-to-fit",
                "modernize-unary-static-assert",
                "modernize-use-*",
                "modernize-use-auto",
                "modernize-use-bool-literals",
                "modernize-use-default",
                "modernize-use-default-member-init",
                "modernize-use-emplace",
                "modernize-use-equals-*",
                "modernize-use-equals-default",
                "modernize-use-equals-delete",
                "modernize-use-nodiscard",
                "modernize-use-noexcept",
                "modernize-use-nullptr",
                "modernize-use-override",
                "modernize-use-trailing-return-type",
                "modernize-use-transparent-functors",
                "modernize-use-uncaught-exceptions",
                "modernize-use-using",
                "mpi-*",
                "mpi-buffer-deref",
                "mpi-type-mismatch",
                "objc-*",
                "objc-assert-equals",
                "objc-avoid-nserror-init",
                "objc-dealloc-in-category",
                "objc-forbidden-subclassing",
                "objc-missing-hash",
                "objc-nsinvocation-argument-lifetime",
                "objc-property-declaration",
                "objc-super-self",
                "openmp-*",
                "openmp-exception-escape",
                "openmp-use-default-none",
                "performance-*",
                "performance-faster-string-find",
                "performance-for-range-copy",
                "performance-implicit-conversion-in-loop",
                "performance-inefficient-*",
                "performance-inefficient-algorithm",
                "performance-inefficient-string-concatenation",
                "performance-inefficient-vector-operation",
                "performance-move-*",
                "performance-move-const-arg",
                "performance-move-constructor-init",
                "performance-no-*",
                "performance-no-automatic-move",
                "performance-no-int-to-ptr",
                "performance-noexcept-move-constructor",
                "performance-trivially-destructible",
                "performance-type-promotion-in-math-fn",
                "performance-unnecessary-*",
                "performance-unnecessary-copy-initialization",
                "performance-unnecessary-value-param",
                "portability-*",
                "portability-restrict-system-includes",
                "portability-simd-intrinsics",
                "portability-std-allocator-const",
                "readability-*",
                "readability-avoid-const-params-in-decls",
                "readability-braces-around-statements",
                "readability-const-return-type",
                "readability-container-*",
                "readability-container-contains",
                "readability-container-data-pointer",
                "readability-container-size-empty",
                "readability-convert-member-functions-to-static",
                "readability-delete-null-pointer",
                "readability-duplicate-include",
                "readability-else-after-return",
                "readability-function-*",
                "readability-function-cognitive-complexity",
                "readability-function-size",
                "readability-identifier-*",
                "readability-identifier-length",
                "readability-identifier-naming",
                "readability-implicit-bool-conversion",
                "readability-inconsistent-declaration-parameter-name",
                "readability-isolate-declaration",
                "readability-magic-numbers",
                "readability-make-member-function-const",
                "readability-misleading-indentation",
                "readability-misplaced-array-index",
                "readability-named-parameter",
                "readability-non-const-parameter",
                "readability-qualified-auto",
                "readability-redundant-*",
                "readability-redundant-access-specifiers",
                "readability-redundant-control-flow",
                "readability-redundant-declaration",
                "readability-redundant-function-ptr-dereference",
                "readability-redundant-member-init",
                "readability-redundant-preprocessor",
                "readability-redundant-smartptr-get",
                "readability-redundant-string-*",
                "readability-redundant-string-cstr",
                "readability-redundant-string-init",
                "readability-simplify-*",
                "readability-simplify-boolean-expr",
                "readability-simplify-subscript-expr",
                "readability-static-*",
                "readability-static-accessed-through-instance",
                "readability-static-definition-in-anonymous-namespace",
                "readability-string-compare",
                "readability-suspicious-call-argument",
                "readability-uniqueptr-delete-release",
                "readability-uppercase-literal-suffix",
                "readability-use-anyofallof",
                "zircon-temporary-objects"
              ]
            },
            "uniqueItems": true,
            "markdownDescription": "%c_cpp.configuration.codeAnalysis.clangTidy.checks.disabled.markdownDescription%",
            "scope": "resource"
          }
        }
      },
      {
        "title": "%c_cpp.subheaders.debugging.title%",
        "properties": {
          "C_Cpp.debugger.useBacktickCommandSubstitution": {
            "type": "boolean",
            "default": false,
            "markdownDescription": "%c_cpp.configuration.debugger.useBacktickCommandSubstitution.markdownDescription%",
            "scope": "window"
          },
          "C_Cpp.sshTargetsView": {
            "type": "string",
            "enum": [
              "enabled",
              "disabled",
              "default"
            ],
            "default": "default",
            "description": "%c_cpp.configuration.sshTargetsView.description%",
            "scope": "window"
          },
          "C_Cpp.debugShortcut": {
            "type": "boolean",
            "default": true,
            "description": "%c_cpp.configuration.debugShortcut.description%",
            "scope": "resource"
          }
        }
      },
      {
        "title": "%c_cpp.subheaders.resourceManagement.title%",
        "properties": {
          "C_Cpp.references.maxConcurrentThreads": {
            "type": [
              "integer",
              "null"
            ],
            "markdownDescription": "%c_cpp.configuration.references.maxConcurrentThreads.markdownDescription%",
            "default": null,
            "minimum": 1,
            "maximum": 32,
            "scope": "machine"
          },
          "C_Cpp.references.maxCachedProcesses": {
            "type": [
              "integer",
              "null"
            ],
            "markdownDescription": "%c_cpp.configuration.references.maxCachedProcesses.markdownDescription%",
            "default": 0,
            "minimum": 0,
            "maximum": 32,
            "scope": "machine"
          },
          "C_Cpp.references.maxMemory": {
            "type": [
              "integer",
              "null"
            ],
            "markdownDescription": "%c_cpp.configuration.references.maxMemory.markdownDescription%",
            "default": null,
            "minimum": 256,
            "maximum": 65536,
            "scope": "machine"
          },
          "C_Cpp.intelliSenseCachePath": {
            "type": "string",
            "markdownDescription": "%c_cpp.configuration.intelliSenseCachePath.markdownDescription%",
            "scope": "machine-overridable"
          },
          "C_Cpp.intelliSenseCacheSize": {
            "type": "number",
            "default": 5120,
            "markdownDescription": "%c_cpp.configuration.intelliSenseCacheSize.markdownDescription%",
            "scope": "machine-overridable",
            "minimum": 0
          },
          "C_Cpp.intelliSenseMemoryLimit": {
            "type": "number",
            "default": 4096,
            "markdownDescription": "%c_cpp.configuration.intelliSenseMemoryLimit.markdownDescription%",
            "scope": "machine-overridable",
            "minimum": 256,
            "maximum": 16384
          },
          "C_Cpp.maxConcurrentThreads": {
            "type": [
              "integer",
              "null"
            ],
            "markdownDescription": "%c_cpp.configuration.maxConcurrentThreads.markdownDescription%",
            "default": null,
            "minimum": 1,
            "maximum": 32,
            "scope": "machine"
          },
          "C_Cpp.maxCachedProcesses": {
            "type": [
              "integer",
              "null"
            ],
            "markdownDescription": "%c_cpp.configuration.maxCachedProcesses.markdownDescription%",
            "default": null,
            "minimum": 0,
            "maximum": 256,
            "scope": "machine"
          },
          "C_Cpp.maxMemory": {
            "type": [
              "integer",
              "null"
            ],
            "markdownDescription": "%c_cpp.configuration.maxMemory.markdownDescription%",
            "default": null,
            "minimum": 256,
            "maximum": 65536,
            "scope": "machine"
          },
          "C_Cpp.intelliSense.maxCachedProcesses": {
            "type": [
              "integer",
              "null"
            ],
            "markdownDescription": "%c_cpp.configuration.intelliSense.maxCachedProcesses.markdownDescription%",
            "default": null,
            "minimum": 2,
            "maximum": 128,
            "scope": "machine"
          },
          "C_Cpp.intelliSense.maxMemory": {
            "type": [
              "integer",
              "null"
            ],
            "markdownDescription": "%c_cpp.configuration.intelliSense.maxMemory.markdownDescription%",
            "default": null,
            "minimum": 256,
            "maximum": 65536,
            "scope": "machine"
          }
        }
      },
      {
        "title": "%c_cpp.subheaders.miscellaneous.title%",
        "properties": {
          "C_Cpp.vcpkg.enabled": {
            "type": "boolean",
            "default": true,
            "markdownDescription": "%c_cpp.configuration.vcpkg.enabled.markdownDescription%",
            "scope": "resource"
          },
          "C_Cpp.loggingLevel": {
            "type": "string",
            "enum": [
              "None",
              "Error",
              "Warning",
              "Information",
              "Debug"
            ],
            "default": "Error",
            "markdownDescription": "%c_cpp.configuration.loggingLevel.markdownDescription%",
            "scope": "window"
          },
          "C_Cpp.autoAddFileAssociations": {
            "type": "boolean",
            "default": true,
            "markdownDescription": "%c_cpp.configuration.autoAddFileAssociations.markdownDescription%",
            "scope": "window"
          },
          "C_Cpp.preferredPathSeparator": {
            "type": "string",
            "enum": [
              "Forward Slash",
              "Backslash"
            ],
            "default": "Forward Slash",
            "markdownDescription": "%c_cpp.configuration.preferredPathSeparator.markdownDescription%",
            "scope": "machine-overridable"
          },
          "C_Cpp.updateChannel": {
            "type": "string",
            "enum": [
              "Default",
              "Insiders"
            ],
            "default": "Default",
            "markdownDescription": "%c_cpp.configuration.updateChannel.markdownDescription%",
            "scope": "application",
            "deprecationMessage": "%c_cpp.configuration.updateChannel.deprecationMessage%"
          },
          "C_Cpp.experimentalFeatures": {
            "type": "string",
            "enum": [
              "enabled",
              "disabled"
            ],
            "default": "disabled",
            "description": "%c_cpp.configuration.experimentalFeatures.description%",
            "scope": "window"
          },
          "C_Cpp.caseSensitiveFileSupport": {
            "type": "string",
            "enum": [
              "default",
              "enabled"
            ],
            "default": "default",
            "markdownDescription": "%c_cpp.configuration.caseSensitiveFileSupport.markdownDescription%",
            "scope": "window"
          },
          "C_Cpp.addNodeAddonIncludePaths": {
            "type": "boolean",
            "default": false,
            "markdownDescription": "%c_cpp.configuration.addNodeAddonIncludePaths.markdownDescription%",
            "scope": "application"
          }
        }
      }
    ],
    "commands": [
      {
        "command": "C_Cpp.ConfigurationSelect",
        "title": "%c_cpp.command.configurationSelect.title%",
        "category": "C/C++"
      },
      {
        "command": "C_Cpp.ConfigurationProviderSelect",
        "title": "%c_cpp.command.configurationProviderSelect.title%",
        "category": "C/C++"
      },
      {
        "command": "C_Cpp.ConfigurationEditJSON",
        "title": "%c_cpp.command.configurationEditJSON.title%",
        "category": "C/C++"
      },
      {
        "command": "C_Cpp.ConfigurationEditUI",
        "title": "%c_cpp.command.configurationEditUI.title%",
        "category": "C/C++"
      },
      {
        "command": "C_Cpp.SwitchHeaderSource",
        "title": "%c_cpp.command.switchHeaderSource.title%",
        "category": "C/C++"
      },
      {
        "command": "C_Cpp.EnableErrorSquiggles",
        "title": "%c_cpp.command.enableErrorSquiggles.title%",
        "category": "C/C++"
      },
      {
        "command": "C_Cpp.DisableErrorSquiggles",
        "title": "%c_cpp.command.disableErrorSquiggles.title%",
        "category": "C/C++"
      },
      {
        "command": "C_Cpp.ToggleIncludeFallback",
        "title": "%c_cpp.command.toggleIncludeFallback.title%",
        "category": "C/C++"
      },
      {
        "command": "C_Cpp.ToggleDimInactiveRegions",
        "title": "%c_cpp.command.toggleDimInactiveRegions.title%",
        "category": "C/C++"
      },
      {
        "command": "C_Cpp.ResetDatabase",
        "title": "%c_cpp.command.resetDatabase.title%",
        "category": "C/C++"
      },
      {
        "command": "C_Cpp.TakeSurvey",
        "title": "%c_cpp.command.takeSurvey.title%",
        "category": "C/C++"
      },
      {
        "command": "C_Cpp.RestartIntelliSenseForFile",
        "title": "%c_cpp.command.restartIntelliSenseForFile.title%",
        "category": "C/C++"
      },
      {
        "command": "C_Cpp.LogDiagnostics",
        "title": "%c_cpp.command.logDiagnostics.title%",
        "category": "C/C++"
      },
      {
        "command": "C_Cpp.RescanWorkspace",
        "title": "%c_cpp.command.rescanWorkspace.title%",
        "category": "C/C++"
      },
      {
        "command": "C_Cpp.VcpkgClipboardInstallSuggested",
        "title": "%c_cpp.command.vcpkgClipboardInstallSuggested.title%",
        "category": "C/C++"
      },
      {
        "command": "C_Cpp.VcpkgOnlineHelpSuggested",
        "title": "%c_cpp.command.vcpkgOnlineHelpSuggested.title%",
        "category": "C/C++"
      },
      {
        "command": "C_Cpp.GenerateEditorConfig",
        "title": "%c_cpp.command.generateEditorConfig.title%",
        "category": "C/C++"
      },
      {
        "command": "C_Cpp.referencesViewGroupByType",
        "category": "C/C++",
        "title": "%c_cpp.command.referencesViewGroupByType.title%",
        "icon": {
          "light": "assets/ref-group-by-type-light.svg",
          "dark": "assets/ref-group-by-type-dark.svg"
        }
      },
      {
        "command": "C_Cpp.referencesViewUngroupByType",
        "category": "C/C++",
        "title": "%c_cpp.command.referencesViewUngroupByType.title%",
        "icon": {
          "light": "assets/ref-ungroup-by-type-light.svg",
          "dark": "assets/ref-ungroup-by-type-dark.svg"
        }
      },
      {
        "command": "C_Cpp.GoToNextDirectiveInGroup",
        "title": "%c_cpp.command.GoToNextDirectiveInGroup.title%",
        "category": "C/C++"
      },
      {
        "command": "C_Cpp.GoToPrevDirectiveInGroup",
        "title": "%c_cpp.command.GoToPrevDirectiveInGroup.title%",
        "category": "C/C++"
      },
      {
        "command": "C_Cpp.CreateDeclarationOrDefinition",
        "title": "%c_cpp.command.CreateDeclarationOrDefinition.title%",
        "category": "C/C++"
      },
      {
        "command": "C_Cpp.RunCodeAnalysisOnActiveFile",
        "title": "%c_cpp.command.RunCodeAnalysisOnActiveFile.title%",
        "category": "C/C++"
      },
      {
        "command": "C_Cpp.RunCodeAnalysisOnOpenFiles",
        "title": "%c_cpp.command.RunCodeAnalysisOnOpenFiles.title%",
        "category": "C/C++"
      },
      {
        "command": "C_Cpp.RunCodeAnalysisOnAllFiles",
        "title": "%c_cpp.command.RunCodeAnalysisOnAllFiles.title%",
        "category": "C/C++"
      },
      {
        "command": "C_Cpp.RemoveAllCodeAnalysisProblems",
        "title": "%c_cpp.command.RemoveAllCodeAnalysisProblems.title%",
        "category": "C/C++"
      },
      {
        "command": "C_Cpp.BuildAndDebugFile",
        "title": "%c_cpp.command.BuildAndDebugFile.title%",
        "category": "C/C++",
        "icon": "$(debug-alt)"
      },
      {
        "command": "C_Cpp.BuildAndRunFile",
        "title": "%c_cpp.command.BuildAndRunFile.title%",
        "category": "C/C++",
        "icon": "$(run)"
      },
      {
        "command": "C_Cpp.AddDebugConfiguration",
        "title": "%c_cpp.command.AddDebugConfiguration.title%",
        "category": "C/C++",
        "icon": "$(debug-configure)"
      },
      {
        "command": "C_Cpp.GenerateDoxygenComment",
        "title": "%c_cpp.command.GenerateDoxygenComment.title%",
        "category": "C/C++"
      },
      {
        "command": "C_Cpp.addSshTarget",
        "category": "C/C++",
        "title": "%c_cpp.command.addSshTarget.title%",
        "icon": "$(plus)"
      },
      {
        "command": "C_Cpp.removeSshTarget",
        "category": "C/C++",
        "title": "%c_cpp.command.removeSshTarget.title%",
        "icon": "$(remove)"
      },
      {
        "command": "C_Cpp.setActiveSshTarget",
        "category": "C/C++",
        "title": "%c_cpp.command.setActiveSshTarget.title%",
        "icon": "$(check)"
      },
      {
        "command": "C_Cpp.selectActiveSshTarget",
        "category": "C/C++",
        "title": "%c_cpp.command.selectActiveSshTarget.title%"
      },
      {
        "command": "C_Cpp.selectSshTarget",
        "category": "C/C++",
        "title": "%c_cpp.command.selectSshTarget.title%"
      },
      {
        "command": "C_Cpp.activeSshTarget",
        "category": "C/C++",
        "title": "%c_cpp.command.activeSshTarget.title%"
      },
      {
        "command": "C_Cpp.refreshCppSshTargetsView",
        "category": "C/C++",
        "title": "%c_cpp.command.refreshCppSshTargetsView.title%",
        "icon": "$(refresh)"
      },
      {
        "command": "C_Cpp.sshTerminal",
        "category": "C/C++",
        "title": "%c_cpp.command.sshTerminal.title%",
        "icon": "$(terminal)"
      }
    ],
    "keybindings": [
      {
        "command": "C_Cpp.SwitchHeaderSource",
        "key": "Alt+O",
        "when": "editorLangId == 'c' && editorTextFocus || editorLangId == 'cpp' && editorTextFocus || editorLangId == 'cuda-cpp' && editorTextFocus"
      }
    ],
    "debuggers": [
      {
        "type": "cppdbg",
        "label": "C++ (GDB/LLDB)",
        "languages": [
          "c",
          "cpp",
          "cuda-cpp",
          "rust"
        ],
        "_aiKeyComment": "Ignore 'Property aiKey is not allowed'. See https://github.com/microsoft/vscode/issues/76493",
        "aiKey": "0c6ae279ed8443289764825290e4f9e2-1a736e7c-1324-4338-be46-fc2a58ae4d14-7255",
        "variables": {
          "pickProcess": "extension.pickNativeProcess",
          "pickRemoteProcess": "extension.pickRemoteNativeProcess"
        },
        "configurationAttributes": {
          "launch": {
            "type": "object",
            "required": [
              "program"
            ],
            "properties": {
              "program": {
                "type": "string",
                "description": "%c_cpp.debuggers.program.description%",
                "default": "${workspaceRoot}/a.out"
              },
              "args": {
                "type": "array",
                "description": "%c_cpp.debuggers.args.description%",
                "items": {
                  "type": "string"
                },
                "default": []
              },
              "type": {
                "type": "string",
                "description": "%c_cpp.debuggers.cppdbg.type.description%",
                "default": "cppdbg"
              },
              "targetArchitecture": {
                "type": "string",
                "description": "%c_cpp.debuggers.targetArchitecture.description%",
                "default": "x64"
              },
              "cwd": {
                "type": "string",
                "description": "%c_cpp.debuggers.cwd.description%",
                "default": "."
              },
              "setupCommands": {
                "type": "array",
                "description": "%c_cpp.debuggers.setupCommands.description%",
                "items": {
                  "type": "object",
                  "default": {},
                  "properties": {
                    "text": {
                      "type": "string",
                      "description": "%c_cpp.debuggers.text.description%",
                      "default": ""
                    },
                    "description": {
                      "type": "string",
                      "description": "%c_cpp.debuggers.description.description%",
                      "default": ""
                    },
                    "ignoreFailures": {
                      "type": "boolean",
                      "description": "%c_cpp.debuggers.ignoreFailures.description%",
                      "default": false
                    }
                  }
                },
                "default": []
              },
              "postRemoteConnectCommands": {
                "type": "array",
                "description": "%c_cpp.debuggers.postRemoteConnectCommands.description%",
                "items": {
                  "type": "object",
                  "default": {},
                  "properties": {
                    "text": {
                      "type": "string",
                      "description": "%c_cpp.debuggers.text.description%",
                      "default": ""
                    },
                    "description": {
                      "type": "string",
                      "description": "%c_cpp.debuggers.description.description%",
                      "default": ""
                    },
                    "ignoreFailures": {
                      "type": "boolean",
                      "description": "%c_cpp.debuggers.ignoreFailures.description%",
                      "default": false
                    }
                  }
                },
                "default": []
              },
              "customLaunchSetupCommands": {
                "type": "array",
                "description": "%c_cpp.debuggers.customLaunchSetupCommands.description%",
                "items": {
                  "type": "object",
                  "default": {},
                  "properties": {
                    "text": {
                      "type": "string",
                      "description": "%c_cpp.debuggers.text.description%",
                      "default": ""
                    },
                    "description": {
                      "type": "string",
                      "description": "%c_cpp.debuggers.description.description%",
                      "default": ""
                    },
                    "ignoreFailures": {
                      "type": "boolean",
                      "description": "%c_cpp.debuggers.ignoreFailures.description%",
                      "default": false
                    }
                  }
                },
                "default": []
              },
              "launchCompleteCommand": {
                "enum": [
                  "exec-run",
                  "exec-continue",
                  "None"
                ],
                "description": "%c_cpp.debuggers.launchCompleteCommand.description%",
                "default": "exec-run"
              },
              "visualizerFile": {
                "type": "string",
                "description": "%c_cpp.debuggers.cppdbg.visualizerFile.description%",
                "default": ""
              },
              "svdPath": {
                "type": "string",
                "description": "%c_cpp.debuggers.cppdbg.visualizerFile.description",
                "default": ""
              },
              "showDisplayString": {
                "type": "boolean",
                "description": "%c_cpp.debuggers.showDisplayString.description%",
                "default": true
              },
              "environment": {
                "type": "array",
                "description": "%c_cpp.debuggers.environment.description%",
                "items": {
                  "type": "object",
                  "default": {},
                  "properties": {
                    "name": {
                      "type": "string"
                    },
                    "value": {
                      "type": "string"
                    }
                  }
                },
                "default": []
              },
              "envFile": {
                "type": "string",
                "description": "%c_cpp.debuggers.envFile.description%",
                "default": "${workspaceFolder}/.env"
              },
              "additionalSOLibSearchPath": {
                "type": "string",
                "description": "%c_cpp.debuggers.additionalSOLibSearchPath.description%",
                "default": ""
              },
              "MIMode": {
                "type": "string",
                "description": "%c_cpp.debuggers.MIMode.description%",
                "default": "gdb"
              },
              "miDebuggerPath": {
                "type": "string",
                "description": "%c_cpp.debuggers.miDebuggerPath.description%",
                "default": "/usr/bin/gdb"
              },
              "miDebuggerArgs": {
                "type": "string",
                "description": "%c_cpp.debuggers.miDebuggerArgs.description%",
                "default": ""
              },
              "miDebuggerServerAddress": {
                "type": "string",
                "description": "%c_cpp.debuggers.miDebuggerServerAddress.description%",
                "default": "serveraddress:port"
              },
              "useExtendedRemote": {
                "type": "boolean",
                "description": "%c_cpp.debuggers.useExtendedRemote.description%",
                "default": false
              },
              "stopAtEntry": {
                "type": "boolean",
                "description": "%c_cpp.debuggers.stopAtEntry.description%",
                "default": false
              },
              "debugServerPath": {
                "type": "string",
                "description": "%c_cpp.debuggers.debugServerPath.description%",
                "default": ""
              },
              "debugServerArgs": {
                "type": "string",
                "description": "%c_cpp.debuggers.debugServerArgs.description%",
                "default": ""
              },
              "serverStarted": {
                "type": "string",
                "description": "%c_cpp.debuggers.serverStarted.description%",
                "default": ""
              },
              "filterStdout": {
                "type": "boolean",
                "description": "%c_cpp.debuggers.filterStdout.description%",
                "default": true
              },
              "filterStderr": {
                "type": "boolean",
                "description": "%c_cpp.debuggers.filterStderr.description%",
                "default": false
              },
              "serverLaunchTimeout": {
                "type": "integer",
                "description": "%c_cpp.debuggers.serverLaunchTimeout.description%",
                "default": "10000"
              },
              "coreDumpPath": {
                "type": "string",
                "description": "%c_cpp.debuggers.coreDumpPath.description%",
                "default": ""
              },
              "externalConsole": {
                "type": "boolean",
                "description": "%c_cpp.debuggers.cppdbg.externalConsole.description%",
                "default": false
              },
              "avoidWindowsConsoleRedirection": {
                "type": "boolean",
                "description": "%c_cpp.debuggers.avoidWindowsConsoleRedirection.description%",
                "default": false
              },
              "sourceFileMap": {
                "anyOf": [
                  {
                    "type": "object",
                    "description": "%c_cpp.debuggers.sourceFileMap.description%",
                    "default": {
                      "<source-path>": "<target-path>"
                    }
                  },
                  {
                    "description": "%c_cpp.debuggers.sourceFileMap.sourceFileMapEntry.description%",
                    "type": "object",
                    "default": {
                      "<source-path>": {
                        "editorPath": "",
                        "useForBreakpoints": true
                      }
                    },
                    "properties": {
                      "<source-path>": {
                        "type": "object",
                        "default": {
                          "editorPath": "",
                          "useForBreakpoints": true
                        },
                        "properties": {
                          "editorPath": {
                            "type": "string",
                            "description": "%c_cpp.debuggers.sourceFileMap.sourceFileMapEntry.editorPath.description%",
                            "default": ""
                          },
                          "useForBreakpoints": {
                            "type": "boolean",
                            "description": "%c_cpp.debuggers.sourceFileMap.sourceFileMapEntry.useForBreakpoints.description%",
                            "default": true
                          }
                        }
                      }
                    }
                  }
                ]
              },
              "logging": {
                "description": "%c_cpp.debuggers.logging.description%",
                "type": "object",
                "default": {},
                "properties": {
                  "exceptions": {
                    "type": "boolean",
                    "description": "%c_cpp.debuggers.logging.exceptions.description%",
                    "default": true
                  },
                  "moduleLoad": {
                    "type": "boolean",
                    "description": "%c_cpp.debuggers.logging.moduleLoad.description%",
                    "default": true
                  },
                  "programOutput": {
                    "type": "boolean",
                    "description": "%c_cpp.debuggers.logging.programOutput.description%",
                    "default": true
                  },
                  "engineLogging": {
                    "anyOf": [
                      {
                        "type": "string",
                        "enum": [
                          "verbose",
                          "warning",
                          "error",
                          "none"
                        ],
                        "enumDescriptions": [
                          "%c_cpp.debuggers.logging.category.verbose.description%",
                          "%c_cpp.debuggers.logging.category.warning.description%",
                          "%c_cpp.debuggers.logging.category.error.description%",
                          "%c_cpp.debuggers.logging.category.none.description%"
                        ],
                        "description": "%c_cpp.debuggers.logging.engineLogging.description%",
                        "default": "none"
                      },
                      {
                        "type": "boolean",
                        "description": "%c_cpp.debuggers.logging.engineLogging.description%",
                        "default": false
                      }
                    ]
                  },
                  "trace": {
                    "type": "boolean",
                    "description": "%c_cpp.debuggers.logging.trace.description%",
                    "default": false
                  },
                  "traceResponse": {
                    "type": "boolean",
                    "description": "%c_cpp.debuggers.logging.traceResponse.description%",
                    "default": false
                  },
                  "natvisDiagnostics": {
                    "anyOf": [
                      {
                        "type": "string",
                        "enum": [
                          "verbose",
                          "warning",
                          "error",
                          "none"
                        ],
                        "enumDescriptions": [
                          "%c_cpp.debuggers.logging.category.verbose.description%",
                          "%c_cpp.debuggers.logging.category.warning.description%",
                          "%c_cpp.debuggers.logging.category.error.description%",
                          "%c_cpp.debuggers.logging.category.none.description%"
                        ],
                        "description": "%c_cpp.debuggers.logging.natvisDiagnostics.description%",
                        "default": "none"
                      },
                      {
                        "type": "boolean",
                        "description": "%c_cpp.debuggers.logging.engineLogging.description%",
                        "default": false
                      }
                    ]
                  }
                }
              },
              "pipeTransport": {
                "description": "%c_cpp.debuggers.pipeTransport.description%",
                "type": "object",
                "default": {
                  "pipeCwd": "/usr/bin",
                  "pipeProgram": "%c_cpp.debuggers.pipeTransport.default.pipeProgram%",
                  "pipeArgs": [],
                  "debuggerPath": "%c_cpp.debuggers.pipeTransport.default.debuggerPath%"
                },
                "properties": {
                  "pipeCwd": {
                    "type": "string",
                    "description": "%c_cpp.debuggers.pipeTransport.pipeCwd.description%",
                    "default": "/usr/bin"
                  },
                  "pipeProgram": {
                    "type": "string",
                    "description": "%c_cpp.debuggers.pipeTransport.pipeProgram.description%",
                    "default": "%c_cpp.debuggers.pipeTransport.default.pipeProgram%"
                  },
                  "pipeArgs": {
                    "type": "array",
                    "description": "%c_cpp.debuggers.pipeTransport.pipeArgs.description%",
                    "items": {
                      "type": "string"
                    },
                    "default": []
                  },
                  "debuggerPath": {
                    "type": "string",
                    "description": "%c_cpp.debuggers.pipeTransport.debuggerPath.description%",
                    "default": "%c_cpp.debuggers.pipeTransport.default.debuggerPath%"
                  },
                  "pipeEnv": {
                    "type": "object",
                    "additionalProperties": {
                      "type": "string"
                    },
                    "description": "%c_cpp.debuggers.pipeTransport.pipeEnv.description%",
                    "default": {}
                  },
                  "quoteArgs": {
                    "exceptions": {
                      "type": "boolean",
                      "description": "%c_cpp.debuggers.pipeTransport.quoteArgs.description%",
                      "default": true
                    }
                  }
                }
              },
              "symbolLoadInfo": {
                "description": "%c_cpp.debuggers.symbolLoadInfo.description%",
                "type": "object",
                "default": {
                  "loadAll": true,
                  "exceptionList": ""
                },
                "properties": {
                  "loadAll": {
                    "type": "boolean",
                    "description": "%c_cpp.debuggers.symbolLoadInfo.loadAll.description%",
                    "default": true
                  },
                  "exceptionList": {
                    "type": "string",
                    "description": "%c_cpp.debuggers.symbolLoadInfo.exceptionList.description%",
                    "default": ""
                  }
                }
              },
              "stopAtConnect": {
                "type": "boolean",
                "description": "%c_cpp.debuggers.stopAtConnect.description%",
                "default": false
              },
              "hardwareBreakpoints": {
                "description": "%c_cpp.debuggers.hardwareBreakpoints.description%",
                "default": {},
                "type": "object",
                "properties": {
                  "require": {
                    "type": "boolean",
                    "description": "%c_cpp.debuggers.hardwareBreakpoints.require.description%",
                    "default": false
                  },
                  "limit": {
                    "type": "integer",
                    "description": "%c_cpp.debuggers.hardwareBreakpoints.limit.description%",
                    "default": 0
                  }
                }
              },
              "unknownBreakpointHandling": {
                "type": "string",
                "enum": [
                  "throw",
                  "stop"
                ],
                "default": "throw",
                "description": "%c_cpp.debuggers.unknownBreakpointHandling.description%"
              },
              "variables": {
                "type": "object",
                "description": "%c_cpp.debuggers.variables.description%",
                "default": {
                  "<variable-name>": "<variable-value>"
                },
                "properties": {},
                "additionalProperties": {
                  "type": "string",
                  "description": "%c_cpp.debuggers.variables.properties.description%",
                  "default": ""
                }
              },
              "deploySteps": {
                "type": "array",
                "description": "%c_cpp.debuggers.deploySteps.description%",
                "items": {
                  "anyOf": [
                    {
                      "type": "object",
                      "description": "%c_cpp.debuggers.deploySteps.copyFile.description%",
                      "default": {},
                      "required": [
                        "type",
                        "files",
                        "host",
                        "targetDir"
                      ],
                      "properties": {
                        "type": {
                          "type": "string",
                          "description": "%c_cpp.debuggers.deploySteps.copyFile.description%",
                          "default": "",
                          "enum": [
                            "scp",
                            "rsync"
                          ]
                        },
                        "files": {
                          "anyOf": [
                            {
                              "type": "string"
                            },
                            {
                              "type": "array",
                              "items": {
                                "type": "string"
                              }
                            }
                          ],
                          "description": "%c_cpp.debuggers.deploySteps.copyFile.files.description%",
                          "default": ""
                        },
                        "host": {
                          "anyOf": [
                            {
                              "type": "string",
                              "description": "%c_cpp.debuggers.host.description%",
                              "default": "hello@microsoft.com"
                            },
                            {
                              "type": "object",
                              "description": "%c_cpp.debuggers.host.description%",
                              "default": {},
                              "required": [
                                "hostName"
                              ],
                              "properties": {
                                "user": {
                                  "type": "string",
                                  "description": "%c_cpp.debuggers.host.user.description%",
                                  "default": ""
                                },
                                "hostName": {
                                  "type": "string",
                                  "description": "%c_cpp.debuggers.host.hostName.description%",
                                  "default": ""
                                },
                                "port": {
                                  "anyOf": [
                                    {
                                      "type": "number"
                                    },
                                    {
                                      "type": "string",
                                      "pattern": "^\\d+$|^\\${.+}$"
                                    }
                                  ],
                                  "description": "%c_cpp.debuggers.host.port.description%",
                                  "default": 22
                                },
                                "jumpHosts": {
                                  "type": "array",
                                  "description": "%c_cpp.debuggers.host.jumpHost.description%",
                                  "items": {
                                    "type": "object",
                                    "default": {},
                                    "required": [
                                      "hostName"
                                    ],
                                    "properties": {
                                      "user": {
                                        "type": "string",
                                        "description": "%c_cpp.debuggers.host.user.description%",
                                        "default": ""
                                      },
                                      "hostName": {
                                        "type": "string",
                                        "description": "%c_cpp.debuggers.host.hostName.description%",
                                        "default": ""
                                      },
                                      "port": {
                                        "anyOf": [
                                          {
                                            "type": "number"
                                          },
                                          {
                                            "type": "string",
                                            "pattern": "^\\d+$|^\\${.+}$"
                                          }
                                        ],
                                        "description": "%c_cpp.debuggers.host.port.description%",
                                        "default": 22
                                      }
                                    }
                                  }
                                },
                                "localForwards": {
                                  "type": "array",
                                  "description": "%c_cpp.debuggers.host.localForward.description%",
                                  "items": {
                                    "type": "object",
                                    "default": {},
                                    "properties": {
                                      "bindAddress": {
                                        "type": "string",
                                        "description": "%c_cpp.debuggers.host.localForward.bindAddress.description%",
                                        "default": ""
                                      },
                                      "port": {
                                        "anyOf": [
                                          {
                                            "type": "number"
                                          },
                                          {
                                            "type": "string",
                                            "pattern": "^\\d+$|^\\${.+}$"
                                          }
                                        ],
                                        "description": "%c_cpp.debuggers.host.localForward.port.description%"
                                      },
                                      "host": {
                                        "type": "string",
                                        "description": "%c_cpp.debuggers.host.localForward.host.description%",
                                        "default": ""
                                      },
                                      "hostPort": {
                                        "anyOf": [
                                          {
                                            "type": "number"
                                          },
                                          {
                                            "type": "string",
                                            "pattern": "^\\d+$|^\\${.+}$"
                                          }
                                        ],
                                        "description": "%c_cpp.debuggers.host.localForward.hostPort.description%"
                                      },
                                      "localSocket": {
                                        "type": "string",
                                        "description": "%c_cpp.debuggers.host.localForward.localSocket.description%",
                                        "default": ""
                                      },
                                      "remoteSocket": {
                                        "type": "string",
                                        "description": "%c_cpp.debuggers.host.localForward.remoteSocket.description%",
                                        "default": ""
                                      }
                                    }
                                  }
                                }
                              }
                            }
                          ]
                        },
                        "targetDir": {
                          "type": "string",
                          "description": "%c_cpp.debuggers.deploySteps.copyFile.targetDir.description%",
                          "default": ""
                        },
                        "recursive": {
                          "type": "boolean",
                          "description": "%c_cpp.debuggers.deploySteps.copyFile.recursive.description%",
                          "default": "true"
                        },
                        "debug": {
                          "type": "boolean",
                          "description": "%c_cpp.debuggers.deploySteps.debug%"
                        }
                      },
                      "allOf": [
                        {
                          "if": {
                            "properties": {
                              "type": {
                                "const": "scp"
                              }
                            }
                          },
                          "then": {
                            "properties": {
                              "scpPath": {
                                "type": "string",
                                "description": "%c_cpp.debuggers.deploySteps.copyFile.scpPath.description%",
                                "default": ""
                              }
                            }
                          }
                        },
                        {
                          "if": {
                            "properties": {
                              "type": {
                                "const": "rsync"
                              }
                            }
                          },
                          "then": {
                            "properties": {
                              "rsyncPath": {
                                "type": "string",
                                "description": "%c_cpp.debuggers.deploySteps.copyFile.rsyncPath.description%",
                                "default": ""
                              }
                            }
                          }
                        }
                      ]
                    },
                    {
                      "type": "object",
                      "description": "%c_cpp.debuggers.deploySteps.ssh.description%",
                      "default": {},
                      "required": [
                        "type",
                        "host",
                        "command"
                      ],
                      "properties": {
                        "type": {
                          "type": "string",
                          "description": "%c_cpp.debuggers.deploySteps.ssh.description%",
                          "default": "",
                          "enum": [
                            "ssh"
                          ]
                        },
                        "host": {
                          "anyOf": [
                            {
                              "type": "string",
                              "description": "%c_cpp.debuggers.host.description%",
                              "default": "hello@microsoft.com"
                            },
                            {
                              "type": "object",
                              "description": "%c_cpp.debuggers.host.description%",
                              "default": {},
                              "required": [
                                "hostName"
                              ],
                              "properties": {
                                "user": {
                                  "type": "string",
                                  "description": "%c_cpp.debuggers.host.user.description%",
                                  "default": ""
                                },
                                "hostName": {
                                  "type": "string",
                                  "description": "%c_cpp.debuggers.host.hostName.description%",
                                  "default": ""
                                },
                                "port": {
                                  "anyOf": [
                                    {
                                      "type": "number"
                                    },
                                    {
                                      "type": "string",
                                      "pattern": "^\\d+$|^\\${.+}$"
                                    }
                                  ],
                                  "description": "%c_cpp.debuggers.host.port.description%",
                                  "default": 22
                                },
                                "jumpHosts": {
                                  "type": "array",
                                  "description": "%c_cpp.debuggers.host.jumpHost.description%",
                                  "items": {
                                    "type": "object",
                                    "default": {},
                                    "required": [
                                      "hostName"
                                    ],
                                    "properties": {
                                      "user": {
                                        "type": "string",
                                        "description": "%c_cpp.debuggers.host.user.description%",
                                        "default": ""
                                      },
                                      "hostName": {
                                        "type": "string",
                                        "description": "%c_cpp.debuggers.host.hostName.description%",
                                        "default": ""
                                      },
                                      "port": {
                                        "anyOf": [
                                          {
                                            "type": "number"
                                          },
                                          {
                                            "type": "string",
                                            "pattern": "^\\d+$|^\\${.+}$"
                                          }
                                        ],
                                        "description": "%c_cpp.debuggers.host.port.description%",
                                        "default": 22
                                      }
                                    }
                                  }
                                },
                                "localForwards": {
                                  "type": "array",
                                  "description": "%c_cpp.debuggers.host.localForward.description%",
                                  "items": {
                                    "type": "object",
                                    "default": {},
                                    "properties": {
                                      "bindAddress": {
                                        "type": "string",
                                        "description": "%c_cpp.debuggers.host.localForward.bindAddress.description%",
                                        "default": ""
                                      },
                                      "port": {
                                        "anyOf": [
                                          {
                                            "type": "number"
                                          },
                                          {
                                            "type": "string",
                                            "pattern": "^\\d+$|^\\${.+}$"
                                          }
                                        ],
                                        "description": "%c_cpp.debuggers.host.localForward.port.description%"
                                      },
                                      "host": {
                                        "type": "string",
                                        "description": "%c_cpp.debuggers.host.localForward.host.description%",
                                        "default": ""
                                      },
                                      "hostPort": {
                                        "anyOf": [
                                          {
                                            "type": "number"
                                          },
                                          {
                                            "type": "string",
                                            "pattern": "^\\d+$|^\\${.+}$"
                                          }
                                        ],
                                        "description": "%c_cpp.debuggers.host.localForward.hostPort.description%"
                                      },
                                      "localSocket": {
                                        "type": "string",
                                        "description": "%c_cpp.debuggers.host.localForward.localSocket.description%",
                                        "default": ""
                                      },
                                      "remoteSocket": {
                                        "type": "string",
                                        "description": "%c_cpp.debuggers.host.localForward.remoteSocket.description%",
                                        "default": ""
                                      }
                                    }
                                  }
                                }
                              }
                            }
                          ]
                        },
                        "command": {
                          "type": "string",
                          "description": "%c_cpp.debuggers.deploySteps.ssh.command.description%",
                          "default": ""
                        },
                        "sshPath": {
                          "type": "string",
                          "description": "%c_cpp.debuggers.deploySteps.ssh.sshPath.description%",
                          "default": ""
                        },
                        "continueOn": {
                          "type": "string",
                          "description": "%c_cpp.debuggers.deploySteps.continueOn.description%",
                          "default": ""
                        },
                        "debug": {
                          "type": "boolean",
                          "description": "%c_cpp.debuggers.deploySteps.debug%"
                        }
                      }
                    },
                    {
                      "type": "object",
                      "description": "%c_cpp.debuggers.deploySteps.shell.description%",
                      "default": {},
                      "required": [
                        "type",
                        "command"
                      ],
                      "properties": {
                        "type": {
                          "type": "string",
                          "description": "%c_cpp.debuggers.deploySteps.shell.description%",
                          "default": "",
                          "enum": [
                            "shell"
                          ]
                        },
                        "command": {
                          "type": "string",
                          "description": "%c_cpp.debuggers.deploySteps.shell.command.description%",
                          "default": ""
                        },
                        "continueOn": {
                          "type": "string",
                          "description": "%c_cpp.debuggers.deploySteps.continueOn.description%",
                          "default": ""
                        },
                        "debug": {
                          "type": "boolean",
                          "description": "%c_cpp.debuggers.deploySteps.debug%"
                        }
                      }
                    },
                    {
                      "type": "object",
                      "description": "%c_cpp.debuggers.vsCodeCommand.description%",
                      "default": {},
                      "required": [
                        "type",
                        "command"
                      ],
                      "properties": {
                        "type": {
                          "type": "string",
                          "description": "%c_cpp.debuggers.vsCodeCommand.description%",
                          "default": "",
                          "enum": [
                            "command"
                          ]
                        },
                        "command": {
                          "type": "string",
                          "description": "%c_cpp.debuggers.vsCodeCommand.command.description%",
                          "default": ""
                        },
                        "args": {
                          "type": "array",
                          "description": "%c_cpp.debuggers.vsCodeCommand.args.description%",
                          "items": {
                            "type": "string"
                          }
                        }
                      }
                    }
                  ]
                },
                "default": []
              }
            }
          },
          "attach": {
            "type": "object",
            "default": {},
            "required": [
              "program"
            ],
            "properties": {
              "program": {
                "type": "string",
                "description": "%c_cpp.debuggers.program.description%",
                "default": "${workspaceRoot}/a.out"
              },
              "type": {
                "type": "string",
                "description": "%c_cpp.debuggers.cppdbg.type.description%",
                "default": "cppdbg"
              },
              "targetArchitecture": {
                "type": "string",
                "description": "%c_cpp.debuggers.targetArchitecture.description%",
                "default": "x64"
              },
              "visualizerFile": {
                "type": "string",
                "description": "%c_cpp.debuggers.cppdbg.visualizerFile.description%",
                "default": ""
              },
              "showDisplayString": {
                "type": "boolean",
                "description": "%c_cpp.debuggers.showDisplayString.description%",
                "default": true
              },
              "additionalSOLibSearchPath": {
                "type": "string",
                "description": "%c_cpp.debuggers.additionalSOLibSearchPath.description%",
                "default": ""
              },
              "MIMode": {
                "type": "string",
                "description": "%c_cpp.debuggers.MIMode.description%",
                "default": "gdb"
              },
              "miDebuggerPath": {
                "type": "string",
                "description": "%c_cpp.debuggers.miDebuggerPath.description%",
                "default": "/usr/bin/gdb"
              },
              "miDebuggerServerAddress": {
                "type": "string",
                "description": "%c_cpp.debuggers.miDebuggerServerAddress.description%",
                "default": "serveraddress:port"
              },
              "useExtendedRemote": {
                "type": "boolean",
                "description": "%c_cpp.debuggers.useExtendedRemote.description%",
                "default": false
              },
              "processId": {
                "anyOf": [
                  {
                    "type": "string",
                    "description": "%c_cpp.debuggers.processId.anyOf.description%",
                    "default": "${command:pickProcess}"
                  },
                  {
                    "type": "integer",
                    "description": "%c_cpp.debuggers.processId.anyOf.description%",
                    "default": 0
                  }
                ]
              },
              "filterStdout": {
                "type": "boolean",
                "description": "%c_cpp.debuggers.filterStdout.description%",
                "default": true
              },
              "filterStderr": {
                "type": "boolean",
                "description": "%c_cpp.debuggers.filterStderr.description%",
                "default": false
              },
              "sourceFileMap": {
                "anyOf": [
                  {
                    "type": "object",
                    "description": "%c_cpp.debuggers.sourceFileMap.description%",
                    "default": {
                      "<source-path>": "<target-path>"
                    }
                  },
                  {
                    "description": "%c_cpp.debuggers.sourceFileMap.sourceFileMapEntry.description%",
                    "type": "object",
                    "default": {
                      "<source-path>": {
                        "editorPath": "",
                        "useForBreakpoints": true
                      }
                    },
                    "properties": {
                      "<source-path>": {
                        "type": "object",
                        "default": {
                          "editorPath": "",
                          "useForBreakpoints": true
                        },
                        "properties": {
                          "editorPath": {
                            "type": "string",
                            "description": "%c_cpp.debuggers.sourceFileMap.sourceFileMapEntry.editorPath.description%",
                            "default": ""
                          },
                          "useForBreakpoints": {
                            "type": "boolean",
                            "description": "%c_cpp.debuggers.sourceFileMap.sourceFileMapEntry.useForBreakpoints.description%",
                            "default": true
                          }
                        }
                      }
                    }
                  }
                ]
              },
              "logging": {
                "description": "%c_cpp.debuggers.logging.description%",
                "type": "object",
                "default": {},
                "properties": {
                  "exceptions": {
                    "type": "boolean",
                    "description": "%c_cpp.debuggers.logging.exceptions.description%",
                    "default": true
                  },
                  "moduleLoad": {
                    "type": "boolean",
                    "description": "%c_cpp.debuggers.logging.moduleLoad.description%",
                    "default": true
                  },
                  "programOutput": {
                    "type": "boolean",
                    "description": "%c_cpp.debuggers.logging.programOutput.description%",
                    "default": true
                  },
                  "engineLogging": {
                    "anyOf": [
                      {
                        "type": "string",
                        "enum": [
                          "verbose",
                          "warning",
                          "error",
                          "none"
                        ],
                        "enumDescriptions": [
                          "%c_cpp.debuggers.logging.category.verbose.description%",
                          "%c_cpp.debuggers.logging.category.warning.description%",
                          "%c_cpp.debuggers.logging.category.error.description%",
                          "%c_cpp.debuggers.logging.category.none.description%"
                        ],
                        "description": "%c_cpp.debuggers.logging.engineLogging.description%",
                        "default": "none"
                      },
                      {
                        "type": "boolean",
                        "description": "%c_cpp.debuggers.logging.engineLogging.description%",
                        "default": false
                      }
                    ]
                  },
                  "trace": {
                    "type": "boolean",
                    "description": "%c_cpp.debuggers.logging.trace.description%",
                    "default": false
                  },
                  "traceResponse": {
                    "type": "boolean",
                    "description": "%c_cpp.debuggers.logging.traceResponse.description%",
                    "default": false
                  },
                  "natvisDiagnostics": {
                    "anyOf": [
                      {
                        "type": "string",
                        "enum": [
                          "verbose",
                          "warning",
                          "error",
                          "none"
                        ],
                        "enumDescriptions": [
                          "%c_cpp.debuggers.logging.category.verbose.description%",
                          "%c_cpp.debuggers.logging.category.warning.description%",
                          "%c_cpp.debuggers.logging.category.error.description%",
                          "%c_cpp.debuggers.logging.category.none.description%"
                        ],
                        "description": "%c_cpp.debuggers.logging.natvisDiagnostics.description%",
                        "default": "none"
                      },
                      {
                        "type": "boolean",
                        "description": "%c_cpp.debuggers.logging.engineLogging.description%",
                        "default": false
                      }
                    ]
                  }
                }
              },
              "pipeTransport": {
                "description": "%c_cpp.debuggers.pipeTransport.description%",
                "type": "object",
                "default": {
                  "pipeCwd": "/usr/bin",
                  "pipeProgram": "%c_cpp.debuggers.pipeTransport.default.pipeProgram%",
                  "pipeArgs": [],
                  "debuggerPath": "%c_cpp.debuggers.pipeTransport.default.debuggerPath%"
                },
                "properties": {
                  "pipeCwd": {
                    "type": "string",
                    "description": "%c_cpp.debuggers.pipeTransport.pipeCwd.description%",
                    "default": "/usr/bin"
                  },
                  "pipeProgram": {
                    "type": "string",
                    "description": "%c_cpp.debuggers.pipeTransport.pipeProgram.description%",
                    "default": "%c_cpp.debuggers.pipeTransport.default.pipeProgram%"
                  },
                  "pipeArgs": {
                    "type": "array",
                    "description": "%c_cpp.debuggers.pipeTransport.pipeArgs.description%",
                    "items": {
                      "type": "string"
                    },
                    "default": []
                  },
                  "debuggerPath": {
                    "type": "string",
                    "description": "%c_cpp.debuggers.pipeTransport.debuggerPath.description%",
                    "default": "%c_cpp.debuggers.pipeTransport.default.debuggerPath%"
                  },
                  "pipeEnv": {
                    "type": "object",
                    "additionalProperties": {
                      "type": "string"
                    },
                    "description": "%c_cpp.debuggers.pipeTransport.pipeEnv.description%",
                    "default": {}
                  },
                  "quoteArgs": {
                    "exceptions": {
                      "type": "boolean",
                      "description": "%c_cpp.debuggers.pipeTransport.quoteArgs.description%",
                      "default": true
                    }
                  }
                }
              },
              "setupCommands": {
                "type": "array",
                "description": "%c_cpp.debuggers.setupCommands.description%",
                "items": {
                  "type": "object",
                  "default": {},
                  "properties": {
                    "text": {
                      "type": "string",
                      "description": "%c_cpp.debuggers.text.description%",
                      "default": ""
                    },
                    "description": {
                      "type": "string",
                      "description": "%c_cpp.debuggers.description.description%",
                      "default": ""
                    },
                    "ignoreFailures": {
                      "type": "boolean",
                      "description": "%c_cpp.debuggers.ignoreFailures.description%",
                      "default": false
                    }
                  }
                },
                "default": []
              },
              "symbolLoadInfo": {
                "description": "%c_cpp.debuggers.symbolLoadInfo.description%",
                "type": "object",
                "default": {
                  "loadAll": true,
                  "exceptionList": ""
                },
                "properties": {
                  "loadAll": {
                    "type": "boolean",
                    "description": "%c_cpp.debuggers.symbolLoadInfo.loadAll.description%",
                    "default": true
                  },
                  "exceptionList": {
                    "type": "string",
                    "description": "%c_cpp.debuggers.symbolLoadInfo.exceptionList.description%",
                    "default": ""
                  }
                }
              },
              "variables": {
                "type": "object",
                "description": "%c_cpp.debuggers.variables.description%",
                "default": {
                  "<variable-name>": "<variable-value>"
                },
                "properties": {},
                "additionalProperties": {
                  "type": "string",
                  "description": "%c_cpp.debuggers.variables.properties.description%",
                  "default": ""
                }
              },
              "deploySteps": {
                "type": "array",
                "description": "%c_cpp.debuggers.deploySteps.description%",
                "items": {
                  "anyOf": [
                    {
                      "type": "object",
                      "description": "%c_cpp.debuggers.deploySteps.copyFile.description%",
                      "default": {},
                      "required": [
                        "type",
                        "files",
                        "host",
                        "targetDir"
                      ],
                      "properties": {
                        "type": {
                          "type": "string",
                          "description": "%c_cpp.debuggers.deploySteps.copyFile.description%",
                          "default": "",
                          "enum": [
                            "scp",
                            "rsync"
                          ]
                        },
                        "files": {
                          "anyOf": [
                            {
                              "type": "string"
                            },
                            {
                              "type": "array",
                              "items": {
                                "type": "string"
                              }
                            }
                          ],
                          "description": "%c_cpp.debuggers.deploySteps.copyFile.files.description%",
                          "default": ""
                        },
                        "host": {
                          "anyOf": [
                            {
                              "type": "string",
                              "description": "%c_cpp.debuggers.host.description%",
                              "default": "hello@microsoft.com"
                            },
                            {
                              "type": "object",
                              "description": "%c_cpp.debuggers.host.description%",
                              "default": {},
                              "required": [
                                "hostName"
                              ],
                              "properties": {
                                "user": {
                                  "type": "string",
                                  "description": "%c_cpp.debuggers.host.user.description%",
                                  "default": ""
                                },
                                "hostName": {
                                  "type": "string",
                                  "description": "%c_cpp.debuggers.host.hostName.description%",
                                  "default": ""
                                },
                                "port": {
                                  "anyOf": [
                                    {
                                      "type": "number"
                                    },
                                    {
                                      "type": "string",
                                      "pattern": "^\\d+$|^\\${.+}$"
                                    }
                                  ],
                                  "description": "%c_cpp.debuggers.host.port.description%",
                                  "default": 22
                                },
                                "jumpHosts": {
                                  "type": "array",
                                  "description": "%c_cpp.debuggers.host.jumpHost.description%",
                                  "items": {
                                    "type": "object",
                                    "default": {},
                                    "required": [
                                      "hostName"
                                    ],
                                    "properties": {
                                      "user": {
                                        "type": "string",
                                        "description": "%c_cpp.debuggers.host.user.description%",
                                        "default": ""
                                      },
                                      "hostName": {
                                        "type": "string",
                                        "description": "%c_cpp.debuggers.host.hostName.description%",
                                        "default": ""
                                      },
                                      "port": {
                                        "anyOf": [
                                          {
                                            "type": "number"
                                          },
                                          {
                                            "type": "string",
                                            "pattern": "^\\d+$|^\\${.+}$"
                                          }
                                        ],
                                        "description": "%c_cpp.debuggers.host.port.description%",
                                        "default": 22
                                      }
                                    }
                                  }
                                },
                                "localForwards": {
                                  "type": "array",
                                  "description": "%c_cpp.debuggers.host.localForward.description%",
                                  "items": {
                                    "type": "object",
                                    "default": {},
                                    "properties": {
                                      "bindAddress": {
                                        "type": "string",
                                        "description": "%c_cpp.debuggers.host.localForward.bindAddress.description%",
                                        "default": ""
                                      },
                                      "port": {
                                        "anyOf": [
                                          {
                                            "type": "number"
                                          },
                                          {
                                            "type": "string",
                                            "pattern": "^\\d+$|^\\${.+}$"
                                          }
                                        ],
                                        "description": "%c_cpp.debuggers.host.localForward.port.description%"
                                      },
                                      "host": {
                                        "type": "string",
                                        "description": "%c_cpp.debuggers.host.localForward.host.description%",
                                        "default": ""
                                      },
                                      "hostPort": {
                                        "anyOf": [
                                          {
                                            "type": "number"
                                          },
                                          {
                                            "type": "string",
                                            "pattern": "^\\d+$|^\\${.+}$"
                                          }
                                        ],
                                        "description": "%c_cpp.debuggers.host.localForward.hostPort.description%"
                                      },
                                      "localSocket": {
                                        "type": "string",
                                        "description": "%c_cpp.debuggers.host.localForward.localSocket.description%",
                                        "default": ""
                                      },
                                      "remoteSocket": {
                                        "type": "string",
                                        "description": "%c_cpp.debuggers.host.localForward.remoteSocket.description%",
                                        "default": ""
                                      }
                                    }
                                  }
                                }
                              }
                            }
                          ]
                        },
                        "targetDir": {
                          "type": "string",
                          "description": "%c_cpp.debuggers.deploySteps.copyFile.targetDir.description%",
                          "default": ""
                        },
                        "recursive": {
                          "type": "boolean",
                          "description": "%c_cpp.debuggers.deploySteps.copyFile.recursive.description%",
                          "default": "true"
                        },
                        "debug": {
                          "type": "boolean",
                          "description": "%c_cpp.debuggers.deploySteps.debug%"
                        }
                      },
                      "allOf": [
                        {
                          "if": {
                            "properties": {
                              "type": {
                                "const": "scp"
                              }
                            }
                          },
                          "then": {
                            "properties": {
                              "scpPath": {
                                "type": "string",
                                "description": "%c_cpp.debuggers.deploySteps.copyFile.scpPath.description%",
                                "default": ""
                              }
                            }
                          }
                        },
                        {
                          "if": {
                            "properties": {
                              "type": {
                                "const": "rsync"
                              }
                            }
                          },
                          "then": {
                            "properties": {
                              "rsyncPath": {
                                "type": "string",
                                "description": "%c_cpp.debuggers.deploySteps.copyFile.rsyncPath.description%",
                                "default": ""
                              }
                            }
                          }
                        }
                      ]
                    },
                    {
                      "type": "object",
                      "description": "%c_cpp.debuggers.deploySteps.ssh.description%",
                      "default": {},
                      "required": [
                        "type",
                        "host",
                        "command"
                      ],
                      "properties": {
                        "type": {
                          "type": "string",
                          "description": "%c_cpp.debuggers.deploySteps.ssh.description%",
                          "default": "",
                          "enum": [
                            "ssh"
                          ]
                        },
                        "host": {
                          "anyOf": [
                            {
                              "type": "string",
                              "description": "%c_cpp.debuggers.host.description%",
                              "default": "hello@microsoft.com"
                            },
                            {
                              "type": "object",
                              "description": "%c_cpp.debuggers.host.description%",
                              "default": {},
                              "required": [
                                "hostName"
                              ],
                              "properties": {
                                "user": {
                                  "type": "string",
                                  "description": "%c_cpp.debuggers.host.user.description%",
                                  "default": ""
                                },
                                "hostName": {
                                  "type": "string",
                                  "description": "%c_cpp.debuggers.host.hostName.description%",
                                  "default": ""
                                },
                                "port": {
                                  "anyOf": [
                                    {
                                      "type": "number"
                                    },
                                    {
                                      "type": "string",
                                      "pattern": "^\\d+$|^\\${.+}$"
                                    }
                                  ],
                                  "description": "%c_cpp.debuggers.host.port.description%",
                                  "default": 22
                                },
                                "jumpHosts": {
                                  "type": "array",
                                  "description": "%c_cpp.debuggers.host.jumpHost.description%",
                                  "items": {
                                    "type": "object",
                                    "default": {},
                                    "required": [
                                      "hostName"
                                    ],
                                    "properties": {
                                      "user": {
                                        "type": "string",
                                        "description": "%c_cpp.debuggers.host.user.description%",
                                        "default": ""
                                      },
                                      "hostName": {
                                        "type": "string",
                                        "description": "%c_cpp.debuggers.host.hostName.description%",
                                        "default": ""
                                      },
                                      "port": {
                                        "anyOf": [
                                          {
                                            "type": "number"
                                          },
                                          {
                                            "type": "string",
                                            "pattern": "^\\d+$|^\\${.+}$"
                                          }
                                        ],
                                        "description": "%c_cpp.debuggers.host.port.description%",
                                        "default": 22
                                      }
                                    }
                                  }
                                },
                                "localForwards": {
                                  "type": "array",
                                  "description": "%c_cpp.debuggers.host.localForward.description%",
                                  "items": {
                                    "type": "object",
                                    "default": {},
                                    "properties": {
                                      "bindAddress": {
                                        "type": "string",
                                        "description": "%c_cpp.debuggers.host.localForward.bindAddress.description%",
                                        "default": ""
                                      },
                                      "port": {
                                        "anyOf": [
                                          {
                                            "type": "number"
                                          },
                                          {
                                            "type": "string",
                                            "pattern": "^\\d+$|^\\${.+}$"
                                          }
                                        ],
                                        "description": "%c_cpp.debuggers.host.localForward.port.description%"
                                      },
                                      "host": {
                                        "type": "string",
                                        "description": "%c_cpp.debuggers.host.localForward.host.description%",
                                        "default": ""
                                      },
                                      "hostPort": {
                                        "anyOf": [
                                          {
                                            "type": "number"
                                          },
                                          {
                                            "type": "string",
                                            "pattern": "^\\d+$|^\\${.+}$"
                                          }
                                        ],
                                        "description": "%c_cpp.debuggers.host.localForward.hostPort.description%"
                                      },
                                      "localSocket": {
                                        "type": "string",
                                        "description": "%c_cpp.debuggers.host.localForward.localSocket.description%",
                                        "default": ""
                                      },
                                      "remoteSocket": {
                                        "type": "string",
                                        "description": "%c_cpp.debuggers.host.localForward.remoteSocket.description%",
                                        "default": ""
                                      }
                                    }
                                  }
                                }
                              }
                            }
                          ]
                        },
                        "command": {
                          "type": "string",
                          "description": "%c_cpp.debuggers.deploySteps.ssh.command.description%",
                          "default": ""
                        },
                        "sshPath": {
                          "type": "string",
                          "description": "%c_cpp.debuggers.deploySteps.ssh.sshPath.description%",
                          "default": ""
                        },
                        "continueOn": {
                          "type": "string",
                          "description": "%c_cpp.debuggers.deploySteps.continueOn.description%",
                          "default": ""
                        },
                        "debug": {
                          "type": "boolean",
                          "description": "%c_cpp.debuggers.deploySteps.debug%"
                        }
                      }
                    },
                    {
                      "type": "object",
                      "description": "%c_cpp.debuggers.deploySteps.shell.description%",
                      "default": {},
                      "required": [
                        "type",
                        "command"
                      ],
                      "properties": {
                        "type": {
                          "type": "string",
                          "description": "%c_cpp.debuggers.deploySteps.shell.description%",
                          "default": "",
                          "enum": [
                            "shell"
                          ]
                        },
                        "command": {
                          "type": "string",
                          "description": "%c_cpp.debuggers.deploySteps.shell.command.description%",
                          "default": ""
                        },
                        "continueOn": {
                          "type": "string",
                          "description": "%c_cpp.debuggers.deploySteps.continueOn.description%",
                          "default": ""
                        },
                        "debug": {
                          "type": "boolean",
                          "description": "%c_cpp.debuggers.deploySteps.debug%"
                        }
                      }
                    },
                    {
                      "type": "object",
                      "description": "%c_cpp.debuggers.vsCodeCommand.description%",
                      "default": {},
                      "required": [
                        "type",
                        "command"
                      ],
                      "properties": {
                        "type": {
                          "type": "string",
                          "description": "%c_cpp.debuggers.vsCodeCommand.description%",
                          "default": "",
                          "enum": [
                            "command"
                          ]
                        },
                        "command": {
                          "type": "string",
                          "description": "%c_cpp.debuggers.vsCodeCommand.command.description%",
                          "default": ""
                        },
                        "args": {
                          "type": "array",
                          "description": "%c_cpp.debuggers.vsCodeCommand.args.description%",
                          "items": {
                            "type": "string"
                          }
                        }
                      }
                    }
                  ]
                },
                "default": []
              }
            }
          }
        }
      },
      {
        "type": "cppvsdbg",
        "label": "C++ (Windows)",
        "when": "workspacePlatform == windows",
        "languages": [
          "c",
          "cpp",
          "cuda-cpp",
          "rust"
        ],
        "_aiKeyComment": "Ignore 'Property aiKey is not allowed'. See https://github.com/microsoft/vscode/issues/76493",
        "aiKey": "0c6ae279ed8443289764825290e4f9e2-1a736e7c-1324-4338-be46-fc2a58ae4d14-7255",
        "variables": {
          "pickProcess": "extension.pickNativeProcess"
        },
        "configurationAttributes": {
          "launch": {
            "type": "object",
            "required": [
              "program",
              "cwd"
            ],
            "properties": {
              "program": {
                "type": "string",
                "description": "%c_cpp.debuggers.program.description%",
                "default": "${workspaceRoot}/program.exe"
              },
              "args": {
                "type": "array",
                "description": "%c_cpp.debuggers.args.description%",
                "items": {
                  "type": "string"
                },
                "default": []
              },
              "type": {
                "type": "string",
                "description": "%c_cpp.debuggers.cppvsdbg.type.description%",
                "default": "cppvsdbg"
              },
              "cwd": {
                "type": "string",
                "description": "%c_cpp.debuggers.cwd.description%",
                "default": "${workspaceRoot}"
              },
              "environment": {
                "type": "array",
                "description": "%c_cpp.debuggers.environment.description%",
                "items": {
                  "type": "object",
                  "default": {},
                  "properties": {
                    "name": {
                      "type": "string"
                    },
                    "value": {
                      "type": "string"
                    }
                  }
                },
                "default": []
              },
              "envFile": {
                "type": "string",
                "description": "%c_cpp.debuggers.envFile.description%",
                "default": "${workspaceFolder}/.env"
              },
              "symbolSearchPath": {
                "type": "string",
                "description": "%c_cpp.debuggers.symbolSearchPath.description%",
                "default": ""
              },
              "stopAtEntry": {
                "type": "boolean",
                "description": "%c_cpp.debuggers.stopAtEntry.description%",
                "default": false
              },
              "dumpPath": {
                "type": "string",
                "description": "%c_cpp.debuggers.dumpPath.description%",
                "default": ""
              },
              "visualizerFile": {
                "type": "string",
                "description": "%c_cpp.debuggers.cppvsdbg.visualizerFile.description%",
                "default": ""
              },
              "externalConsole": {
                "type": "boolean",
                "description": "%c_cpp.debuggers.cppvsdbg.externalConsole.description%",
                "default": false
              },
              "console": {
                "type": "string",
                "enum": [
                  "internalConsole",
                  "integratedTerminal",
                  "externalTerminal",
                  "newExternalWindow"
                ],
                "enumDescriptions": [
                  "%c_cpp.debuggers.cppvsdbg.console.internalConsole.description%",
                  "%c_cpp.debuggers.cppvsdbg.console.integratedTerminal.description%",
                  "%c_cpp.debuggers.cppvsdbg.console.externalTerminal.description%",
                  "%c_cpp.debuggers.cppvsdbg.console.newExternalWindow.description%"
                ],
                "description": "%c_cpp.debuggers.cppvsdbg.console.description%",
                "default": "internalConsole"
              },
              "sourceFileMap": {
                "type": "object",
                "description": "%c_cpp.debuggers.sourceFileMap.description%",
                "default": {
                  "<source-path>": "<target-path>"
                }
              },
              "enableDebugHeap": {
                "type": "boolean",
                "description": "%c_cpp.debuggers.enableDebugHeap.description%",
                "default": false
              },
              "logging": {
                "type": "object",
                "description": "%c_cpp.debuggers.logging.description%",
                "default": {},
                "properties": {
                  "exceptions": {
                    "type": "boolean",
                    "description": "%c_cpp.debuggers.logging.exceptions.description%",
                    "default": true
                  },
                  "moduleLoad": {
                    "type": "boolean",
                    "description": "%c_cpp.debuggers.logging.moduleLoad.description%",
                    "default": true
                  },
                  "programOutput": {
                    "type": "boolean",
                    "description": "%c_cpp.debuggers.logging.programOutput.description%",
                    "default": true
                  },
                  "engineLogging": {
                    "type": "boolean",
                    "description": "%c_cpp.debuggers.logging.engineLogging.description%",
                    "default": false
                  },
                  "threadExit": {
                    "type": "boolean",
                    "description": "%c_cpp.debuggers.cppvsdbg.logging.threadExit.description%",
                    "default": false
                  },
                  "processExit": {
                    "type": "boolean",
                    "description": "%c_cpp.debuggers.cppvsdbg.logging.processExit.description%",
                    "default": true
                  }
                }
              },
              "requireExactSource": {
                "type": "boolean",
                "description": "%c_cpp.debuggers.requireExactSource.description%",
                "default": true
              },
              "symbolOptions": {
                "description": "%c_cpp.debuggers.symbolOptions.description%",
                "default": {
                  "searchPaths": [],
                  "searchMicrosoftSymbolServer": false
                },
                "type": "object",
                "properties": {
                  "searchPaths": {
                    "type": "array",
                    "items": {
                      "type": "string"
                    },
                    "description": "%c_cpp.debuggers.VSSymbolOptions.searchPaths.description%",
                    "default": []
                  },
                  "searchMicrosoftSymbolServer": {
                    "type": "boolean",
                    "description": "%c_cpp.debuggers.VSSymbolOptions.searchMicrosoftSymbolServer.description%",
                    "default": false
                  },
                  "cachePath": {
                    "type": "string",
                    "description": "%c_cpp.debuggers.VSSymbolOptions.cachePath.description%",
                    "default": "%TEMP%\\SymbolCache"
                  },
                  "moduleFilter": {
                    "description": "%c_cpp.debuggers.VSSymbolOptions.moduleFilter.description%",
                    "default": {
                      "mode": "loadAllButExcluded",
                      "excludedModules": []
                    },
                    "type": "object",
                    "required": [
                      "mode"
                    ],
                    "properties": {
                      "mode": {
                        "type": "string",
                        "enum": [
                          "loadAllButExcluded",
                          "loadOnlyIncluded"
                        ],
                        "enumDescriptions": [
                          "%c_cpp.debuggers.VSSymbolOptionsModuleFilter.mode.loadAllButExcluded.enumDescriptions%",
                          "%c_cpp.debuggers.VSSymbolOptionsModuleFilter.mode.loadOnlyIncluded.enumDescriptions%"
                        ],
                        "description": "%c_cpp.debuggers.VSSymbolOptionsModuleFilter.mode.description%",
                        "default": "loadAllButExcluded"
                      },
                      "excludedModules": {
                        "type": "array",
                        "items": {
                          "type": "string"
                        },
                        "description": "%c_cpp.debuggers.VSSymbolOptionsModuleFilter.excludedModules.description%",
                        "default": []
                      },
                      "includedModules": {
                        "type": "array",
                        "items": {
                          "type": "string"
                        },
                        "description": "%c_cpp.debuggers.VSSymbolOptionsModuleFilter.includedModules.description%",
                        "default": [
                          "MyExampleModule.dll"
                        ]
                      },
                      "includeSymbolsNextToModules": {
                        "type": "boolean",
                        "description": "%c_cpp.debuggers.VSSymbolOptionsModuleFilter.includeSymbolsNextToModules.description%",
                        "default": true
                      }
                    }
                  }
                }
              }
            }
          },
          "attach": {
            "type": "object",
            "default": {},
            "required": [
              "processId"
            ],
            "properties": {
              "type": {
                "type": "string",
                "description": "%c_cpp.debuggers.cppvsdbg.type.description%",
                "default": "cppvsdbg"
              },
              "symbolSearchPath": {
                "type": "string",
                "description": "%c_cpp.debuggers.symbolSearchPath.description%",
                "default": ""
              },
              "processId": {
                "anyOf": [
                  {
                    "type": "string",
                    "description": "%c_cpp.debuggers.processId.anyOf.description%",
                    "default": "${command:pickProcess}"
                  },
                  {
                    "type": "integer",
                    "description": "%c_cpp.debuggers.processId.anyOf.description%",
                    "default": 0
                  }
                ]
              },
              "visualizerFile": {
                "type": "string",
                "description": "%c_cpp.debuggers.cppvsdbg.visualizerFile.description%",
                "default": ""
              },
              "sourceFileMap": {
                "type": "object",
                "description": "%c_cpp.debuggers.sourceFileMap.description%",
                "default": {
                  "<source-path>": "<target-path>"
                }
              },
              "logging": {
                "type": "object",
                "description": "%c_cpp.debuggers.logging.description%",
                "default": {},
                "properties": {
                  "exceptions": {
                    "type": "boolean",
                    "description": "%c_cpp.debuggers.logging.exceptions.description%",
                    "default": true
                  },
                  "moduleLoad": {
                    "type": "boolean",
                    "description": "%c_cpp.debuggers.logging.moduleLoad.description%",
                    "default": true
                  },
                  "programOutput": {
                    "type": "boolean",
                    "description": "%c_cpp.debuggers.logging.programOutput.description%",
                    "default": true
                  },
                  "trace": {
                    "type": "boolean",
                    "description": "%c_cpp.debuggers.logging.trace.description%",
                    "default": false
                  }
                }
              },
              "requireExactSource": {
                "type": "boolean",
                "description": "%c_cpp.debuggers.requireExactSource.description%",
                "default": true
              },
              "symbolOptions": {
                "description": "%c_cpp.debuggers.symbolOptions.description%",
                "default": {
                  "searchPaths": [],
                  "searchMicrosoftSymbolServer": false
                },
                "type": "object",
                "properties": {
                  "searchPaths": {
                    "type": "array",
                    "items": {
                      "type": "string"
                    },
                    "description": "%c_cpp.debuggers.VSSymbolOptions.searchPaths.description%",
                    "default": []
                  },
                  "searchMicrosoftSymbolServer": {
                    "type": "boolean",
                    "description": "%c_cpp.debuggers.VSSymbolOptions.searchMicrosoftSymbolServer.description%",
                    "default": false
                  },
                  "cachePath": {
                    "type": "string",
                    "description": "%c_cpp.debuggers.VSSymbolOptions.cachePath.description%",
                    "default": "%TEMP%\\SymbolCache"
                  },
                  "moduleFilter": {
                    "description": "%c_cpp.debuggers.VSSymbolOptions.moduleFilter.description%",
                    "default": {
                      "mode": "loadAllButExcluded",
                      "excludedModules": []
                    },
                    "type": "object",
                    "required": [
                      "mode"
                    ],
                    "properties": {
                      "mode": {
                        "type": "string",
                        "enum": [
                          "loadAllButExcluded",
                          "loadOnlyIncluded"
                        ],
                        "enumDescriptions": [
                          "%c_cpp.debuggers.VSSymbolOptionsModuleFilter.mode.loadAllButExcluded.enumDescriptions%",
                          "%c_cpp.debuggers.VSSymbolOptionsModuleFilter.mode.loadOnlyIncluded.enumDescriptions%"
                        ],
                        "description": "%c_cpp.debuggers.VSSymbolOptionsModuleFilter.mode.description%",
                        "default": "loadAllButExcluded"
                      },
                      "excludedModules": {
                        "type": "array",
                        "items": {
                          "type": "string"
                        },
                        "description": "%c_cpp.debuggers.VSSymbolOptionsModuleFilter.excludedModules.description%",
                        "default": []
                      },
                      "includedModules": {
                        "type": "array",
                        "items": {
                          "type": "string"
                        },
                        "description": "%c_cpp.debuggers.VSSymbolOptionsModuleFilter.includedModules.description%",
                        "default": [
                          "MyExampleModule.dll"
                        ]
                      },
                      "includeSymbolsNextToModules": {
                        "type": "boolean",
                        "description": "%c_cpp.debuggers.VSSymbolOptionsModuleFilter.includeSymbolsNextToModules.description%",
                        "default": true
                      }
                    }
                  }
                }
              }
            }
          }
        }
      }
    ],
    "breakpoints": [
      {
        "language": "c"
      },
      {
        "language": "cpp"
      },
      {
        "language": "cuda-cpp"
      },
      {
        "language": "cuda"
      },
      {
        "language": "rust"
      }
    ],
    "jsonValidation": [
      {
        "fileMatch": "c_cpp_properties.json",
        "url": "cpptools-schema:///c_cpp_properties.schema.json"
      }
    ],
    "menus": {
      "view/title": [
        {
          "command": "C_Cpp.referencesViewGroupByType",
          "when": "view == CppReferencesView && refView.isGroupedByFile",
          "group": "navigation"
        },
        {
          "command": "C_Cpp.referencesViewUngroupByType",
          "when": "view == CppReferencesView && !refView.isGroupedByFile",
          "group": "navigation"
        },
        {
          "command": "C_Cpp.addSshTarget",
          "when": "view == CppSshTargetsView",
          "group": "navigation"
        },
        {
          "command": "C_Cpp.refreshCppSshTargetsView",
          "when": "view == CppSshTargetsView",
          "group": "navigation"
        }
      ],
      "view/item/context": [
        {
          "command": "C_Cpp.setActiveSshTarget",
          "when": "viewItem == CppSshTargetsView.targetLeafCanSetActive || viewItem == CppSshTargetsView.targetLeafRemovableCanSetActive",
          "group": "inline@0"
        },
        {
          "command": "C_Cpp.sshTerminal",
          "when": "view == CppSshTargetsView",
          "group": "inline@1"
        },
        {
          "command": "C_Cpp.removeSshTarget",
          "when": "viewItem == CppSshTargetsView.targetLeafRemovable || viewItem == CppSshTargetsView.targetLeafRemovableCanSetActive",
          "group": "inline@2"
        }
      ],
      "editor/title/run": [
        {
          "command": "C_Cpp.BuildAndDebugFile",
          "when": "editorLangId == 'c' && config.C_Cpp.debugShortcut && BuildAndDebug.isSourceFile || editorLangId == 'cpp' && config.C_Cpp.debugShortcut && BuildAndDebug.isSourceFile || editorLangId == 'cuda-cpp' && config.C_Cpp.debugShortcut && BuildAndDebug.isSourceFile",
          "group": "navigation@0"
        },
        {
          "command": "C_Cpp.BuildAndRunFile",
          "when": "editorLangId == 'c' && config.C_Cpp.debugShortcut && BuildAndDebug.isSourceFile || editorLangId == 'cpp' && config.C_Cpp.debugShortcut && BuildAndDebug.isSourceFile || editorLangId == 'cuda-cpp' && config.C_Cpp.debugShortcut && BuildAndDebug.isSourceFile",
          "group": "navigation@1"
        }
      ],
      "editor/title": [
        {
          "command": "C_Cpp.AddDebugConfiguration",
          "when": "editorLangId == 'c' && config.C_Cpp.debugShortcut && BuildAndDebug.isSourceFile && BuildAndDebug.isFolderOpen || editorLangId == 'cpp' && config.C_Cpp.debugShortcut && BuildAndDebug.isSourceFile && BuildAndDebug.isFolderOpen || editorLangId == 'cuda-cpp' && config.C_Cpp.debugShortcut && BuildAndDebug.isSourceFile && BuildAndDebug.isFolderOpen",
          "group": "navigation"
        }
      ],
      "editor/context": [
        {
          "command": "C_Cpp.SwitchHeaderSource",
          "when": "config.C_Cpp.intelliSenseEngine != 'disabled' && config.C_Cpp.intelliSenseEngine != 'Disabled' && editorLangId == 'c' || config.C_Cpp.intelliSenseEngine != 'disabled' && config.C_Cpp.intelliSenseEngine != 'Disabled' && editorLangId == 'cpp' || config.C_Cpp.intelliSenseEngine != 'disabled' && config.C_Cpp.intelliSenseEngine != 'Disabled' && editorLangId == 'cuda-cpp'",
          "group": "custom1@1"
        },
        {
          "command": "workbench.action.gotoSymbol",
          "when": "config.C_Cpp.intelliSenseEngine != 'disabled' && config.C_Cpp.intelliSenseEngine != 'Disabled' && editorLangId == 'c' || config.C_Cpp.intelliSenseEngine != 'disabled' && config.C_Cpp.intelliSenseEngine != 'Disabled' && editorLangId == 'cpp' || config.C_Cpp.intelliSenseEngine != 'disabled' && config.C_Cpp.intelliSenseEngine != 'Disabled' && editorLangId == 'cuda-cpp'",
          "group": "custom1@2"
        },
        {
          "command": "workbench.action.showAllSymbols",
          "when": "config.C_Cpp.intelliSenseEngine != 'disabled' && config.C_Cpp.intelliSenseEngine != 'Disabled' && editorLangId == 'c' || config.C_Cpp.intelliSenseEngine != 'disabled' && config.C_Cpp.intelliSenseEngine != 'Disabled' && editorLangId == 'cpp' || config.C_Cpp.intelliSenseEngine != 'disabled' && config.C_Cpp.intelliSenseEngine != 'Disabled' && editorLangId == 'cuda-cpp'",
          "group": "custom1@3"
        },
        {
          "command": "C_Cpp.RunCodeAnalysisOnActiveFile",
          "when": "config.C_Cpp.intelliSenseEngine == 'Default' && editorLangId == 'c' || config.C_Cpp.intelliSenseEngine == 'default' && editorLangId == 'c' || config.C_Cpp.intelliSenseEngine == 'Default' && editorLangId == 'cpp' || config.C_Cpp.intelliSenseEngine == 'default' && editorLangId == 'cpp' || config.C_Cpp.intelliSenseEngine == 'Default' && editorLangId == 'cuda-cpp' || config.C_Cpp.intelliSenseEngine == 'default' && editorLangId == 'cuda-cpp'",
          "group": "custom2@1"
        },
        {
          "command": "C_Cpp.RestartIntelliSenseForFile",
          "when": "config.C_Cpp.intelliSenseEngine == 'Default' && editorLangId == 'c' || config.C_Cpp.intelliSenseEngine == 'default' && editorLangId == 'c' || config.C_Cpp.intelliSenseEngine == 'Default' && editorLangId == 'cpp' || config.C_Cpp.intelliSenseEngine == 'default' && editorLangId == 'cpp' || config.C_Cpp.intelliSenseEngine == 'Default' && editorLangId == 'cuda-cpp' || config.C_Cpp.intelliSenseEngine == 'default' && editorLangId == 'cuda-cpp'",
          "group": "custom2@2"
        },
        {
          "command": "C_Cpp.AddDebugConfiguration",
          "when": "editorLangId == 'c' && config.C_Cpp.debugShortcut && BuildAndDebug.isSourceFile && BuildAndDebug.isFolderOpen || editorLangId == 'cpp' && config.C_Cpp.debugShortcut && BuildAndDebug.isSourceFile && BuildAndDebug.isFolderOpen || editorLangId == 'cuda-cpp' && config.C_Cpp.debugShortcut && BuildAndDebug.isSourceFile && BuildAndDebug.isFolderOpen",
          "group": "custom2@3"
        },
        {
          "command": "C_Cpp.GenerateDoxygenComment",
          "when": "editorLangId == 'c' && config.C_Cpp.intelliSenseEngine != 'disabled' && config.C_Cpp.intelliSenseEngine != 'Disabled' || editorLangId == 'cpp' && config.C_Cpp.intelliSenseEngine != 'disabled' && config.C_Cpp.intelliSenseEngine != 'Disabled' || editorLangId == 'cuda-cpp' && config.C_Cpp.intelliSenseEngine != 'disabled' && config.C_Cpp.intelliSenseEngine != 'Disabled'",
          "group": "custom2@4"
        },
        {
          "command": "C_Cpp.CreateDeclarationOrDefinition",
          "when": "editorLangId == 'c' && config.C_Cpp.intelliSenseEngine != 'disabled' && config.C_Cpp.intelliSenseEngine != 'Disabled' || editorLangId == 'cpp' && config.C_Cpp.intelliSenseEngine != 'disabled' && config.C_Cpp.intelliSenseEngine != 'Disabled' || editorLangId == 'cuda-cpp' && config.C_Cpp.intelliSenseEngine != 'disabled' && config.C_Cpp.intelliSenseEngine != 'Disabled'",
          "group": "custom2@5"
        }
      ],
      "commandPalette": [
        {
          "command": "C_Cpp.referencesViewGroupByType",
          "when": "cppReferenceTypes:hasResults"
        },
        {
          "command": "C_Cpp.referencesViewUngroupByType",
          "when": "cppReferenceTypes:hasResults"
        },
        {
          "command": "C_Cpp.addSshTarget",
          "when": "never"
        },
        {
          "command": "C_Cpp.removeSshTarget",
          "when": "never"
        },
        {
          "command": "C_Cpp.setActiveSshTarget",
          "when": "never"
        },
        {
          "command": "C_Cpp.selectSshTarget",
          "when": "never"
        },
        {
          "command": "C_Cpp.activeSshTarget",
          "when": "never"
        },
        {
          "command": "C_Cpp.refreshCppSshTargetsView",
          "when": "never"
        },
        {
          "command": "C_Cpp.sshTerminal",
          "when": "never"
        }
      ]
    },
    "configurationDefaults": {
      "[cpp]": {
        "editor.wordBasedSuggestions": false,
        "editor.suggest.insertMode": "replace",
        "editor.semanticHighlighting.enabled": true
      },
      "[cuda-cpp]": {
        "editor.wordBasedSuggestions": false,
        "editor.suggest.insertMode": "replace",
        "editor.semanticHighlighting.enabled": true
      },
      "[c]": {
        "editor.wordBasedSuggestions": false,
        "editor.suggest.insertMode": "replace",
        "editor.semanticHighlighting.enabled": true
      }
    },
    "semanticTokenTypes": [
      {
        "id": "referenceType",
        "superType": "class",
        "description": "%c_cpp.semanticTokenTypes.referenceType.description%"
      },
      {
        "id": "cliProperty",
        "superType": "property",
        "description": "%c_cpp.semanticTokenTypes.cliProperty.description%"
      },
      {
        "id": "genericType",
        "superType": "class",
        "description": "%c_cpp.semanticTokenTypes.genericType.description%"
      },
      {
        "id": "valueType",
        "superType": "class",
        "description": "%c_cpp.semanticTokenTypes.valueType.description%"
      },
      {
        "id": "templateFunction",
        "superType": "function",
        "description": "%c_cpp.semanticTokenTypes.templateFunction.description%"
      },
      {
        "id": "templateType",
        "superType": "class",
        "description": "%c_cpp.semanticTokenTypes.templateType.description%"
      },
      {
        "id": "operatorOverload",
        "superType": "operator",
        "description": "%c_cpp.semanticTokenTypes.operatorOverload.description%"
      },
      {
        "id": "memberOperatorOverload",
        "superType": "operator",
        "description": "%c_cpp.semanticTokenTypes.memberOperatorOverload.description%"
      },
      {
        "id": "newOperator",
        "superType": "operator",
        "description": "%c_cpp.semanticTokenTypes.newOperator.description%"
      },
      {
        "id": "customLiteral",
        "superType": "number",
        "description": "%c_cpp.semanticTokenTypes.customLiteral.description%"
      },
      {
        "id": "numberLiteral",
        "superType": "number",
        "description": "%c_cpp.semanticTokenTypes.numberLiteral.description%"
      },
      {
        "id": "stringLiteral",
        "superType": "string",
        "description": "%c_cpp.semanticTokenTypes.stringLiteral.description%"
      }
    ],
    "semanticTokenModifiers": [
      {
        "id": "global",
        "description": "%c_cpp.semanticTokenModifiers.global.description%"
      },
      {
        "id": "local",
        "description": "%c_cpp.semanticTokenModifiers.local.description%"
      }
    ],
    "semanticTokenScopes": [
      {
        "language": "c",
        "scopes": {
          "namespace": [
            "entity.name.namespace.c"
          ],
          "type": [
            "entity.name.type.c"
          ],
          "type.defaultLibrary": [
            "support.type.c"
          ],
          "struct": [
            "storage.type.struct.c"
          ],
          "class": [
            "entity.name.type.class.c"
          ],
          "class.defaultLibrary": [
            "support.class.c"
          ],
          "interface": [
            "entity.name.type.interface.c"
          ],
          "enum": [
            "entity.name.type.enum.c"
          ],
          "function": [
            "entity.name.function.c"
          ],
          "function.defaultLibrary": [
            "support.function.c"
          ],
          "method": [
            "entity.name.function.member.c"
          ],
          "variable": [
            "variable.other.readwrite.c",
            "entity.name.variable.c"
          ],
          "variable.readonly": [
            "variable.other.constant.c"
          ],
          "variable.readonly.defaultLibrary": [
            "support.constant.c"
          ],
          "parameter": [
            "variable.parameter.c"
          ],
          "property": [
            "variable.other.property.c"
          ],
          "property.readonly": [
            "variable.other.constant.property.c"
          ],
          "enumMember": [
            "variable.other.enummember.c"
          ],
          "event": [
            "variable.other.event.c"
          ],
          "label": [
            "entity.name.label.c"
          ],
          "variable.global": [
            "variable.other.global.c"
          ],
          "variable.local": [
            "variable.other.local.c"
          ],
          "property.static": [
            "variable.other.property.static.c"
          ],
          "method.static": [
            "entity.name.function.member.static.c"
          ],
          "macro": [
            "entity.name.function.preprocessor.c",
            "entity.name.function.macro.c"
          ],
          "referenceType": [
            "entity.name.type.class.reference.c"
          ],
          "cliProperty": [
            "variable.other.property.cli.c"
          ],
          "genericType": [
            "entity.name.type.class.generic.c"
          ],
          "valueType": [
            "entity.name.type.class.value.c"
          ],
          "templateFunction": [
            "entity.name.function.templated.c"
          ],
          "templateType": [
            "entity.name.type.class.templated.c"
          ],
          "operatorOverload": [
            "entity.name.function.operator.c"
          ],
          "memberOperatorOverload": [
            "entity.name.function.operator.member.c"
          ],
          "newOperator": [
            "keyword.operator.new.c"
          ],
          "numberLiteral": [
            "entity.name.operator.custom-literal.number.c"
          ],
          "customLiteral": [
            "entity.name.operator.custom-literal.c"
          ],
          "stringLiteral": [
            "entity.name.operator.custom-literal.string.c"
          ]
        }
      },
      {
        "language": "cpp",
        "scopes": {
          "namespace": [
            "entity.name.namespace.cpp"
          ],
          "type": [
            "entity.name.type.cpp"
          ],
          "type.defaultLibrary": [
            "support.type.cpp"
          ],
          "struct": [
            "storage.type.struct.cpp"
          ],
          "class": [
            "entity.name.type.class.cpp"
          ],
          "class.defaultLibrary": [
            "support.class.cpp"
          ],
          "interface": [
            "entity.name.type.interface.cpp"
          ],
          "enum": [
            "entity.name.type.enum.cpp"
          ],
          "function": [
            "entity.name.function.cpp"
          ],
          "function.defaultLibrary": [
            "support.function.cpp"
          ],
          "method": [
            "entity.name.function.member.cpp"
          ],
          "variable": [
            "variable.other.readwrite.cpp",
            "entity.name.variable.cpp"
          ],
          "variable.readonly": [
            "variable.other.constant.cpp"
          ],
          "variable.readonly.defaultLibrary": [
            "support.constant.cpp"
          ],
          "parameter": [
            "variable.parameter.cpp"
          ],
          "property": [
            "variable.other.property.cpp"
          ],
          "property.readonly": [
            "variable.other.constant.property.cpp"
          ],
          "enumMember": [
            "variable.other.enummember.cpp"
          ],
          "event": [
            "variable.other.event.cpp"
          ],
          "label": [
            "entity.name.label.cpp"
          ],
          "variable.global": [
            "variable.other.global.cpp"
          ],
          "variable.local": [
            "variable.other.local.cpp"
          ],
          "property.static": [
            "variable.other.property.static.cpp"
          ],
          "method.static": [
            "entity.name.function.member.static.cpp"
          ],
          "macro": [
            "entity.name.function.preprocessor.cpp",
            "entity.name.function.macro.cpp"
          ],
          "referenceType": [
            "entity.name.type.class.reference.cpp"
          ],
          "cliProperty": [
            "variable.other.property.cli.cpp"
          ],
          "genericType": [
            "entity.name.type.class.generic.cpp"
          ],
          "valueType": [
            "entity.name.type.class.value.cpp"
          ],
          "templateFunction": [
            "entity.name.function.templated.cpp"
          ],
          "templateType": [
            "entity.name.type.class.templated.cpp"
          ],
          "operatorOverload": [
            "entity.name.function.operator.cpp"
          ],
          "memberOperatorOverload": [
            "entity.name.function.operator.member.cpp"
          ],
          "newOperator": [
            "keyword.operator.new.cpp"
          ],
          "numberLiteral": [
            "entity.name.operator.custom-literal.number.cpp"
          ],
          "customLiteral": [
            "entity.name.operator.custom-literal.cpp"
          ],
          "stringLiteral": [
            "entity.name.operator.custom-literal.string.cpp"
          ]
        }
      },
      {
        "language": "cuda-cpp",
        "scopes": {
          "namespace": [
            "entity.name.namespace.cuda-cpp"
          ],
          "type": [
            "entity.name.type.cuda-cpp"
          ],
          "type.defaultLibrary": [
            "support.type.cuda-cpp"
          ],
          "struct": [
            "storage.type.struct.cuda-cpp"
          ],
          "class": [
            "entity.name.type.class.cuda-cpp"
          ],
          "class.defaultLibrary": [
            "support.class.cuda-cpp"
          ],
          "interface": [
            "entity.name.type.interface.cuda-cpp"
          ],
          "enum": [
            "entity.name.type.enum.cuda-cpp"
          ],
          "function": [
            "entity.name.function.cuda-cpp"
          ],
          "function.defaultLibrary": [
            "support.function.cuda-cpp"
          ],
          "method": [
            "entity.name.function.member.cuda-cpp"
          ],
          "variable": [
            "variable.other.readwrite.cuda-cpp",
            "entity.name.variable.cuda-cpp"
          ],
          "variable.readonly": [
            "variable.other.constant.cuda-cpp"
          ],
          "variable.readonly.defaultLibrary": [
            "support.constant.cuda-cpp"
          ],
          "parameter": [
            "variable.parameter.cuda-cpp"
          ],
          "property": [
            "variable.other.property.cuda-cpp"
          ],
          "property.readonly": [
            "variable.other.constant.property.cuda-cpp"
          ],
          "enumMember": [
            "variable.other.enummember.cuda-cpp"
          ],
          "event": [
            "variable.other.event.cuda-cpp"
          ],
          "label": [
            "entity.name.label.cuda-cpp"
          ],
          "variable.global": [
            "variable.other.global.cuda-cpp"
          ],
          "variable.local": [
            "variable.other.local.cuda-cpp"
          ],
          "property.static": [
            "variable.other.property.static.cuda-cpp"
          ],
          "method.static": [
            "entity.name.function.member.static.cuda-cpp"
          ],
          "macro": [
            "entity.name.function.preprocessor.cuda-cpp",
            "entity.name.function.macro.cuda-cpp"
          ],
          "referenceType": [
            "entity.name.type.class.reference.cuda-cpp"
          ],
          "cliProperty": [
            "variable.other.property.cli.cuda-cpp"
          ],
          "genericType": [
            "entity.name.type.class.generic.cuda-cpp"
          ],
          "valueType": [
            "entity.name.type.class.value.cuda-cpp"
          ],
          "templateFunction": [
            "entity.name.function.templated.cuda-cpp"
          ],
          "templateType": [
            "entity.name.type.class.templated.cuda-cpp"
          ],
          "operatorOverload": [
            "entity.name.function.operator.cuda-cpp"
          ],
          "memberOperatorOverload": [
            "entity.name.function.operator.member.cuda-cpp"
          ],
          "newOperator": [
            "keyword.operator.new.cuda-cpp"
          ],
          "numberLiteral": [
            "entity.name.operator.custom-literal.number.cuda-cpp"
          ],
          "customLiteral": [
            "entity.name.operator.custom-literal.cuda-cpp"
          ],
          "stringLiteral": [
            "entity.name.operator.custom-literal.string.cuda-cpp"
          ]
        }
      }
    ]
  },
  "scripts": {
    "vscode:prepublish": "yarn run compile",
    "compile": "node ./tools/prepublish.js && gulp generate-native-strings && gulp translations-generate && webpack --mode production --env vscode_nls",
    "compile-dev": "node ./tools/prepublish.js && gulp generate-native-strings && webpack --mode development",
    "compile-watch": "node ./tools/prepublish.js && gulp generate-native-strings && gulp translations-generate && webpack --mode production --env vscode_nls --watch --progress",
    "compile-dev-watch": "node ./tools/prepublish.js && gulp generate-native-strings && webpack --mode development --watch --progress",
    "generateOptionsSchema": "node ./tools/prepublish.js && node ./out/tools/generateOptionsSchema.js",
    "generate-native-strings": "node ./tools/prepublish.js && gulp generate-native-strings",
    "translations-export": "node ./tools/prepublish.js && gulp generate-native-strings && gulp translations-export",
    "translations-generate": "node ./tools/prepublish.js && gulp translations-generate",
    "translations-import": "node ./tools/prepublish.js && gulp translations-import",
    "prepublishjs": "node ./tools/prepublish.js",
    "pretest": "tsc -p test.tsconfig.json",
    "lint": "gulp lint",
    "unitTests": "tsc -p test.tsconfig.json && node ./out/test/unitTests/runTest.js",
    "integrationTests": "tsc -p test.tsconfig.json && node ./out/test/integrationTests/languageServer/runTest.js",
    "intelliSenseFeaturesTests": "tsc -p test.tsconfig.json && node ./out/test/integrationTests/IntelliSenseFeatures/runTest.js",
    "import-edge-strings": "node ./import_edge_strings.js",
    "download-api": "vscode-dts dev",
    "postdownload-api": "vscode-dts master",
    "postinstall": "npm run download-api"
  },
  "devDependencies": {
    "@octokit/rest": "^18.12.0",
    "@types/glob": "^7.1.3",
    "@types/minimatch": "^3.0.5",
    "@types/mkdirp": "^0.5.2",
    "@types/mocha": "^8.2.2",
    "@types/node": "^14.14.0",
    "@types/plist": "^3.0.2",
    "@types/semver": "^7.1.0",
    "@types/tmp": "^0.1.0",
    "@types/shell-quote": "^1.7.1",
    "@types/which": "^1.3.2",
    "@types/yauzl": "^2.9.1",
    "@typescript-eslint/eslint-plugin": "^4.31.1",
    "@typescript-eslint/eslint-plugin-tslint": "^4.31.1",
    "@typescript-eslint/parser": "^4.31.1",
    "@vscode/test-electron": "^1.6.1",
    "async-child-process": "^1.1.1",
    "await-notify": "^1.0.1",
    "eslint": "^7.32.0",
    "eslint-plugin-import": "^2.24.2",
    "eslint-plugin-jsdoc": "^39.3.3",
    "event-stream": "^4.0.1",
    "fs-extra": "^8.1.0",
    "gulp": "^4.0.2",
    "gulp-env": "^0.4.0",
    "gulp-eslint": "^6.0.0",
    "gulp-filter": "^6.0.0",
    "gulp-mocha": "^8.0.0",
    "gulp-sourcemaps": "^2.6.5",
    "gulp-typescript": "^5.0.1",
    "minimist": "^1.2.7",
    "mocha": "^8.3.2",
    "parse-git-config": "^3.0.0",
    "parse5": "^5.1.0",
    "parse5-traverse": "^1.0.3",
    "ts-loader": "^8.1.0",
    "tslint": "^5.19.0",
    "typescript": "^4.4.3",
    "vscode-debugadapter": "^1.35.0",
    "vscode-debugprotocol": "^1.35.0",
    "vscode-dts": "^0.3.2",
    "vscode-nls-dev": "^4.0.0-next.1",
    "webpack": "^5.28.0",
    "webpack-cli": "^4.5.0",
    "xml2js": "^0.4.19"
  },
  "dependencies": {
    "@vscode/extension-telemetry": "^0.6.2",
    "chokidar": "^3.5.3",
    "comment-json": "^4.1.1",
    "editorconfig": "^0.15.3",
    "escape-string-regexp": "^2.0.0",
    "glob": "^7.1.6",
    "minimatch": "^3.0.5",
    "mkdirp": "^0.5.5",
    "node-loader": "^2.0.0",
    "plist": "^3.0.5",
    "posix-getopt": "^1.2.1",
    "shell-quote": "^1.7.3",
    "ssh-config": "^4.1.0",
    "tmp": "^0.2.1",
    "vscode-cpptools": "^6.1.0",
<<<<<<< HEAD
    "@vscode/extension-telemetry": "^0.6.2",
    "vscode-languageclient": "^8.1.0-next.4",
=======
    "vscode-languageclient": "^8.0.1",
>>>>>>> 5a486fc8
    "vscode-nls": "^5.0.0",
    "vscode-tas-client": "^0.1.27",
    "which": "^2.0.2",
    "yauzl": "^2.10.0"
  },
  "resolutions": {
    "ajv": "^6.12.3",
    "ansi-regex": "^5.0.1",
    "browserslist": "^4.16.6",
    "decode-uri-component": "^0.2.1",
    "follow-redirects": "1.14.8",
    "glob-parent": "^5.1.2",
    "hosted-git-info": "^3.0.8",
    "json5": "^1.0.2",
    "loader-utils": "^2.0.4",
    "minimatch": "^3.0.5",
    "minimist": "^1.2.7",
    "nanoid": "^3.1.20",
    "path-parse": "^1.0.7",
    "set-value": "^4.0.1",
    "terser": "^5.14.2",
    "yargs-parser": "^15.0.1",
    "y18n": "^5.0.5"
  }
}<|MERGE_RESOLUTION|>--- conflicted
+++ resolved
@@ -5976,12 +5976,7 @@
     "ssh-config": "^4.1.0",
     "tmp": "^0.2.1",
     "vscode-cpptools": "^6.1.0",
-<<<<<<< HEAD
-    "@vscode/extension-telemetry": "^0.6.2",
     "vscode-languageclient": "^8.1.0-next.4",
-=======
-    "vscode-languageclient": "^8.0.1",
->>>>>>> 5a486fc8
     "vscode-nls": "^5.0.0",
     "vscode-tas-client": "^0.1.27",
     "which": "^2.0.2",
