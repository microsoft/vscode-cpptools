--- conflicted
+++ resolved
@@ -2904,8 +2904,12 @@
         "command": "C_Cpp.AddDebugConfiguration",
         "title": "%c_cpp.command.AddDebugConfiguration.title%",
         "category": "C/C++",
-<<<<<<< HEAD
         "icon": "$(debug-configure)"
+      },
+      {
+        "command": "C_Cpp.GenerateDoxygenComment", 
+        "title": "%c_cpp.command.GenerateDoxygenComment.title%",
+        "category": "C/C++"
       },
       {
         "command": "C_Cpp.addSshTarget",
@@ -2945,14 +2949,6 @@
         "category": "C/C++",
         "title": "%c_cpp.command.refreshCppSshTargetsView.title%",
         "icon": "$(refresh)"
-=======
-        "icon": "$(debug-configure)"      
-      },
-      {
-        "command": "C_Cpp.GenerateDoxygenComment", 
-        "title": "%c_cpp.command.GenerateDoxygenComment.title%",
-        "category": "C/C++"
->>>>>>> 5e019a77
       }
     ],
     "keybindings": [
