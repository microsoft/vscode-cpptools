{
  "name": "cpptools",
  "displayName": "C/C++",
  "description": "C/C++ IntelliSense, debugging, and code browsing.",
  "version": "1.13.3-main",
  "publisher": "ms-vscode",
  "icon": "LanguageCCPP_color_128x.png",
  "readme": "README.md",
  "author": {
    "name": "Microsoft Corporation"
  },
  "license": "SEE LICENSE IN LICENSE.txt",
  "engines": {
    "vscode": "^1.67.0"
  },
  "bugs": {
    "url": "https://github.com/Microsoft/vscode-cpptools/issues",
    "email": "c_cpp_support@microsoft.com"
  },
  "repository": {
    "type": "git",
    "url": "https://github.com/Microsoft/vscode-cpptools.git"
  },
  "homepage": "https://github.com/Microsoft/vscode-cpptools",
  "qna": "https://github.com/Microsoft/vscode-cpptools/issues",
  "keywords": [
    "C",
    "C++",
    "IntelliSense",
    "Microsoft",
    "multi-root ready"
  ],
  "categories": [
    "Programming Languages",
    "Debuggers",
    "Formatters",
    "Linters",
    "Snippets"
  ],
  "enabledApiProposals": [
    "terminalDataWriteEvent"
  ],
  "capabilities": {
    "untrustedWorkspaces": {
      "supported": false,
      "description": "%c_cpp.capabilities.untrustedWorkspaces.description%"
    },
    "virtualWorkspaces": false
  },
  "activationEvents": [
    "onLanguage:c",
    "onLanguage:cpp",
    "onLanguage:cuda-cpp",
    "onCommand:extension.pickNativeProcess",
    "onCommand:extension.pickRemoteNativeProcess",
    "onCommand:C_Cpp.RestartIntelliSenseForFile",
    "onCommand:C_Cpp.ConfigurationEditJSON",
    "onCommand:C_Cpp.ConfigurationEditUI",
    "onCommand:C_Cpp.ConfigurationSelect",
    "onCommand:C_Cpp.ConfigurationProviderSelect",
    "onCommand:C_Cpp.SwitchHeaderSource",
    "onCommand:C_Cpp.EnableErrorSquiggles",
    "onCommand:C_Cpp.DisableErrorSquiggles",
    "onCommand:C_Cpp.ToggleIncludeFallback",
    "onCommand:C_Cpp.ToggleDimInactiveRegions",
    "onCommand:C_Cpp.ResetDatabase",
    "onCommand:C_Cpp.TakeSurvey",
    "onCommand:C_Cpp.LogDiagnostics",
    "onCommand:C_Cpp.RescanWorkspace",
    "onCommand:C_Cpp.VcpkgClipboardInstallSuggested",
    "onCommand:C_Cpp.VcpkgOnlineHelpSuggested",
    "onCommand:C_Cpp.GenerateEditorConfig",
    "onCommand:C_Cpp.GoToNextDirectiveInGroup",
    "onCommand:C_Cpp.GoToPrevDirectiveInGroup",
    "onCommand:C_Cpp.CheckForCompiler",
    "onCommand:C_Cpp.RunCodeAnalysisOnActiveFile",
    "onCommand:C_Cpp.RunCodeAnalysisOnOpenFiles",
    "onCommand:C_Cpp.RunCodeAnalysisOnAllFiles",
    "onCommand:C_Cpp.RemoveAllCodeAnalysisProblems",
    "onCommand:C_Cpp.selectActiveSshTarget",
    "onCommand:C_Cpp.selectSshTarget",
    "onCommand:C_Cpp.activeSshTarget",
    "onDebugResolve:cppdbg",
    "onDebugResolve:cppvsdbg",
    "workspaceContains:/.vscode/c_cpp_properties.json",
    "onFileSystem:cpptools-schema"
  ],
  "main": "./dist/main",
  "contributes": {
    "walkthroughs": [
      {
        "id": "cppWelcome",
        "title": "Get Started with C++ Development",
        "description": "Dive into VS Code's rich C++ development experience.",
        "when": "false",
        "steps": [
          {
            "id": "verify.compiler.mac",
            "title": "Install a C++ compiler",
            "description": "The C++ extension uses the C++ compiler on your system to configure IntelliSense for your project. \n[Check for C++ compilers](command:C_Cpp.CheckForCompiler)",
            "when": "workspacePlatform == mac",
            "media": {
              "markdown": "dist/walkthrough/installcompiler/install-clang-macos.md"
            }
          },
          {
            "id": "verify.compiler.linux",
            "title": "Install a C++ compiler",
            "description": "The C++ extension uses the C++ compiler on your system to configure IntelliSense for your project. \n[Check for C++ compilers](command:C_Cpp.CheckForCompiler)",
            "when": "workspacePlatform == linux",
            "media": {
              "markdown": "dist/walkthrough/installcompiler/install-gcc-linux.md"
            }
          },
          {
            "id": "verify.compiler.windows",
            "title": "Install a C++ compiler",
            "description": "The C++ extension uses the C++ compiler on your system to configure IntelliSense for your project. \n[Check for C++ compilers](command:C_Cpp.CheckForCompiler)",
            "when": "workspacePlatform == windows",
            "media": {
              "markdown": "dist/walkthrough/installcompiler/install-compiler-windows.md"
            }
          },
          {
            "id": "open.project",
            "title": "Open your project folder",
            "description": "Open an existing folder that contains your C++ project, or create a new folder. \n[Pick a folder](command:workbench.action.files.openFolder)",
            "when": "workspaceFolderCount == 0",
            "media": {
              "altText": "A screenshot that shows a C++ project opened in the file Explorer.",
              "image": {
                "light": "walkthrough/images/cpp-folder-explorer-light.png",
                "dark": "walkthrough/images/cpp-folder-explorer-dark.png",
                "hc": "walkthrough/images/cpp-folder-explorer-hc.png"
              }
            }
          },
          {
            "id": "setup.intellisense",
            "title": "Configure C++ IntelliSense",
            "description": "Verify important IntelliSense settings like Compiler Path, Compiler Args, IntelliSense Mode, and Include Path. \n[Open IntelliSense Configuration](command:C_Cpp.ConfigurationEditUI?-2)",
            "media": {
              "altText": "A screenshot that shows the IntelliSense Configurations UI with important settings highlighted.",
              "image": {
                "light": "walkthrough/images/intellisense-config-light.png",
                "dark": "walkthrough/images/intellisense-config-dark.png",
                "hc": "walkthrough/images/intellisense-config-hc.png"
              }
            }
          },
          {
            "id": "run.project.mac",
            "title": "Run and debug your C++ file",
            "description": "Create a default build task and debug configuration for your project. \n[Learn more](https://code.visualstudio.com/docs/cpp/config-clang-mac#_debug-helloworldcpp)",
            "when": "workspacePlatform == mac",
            "media": {
              "markdown": "dist/walkthrough/debugconfig/run-and-debug-project-mac.md"
            }
          },
          {
            "id": "run.project.linux",
            "title": "Run and debug your C++ file",
            "description": "Create a default build task and debug configuration for your project. \n[Learn more](https://code.visualstudio.com/docs/cpp/config-linux#_debug-helloworldcpp)",
            "when": "workspacePlatform == linux",
            "media": {
              "markdown": "dist/walkthrough/debugconfig/run-and-debug-project-linux.md"
            }
          },
          {
            "id": "run.project.windows",
            "title": "Run and debug your C++ file",
            "description": "Create a default build task and debug configuration for your project. \n[Learn more](https://code.visualstudio.com/docs/cpp/config-msvc#_debug-helloworldcpp)",
            "when": "workspacePlatform == windows",
            "media": {
              "markdown": "dist/walkthrough/debugconfig/run-and-debug-project-windows.md"
            }
          },
          {
            "id": "install.cmake.tools",
            "title": "Install CMake Tools",
            "description": "Do you build your project with CMake? Install the CMake Tools extension to seamlessly build and debug your CMake project. \n[Install CMake Tools](command:workbench.extensions.installExtension?%22ms-vscode.cmake-tools%22)",
            "completionEvents": [
              "extensionInstalled:ms-vscode.cmake-tools"
            ],
            "media": {
              "altText": "A screenshot of the CMake Tools extension page in the Marketplace.",
              "image": {
                "light": "walkthrough/images/cmake-tools-light.png",
                "dark": "walkthrough/images/cmake-tools-dark.png",
                "hc": "walkthrough/images/cmake-tools-hc.png"
              }
            }
          },
          {
            "id": "watch.tutorials",
            "title": "Lean back and get started",
            "description": "Watch this series of short and practical videos about setting up C++ IntelliSense and building and debugging C++ projects. \n[Watch Tutorials](https://code.visualstudio.com/docs/cpp/introvideos-cpp)",
            "media": {
              "altText": "A screenshot with a preview of the video tutorial and a play button.",
              "image": "walkthrough/images/getting-started-video.png"
            }
          }
        ]
      }
    ],
    "taskDefinitions": [
      {
        "type": "cppbuild",
        "required": [
          "command",
          "label"
        ],
        "properties": {
          "label": {
            "type": "string",
            "description": "%c_cpp.taskDefinitions.name.description%"
          },
          "command": {
            "type": "string",
            "description": "%c_cpp.taskDefinitions.command.description%"
          },
          "args": {
            "type": "array",
            "description": "%c_cpp.taskDefinitions.args.description%"
          },
          "options": {
            "type": "object",
            "description": "%c_cpp.taskDefinitions.options.description%",
            "properties": {
              "cwd": {
                "type": "string",
                "description": "%c_cpp.taskDefinitions.options.cwd.description%"
              }
            }
          },
          "detail": {
            "type": "string",
            "description": "%c_cpp.taskDefinitions.detail.description%"
          }
        }
      }
    ],
    "views": {
      "references-view": [
        {
          "id": "CppReferencesView",
          "name": "%c_cpp.contributes.views.cppReferencesView.title%",
          "when": "cppReferenceTypes:hasResults"
        }
      ],
      "debug": [
        {
          "id": "CppSshTargetsView",
          "name": "%c_cpp.contributes.views.sshTargetsView.title%",
          "when": "enableCppSshTargetsView"
        }
      ]
    },
    "viewsWelcome": [
      {
        "view": "debug",
        "contents": "%c_cpp.contributes.viewsWelcome.contents%",
        "when": "debugStartLanguage == cpp || debugStartLanguage == c || debugStartLanguage == cuda-cpp"
      }
    ],
    "problemMatchers": [
      {
        "name": "gcc",
        "source": "gcc",
        "owner": "cpptools",
        "fileLocation": [
          "autoDetect",
          "${cwd}"
        ],
        "pattern": {
          "regexp": "^(.*?):(\\d+):(\\d*):?\\s+(?:fatal\\s+)?(warning|error):\\s+(.*)$",
          "file": 1,
          "line": 2,
          "column": 3,
          "severity": 4,
          "message": 5
        }
      }
    ],
    "configuration": [
      {
        "title": "%c_cpp.subheaders.intelliSense.title%",
        "properties": {
          "C_Cpp.intelliSense.maxCachedProcesses": {
            "type": [
              "integer",
              "null"
            ],
            "markdownDescription": "%c_cpp.configuration.intelliSense.maxCachedProcesses.markdownDescription%",
            "default": null,
            "minimum": 2,
            "maximum": 128,
            "scope": "machine"
          },
          "C_Cpp.intelliSense.maxMemory": {
            "type": [
              "integer",
              "null"
            ],
            "markdownDescription": "%c_cpp.configuration.intelliSense.maxMemory.markdownDescription%",
            "default": null,
            "minimum": 256,
            "maximum": 65536,
            "scope": "machine"
          },
          "C_Cpp.inlayHints.autoDeclarationTypes.enabled": {
            "type": "boolean",
            "default": false,
            "markdownDescription": "%c_cpp.configuration.inlayHints.autoDeclarationTypes.enabled.markdownDescription%",
            "scope": "resource"
          },
          "C_Cpp.inlayHints.autoDeclarationTypes.showOnLeft": {
            "type": "boolean",
            "default": false,
            "markdownDescription": "%c_cpp.configuration.inlayHints.autoDeclarationTypes.showOnLeft.markdownDescription%",
            "scope": "resource"
          },
          "C_Cpp.inlayHints.parameterNames.enabled": {
            "type": "boolean",
            "default": false,
            "markdownDescription": "%c_cpp.configuration.inlayHints.parameterNames.enabled.markdownDescription%",
            "scope": "resource"
          },
          "C_Cpp.inlayHints.parameterNames.suppressWhenArgumentContainsName": {
            "type": "boolean",
            "default": true,
            "markdownDescription": "%c_cpp.configuration.inlayHints.parameterNames.suppressWhenArgumentContainsName.markdownDescription%",
            "scope": "resource"
          },
          "C_Cpp.inlayHints.parameterNames.hideLeadingUnderscores": {
            "type": "boolean",
            "default": true,
            "markdownDescription": "%c_cpp.configuration.inlayHints.parameterNames.hideLeadingUnderscores.markdownDescription%",
            "scope": "resource"
          },
          "C_Cpp.inlayHints.referenceOperator.enabled": {
            "type": "boolean",
            "default": false,
            "markdownDescription": "%c_cpp.configuration.inlayHints.referenceOperator.enabled.markdownDescription%",
            "scope": "resource"
          },
          "C_Cpp.inlayHints.referenceOperator.showSpace": {
            "type": "boolean",
            "default": false,
            "markdownDescription": "%c_cpp.configuration.inlayHints.referenceOperator.showSpace.markdownDescription%",
            "scope": "resource"
          },
          "C_Cpp.references.maxConcurrentThreads": {
            "type": [
              "integer",
              "null"
            ],
            "markdownDescription": "%c_cpp.configuration.references.maxConcurrentThreads.markdownDescription%",
            "default": null,
            "minimum": 1,
            "maximum": 32,
            "scope": "machine"
          },
          "C_Cpp.references.maxCachedProcesses": {
            "type": [
              "integer",
              "null"
            ],
            "markdownDescription": "%c_cpp.configuration.references.maxCachedProcesses.markdownDescription%",
            "default": 0,
            "minimum": 0,
            "maximum": 32,
            "scope": "machine"
          },
          "C_Cpp.references.maxMemory": {
            "type": [
              "integer",
              "null"
            ],
            "markdownDescription": "%c_cpp.configuration.references.maxMemory.markdownDescription%",
            "default": null,
            "minimum": 256,
            "maximum": 65536,
            "scope": "machine"
          },
          "C_Cpp.intelliSenseCachePath": {
            "type": "string",
            "markdownDescription": "%c_cpp.configuration.intelliSenseCachePath.markdownDescription%",
            "scope": "machine-overridable"
          },
          "C_Cpp.intelliSenseCacheSize": {
            "type": "number",
            "default": 5120,
            "markdownDescription": "%c_cpp.configuration.intelliSenseCacheSize.markdownDescription%",
            "scope": "machine-overridable",
            "minimum": 0
          },
          "C_Cpp.intelliSenseMemoryLimit": {
            "type": "number",
            "default": 4096,
            "markdownDescription": "%c_cpp.configuration.intelliSenseMemoryLimit.markdownDescription%",
            "scope": "machine-overridable",
            "minimum": 256,
            "maximum": 16384
          },
          "C_Cpp.intelliSenseUpdateDelay": {
            "type": "number",
            "default": 2000,
            "description": "%c_cpp.configuration.intelliSenseUpdateDelay.description%",
            "scope": "application",
            "minimum": 500,
            "maximum": 3000
          },
          "C_Cpp.codeFolding": {
            "type": "string",
            "enum": [
              "enabled",
              "disabled"
            ],
            "default": "enabled",
            "description": "%c_cpp.configuration.codeFolding.description%",
            "scope": "window"
          },
          "C_Cpp.autocompleteAddParentheses": {
            "type": "boolean",
            "default": false,
            "markdownDescription": "%c_cpp.configuration.autocompleteAddParentheses.markdownDescription%",
            "scope": "resource"
          },
          "C_Cpp.suggestSnippets": {
            "type": "boolean",
            "default": true,
            "markdownDescription": "%c_cpp.configuration.suggestSnippets.markdownDescription%",
            "scope": "resource"
          },
          "C_Cpp.enhancedColorization": {
            "type": "string",
            "enum": [
              "enabled",
              "disabled"
            ],
            "default": "enabled",
            "markdownDescription": "%c_cpp.configuration.enhancedColorization.markdownDescription%",
            "scope": "window"
          },
          "C_Cpp.maxConcurrentThreads": {
            "type": [
              "integer",
              "null"
            ],
            "markdownDescription": "%c_cpp.configuration.maxConcurrentThreads.markdownDescription%",
            "default": null,
            "minimum": 1,
            "maximum": 32,
            "scope": "machine"
          },
          "C_Cpp.maxCachedProcesses": {
            "type": [
              "integer",
              "null"
            ],
            "markdownDescription": "%c_cpp.configuration.maxCachedProcesses.markdownDescription%",
            "default": null,
            "minimum": 0,
            "maximum": 256,
            "scope": "machine"
          },
          "C_Cpp.maxMemory": {
            "type": [
              "integer",
              "null"
            ],
            "markdownDescription": "%c_cpp.configuration.maxMemory.markdownDescription%",
            "default": null,
            "minimum": 256,
            "maximum": 65536,
            "scope": "machine"
          },
          "C_Cpp.legacyCompilerArgsBehavior": {
            "type": "boolean",
            "default": false,
            "markdownDescription": "%c_cpp.configuration.legacyCompilerArgsBehavior.markdownDescription%",
            "scope": "resource"
          },
          "C_Cpp.autocomplete": {
            "type": "string",
            "enum": [
              "default",
              "disabled"
            ],
            "default": "default",
            "markdownDescription": "%c_cpp.configuration.autocomplete.markdownDescription%",
            "enumDescriptions": [
              "%c_cpp.configuration.autocomplete.default.description%",
              "%c_cpp.configuration.autocomplete.disabled.description%"
            ],
            "scope": "resource"
          },
          "C_Cpp.dimInactiveRegions": {
            "type": "boolean",
            "default": true,
            "description": "%c_cpp.configuration.dimInactiveRegions.description%",
            "scope": "resource"
          },
          "C_Cpp.inactiveRegionOpacity": {
            "type:": "number",
            "default": 0.55,
            "markdownDescription": "%c_cpp.configuration.inactiveRegionOpacity.markdownDescription%",
            "scope": "resource",
            "minimum": 0.1,
            "maximum": 1
          },
          "C_Cpp.inactiveRegionForegroundColor": {
            "type": "string",
            "description": "%c_cpp.configuration.inactiveRegionForegroundColor.description%",
            "scope": "resource"
          },
          "C_Cpp.inactiveRegionBackgroundColor": {
            "type": "string",
            "description": "%c_cpp.configuration.inactiveRegionBackgroundColor.description%",
            "scope": "resource"
          },
          "C_Cpp.renameRequiresIdentifier": {
            "type": "boolean",
            "default": true,
            "markdownDescription": "%c_cpp.configuration.renameRequiresIdentifier.markdownDescription%",
            "scope": "application"
          }
        }
      },
      {
        "title": "%c_cpp.subheaders.formatting.title%",
        "properties": {
          "C_Cpp.vcFormat.indent.braces": {
            "type": "boolean",
            "default": false,
            "markdownDescription": "%c_cpp.configuration.vcFormat.indent.braces.markdownDescription%",
            "scope": "resource"
          },
          "C_Cpp.vcFormat.indent.multiLineRelativeTo": {
            "type": "string",
            "enum": [
              "outermostParenthesis",
              "innermostParenthesis",
              "statementBegin"
            ],
            "enumDescriptions": [
              "%c_cpp.configuration.vcFormat.indent.multiLineRelativeTo.outermostParenthesis.description%",
              "%c_cpp.configuration.vcFormat.indent.multiLineRelativeTo.innermostParenthesis.description%",
              "%c_cpp.configuration.vcFormat.indent.multiLineRelativeTo.statementBegin.description%"
            ],
            "default": "innermostParenthesis",
            "description": "%c_cpp.configuration.vcFormat.indent.multiLineRelativeTo.description%",
            "scope": "resource"
          },
          "C_Cpp.vcFormat.indent.withinParentheses": {
            "type": "string",
            "enum": [
              "alignToParenthesis",
              "indent"
            ],
            "markdownEnumDescriptions": [
              "%c_cpp.configuration.vcFormat.indent.withinParentheses.alignToParenthesis.markdownDescription%",
              "%c_cpp.configuration.vcFormat.indent.withinParentheses.indent.markdownDescription%"
            ],
            "default": "indent",
            "markdownDescription": "%c_cpp.configuration.vcFormat.indent.withinParentheses.markdownDescription%",
            "scope": "resource"
          },
          "C_Cpp.vcFormat.indent.preserveWithinParentheses": {
            "type": "boolean",
            "default": false,
            "description": "%c_cpp.configuration.vcFormat.indent.preserveWithinParentheses.description%",
            "scope": "resource"
          },
          "C_Cpp.vcFormat.indent.caseLabels": {
            "type": "boolean",
            "default": false,
            "markdownDescription": "%c_cpp.configuration.vcFormat.indent.caseLabels.markdownDescription%",
            "scope": "resource"
          },
          "C_Cpp.vcFormat.indent.caseContents": {
            "type": "boolean",
            "default": true,
            "markdownDescription": "%c_cpp.configuration.vcFormat.indent.caseContents.markdownDescription%",
            "scope": "resource"
          },
          "C_Cpp.vcFormat.indent.caseContentsWhenBlock": {
            "type": "boolean",
            "default": false,
            "markdownDescription": "%c_cpp.configuration.vcFormat.indent.caseContentsWhenBlock.markdownDescription%",
            "scope": "resource"
          },
          "C_Cpp.vcFormat.indent.lambdaBracesWhenParameter": {
            "type": "boolean",
            "default": true,
            "markdownDescription": "%c_cpp.configuration.vcFormat.indent.lambdaBracesWhenParameter.markdownDescription%",
            "scope": "resource"
          },
          "C_Cpp.vcFormat.indent.gotoLabels": {
            "type": "string",
            "enum": [
              "oneLeft",
              "leftmostColumn",
              "none"
            ],
            "markdownEnumDescriptions": [
              "%c_cpp.configuration.vcFormat.indent.gotoLabels.oneLeft.markdownDescription%",
              "%c_cpp.configuration.vcFormat.indent.gotoLabels.leftmostColumn.markdownDescription%",
              "%c_cpp.configuration.vcFormat.indent.gotoLabels.none.markdownDescription%"
            ],
            "default": "oneLeft",
            "description": "%c_cpp.configuration.vcFormat.indent.gotoLabels.description%",
            "scope": "resource"
          },
          "C_Cpp.vcFormat.indent.preprocessor": {
            "type": "string",
            "enum": [
              "oneLeft",
              "leftmostColumn",
              "none"
            ],
            "markdownEnumDescriptions": [
              "%c_cpp.configuration.vcFormat.indent.preprocessor.oneLeft.markdownDescription%",
              "%c_cpp.configuration.vcFormat.indent.preprocessor.leftmostColumn.markdownDescription%",
              "%c_cpp.configuration.vcFormat.indent.preprocessor.none.markdownDescription%"
            ],
            "default": "leftmostColumn",
            "description": "%c_cpp.configuration.vcFormat.indent.preprocessor.description%",
            "scope": "resource"
          },
          "C_Cpp.vcFormat.indent.accessSpecifiers": {
            "type": "boolean",
            "default": false,
            "markdownDescription": "%c_cpp.configuration.vcFormat.indent.accessSpecifiers.markdownDescription%",
            "scope": "resource"
          },
          "C_Cpp.vcFormat.indent.namespaceContents": {
            "type": "boolean",
            "default": true,
            "markdownDescription": "%c_cpp.configuration.vcFormat.indent.namespaceContents.markdownDescription%",
            "scope": "resource"
          },
          "C_Cpp.vcFormat.indent.preserveComments": {
            "type": "boolean",
            "default": false,
            "description": "%c_cpp.configuration.vcFormat.indent.preserveComments.description%",
            "scope": "resource"
          },
          "C_Cpp.vcFormat.newLine.beforeOpenBrace.namespace": {
            "type": "string",
            "enum": [
              "newLine",
              "sameLine",
              "ignore"
            ],
            "enumDescriptions": [
              "%c_cpp.configuration.vcFormat.newLine.beforeOpenBrace.newLine.description%",
              "%c_cpp.configuration.vcFormat.newLine.beforeOpenBrace.sameLine.description%",
              "%c_cpp.configuration.vcFormat.newLine.beforeOpenBrace.ignore.description%"
            ],
            "default": "ignore",
            "description": "%c_cpp.configuration.vcFormat.newLine.beforeOpenBrace.namespace.description%",
            "scope": "resource"
          },
          "C_Cpp.vcFormat.newLine.beforeOpenBrace.type": {
            "type": "string",
            "enum": [
              "newLine",
              "sameLine",
              "ignore"
            ],
            "enumDescriptions": [
              "%c_cpp.configuration.vcFormat.newLine.beforeOpenBrace.newLine.description%",
              "%c_cpp.configuration.vcFormat.newLine.beforeOpenBrace.sameLine.description%",
              "%c_cpp.configuration.vcFormat.newLine.beforeOpenBrace.ignore.description%"
            ],
            "default": "ignore",
            "description": "%c_cpp.configuration.vcFormat.newLine.beforeOpenBrace.type.description%",
            "scope": "resource"
          },
          "C_Cpp.vcFormat.newLine.beforeOpenBrace.function": {
            "type": "string",
            "enum": [
              "newLine",
              "sameLine",
              "ignore"
            ],
            "enumDescriptions": [
              "%c_cpp.configuration.vcFormat.newLine.beforeOpenBrace.newLine.description%",
              "%c_cpp.configuration.vcFormat.newLine.beforeOpenBrace.sameLine.description%",
              "%c_cpp.configuration.vcFormat.newLine.beforeOpenBrace.ignore.description%"
            ],
            "default": "ignore",
            "description": "%c_cpp.configuration.vcFormat.newLine.beforeOpenBrace.function.description%",
            "scope": "resource"
          },
          "C_Cpp.vcFormat.newLine.beforeOpenBrace.block": {
            "type": "string",
            "enum": [
              "newLine",
              "sameLine",
              "ignore"
            ],
            "enumDescriptions": [
              "%c_cpp.configuration.vcFormat.newLine.beforeOpenBrace.newLine.description%",
              "%c_cpp.configuration.vcFormat.newLine.beforeOpenBrace.sameLine.description%",
              "%c_cpp.configuration.vcFormat.newLine.beforeOpenBrace.ignore.description%"
            ],
            "default": "ignore",
            "description": "%c_cpp.configuration.vcFormat.newLine.beforeOpenBrace.block.description%",
            "scope": "resource"
          },
          "C_Cpp.vcFormat.newLine.beforeOpenBrace.lambda": {
            "enum": [
              "newLine",
              "sameLine",
              "ignore"
            ],
            "enumDescriptions": [
              "%c_cpp.configuration.vcFormat.newLine.beforeOpenBrace.newLine.description%",
              "%c_cpp.configuration.vcFormat.newLine.beforeOpenBrace.sameLine.description%",
              "%c_cpp.configuration.vcFormat.newLine.beforeOpenBrace.ignore.description%"
            ],
            "default": "ignore",
            "description": "%c_cpp.configuration.vcFormat.newLine.beforeOpenBrace.lambda.description%",
            "scope": "resource"
          },
          "C_Cpp.vcFormat.newLine.scopeBracesOnSeparateLines": {
            "type": "boolean",
            "default": false,
            "description": "%c_cpp.configuration.vcFormat.newLine.scopeBracesOnSeparateLines.description%",
            "scope": "resource"
          },
          "C_Cpp.vcFormat.newLine.closeBraceSameLine.emptyType": {
            "type": "boolean",
            "default": false,
            "description": "%c_cpp.configuration.vcFormat.newLine.closeBraceSameLine.emptyType.description%",
            "scope": "resource"
          },
          "C_Cpp.vcFormat.newLine.closeBraceSameLine.emptyFunction": {
            "type": "boolean",
            "default": false,
            "description": "%c_cpp.configuration.vcFormat.newLine.closeBraceSameLine.emptyFunction.description%",
            "scope": "resource"
          },
          "C_Cpp.vcFormat.newLine.beforeCatch": {
            "type": "boolean",
            "default": true,
            "markdownDescription": "%c_cpp.configuration.vcFormat.newLine.beforeCatch.markdownDescription%",
            "scope": "resource"
          },
          "C_Cpp.vcFormat.newLine.beforeElse": {
            "type": "boolean",
            "default": true,
            "markdownDescription": "%c_cpp.configuration.vcFormat.newLine.beforeElse.markdownDescription%",
            "scope": "resource"
          },
          "C_Cpp.vcFormat.newLine.beforeWhileInDoWhile": {
            "type": "boolean",
            "default": false,
            "markdownDescription": "%c_cpp.configuration.vcFormat.newLine.beforeWhileInDoWhile.markdownDescription%",
            "scope": "resource"
          },
          "C_Cpp.vcFormat.space.beforeFunctionOpenParenthesis": {
            "type": "string",
            "enum": [
              "insert",
              "remove",
              "ignore"
            ],
            "enumDescriptions": [
              "%c_cpp.configuration.vcFormat.space.beforeFunctionOpenParenthesis.insert.description%",
              "%c_cpp.configuration.vcFormat.space.beforeFunctionOpenParenthesis.remove.description%",
              "%c_cpp.configuration.vcFormat.space.beforeFunctionOpenParenthesis.ignore.description%"
            ],
            "default": "remove",
            "description": "%c_cpp.configuration.vcFormat.space.beforeFunctionOpenParenthesis.description%",
            "scope": "resource"
          },
          "C_Cpp.vcFormat.space.withinParameterListParentheses": {
            "type": "boolean",
            "default": false,
            "description": "%c_cpp.configuration.vcFormat.space.withinParameterListParentheses.description%",
            "scope": "resource"
          },
          "C_Cpp.vcFormat.space.betweenEmptyParameterListParentheses": {
            "type": "boolean",
            "default": false,
            "description": "%c_cpp.configuration.vcFormat.space.betweenEmptyParameterListParentheses.description%",
            "scope": "resource"
          },
          "C_Cpp.vcFormat.space.afterKeywordsInControlFlowStatements": {
            "type": "boolean",
            "default": true,
            "description": "%c_cpp.configuration.vcFormat.space.afterKeywordsInControlFlowStatements.description%",
            "scope": "resource"
          },
          "C_Cpp.vcFormat.space.withinControlFlowStatementParentheses": {
            "type": "boolean",
            "default": false,
            "description": "%c_cpp.configuration.vcFormat.space.withinControlFlowStatementParentheses.description%",
            "scope": "resource"
          },
          "C_Cpp.vcFormat.space.beforeLambdaOpenParenthesis": {
            "type": "boolean",
            "default": false,
            "description": "%c_cpp.configuration.vcFormat.space.beforeLambdaOpenParenthesis.description%",
            "scope": "resource"
          },
          "C_Cpp.vcFormat.space.withinCastParentheses": {
            "type": "boolean",
            "default": false,
            "description": "%c_cpp.configuration.vcFormat.space.withinCastParentheses.description%",
            "scope": "resource"
          },
          "C_Cpp.vcFormat.space.afterCastCloseParenthesis": {
            "type": "boolean",
            "default": false,
            "description": "%c_cpp.configuration.vcFormat.space.afterCastCloseParenthesis.description%",
            "scope": "resource"
          },
          "C_Cpp.vcFormat.space.withinExpressionParentheses": {
            "type": "boolean",
            "default": false,
            "description": "%c_cpp.configuration.vcFormat.space.withinExpressionParentheses.description%",
            "scope": "resource"
          },
          "C_Cpp.vcFormat.space.beforeBlockOpenBrace": {
            "type": "boolean",
            "default": true,
            "description": "%c_cpp.configuration.vcFormat.space.beforeBlockOpenBrace.description%",
            "scope": "resource"
          },
          "C_Cpp.vcFormat.space.betweenEmptyBraces": {
            "type": "boolean",
            "default": false,
            "description": "%c_cpp.configuration.vcFormat.space.betweenEmptyBraces.description%",
            "scope": "resource"
          },
          "C_Cpp.vcFormat.space.beforeInitializerListOpenBrace": {
            "type": "boolean",
            "default": false,
            "description": "%c_cpp.configuration.vcFormat.space.beforeInitializerListOpenBrace.description%",
            "scope": "resource"
          },
          "C_Cpp.vcFormat.space.withinInitializerListBraces": {
            "type": "boolean",
            "default": true,
            "description": "%c_cpp.configuration.vcFormat.space.withinInitializerListBraces.description%",
            "scope": "resource"
          },
          "C_Cpp.vcFormat.space.preserveInInitializerList": {
            "type": "boolean",
            "default": true,
            "description": "%c_cpp.configuration.vcFormat.space.preserveInInitializerList.description%",
            "scope": "resource"
          },
          "C_Cpp.vcFormat.space.beforeOpenSquareBracket": {
            "type": "boolean",
            "default": false,
            "description": "%c_cpp.configuration.vcFormat.space.beforeOpenSquareBracket.description%",
            "scope": "resource"
          },
          "C_Cpp.vcFormat.space.withinSquareBrackets": {
            "type": "boolean",
            "default": false,
            "description": "%c_cpp.configuration.vcFormat.space.withinSquareBrackets.description%",
            "scope": "resource"
          },
          "C_Cpp.vcFormat.space.beforeEmptySquareBrackets": {
            "type": "boolean",
            "default": false,
            "description": "%c_cpp.configuration.vcFormat.space.beforeEmptySquareBrackets.description%",
            "scope": "resource"
          },
          "C_Cpp.vcFormat.space.betweenEmptySquareBrackets": {
            "type": "boolean",
            "default": false,
            "description": "%c_cpp.configuration.vcFormat.space.betweenEmptySquareBrackets.description%",
            "scope": "resource"
          },
          "C_Cpp.vcFormat.space.groupSquareBrackets": {
            "type": "boolean",
            "default": true,
            "description": "%c_cpp.configuration.vcFormat.space.groupSquareBrackets.description%",
            "scope": "resource"
          },
          "C_Cpp.vcFormat.space.withinLambdaBrackets": {
            "type": "boolean",
            "default": false,
            "description": "%c_cpp.configuration.vcFormat.space.withinLambdaBrackets.description%",
            "scope": "resource"
          },
          "C_Cpp.vcFormat.space.betweenEmptyLambdaBrackets": {
            "type": "boolean",
            "default": false,
            "description": "%c_cpp.configuration.vcFormat.space.betweenEmptyLambdaBrackets.description%",
            "scope": "resource"
          },
          "C_Cpp.vcFormat.space.beforeComma": {
            "type": "boolean",
            "default": false,
            "description": "%c_cpp.configuration.vcFormat.space.beforeComma.description%",
            "scope": "resource"
          },
          "C_Cpp.vcFormat.space.afterComma": {
            "type": "boolean",
            "default": true,
            "description": "%c_cpp.configuration.vcFormat.space.afterComma.description%",
            "scope": "resource"
          },
          "C_Cpp.vcFormat.space.removeAroundMemberOperators": {
            "type": "boolean",
            "default": true,
            "description": "%c_cpp.configuration.vcFormat.space.removeAroundMemberOperators.description%",
            "scope": "resource"
          },
          "C_Cpp.vcFormat.space.beforeInheritanceColon": {
            "type": "boolean",
            "default": true,
            "description": "%c_cpp.configuration.vcFormat.space.beforeInheritanceColon.description%",
            "scope": "resource"
          },
          "C_Cpp.vcFormat.space.beforeConstructorColon": {
            "type": "boolean",
            "default": true,
            "description": "%c_cpp.configuration.vcFormat.space.beforeConstructorColon.description%",
            "scope": "resource"
          },
          "C_Cpp.vcFormat.space.removeBeforeSemicolon": {
            "type": "boolean",
            "default": true,
            "description": "%c_cpp.configuration.vcFormat.space.removeBeforeSemicolon.description%",
            "scope": "resource"
          },
          "C_Cpp.vcFormat.space.insertAfterSemicolon": {
            "type": "boolean",
            "default": false,
            "description": "%c_cpp.configuration.vcFormat.space.insertAfterSemicolon.description%",
            "scope": "resource"
          },
          "C_Cpp.vcFormat.space.removeAroundUnaryOperator": {
            "type": "boolean",
            "default": true,
            "description": "%c_cpp.configuration.vcFormat.space.removeAroundUnaryOperator.description%",
            "scope": "resource"
          },
          "C_Cpp.vcFormat.space.aroundBinaryOperator": {
            "type": "string",
            "enum": [
              "insert",
              "remove",
              "ignore"
            ],
            "enumDescriptions": [
              "%c_cpp.configuration.vcFormat.space.aroundOperators.insert.description%",
              "%c_cpp.configuration.vcFormat.space.aroundOperators.remove.description%",
              "%c_cpp.configuration.vcFormat.space.aroundOperators.ignore.description%"
            ],
            "default": "insert",
            "description": "%c_cpp.configuration.vcFormat.space.aroundBinaryOperator.description%",
            "scope": "resource"
          },
          "C_Cpp.vcFormat.space.aroundAssignmentOperator": {
            "type": "string",
            "enum": [
              "insert",
              "remove",
              "ignore"
            ],
            "enumDescriptions": [
              "%c_cpp.configuration.vcFormat.space.aroundOperators.insert.description%",
              "%c_cpp.configuration.vcFormat.space.aroundOperators.remove.description%",
              "%c_cpp.configuration.vcFormat.space.aroundOperators.ignore.description%"
            ],
            "default": "insert",
            "description": "%c_cpp.configuration.vcFormat.space.aroundAssignmentOperator.description%",
            "scope": "resource"
          },
          "C_Cpp.vcFormat.space.pointerReferenceAlignment": {
            "type": "string",
            "enum": [
              "left",
              "center",
              "right",
              "ignore"
            ],
            "enumDescriptions": [
              "%c_cpp.configuration.vcFormat.space.pointerReferenceAlignment.left.description%",
              "%c_cpp.configuration.vcFormat.space.pointerReferenceAlignment.center.description%",
              "%c_cpp.configuration.vcFormat.space.pointerReferenceAlignment.right.description%",
              "%c_cpp.configuration.vcFormat.space.pointerReferenceAlignment.ignore.description%"
            ],
            "default": "left",
            "description": "%c_cpp.configuration.vcFormat.space.pointerReferenceAlignment.description%",
            "scope": "resource"
          },
          "C_Cpp.vcFormat.space.aroundTernaryOperator": {
            "type": "string",
            "enum": [
              "insert",
              "remove",
              "ignore"
            ],
            "enumDescriptions": [
              "%c_cpp.configuration.vcFormat.space.aroundOperators.insert.description%",
              "%c_cpp.configuration.vcFormat.space.aroundOperators.remove.description%",
              "%c_cpp.configuration.vcFormat.space.aroundOperators.ignore.description%"
            ],
            "default": "insert",
            "description": "%c_cpp.configuration.vcFormat.space.aroundTernaryOperator.description%",
            "scope": "resource"
          },
          "C_Cpp.vcFormat.wrap.preserveBlocks": {
            "type": "string",
            "enum": [
              "oneLiners",
              "allOneLineScopes",
              "never"
            ],
            "markdownEnumDescriptions": [
              "%c_cpp.configuration.vcFormat.wrap.preserveBlocks.oneLiners.markdownDescription%",
              "%c_cpp.configuration.vcFormat.wrap.preserveBlocks.allOneLineScopes.markdownDescription%",
              "%c_cpp.configuration.vcFormat.wrap.preserveBlocks.never.markdownDescription%"
            ],
            "default": "oneLiners",
            "description": "%c_cpp.configuration.vcFormat.wrap.preserveBlocks.description%",
            "scope": "resource"
          },
          "C_Cpp.clang_format_path": {
            "type": "string",
            "markdownDescription": "%c_cpp.configuration.clang_format_path.markdownDescription%",
            "scope": "machine-overridable"
          },
          "C_Cpp.clang_format_style": {
            "type": "string",
            "default": "file",
            "markdownDescription": "%c_cpp.configuration.clang_format_style.markdownDescription%",
            "scope": "resource"
          },
          "C_Cpp.formatting": {
            "type": "string",
            "enum": [
              "clangFormat",
              "vcFormat",
              "default",
              "disabled"
            ],
            "markdownEnumDescriptions": [
              "%c_cpp.configuration.formatting.clangFormat.markdownDescription%",
              "%c_cpp.configuration.formatting.vcFormat.markdownDescription%",
              "%c_cpp.configuration.formatting.Default.markdownDescription%",
              "%c_cpp.configuration.formatting.Disabled.markdownDescription%"
            ],
            "default": "default",
            "description": "%c_cpp.configuration.formatting.description%",
            "scope": "resource"
          },
          "C_Cpp.clang_format_fallbackStyle": {
            "type": "string",
            "default": "Visual Studio",
            "markdownDescription": "%c_cpp.configuration.clang_format_fallbackStyle.markdownDescription%",
            "scope": "resource"
          },
          "C_Cpp.clang_format_sortIncludes": {
            "type": [
              "boolean",
              "null"
            ],
            "enum": [
              true,
              false,
              null
            ],
            "default": null,
            "markdownDescription": "%c_cpp.configuration.clang_format_sortIncludes.markdownDescription%",
            "scope": "resource"
          }
        }
      },
      {
        "title": "%c_cpp.subheaders.codeDocumentation.title%",
        "properties": {
          "C_Cpp.doxygen.generateOnType": {
            "type": "boolean",
            "default": true,
            "description": "%c_cpp.configuration.doxygen.generateOnType.description%",
            "scope": "resource"
          },
          "C_Cpp.doxygen.generatedStyle": {
            "type": "string",
            "enum": [
              "///",
              "/**",
              "/*!",
              "//!"
            ],
            "default": "///",
            "description": "%c_cpp.configuration.doxygen.generatedStyle.description%",
            "scope": "resource"
          },
          "C_Cpp.doxygen.sectionTags": {
            "type": "array",
            "default": [
              "attention",
              "tparam",
              "param",
              "result",
              "returns",
              "retval",
              "exceptions",
              "deprecated",
              "warning",
              "note"
            ],
            "items": {
              "type": "string",
              "enum": [
                "attention",
                "author",
                "authors",
                "bug",
                "copyright",
                "date",
                "deprecated",
                "details",
                "exceptions",
                "invariant",
                "note",
                "param",
                "pre",
                "post",
                "remark",
                "remarks",
                "result",
                "returns",
                "retval",
                "since",
                "tparam",
                "test",
                "todo",
                "version",
                "warning"
              ]
            },
            "description": "%c_cpp.configuration.doxygen.sectionTags.description%",
            "scope": "resource"
          },
          "C_Cpp.commentContinuationPatterns": {
            "type": "array",
            "default": [
              "/**"
            ],
            "items": {
              "anyOf": [
                {
                  "type": "string",
                  "markdownDescription": "%c_cpp.configuration.commentContinuationPatterns.items.anyof.string.markdownDescription%"
                },
                {
                  "type": "object",
                  "properties": {
                    "begin": {
                      "type": "string",
                      "description": "%c_cpp.configuration.commentContinuationPatterns.items.anyof.object.begin.description%"
                    },
                    "continue": {
                      "type": "string",
                      "description": "%c_cpp.configuration.commentContinuationPatterns.items.anyof.object.continue.description%"
                    }
                  }
                }
              ]
            },
            "uniqueItems": true,
            "description": "%c_cpp.configuration.commentContinuationPatterns.description%",
            "scope": "window"
          },
          "C_Cpp.simplifyStructuredComments": {
            "type": "boolean",
            "default": true,
            "markdownDescription": "%c_cpp.configuration.simplifyStructuredComments.markdownDescription%",
            "scope": "application"
          }
        }
      },
      {
        "title": "%c_cpp.subheaders.codeAnalysis.title%",
        "properties": {
          "C_Cpp.codeAnalysis.maxConcurrentThreads": {
            "type": [
              "integer",
              "null"
            ],
            "markdownDescription": "%c_cpp.configuration.codeAnalysis.maxConcurrentThreads.markdownDescription%",
            "default": null,
            "minimum": 1,
            "maximum": 32,
            "scope": "machine"
          },
          "C_Cpp.codeAnalysis.maxMemory": {
            "type": [
              "integer",
              "null"
            ],
            "markdownDescription": "%c_cpp.configuration.codeAnalysis.maxMemory.markdownDescription%",
            "default": null,
            "minimum": 256,
            "maximum": 65536,
            "scope": "machine"
          },
          "C_Cpp.codeAnalysis.updateDelay": {
            "type": "number",
            "default": 2000,
            "markdownDescription": "%c_cpp.configuration.codeAnalysis.updateDelay.markdownDescription%",
            "scope": "application",
            "minimum": 0,
            "maximum": 6000
          },
          "C_Cpp.codeAnalysis.exclude": {
            "type": "object",
            "markdownDescription": "%c_cpp.configuration.codeAnalysis.exclude.markdownDescription%",
            "default": {},
            "additionalProperties": {
              "anyOf": [
                {
                  "type": "boolean",
                  "markdownDescription": "%c_cpp.configuration.codeAnalysis.excludeBoolean.markdownDescription%"
                },
                {
                  "type": "object",
                  "properties": {
                    "when": {
                      "type": "string",
                      "pattern": "\\w*\\$\\(basename\\)\\w*",
                      "default": "$(basename).ext",
                      "markdownDescription": "%c_cpp.configuration.codeAnalysis.excludeWhen.markdownDescription%"
                    }
                  }
                }
              ]
            },
            "scope": "resource"
          },
          "C_Cpp.codeAnalysis.clangTidy.codeAction.formatFixes": {
            "type": "boolean",
            "markdownDescription": "%c_cpp.configuration.codeAnalysis.clangTidy.codeAction.formatFixes.markdownDescription%",
            "default": true,
            "scope": "resource"
          },
          "C_Cpp.codeAnalysis.clangTidy.codeAction.showClear": {
            "type": "string",
            "description": "%c_cpp.configuration.codeAnalysis.clangTidy.codeAction.showClear.description%",
            "enum": [
              "None",
              "AllOnly",
              "AllAndAllType",
              "AllAndAllTypeAndThis"
            ],
            "enumDescriptions": [
              "%c_cpp.configuration.codeAnalysis.clangTidy.codeAction.showClear.None.description%",
              "%c_cpp.configuration.codeAnalysis.clangTidy.codeAction.showClear.AllOnly.description%",
              "%c_cpp.configuration.codeAnalysis.clangTidy.codeAction.showClear.AllAndAllType.description%",
              "%c_cpp.configuration.codeAnalysis.clangTidy.codeAction.showClear.AllAndAllTypeAndThis.description%"
            ],
            "default": "AllAndAllTypeAndThis",
            "scope": "application"
          },
          "C_Cpp.codeAnalysis.clangTidy.codeAction.showDisable": {
            "type": "boolean",
            "markdownDescription": "%c_cpp.configuration.codeAnalysis.clangTidy.codeAction.showDisable.markdownDescription%",
            "default": true,
            "scope": "application"
          },
          "C_Cpp.codeAnalysis.clangTidy.codeAction.showDocumentation": {
            "type": "boolean",
            "markdownDescription": "%c_cpp.configuration.codeAnalysis.clangTidy.codeAction.showDocumentation.markdownDescription%",
            "default": true,
            "scope": "application"
          },
          "C_Cpp.codeAnalysis.runAutomatically": {
            "type": "boolean",
            "markdownDescription": "%c_cpp.configuration.codeAnalysis.runAutomatically.markdownDescription%",
            "default": true,
            "scope": "resource"
          },
          "C_Cpp.codeAnalysis.clangTidy.enabled": {
            "type": "boolean",
            "default": false,
            "markdownDescription": "%c_cpp.configuration.codeAnalysis.clangTidy.enabled.markdownDescription%",
            "scope": "resource"
          },
          "C_Cpp.codeAnalysis.clangTidy.path": {
            "type": "string",
            "markdownDescription": "%c_cpp.configuration.codeAnalysis.clangTidy.path.markdownDescription%",
            "scope": "machine-overridable"
          },
          "C_Cpp.codeAnalysis.clangTidy.config": {
            "type": "string",
            "markdownDescription": "%c_cpp.configuration.codeAnalysis.clangTidy.config.markdownDescription%",
            "scope": "resource"
          },
          "C_Cpp.codeAnalysis.clangTidy.fallbackConfig": {
            "type": "string",
            "markdownDescription": "%c_cpp.configuration.codeAnalysis.clangTidy.fallbackConfig.markdownDescription%",
            "scope": "resource"
          },
          "C_Cpp.codeAnalysis.clangTidy.headerFilter": {
            "type": [
              "string",
              "null"
            ],
            "default": null,
            "markdownDescription": "%c_cpp.configuration.codeAnalysis.clangTidy.headerFilter.markdownDescription%",
            "scope": "resource"
          },
          "C_Cpp.codeAnalysis.clangTidy.args": {
            "type": "array",
            "items": {
              "type": "string"
            },
            "uniqueItems": true,
            "markdownDescription": "%c_cpp.configuration.codeAnalysis.clangTidy.args.markdownDescription%",
            "scope": "resource"
          },
          "C_Cpp.codeAnalysis.clangTidy.useBuildPath": {
            "type": "boolean",
            "default": false,
            "markdownDescription": "%c_cpp.configuration.codeAnalysis.clangTidy.useBuildPath.markdownDescription%",
            "scope": "resource"
          },
          "C_Cpp.codeAnalysis.clangTidy.checks.enabled": {
            "type": "array",
            "items": {
              "type": "string",
              "enum": [
                "*",
                "abseil-*",
                "abseil-cleanup-ctad",
                "abseil-duration-*",
                "abseil-duration-addition",
                "abseil-duration-comparison",
                "abseil-duration-conversion-cast",
                "abseil-duration-division",
                "abseil-duration-factory-*",
                "abseil-duration-factory-float",
                "abseil-duration-factory-scale",
                "abseil-duration-subtraction",
                "abseil-duration-unnecessary-conversion",
                "abseil-faster-strsplit-delimiter",
                "abseil-no-*",
                "abseil-no-internal-dependencies",
                "abseil-no-namespace",
                "abseil-redundant-strcat-calls",
                "abseil-str-cat-append",
                "abseil-string-find-*",
                "abseil-string-find-startswith",
                "abseil-string-find-str-contains",
                "abseil-time-*",
                "abseil-time-comparison",
                "abseil-time-subtraction",
                "abseil-upgrade-duration-conversions",
                "altera-*",
                "altera-id-dependent-backward-branch",
                "altera-kernel-name-restriction",
                "altera-single-work-item-barrier",
                "altera-struct-pack-align",
                "altera-unroll-loops",
                "android-*",
                "android-cloexec-*",
                "android-cloexec-accept",
                "android-cloexec-accept4",
                "android-cloexec-creat",
                "android-cloexec-dup",
                "android-cloexec-epoll-*",
                "android-cloexec-epoll-create",
                "android-cloexec-epoll-create1",
                "android-cloexec-fopen",
                "android-cloexec-inotify-*",
                "android-cloexec-inotify-init",
                "android-cloexec-inotify-init1",
                "android-cloexec-memfd-create",
                "android-cloexec-open",
                "android-cloexec-pipe",
                "android-cloexec-pipe2",
                "android-cloexec-socket",
                "android-comparison-in-temp-failure-retry",
                "boost-use-to-string",
                "bugprone-*",
                "bugprone-argument-comment",
                "bugprone-assert-side-effect",
                "bugprone-bad-signal-to-kill-thread",
                "bugprone-bool-pointer-implicit-conversion",
                "bugprone-branch-clone",
                "bugprone-copy-constructor-init",
                "bugprone-dangling-handle",
                "bugprone-dynamic-static-initializers",
                "bugprone-easily-swappable-parameters",
                "bugprone-exception-escape",
                "bugprone-fold-init-type",
                "bugprone-forward-declaration-namespace",
                "bugprone-forwarding-reference-overload",
                "bugprone-implicit-widening-of-multiplication-result",
                "bugprone-inaccurate-erase",
                "bugprone-incorrect-roundings",
                "bugprone-infinite-loop",
                "bugprone-integer-division",
                "bugprone-lambda-function-name",
                "bugprone-macro-parentheses",
                "bugprone-macro-repeated-side-effects",
                "bugprone-misplaced-*",
                "bugprone-misplaced-operator-in-strlen-in-alloc",
                "bugprone-misplaced-pointer-arithmetic-in-alloc",
                "bugprone-misplaced-widening-cast",
                "bugprone-move-forwarding-reference",
                "bugprone-multiple-statement-macro",
                "bugprone-narrowing-conversions",
                "bugprone-no-escape",
                "bugprone-not-null-terminated-result",
                "bugprone-parent-virtual-call",
                "bugprone-posix-return",
                "bugprone-redundant-branch-condition",
                "bugprone-reserved-identifier",
                "bugprone-shared-ptr-array-mismatch",
                "bugprone-signal-handler",
                "bugprone-signed-char-misuse",
                "bugprone-sizeof-*",
                "bugprone-sizeof-container",
                "bugprone-sizeof-expression",
                "bugprone-spuriously-wake-up-functions",
                "bugprone-string-*",
                "bugprone-string-constructor",
                "bugprone-string-integer-assignment",
                "bugprone-string-literal-with-embedded-nul",
                "bugprone-stringview-nullptr",
                "bugprone-suspicious-*",
                "bugprone-suspicious-enum-usage",
                "bugprone-suspicious-include",
                "bugprone-suspicious-memory-comparison",
                "bugprone-suspicious-memset-usage",
                "bugprone-suspicious-missing-comma",
                "bugprone-suspicious-semicolon",
                "bugprone-suspicious-string-compare",
                "bugprone-swapped-arguments",
                "bugprone-terminating-continue",
                "bugprone-throw-keyword-missing",
                "bugprone-too-small-loop-variable",
                "bugprone-unchecked-optional-access",
                "bugprone-undefined-memory-manipulation",
                "bugprone-undelegated-constructor",
                "bugprone-unhandled-*",
                "bugprone-unhandled-exception-at-new",
                "bugprone-unhandled-self-assignment",
                "bugprone-unused-raii",
                "bugprone-unused-return-value",
                "bugprone-use-after-move",
                "bugprone-virtual-near-miss",
                "cert-*",
                "cert-con*",
                "cert-con36-c",
                "cert-con54-cpp",
                "cert-dcl*",
                "cert-dcl03-c",
                "cert-dcl16-c",
                "cert-dcl21-cpp",
                "cert-dcl37-c",
                "cert-dcl50-cpp",
                "cert-dcl51-cpp",
                "cert-dcl54-cpp",
                "cert-dcl58-cpp",
                "cert-dcl59-cpp",
                "cert-env33-c",
                "cert-err*",
                "cert-err09-cpp",
                "cert-err33-c",
                "cert-err34-c",
                "cert-err52-cpp",
                "cert-err58-cpp",
                "cert-err60-cpp",
                "cert-err61-cpp",
                "cert-exp42-c",
                "cert-fio38-c",
                "cert-flp*",
                "cert-flp30-c",
                "cert-flp37-c",
                "cert-mem57-cpp",
                "cert-msc*",
                "cert-msc30-c",
                "cert-msc32-c",
                "cert-msc50-cpp",
                "cert-msc51-cpp",
                "cert-oop*",
                "cert-oop11-cpp",
                "cert-oop54-cpp",
                "cert-oop57-cpp",
                "cert-oop58-cpp",
                "cert-pos*",
                "cert-pos44-c",
                "cert-pos47-c",
                "cert-sig30-c",
                "cert-str34-c",
                "clang-analyzer-*",
                "clang-analyzer-core.*",
                "clang-analyzer-core.CallAndMessage",
                "clang-analyzer-core.DivideZero",
                "clang-analyzer-core.DynamicTypePropagation",
                "clang-analyzer-core.NonNullParamChecker",
                "clang-analyzer-core.NullDereference",
                "clang-analyzer-core.StackAddressEscape",
                "clang-analyzer-core.UndefinedBinaryOperatorResult",
                "clang-analyzer-core.uninitialized.*",
                "clang-analyzer-core.uninitialized.ArraySubscript",
                "clang-analyzer-core.uninitialized.Assign",
                "clang-analyzer-core.uninitialized.Branch",
                "clang-analyzer-core.uninitialized.CapturedBlockVariable",
                "clang-analyzer-core.uninitialized.UndefReturn",
                "clang-analyzer-core.VLASize",
                "clang-analyzer-cplusplus.*",
                "clang-analyzer-cplusplus.InnerPointer",
                "clang-analyzer-cplusplus.Move",
                "clang-analyzer-cplusplus.NewDelete",
                "clang-analyzer-cplusplus.NewDeleteLeaks",
                "clang-analyzer-deadcode.DeadStores",
                "clang-analyzer-nullablity.*",
                "clang-analyzer-nullability.NullableDereferenced",
                "clang-analyzer-nullability.NullablePassedToNonnull",
                "clang-analyzer-nullability.NullableReturnedFromNonnull",
                "clang-analyzer-nullability.NullPassedToNonnull",
                "clang-analyzer-nullability.NullReturnedFromNonnull",
                "clang-analyzer-optin.*",
                "clang-analyzer-optin.cplusplus.*",
                "clang-analyzer-optin.cplusplus.UninitializedObject",
                "clang-analyzer-optin.cplusplus.VirtualCall",
                "clang-analyzer-optin.mpi.MPI-Checker",
                "clang-analyzer-optin.osx.*",
                "clang-analyzer-optin.osx.cocoa.localizability.*",
                "clang-analyzer-optin.osx.cocoa.localizability.EmptyLocalizationContextChecker",
                "clang-analyzer-optin.osx.cocoa.localizability.NonLocalizedStringChecker",
                "clang-analyzer-optin.osx.OSObjectCStyleCast",
                "clang-analyzer-optin.performance.*",
                "clang-analyzer-optin.performance.GCDAntipattern",
                "clang-analyzer-optin.performance.Padding",
                "clang-analyzer-optin.portability.UnixAPI",
                "clang-analyzer-osx.*",
                "clang-analyzer-osx.API",
                "clang-analyzer-osx.cocoa.*",
                "clang-analyzer-osx.cocoa.AtSync",
                "clang-analyzer-osx.cocoa.AutoreleaseWrite",
                "clang-analyzer-osx.cocoa.ClassRelease",
                "clang-analyzer-osx.cocoa.Dealloc",
                "clang-analyzer-osx.cocoa.IncompatibleMethodTypes",
                "clang-analyzer-osx.cocoa.Loops",
                "clang-analyzer-osx.cocoa.MissingSuperCall",
                "clang-analyzer-osx.cocoa.NilArg",
                "clang-analyzer-osx.cocoa.NonNilReturnValue",
                "clang-analyzer-osx.cocoa.NSAutoreleasePool",
                "clang-analyzer-osx.cocoa.NSError",
                "clang-analyzer-osx.cocoa.ObjCGenerics",
                "clang-analyzer-osx.cocoa.RetainCount",
                "clang-analyzer-osx.cocoa.RetainCountBase",
                "clang-analyzer-osx.cocoa.RunLoopAutoreleaseLeak",
                "clang-analyzer-osx.cocoa.SelfInit",
                "clang-analyzer-osx.cocoa.SuperDealloc",
                "clang-analyzer-osx.cocoa.UnusedIvars",
                "clang-analyzer-osx.cocoa.VariadicMethodTypes",
                "clang-analyzer-osx.coreFoundation.*",
                "clang-analyzer-osx.coreFoundation.CFError",
                "clang-analyzer-osx.coreFoundation.CFNumber",
                "clang-analyzer-osx.coreFoundation.CFRetainRelease",
                "clang-analyzer-osx.coreFoundation.containers.*",
                "clang-analyzer-osx.coreFoundation.containers.OutOfBounds",
                "clang-analyzer-osx.coreFoundation.containers.PointerSizedValues",
                "clang-analyzer-osx.MIG",
                "clang-analyzer-osx.NumberObjectConversion",
                "clang-analyzer-osx.ObjCProperty",
                "clang-analyzer-osx.OSObjectRetainCount",
                "clang-analyzer-osx.SecKeychainAPI",
                "clang-analyzer-security.*",
                "clang-analyzer-security.FloatLoopCounter",
                "clang-analyzer-security.insecureAPI.*",
                "clang-analyzer-security.insecureAPI.bcmp",
                "clang-analyzer-security.insecureAPI.bcopy",
                "clang-analyzer-security.insecureAPI.bzero",
                "clang-analyzer-security.insecureAPI.DeprecatedOrUnsafeBufferHandling",
                "clang-analyzer-security.insecureAPI.getpw",
                "clang-analyzer-security.insecureAPI.gets",
                "clang-analyzer-security.insecureAPI.mkstemp",
                "clang-analyzer-security.insecureAPI.mktemp",
                "clang-analyzer-security.insecureAPI.rand",
                "clang-analyzer-security.insecureAPI.strcpy",
                "clang-analyzer-security.insecureAPI.UncheckedReturn",
                "clang-analyzer-security.insecureAPI.vfork",
                "clang-analyzer-unix.*",
                "clang-analyzer-unix.API",
                "clang-analyzer-unix.cstring.*",
                "clang-analyzer-unix.cstring.BadSizeArg",
                "clang-analyzer-unix.cstring.NullArg",
                "clang-analyzer-unix.Malloc",
                "clang-analyzer-unix.MallocSizeof",
                "clang-analyzer-unix.MismatchedDeallocator",
                "clang-analyzer-unix.Vfork",
                "clang-analyzer-valist.*",
                "clang-analyzer-valist.CopyToSelf",
                "clang-analyzer-valist.Uninitialized",
                "clang-analyzer-valist.Unterminated",
                "concurrency-*",
                "concurrency-mt-unsafe",
                "concurrency-thread-canceltype-asynchronous",
                "cppcoreguidelines-*",
                "cppcoreguidelines-avoid-*",
                "cppcoreguidelines-avoid-c-arrays",
                "cppcoreguidelines-avoid-goto",
                "cppcoreguidelines-avoid-magic-numbers",
                "cppcoreguidelines-avoid-non-const-global-variables",
                "cppcoreguidelines-c-copy-assignment-signature",
                "cppcoreguidelines-explicit-virtual-functions",
                "cppcoreguidelines-init-variables",
                "cppcoreguidelines-interfaces-global-init",
                "cppcoreguidelines-macro-to-enum",
                "cppcoreguidelines-macro-usage",
                "cppcoreguidelines-narrowing-conversions",
                "cppcoreguidelines-no-malloc",
                "cppcoreguidelines-non-private-member-variables-in-classes",
                "cppcoreguidelines-owning-memory",
                "cppcoreguidelines-prefer-member-initializer",
                "cppcoreguidelines-pro-bounds-*",
                "cppcoreguidelines-pro-bounds-array-to-pointer-decay",
                "cppcoreguidelines-pro-bounds-constant-array-index",
                "cppcoreguidelines-pro-bounds-pointer-arithmetic",
                "cppcoreguidelines-pro-type-*",
                "cppcoreguidelines-pro-type-const-cast",
                "cppcoreguidelines-pro-type-cstyle-cast",
                "cppcoreguidelines-pro-type-member-init",
                "cppcoreguidelines-pro-type-reinterpret-cast",
                "cppcoreguidelines-pro-type-static-cast-downcast",
                "cppcoreguidelines-pro-type-union-access",
                "cppcoreguidelines-pro-type-vararg",
                "cppcoreguidelines-slicing",
                "cppcoreguidelines-special-member-functions",
                "cppcoreguidelines-virtual-class-destructor",
                "darwin-*",
                "darwin-avoid-spinlock",
                "darwin-dispatch-once-nonstatic",
                "fuchsia-*",
                "fuchsia-default-*",
                "fuchsia-default-arguments-calls",
                "fuchsia-default-arguments-declarations",
                "fuchsia-header-anon-namespaces",
                "fuchsia-multiple-inheritance",
                "fuchsia-overloaded-operator",
                "fuchsia-statically-constructed-objects",
                "fuchsia-trailing-return",
                "fuchsia-virtual-inheritance",
                "google-*",
                "google-build-*",
                "google-build-explicit-make-pair",
                "google-build-namespaces",
                "google-build-using-namespace",
                "google-default-arguments",
                "google-explicit-constructor",
                "google-global-names-in-headers",
                "google-objc-*",
                "google-objc-avoid-*",
                "google-objc-avoid-nsobject-new",
                "google-objc-avoid-throwing-exception",
                "google-objc-function-naming",
                "google-objc-global-variable-declaration",
                "google-readability-*",
                "google-readability-avoid-underscore-in-googletest-name",
                "google-readability-braces-around-statements",
                "google-readability-casting",
                "google-readability-function-size",
                "google-readability-namespace-comments",
                "google-readability-todo",
                "google-runtime-*",
                "google-runtime-int",
                "google-runtime-operator",
                "google-upgrade-googletest-case",
                "hicpp-*",
                "hicpp-avoid-*",
                "hicpp-avoid-c-arrays",
                "hicpp-avoid-goto",
                "hicpp-braces-around-statements",
                "hicpp-deprecated-headers",
                "hicpp-exception-baseclass",
                "hicpp-explicit-conversions",
                "hicpp-function-size",
                "hicpp-invalid-access-moved",
                "hicpp-member-init",
                "hicpp-move-const-arg",
                "hicpp-multiway-paths-covered",
                "hicpp-named-parameter",
                "hicpp-new-delete-operators",
                "hicpp-no-*",
                "hicpp-no-array-decay",
                "hicpp-no-assembler",
                "hicpp-no-malloc",
                "hicpp-noexcept-move",
                "hicpp-signed-bitwise",
                "hicpp-special-member-functions",
                "hicpp-static-assert",
                "hicpp-undelegated-constructor",
                "hicpp-uppercase-literal-suffix",
                "hicpp-use-*",
                "hicpp-use-auto",
                "hicpp-use-emplace",
                "hicpp-use-equals-*",
                "hicpp-use-equals-default",
                "hicpp-use-equals-delete",
                "hicpp-use-noexcept",
                "hicpp-use-nullptr",
                "hicpp-use-override",
                "hicpp-vararg",
                "linuxkernel-must-check-errs",
                "llvm-*",
                "llvm-else-after-return",
                "llvm-header-guard",
                "llvm-include-order",
                "llvm-namespace-comment",
                "llvm-prefer-*",
                "llvm-prefer-isa-or-dyn-cast-in-conditionals",
                "llvm-prefer-register-over-unsigned",
                "llvm-qualified-auto",
                "llvm-twine-local",
                "llvmlibc-*",
                "llvmlibc-callee-namespace",
                "llvmlibc-implementation-in-namespace",
                "llvmlibc-restrict-system-libc-headers",
                "misc-*",
                "misc-confusable-identifiers",
                "misc-const-correctness",
                "misc-definitions-in-headers",
                "misc-misleading-*",
                "misc-misleading-bidirectional",
                "misc-misleading-identifier",
                "misc-misplaced-const",
                "misc-new-delete-overloads",
                "misc-no-recursion",
                "misc-non-*",
                "misc-non-copyable-objects",
                "misc-non-private-member-variables-in-classes",
                "misc-redundant-expression",
                "misc-static-assert",
                "misc-throw-by-value-catch-by-reference",
                "misc-unconventional-assign-operator",
                "misc-uniqueptr-reset-release",
                "misc-unused-*",
                "misc-unused-alias-decls",
                "misc-unused-parameters",
                "misc-unused-using-decls",
                "modernize-*",
                "modernize-avoid-*",
                "modernize-avoid-bind",
                "modernize-avoid-c-arrays",
                "modernize-concat-nested-namespaces",
                "modernize-deprecated-*",
                "modernize-deprecated-headers",
                "modernize-deprecated-ios-base-aliases",
                "modernize-loop-convert",
                "modernize-macro-to-enum",
                "modernize-make-*",
                "modernize-make-shared",
                "modernize-make-unique",
                "modernize-pass-by-value",
                "modernize-raw-string-literal",
                "modernize-redundant-void-arg",
                "modernize-replace-*",
                "modernize-replace-auto-ptr",
                "modernize-replace-disallow-copy-and-assign-macro",
                "modernize-replace-random-shuffle",
                "modernize-return-braced-init-list",
                "modernize-shrink-to-fit",
                "modernize-unary-static-assert",
                "modernize-use-*",
                "modernize-use-auto",
                "modernize-use-bool-literals",
                "modernize-use-default",
                "modernize-use-default-member-init",
                "modernize-use-emplace",
                "modernize-use-equals-*",
                "modernize-use-equals-default",
                "modernize-use-equals-delete",
                "modernize-use-nodiscard",
                "modernize-use-noexcept",
                "modernize-use-nullptr",
                "modernize-use-override",
                "modernize-use-trailing-return-type",
                "modernize-use-transparent-functors",
                "modernize-use-uncaught-exceptions",
                "modernize-use-using",
                "mpi-*",
                "mpi-buffer-deref",
                "mpi-type-mismatch",
                "objc-*",
                "objc-assert-equals",
                "objc-avoid-nserror-init",
                "objc-dealloc-in-category",
                "objc-forbidden-subclassing",
                "objc-missing-hash",
                "objc-nsinvocation-argument-lifetime",
                "objc-property-declaration",
                "objc-super-self",
                "openmp-*",
                "openmp-exception-escape",
                "openmp-use-default-none",
                "performance-*",
                "performance-faster-string-find",
                "performance-for-range-copy",
                "performance-implicit-conversion-in-loop",
                "performance-inefficient-*",
                "performance-inefficient-algorithm",
                "performance-inefficient-string-concatenation",
                "performance-inefficient-vector-operation",
                "performance-move-*",
                "performance-move-const-arg",
                "performance-move-constructor-init",
                "performance-no-*",
                "performance-no-automatic-move",
                "performance-no-int-to-ptr",
                "performance-noexcept-move-constructor",
                "performance-trivially-destructible",
                "performance-type-promotion-in-math-fn",
                "performance-unnecessary-*",
                "performance-unnecessary-copy-initialization",
                "performance-unnecessary-value-param",
                "portability-*",
                "portability-restrict-system-includes",
                "portability-simd-intrinsics",
                "portability-std-allocator-const",
                "readability-*",
                "readability-avoid-const-params-in-decls",
                "readability-braces-around-statements",
                "readability-const-return-type",
                "readability-container-*",
                "readability-container-contains",
                "readability-container-data-pointer",
                "readability-container-size-empty",
                "readability-convert-member-functions-to-static",
                "readability-delete-null-pointer",
                "readability-duplicate-include",
                "readability-else-after-return",
                "readability-function-*",
                "readability-function-cognitive-complexity",
                "readability-function-size",
                "readability-identifier-*",
                "readability-identifier-length",
                "readability-identifier-naming",
                "readability-implicit-bool-conversion",
                "readability-inconsistent-declaration-parameter-name",
                "readability-isolate-declaration",
                "readability-magic-numbers",
                "readability-make-member-function-const",
                "readability-misleading-indentation",
                "readability-misplaced-array-index",
                "readability-named-parameter",
                "readability-non-const-parameter",
                "readability-qualified-auto",
                "readability-redundant-*",
                "readability-redundant-access-specifiers",
                "readability-redundant-control-flow",
                "readability-redundant-declaration",
                "readability-redundant-function-ptr-dereference",
                "readability-redundant-member-init",
                "readability-redundant-preprocessor",
                "readability-redundant-smartptr-get",
                "readability-redundant-string-*",
                "readability-redundant-string-cstr",
                "readability-redundant-string-init",
                "readability-simplify-*",
                "readability-simplify-boolean-expr",
                "readability-simplify-subscript-expr",
                "readability-static-*",
                "readability-static-accessed-through-instance",
                "readability-static-definition-in-anonymous-namespace",
                "readability-string-compare",
                "readability-suspicious-call-argument",
                "readability-uniqueptr-delete-release",
                "readability-uppercase-literal-suffix",
                "readability-use-anyofallof",
                "zircon-temporary-objects"
              ]
            },
            "uniqueItems": true,
            "markdownDescription": "%c_cpp.configuration.codeAnalysis.clangTidy.checks.enabled.markdownDescription%",
            "scope": "resource"
          },
          "C_Cpp.codeAnalysis.clangTidy.checks.disabled": {
            "type": "array",
            "items": {
              "type": "string",
              "enum": [
                "*",
                "abseil-*",
                "abseil-cleanup-ctad",
                "abseil-duration-*",
                "abseil-duration-addition",
                "abseil-duration-comparison",
                "abseil-duration-conversion-cast",
                "abseil-duration-division",
                "abseil-duration-factory-*",
                "abseil-duration-factory-float",
                "abseil-duration-factory-scale",
                "abseil-duration-subtraction",
                "abseil-duration-unnecessary-conversion",
                "abseil-faster-strsplit-delimiter",
                "abseil-no-*",
                "abseil-no-internal-dependencies",
                "abseil-no-namespace",
                "abseil-redundant-strcat-calls",
                "abseil-str-cat-append",
                "abseil-string-find-*",
                "abseil-string-find-startswith",
                "abseil-string-find-str-contains",
                "abseil-time-*",
                "abseil-time-comparison",
                "abseil-time-subtraction",
                "abseil-upgrade-duration-conversions",
                "altera-*",
                "altera-id-dependent-backward-branch",
                "altera-kernel-name-restriction",
                "altera-single-work-item-barrier",
                "altera-struct-pack-align",
                "altera-unroll-loops",
                "android-*",
                "android-cloexec-*",
                "android-cloexec-accept",
                "android-cloexec-accept4",
                "android-cloexec-creat",
                "android-cloexec-dup",
                "android-cloexec-epoll-*",
                "android-cloexec-epoll-create",
                "android-cloexec-epoll-create1",
                "android-cloexec-fopen",
                "android-cloexec-inotify-*",
                "android-cloexec-inotify-init",
                "android-cloexec-inotify-init1",
                "android-cloexec-memfd-create",
                "android-cloexec-open",
                "android-cloexec-pipe",
                "android-cloexec-pipe2",
                "android-cloexec-socket",
                "android-comparison-in-temp-failure-retry",
                "boost-use-to-string",
                "bugprone-*",
                "bugprone-argument-comment",
                "bugprone-assert-side-effect",
                "bugprone-bad-signal-to-kill-thread",
                "bugprone-bool-pointer-implicit-conversion",
                "bugprone-branch-clone",
                "bugprone-copy-constructor-init",
                "bugprone-dangling-handle",
                "bugprone-dynamic-static-initializers",
                "bugprone-easily-swappable-parameters",
                "bugprone-exception-escape",
                "bugprone-fold-init-type",
                "bugprone-forward-declaration-namespace",
                "bugprone-forwarding-reference-overload",
                "bugprone-implicit-widening-of-multiplication-result",
                "bugprone-inaccurate-erase",
                "bugprone-incorrect-roundings",
                "bugprone-infinite-loop",
                "bugprone-integer-division",
                "bugprone-lambda-function-name",
                "bugprone-macro-parentheses",
                "bugprone-macro-repeated-side-effects",
                "bugprone-misplaced-*",
                "bugprone-misplaced-operator-in-strlen-in-alloc",
                "bugprone-misplaced-pointer-arithmetic-in-alloc",
                "bugprone-misplaced-widening-cast",
                "bugprone-move-forwarding-reference",
                "bugprone-multiple-statement-macro",
                "bugprone-narrowing-conversions",
                "bugprone-no-escape",
                "bugprone-not-null-terminated-result",
                "bugprone-parent-virtual-call",
                "bugprone-posix-return",
                "bugprone-redundant-branch-condition",
                "bugprone-reserved-identifier",
                "bugprone-shared-ptr-array-mismatch",
                "bugprone-signal-handler",
                "bugprone-signed-char-misuse",
                "bugprone-sizeof-*",
                "bugprone-sizeof-container",
                "bugprone-sizeof-expression",
                "bugprone-spuriously-wake-up-functions",
                "bugprone-string-*",
                "bugprone-string-constructor",
                "bugprone-string-integer-assignment",
                "bugprone-string-literal-with-embedded-nul",
                "bugprone-stringview-nullptr",
                "bugprone-suspicious-*",
                "bugprone-suspicious-enum-usage",
                "bugprone-suspicious-include",
                "bugprone-suspicious-memory-comparison",
                "bugprone-suspicious-memset-usage",
                "bugprone-suspicious-missing-comma",
                "bugprone-suspicious-semicolon",
                "bugprone-suspicious-string-compare",
                "bugprone-swapped-arguments",
                "bugprone-terminating-continue",
                "bugprone-throw-keyword-missing",
                "bugprone-too-small-loop-variable",
                "bugprone-unchecked-optional-access",
                "bugprone-undefined-memory-manipulation",
                "bugprone-undelegated-constructor",
                "bugprone-unhandled-*",
                "bugprone-unhandled-exception-at-new",
                "bugprone-unhandled-self-assignment",
                "bugprone-unused-raii",
                "bugprone-unused-return-value",
                "bugprone-use-after-move",
                "bugprone-virtual-near-miss",
                "cert-*",
                "cert-con*",
                "cert-con36-c",
                "cert-con54-cpp",
                "cert-dcl*",
                "cert-dcl03-c",
                "cert-dcl16-c",
                "cert-dcl21-cpp",
                "cert-dcl37-c",
                "cert-dcl50-cpp",
                "cert-dcl51-cpp",
                "cert-dcl54-cpp",
                "cert-dcl58-cpp",
                "cert-dcl59-cpp",
                "cert-env33-c",
                "cert-err*",
                "cert-err09-cpp",
                "cert-err33-c",
                "cert-err34-c",
                "cert-err52-cpp",
                "cert-err58-cpp",
                "cert-err60-cpp",
                "cert-err61-cpp",
                "cert-exp42-c",
                "cert-fio38-c",
                "cert-flp*",
                "cert-flp30-c",
                "cert-flp37-c",
                "cert-mem57-cpp",
                "cert-msc*",
                "cert-msc30-c",
                "cert-msc32-c",
                "cert-msc50-cpp",
                "cert-msc51-cpp",
                "cert-oop*",
                "cert-oop11-cpp",
                "cert-oop54-cpp",
                "cert-oop57-cpp",
                "cert-oop58-cpp",
                "cert-pos*",
                "cert-pos44-c",
                "cert-pos47-c",
                "cert-sig30-c",
                "cert-str34-c",
                "clang-analyzer-*",
                "clang-analyzer-core.*",
                "clang-analyzer-core.CallAndMessage",
                "clang-analyzer-core.DivideZero",
                "clang-analyzer-core.DynamicTypePropagation",
                "clang-analyzer-core.NonNullParamChecker",
                "clang-analyzer-core.NullDereference",
                "clang-analyzer-core.StackAddressEscape",
                "clang-analyzer-core.UndefinedBinaryOperatorResult",
                "clang-analyzer-core.uninitialized.*",
                "clang-analyzer-core.uninitialized.ArraySubscript",
                "clang-analyzer-core.uninitialized.Assign",
                "clang-analyzer-core.uninitialized.Branch",
                "clang-analyzer-core.uninitialized.CapturedBlockVariable",
                "clang-analyzer-core.uninitialized.UndefReturn",
                "clang-analyzer-core.VLASize",
                "clang-analyzer-cplusplus.*",
                "clang-analyzer-cplusplus.InnerPointer",
                "clang-analyzer-cplusplus.Move",
                "clang-analyzer-cplusplus.NewDelete",
                "clang-analyzer-cplusplus.NewDeleteLeaks",
                "clang-analyzer-deadcode.DeadStores",
                "clang-analyzer-nullablity.*",
                "clang-analyzer-nullability.NullableDereferenced",
                "clang-analyzer-nullability.NullablePassedToNonnull",
                "clang-analyzer-nullability.NullableReturnedFromNonnull",
                "clang-analyzer-nullability.NullPassedToNonnull",
                "clang-analyzer-nullability.NullReturnedFromNonnull",
                "clang-analyzer-optin.*",
                "clang-analyzer-optin.cplusplus.*",
                "clang-analyzer-optin.cplusplus.UninitializedObject",
                "clang-analyzer-optin.cplusplus.VirtualCall",
                "clang-analyzer-optin.mpi.MPI-Checker",
                "clang-analyzer-optin.osx.*",
                "clang-analyzer-optin.osx.cocoa.localizability.*",
                "clang-analyzer-optin.osx.cocoa.localizability.EmptyLocalizationContextChecker",
                "clang-analyzer-optin.osx.cocoa.localizability.NonLocalizedStringChecker",
                "clang-analyzer-optin.osx.OSObjectCStyleCast",
                "clang-analyzer-optin.performance.*",
                "clang-analyzer-optin.performance.GCDAntipattern",
                "clang-analyzer-optin.performance.Padding",
                "clang-analyzer-optin.portability.UnixAPI",
                "clang-analyzer-osx.*",
                "clang-analyzer-osx.API",
                "clang-analyzer-osx.cocoa.*",
                "clang-analyzer-osx.cocoa.AtSync",
                "clang-analyzer-osx.cocoa.AutoreleaseWrite",
                "clang-analyzer-osx.cocoa.ClassRelease",
                "clang-analyzer-osx.cocoa.Dealloc",
                "clang-analyzer-osx.cocoa.IncompatibleMethodTypes",
                "clang-analyzer-osx.cocoa.Loops",
                "clang-analyzer-osx.cocoa.MissingSuperCall",
                "clang-analyzer-osx.cocoa.NilArg",
                "clang-analyzer-osx.cocoa.NonNilReturnValue",
                "clang-analyzer-osx.cocoa.NSAutoreleasePool",
                "clang-analyzer-osx.cocoa.NSError",
                "clang-analyzer-osx.cocoa.ObjCGenerics",
                "clang-analyzer-osx.cocoa.RetainCount",
                "clang-analyzer-osx.cocoa.RetainCountBase",
                "clang-analyzer-osx.cocoa.RunLoopAutoreleaseLeak",
                "clang-analyzer-osx.cocoa.SelfInit",
                "clang-analyzer-osx.cocoa.SuperDealloc",
                "clang-analyzer-osx.cocoa.UnusedIvars",
                "clang-analyzer-osx.cocoa.VariadicMethodTypes",
                "clang-analyzer-osx.coreFoundation.*",
                "clang-analyzer-osx.coreFoundation.CFError",
                "clang-analyzer-osx.coreFoundation.CFNumber",
                "clang-analyzer-osx.coreFoundation.CFRetainRelease",
                "clang-analyzer-osx.coreFoundation.containers.*",
                "clang-analyzer-osx.coreFoundation.containers.OutOfBounds",
                "clang-analyzer-osx.coreFoundation.containers.PointerSizedValues",
                "clang-analyzer-osx.MIG",
                "clang-analyzer-osx.NumberObjectConversion",
                "clang-analyzer-osx.ObjCProperty",
                "clang-analyzer-osx.OSObjectRetainCount",
                "clang-analyzer-osx.SecKeychainAPI",
                "clang-analyzer-security.*",
                "clang-analyzer-security.FloatLoopCounter",
                "clang-analyzer-security.insecureAPI.*",
                "clang-analyzer-security.insecureAPI.bcmp",
                "clang-analyzer-security.insecureAPI.bcopy",
                "clang-analyzer-security.insecureAPI.bzero",
                "clang-analyzer-security.insecureAPI.DeprecatedOrUnsafeBufferHandling",
                "clang-analyzer-security.insecureAPI.getpw",
                "clang-analyzer-security.insecureAPI.gets",
                "clang-analyzer-security.insecureAPI.mkstemp",
                "clang-analyzer-security.insecureAPI.mktemp",
                "clang-analyzer-security.insecureAPI.rand",
                "clang-analyzer-security.insecureAPI.strcpy",
                "clang-analyzer-security.insecureAPI.UncheckedReturn",
                "clang-analyzer-security.insecureAPI.vfork",
                "clang-analyzer-unix.*",
                "clang-analyzer-unix.API",
                "clang-analyzer-unix.cstring.*",
                "clang-analyzer-unix.cstring.BadSizeArg",
                "clang-analyzer-unix.cstring.NullArg",
                "clang-analyzer-unix.Malloc",
                "clang-analyzer-unix.MallocSizeof",
                "clang-analyzer-unix.MismatchedDeallocator",
                "clang-analyzer-unix.Vfork",
                "clang-analyzer-valist.*",
                "clang-analyzer-valist.CopyToSelf",
                "clang-analyzer-valist.Uninitialized",
                "clang-analyzer-valist.Unterminated",
                "concurrency-*",
                "concurrency-mt-unsafe",
                "concurrency-thread-canceltype-asynchronous",
                "cppcoreguidelines-*",
                "cppcoreguidelines-avoid-*",
                "cppcoreguidelines-avoid-c-arrays",
                "cppcoreguidelines-avoid-goto",
                "cppcoreguidelines-avoid-magic-numbers",
                "cppcoreguidelines-avoid-non-const-global-variables",
                "cppcoreguidelines-c-copy-assignment-signature",
                "cppcoreguidelines-explicit-virtual-functions",
                "cppcoreguidelines-init-variables",
                "cppcoreguidelines-interfaces-global-init",
                "cppcoreguidelines-macro-to-enum",
                "cppcoreguidelines-macro-usage",
                "cppcoreguidelines-narrowing-conversions",
                "cppcoreguidelines-no-malloc",
                "cppcoreguidelines-non-private-member-variables-in-classes",
                "cppcoreguidelines-owning-memory",
                "cppcoreguidelines-prefer-member-initializer",
                "cppcoreguidelines-pro-bounds-*",
                "cppcoreguidelines-pro-bounds-array-to-pointer-decay",
                "cppcoreguidelines-pro-bounds-constant-array-index",
                "cppcoreguidelines-pro-bounds-pointer-arithmetic",
                "cppcoreguidelines-pro-type-*",
                "cppcoreguidelines-pro-type-const-cast",
                "cppcoreguidelines-pro-type-cstyle-cast",
                "cppcoreguidelines-pro-type-member-init",
                "cppcoreguidelines-pro-type-reinterpret-cast",
                "cppcoreguidelines-pro-type-static-cast-downcast",
                "cppcoreguidelines-pro-type-union-access",
                "cppcoreguidelines-pro-type-vararg",
                "cppcoreguidelines-slicing",
                "cppcoreguidelines-special-member-functions",
                "cppcoreguidelines-virtual-class-destructor",
                "darwin-*",
                "darwin-avoid-spinlock",
                "darwin-dispatch-once-nonstatic",
                "fuchsia-*",
                "fuchsia-default-*",
                "fuchsia-default-arguments-calls",
                "fuchsia-default-arguments-declarations",
                "fuchsia-header-anon-namespaces",
                "fuchsia-multiple-inheritance",
                "fuchsia-overloaded-operator",
                "fuchsia-statically-constructed-objects",
                "fuchsia-trailing-return",
                "fuchsia-virtual-inheritance",
                "google-*",
                "google-build-*",
                "google-build-explicit-make-pair",
                "google-build-namespaces",
                "google-build-using-namespace",
                "google-default-arguments",
                "google-explicit-constructor",
                "google-global-names-in-headers",
                "google-objc-*",
                "google-objc-avoid-*",
                "google-objc-avoid-nsobject-new",
                "google-objc-avoid-throwing-exception",
                "google-objc-function-naming",
                "google-objc-global-variable-declaration",
                "google-readability-*",
                "google-readability-avoid-underscore-in-googletest-name",
                "google-readability-braces-around-statements",
                "google-readability-casting",
                "google-readability-function-size",
                "google-readability-namespace-comments",
                "google-readability-todo",
                "google-runtime-*",
                "google-runtime-int",
                "google-runtime-operator",
                "google-upgrade-googletest-case",
                "hicpp-*",
                "hicpp-avoid-*",
                "hicpp-avoid-c-arrays",
                "hicpp-avoid-goto",
                "hicpp-braces-around-statements",
                "hicpp-deprecated-headers",
                "hicpp-exception-baseclass",
                "hicpp-explicit-conversions",
                "hicpp-function-size",
                "hicpp-invalid-access-moved",
                "hicpp-member-init",
                "hicpp-move-const-arg",
                "hicpp-multiway-paths-covered",
                "hicpp-named-parameter",
                "hicpp-new-delete-operators",
                "hicpp-no-*",
                "hicpp-no-array-decay",
                "hicpp-no-assembler",
                "hicpp-no-malloc",
                "hicpp-noexcept-move",
                "hicpp-signed-bitwise",
                "hicpp-special-member-functions",
                "hicpp-static-assert",
                "hicpp-undelegated-constructor",
                "hicpp-uppercase-literal-suffix",
                "hicpp-use-*",
                "hicpp-use-auto",
                "hicpp-use-emplace",
                "hicpp-use-equals-*",
                "hicpp-use-equals-default",
                "hicpp-use-equals-delete",
                "hicpp-use-noexcept",
                "hicpp-use-nullptr",
                "hicpp-use-override",
                "hicpp-vararg",
                "linuxkernel-must-check-errs",
                "llvm-*",
                "llvm-else-after-return",
                "llvm-header-guard",
                "llvm-include-order",
                "llvm-namespace-comment",
                "llvm-prefer-*",
                "llvm-prefer-isa-or-dyn-cast-in-conditionals",
                "llvm-prefer-register-over-unsigned",
                "llvm-qualified-auto",
                "llvm-twine-local",
                "llvmlibc-*",
                "llvmlibc-callee-namespace",
                "llvmlibc-implementation-in-namespace",
                "llvmlibc-restrict-system-libc-headers",
                "misc-*",
                "misc-confusable-identifiers",
                "misc-const-correctness",
                "misc-definitions-in-headers",
                "misc-misleading-*",
                "misc-misleading-bidirectional",
                "misc-misleading-identifier",
                "misc-misplaced-const",
                "misc-new-delete-overloads",
                "misc-no-recursion",
                "misc-non-*",
                "misc-non-copyable-objects",
                "misc-non-private-member-variables-in-classes",
                "misc-redundant-expression",
                "misc-static-assert",
                "misc-throw-by-value-catch-by-reference",
                "misc-unconventional-assign-operator",
                "misc-uniqueptr-reset-release",
                "misc-unused-*",
                "misc-unused-alias-decls",
                "misc-unused-parameters",
                "misc-unused-using-decls",
                "modernize-*",
                "modernize-avoid-*",
                "modernize-avoid-bind",
                "modernize-avoid-c-arrays",
                "modernize-concat-nested-namespaces",
                "modernize-deprecated-*",
                "modernize-deprecated-headers",
                "modernize-deprecated-ios-base-aliases",
                "modernize-loop-convert",
                "modernize-macro-to-enum",
                "modernize-make-*",
                "modernize-make-shared",
                "modernize-make-unique",
                "modernize-pass-by-value",
                "modernize-raw-string-literal",
                "modernize-redundant-void-arg",
                "modernize-replace-*",
                "modernize-replace-auto-ptr",
                "modernize-replace-disallow-copy-and-assign-macro",
                "modernize-replace-random-shuffle",
                "modernize-return-braced-init-list",
                "modernize-shrink-to-fit",
                "modernize-unary-static-assert",
                "modernize-use-*",
                "modernize-use-auto",
                "modernize-use-bool-literals",
                "modernize-use-default",
                "modernize-use-default-member-init",
                "modernize-use-emplace",
                "modernize-use-equals-*",
                "modernize-use-equals-default",
                "modernize-use-equals-delete",
                "modernize-use-nodiscard",
                "modernize-use-noexcept",
                "modernize-use-nullptr",
                "modernize-use-override",
                "modernize-use-trailing-return-type",
                "modernize-use-transparent-functors",
                "modernize-use-uncaught-exceptions",
                "modernize-use-using",
                "mpi-*",
                "mpi-buffer-deref",
                "mpi-type-mismatch",
                "objc-*",
                "objc-assert-equals",
                "objc-avoid-nserror-init",
                "objc-dealloc-in-category",
                "objc-forbidden-subclassing",
                "objc-missing-hash",
                "objc-nsinvocation-argument-lifetime",
                "objc-property-declaration",
                "objc-super-self",
                "openmp-*",
                "openmp-exception-escape",
                "openmp-use-default-none",
                "performance-*",
                "performance-faster-string-find",
                "performance-for-range-copy",
                "performance-implicit-conversion-in-loop",
                "performance-inefficient-*",
                "performance-inefficient-algorithm",
                "performance-inefficient-string-concatenation",
                "performance-inefficient-vector-operation",
                "performance-move-*",
                "performance-move-const-arg",
                "performance-move-constructor-init",
                "performance-no-*",
                "performance-no-automatic-move",
                "performance-no-int-to-ptr",
                "performance-noexcept-move-constructor",
                "performance-trivially-destructible",
                "performance-type-promotion-in-math-fn",
                "performance-unnecessary-*",
                "performance-unnecessary-copy-initialization",
                "performance-unnecessary-value-param",
                "portability-*",
                "portability-restrict-system-includes",
                "portability-simd-intrinsics",
                "portability-std-allocator-const",
                "readability-*",
                "readability-avoid-const-params-in-decls",
                "readability-braces-around-statements",
                "readability-const-return-type",
                "readability-container-*",
                "readability-container-contains",
                "readability-container-data-pointer",
                "readability-container-size-empty",
                "readability-convert-member-functions-to-static",
                "readability-delete-null-pointer",
                "readability-duplicate-include",
                "readability-else-after-return",
                "readability-function-*",
                "readability-function-cognitive-complexity",
                "readability-function-size",
                "readability-identifier-*",
                "readability-identifier-length",
                "readability-identifier-naming",
                "readability-implicit-bool-conversion",
                "readability-inconsistent-declaration-parameter-name",
                "readability-isolate-declaration",
                "readability-magic-numbers",
                "readability-make-member-function-const",
                "readability-misleading-indentation",
                "readability-misplaced-array-index",
                "readability-named-parameter",
                "readability-non-const-parameter",
                "readability-qualified-auto",
                "readability-redundant-*",
                "readability-redundant-access-specifiers",
                "readability-redundant-control-flow",
                "readability-redundant-declaration",
                "readability-redundant-function-ptr-dereference",
                "readability-redundant-member-init",
                "readability-redundant-preprocessor",
                "readability-redundant-smartptr-get",
                "readability-redundant-string-*",
                "readability-redundant-string-cstr",
                "readability-redundant-string-init",
                "readability-simplify-*",
                "readability-simplify-boolean-expr",
                "readability-simplify-subscript-expr",
                "readability-static-*",
                "readability-static-accessed-through-instance",
                "readability-static-definition-in-anonymous-namespace",
                "readability-string-compare",
                "readability-suspicious-call-argument",
                "readability-uniqueptr-delete-release",
                "readability-uppercase-literal-suffix",
                "readability-use-anyofallof",
                "zircon-temporary-objects"
              ]
            },
            "uniqueItems": true,
            "markdownDescription": "%c_cpp.configuration.codeAnalysis.clangTidy.checks.disabled.markdownDescription%",
            "scope": "resource"
          }
        }
      },
      {
        "title": "%c_cpp.subheaders.debugging.title%",
        "properties": {
          "C_Cpp.debugger.useBacktickCommandSubstitution": {
            "type": "boolean",
            "default": false,
            "markdownDescription": "%c_cpp.configuration.debugger.useBacktickCommandSubstitution.markdownDescription%",
            "scope": "window"
          },
          "C_Cpp.sshTargetsView": {
            "type": "string",
            "enum": [
              "enabled",
              "disabled",
              "default"
            ],
            "default": "default",
            "description": "%c_cpp.configuration.sshTargetsView.description%",
            "scope": "window"
          },
          "C_Cpp.debugShortcut": {
            "type": "boolean",
            "default": true,
            "description": "%c_cpp.configuration.debugShortcut.description%",
            "scope": "resource"
          }
        }
      },
      {
        "title": "%c_cpp.subheaders.workspaceConfiguration.title%",
        "properties": {
          "C_Cpp.default.includePath": {
            "type": "array",
            "items": {
              "type": "string"
            },
            "uniqueItems": true,
            "markdownDescription": "%c_cpp.configuration.default.includePath.markdownDescription%",
            "scope": "machine-overridable"
          },
<<<<<<< HEAD
          "C_Cpp.default.defines": {
            "type": "array",
            "items": {
              "type": "string"
            },
            "uniqueItems": true,
            "markdownDescription": "%c_cpp.configuration.default.defines.markdownDescription%",
            "scope": "machine-overridable"
          },
          "C_Cpp.default.macFrameworkPath": {
            "type": "array",
            "items": {
              "type": "string"
            },
            "uniqueItems": true,
            "markdownDescription": "%c_cpp.configuration.default.macFrameworkPath.markdownDescription%",
            "scope": "machine-overridable"
          },
          "C_Cpp.default.windowsSdkVersion": {
            "type": "string",
            "markdownDescription": "%c_cpp.configuration.default.windowsSdkVersion.markdownDescription%",
            "pattern": "^((\\d{2}\\.\\d{1}\\.\\d{5}\\.\\d{1}$|^8\\.1)|())$",
            "scope": "machine-overridable"
          },
          "C_Cpp.default.compileCommands": {
            "type": "string",
            "markdownDescription": "%c_cpp.configuration.default.compileCommands.markdownDescription%",
            "scope": "machine-overridable"
          },
          "C_Cpp.default.forcedInclude": {
            "type": "array",
            "items": {
              "type": "string"
            },
            "uniqueItems": true,
            "markdownDescription": "%c_cpp.configuration.default.forcedInclude.markdownDescription%",
            "scope": "machine-overridable"
          },
          "C_Cpp.default.intelliSenseMode": {
            "type": "string",
            "enum": [
              "",
              "macos-clang-x86",
              "macos-clang-x64",
              "macos-clang-arm",
              "macos-clang-arm64",
              "macos-gcc-x86",
              "macos-gcc-x64",
              "macos-gcc-arm",
              "macos-gcc-arm64",
              "linux-clang-x86",
              "linux-clang-x64",
              "linux-clang-arm",
              "linux-clang-arm64",
              "linux-gcc-x86",
              "linux-gcc-x64",
              "linux-gcc-arm",
              "linux-gcc-arm64",
              "windows-clang-x86",
              "windows-clang-x64",
              "windows-clang-arm",
              "windows-clang-arm64",
              "windows-gcc-x86",
              "windows-gcc-x64",
              "windows-gcc-arm",
              "windows-gcc-arm64",
              "windows-msvc-x86",
              "windows-msvc-x64",
              "windows-msvc-arm",
              "windows-msvc-arm64",
              "clang-x86",
              "clang-x64",
              "clang-arm",
              "clang-arm64",
              "gcc-x86",
              "gcc-x64",
              "gcc-arm",
              "gcc-arm64",
              "msvc-x86",
              "msvc-x64",
              "msvc-arm",
              "msvc-arm64"
            ],
            "markdownDescription": "%c_cpp.configuration.default.intelliSenseMode.markdownDescription%",
            "scope": "machine-overridable"
          },
          "C_Cpp.default.compilerPath": {
            "type": "string",
            "default": null,
            "markdownDescription": "%c_cpp.configuration.default.compilerPath.markdownDescription%",
            "scope": "machine-overridable"
          },
          "C_Cpp.default.compilerArgs": {
            "type": "array",
            "items": {
              "type": "string"
            },
            "uniqueItems": true,
            "markdownDescription": "%c_cpp.configuration.default.compilerArgs.markdownDescription%",
            "scope": "machine-overridable"
          },
          "C_Cpp.default.cStandard": {
            "type": "string",
            "enum": [
              "",
              "c89",
              "c99",
              "c11",
              "c17",
              "gnu89",
              "gnu99",
              "gnu11",
              "gnu17"
            ],
            "markdownDescription": "%c_cpp.configuration.default.cStandard.markdownDescription%",
            "scope": "resource"
          },
          "C_Cpp.default.cppStandard": {
            "type": "string",
            "enum": [
              "",
              "c++98",
              "c++03",
              "c++11",
              "c++14",
              "c++17",
              "c++20",
              "c++23",
              "gnu++98",
              "gnu++03",
              "gnu++11",
              "gnu++14",
              "gnu++17",
              "gnu++20",
              "gnu++23"
            ],
            "markdownDescription": "%c_cpp.configuration.default.cppStandard.markdownDescription%",
            "scope": "resource"
          },
          "C_Cpp.default.configurationProvider": {
            "type": "string",
            "markdownDescription": "%c_cpp.configuration.default.configurationProvider.markdownDescription%",
            "scope": "resource"
          },
          "C_Cpp.default.mergeConfigurations": {
            "type": "boolean",
            "markdownDescription": "%c_cpp.configuration.default.mergeConfigurations.markdownDescription%",
            "scope": "resource"
          },
          "C_Cpp.default.browse.path": {
            "type": "array",
            "items": {
              "type": "string"
            },
            "default": null,
            "uniqueItems": true,
            "markdownDescription": "%c_cpp.configuration.default.browse.path.markdownDescription%",
            "scope": "machine-overridable"
          },
          "C_Cpp.default.browse.databaseFilename": {
            "type": "string",
            "markdownDescription": "%c_cpp.configuration.default.browse.databaseFilename.markdownDescription%",
            "scope": "machine-overridable"
          },
          "C_Cpp.default.browse.limitSymbolsToIncludedHeaders": {
            "type": "boolean",
            "default": true,
            "markdownDescription": "%c_cpp.configuration.default.browse.limitSymbolsToIncludedHeaders.markdownDescription%",
            "scope": "resource"
          },
          "C_Cpp.default.systemIncludePath": {
            "type": "array",
            "items": {
              "type": "string"
            },
            "uniqueItems": true,
            "markdownDescription": "%c_cpp.configuration.default.systemIncludePath.markdownDescription%",
            "scope": "machine-overridable"
          },
          "C_Cpp.default.customConfigurationVariables": {
            "type": [
              "object",
              "null"
            ],
            "default": null,
            "patternProperties": {
              "(^.+$)": {
                "type": "string"
              }
            },
            "markdownDescription": "%c_cpp.configuration.default.customConfigurationVariables.markdownDescription%",
            "scope": "machine-overridable"
          },
          "C_Cpp.default.enableConfigurationSquiggles": {
            "type": "boolean",
            "default": true,
            "markdownDescription": "%c_cpp.configuration.default.enableConfigurationSquiggles.markdownDescription%",
            "scope": "resource"
          },
          "C_Cpp.default.dotConfig": {
            "type": "string",
            "default": null,
            "markdownDescription": "%c_cpp.configuration.default.dotConfig.markdownDescription%",
            "scope": "resource"
          },
          "C_Cpp.configurationWarnings": {
            "type": "string",
            "enum": [
              "enabled",
              "disabled"
            ],
            "default": "enabled",
            "description": "%c_cpp.configuration.configurationWarnings.description%",
            "scope": "resource"
          },
          "C_Cpp.workspaceParsingPriority": {
            "type": "string",
            "enum": [
              "highest",
              "high",
              "medium",
              "low"
            ],
            "default": "highest",
            "markdownDescription": "%c_cpp.configuration.workspaceParsingPriority.markdownDescription%",
            "scope": "window"
          },
          "C_Cpp.workspaceSymbols": {
            "type": "string",
            "enum": [
              "All",
              "Just My Code"
            ],
            "default": "Just My Code",
            "description": "%c_cpp.configuration.workspaceSymbols.description%",
            "scope": "window"
          },
          "C_Cpp.intelliSenseEngine": {
            "type": "string",
            "enum": [
              "default",
              "Tag Parser",
              "disabled"
            ],
            "default": "default",
            "description": "%c_cpp.configuration.intelliSenseEngine.description%",
            "enumDescriptions": [
              "%c_cpp.configuration.intelliSenseEngine.default.description%",
              "%c_cpp.configuration.intelliSenseEngine.tagParser.description%",
              "%c_cpp.configuration.intelliSenseEngine.disabled.description%"
            ],
            "scope": "resource"
          },
          "C_Cpp.intelliSenseEngineFallback": {
            "type": "string",
            "enum": [
              "enabled",
              "disabled"
            ],
            "default": "disabled",
            "markdownDescription": "%c_cpp.configuration.intelliSenseEngineFallback.markdownDescription%",
            "scope": "resource"
          },
          "C_Cpp.errorSquiggles": {
            "type": "string",
            "enum": [
              "enabled",
              "disabled",
              "enabledIfIncludesResolve"
            ],
            "default": "enabledIfIncludesResolve",
            "description": "%c_cpp.configuration.errorSquiggles.description%",
            "scope": "resource"
          },
          "C_Cpp.exclusionPolicy": {
            "type": "string",
            "enum": [
              "checkFolders",
              "checkFilesAndFolders"
            ],
            "default": "checkFolders",
            "markdownDescription": "%c_cpp.configuration.exclusionPolicy.markdownDescription%",
            "enumDescriptions": [
              "%c_cpp.configuration.exclusionPolicy.checkFolders.description%",
              "%c_cpp.configuration.exclusionPolicy.checkFilesAndFolders.description%"
            ],
            "scope": "resource"
          },
          "C_Cpp.files.exclude": {
            "type": "object",
            "markdownDescription": "%c_cpp.configuration.filesExclude.markdownDescription%",
            "default": {
              "**/.vscode": true,
              "**/.vs": true
            },
            "additionalProperties": {
              "anyOf": [
                {
                  "type": "boolean",
                  "markdownDescription": "%c_cpp.configuration.filesExcludeBoolean.markdownDescription%"
                },
                {
                  "type": "object",
                  "properties": {
                    "when": {
                      "type": "string",
                      "pattern": "\\w*\\$\\(basename\\)\\w*",
                      "default": "$(basename).ext",
                      "markdownDescription": "%c_cpp.configuration.filesExcludeWhen.markdownDescription%"
                    }
=======
          "markdownDescription": "%c_cpp.configuration.default.customConfigurationVariables.markdownDescription%",
          "scope": "machine-overridable"
        },
        "C_Cpp.default.enableConfigurationSquiggles": {
          "type": "boolean",
          "default": true,
          "markdownDescription": "%c_cpp.configuration.default.enableConfigurationSquiggles.markdownDescription%",
          "scope": "resource"
        },
        "C_Cpp.default.dotConfig": {
          "type": "string",
          "default": null,
          "markdownDescription": "%c_cpp.configuration.default.dotConfig.markdownDescription%",
          "scope": "resource"
        },
        "C_Cpp.updateChannel": {
          "type": "string",
          "enum": [
            "Default",
            "Insiders"
          ],
          "default": "Default",
          "markdownDescription": "%c_cpp.configuration.updateChannel.markdownDescription%",
          "scope": "application",
          "deprecationMessage": "%c_cpp.configuration.updateChannel.deprecationMessage%"
        },
        "C_Cpp.experimentalFeatures": {
          "type": "string",
          "enum": [
            "enabled",
            "disabled"
          ],
          "default": "disabled",
          "description": "%c_cpp.configuration.experimentalFeatures.description%",
          "scope": "window"
        },
        "C_Cpp.suggestSnippets": {
          "type": "boolean",
          "default": true,
          "markdownDescription": "%c_cpp.configuration.suggestSnippets.markdownDescription%",
          "scope": "resource"
        },
        "C_Cpp.caseSensitiveFileSupport": {
          "type": "string",
          "enum": [
            "default",
            "enabled"
          ],
          "default": "default",
          "markdownDescription": "%c_cpp.configuration.caseSensitiveFileSupport.markdownDescription%",
          "scope": "window"
        },
        "C_Cpp.enhancedColorization": {
          "type": "string",
          "enum": [
            "enabled",
            "disabled"
          ],
          "default": "enabled",
          "markdownDescription": "%c_cpp.configuration.enhancedColorization.markdownDescription%",
          "scope": "window"
        },
        "C_Cpp.vcpkg.enabled": {
          "type": "boolean",
          "default": true,
          "markdownDescription": "%c_cpp.configuration.vcpkg.enabled.markdownDescription%",
          "scope": "resource"
        },
        "C_Cpp.addNodeAddonIncludePaths": {
          "type": "boolean",
          "default": false,
          "markdownDescription": "%c_cpp.configuration.addNodeAddonIncludePaths.markdownDescription%",
          "scope": "application"
        },
        "C_Cpp.renameRequiresIdentifier": {
          "type": "boolean",
          "default": true,
          "markdownDescription": "%c_cpp.configuration.renameRequiresIdentifier.markdownDescription%",
          "scope": "application"
        },
        "C_Cpp.debugger.useBacktickCommandSubstitution": {
          "type": "boolean",
          "default": false,
          "markdownDescription": "%c_cpp.configuration.debugger.useBacktickCommandSubstitution.markdownDescription%",
          "scope": "window"
        },
        "C_Cpp.codeFolding": {
          "type": "string",
          "enum": [
            "enabled",
            "disabled"
          ],
          "default": "enabled",
          "description": "%c_cpp.configuration.codeFolding.description%",
          "scope": "window"
        },
        "C_Cpp.hover": {
          "type": "string",
          "enum": [
            "default",
            "disabled"
          ],
          "default": "default",
          "description": "%c_cpp.configuration.hover.description%",
          "scope": "resource"
        },
        "C_Cpp.autocompleteAddParentheses": {
          "type": "boolean",
          "default": false,
          "markdownDescription": "%c_cpp.configuration.autocompleteAddParentheses.markdownDescription%",
          "scope": "resource"
        },
        "C_Cpp.files.exclude": {
          "type": "object",
          "markdownDescription": "%c_cpp.configuration.filesExclude.markdownDescription%",
          "default": {
            "**/.vscode": true,
            "**/.vs": true
          },
          "additionalProperties": {
            "anyOf": [
              {
                "type": "boolean",
                "markdownDescription": "%c_cpp.configuration.filesExcludeBoolean.markdownDescription%"
              },
              {
                "type": "object",
                "properties": {
                  "when": {
                    "type": "string",
                    "pattern": "\\w*\\$\\(basename\\)\\w*",
                    "default": "$(basename).ext",
                    "markdownDescription": "%c_cpp.configuration.filesExcludeWhen.markdownDescription%"
>>>>>>> 6502f279
                  }
                }
              ]
            },
            "scope": "resource"
          }
        }
      },
      {
        "title": "%c_cpp.subheaders.miscellaneous.title%",
        "properties": {
          "C_Cpp.vcpkg.enabled": {
            "type": "boolean",
            "default": true,
            "markdownDescription": "%c_cpp.configuration.vcpkg.enabled.markdownDescription%",
            "scope": "resource"
          },
          "C_Cpp.loggingLevel": {
            "type": "string",
            "enum": [
              "None",
              "Error",
              "Warning",
              "Information",
              "Debug"
            ],
            "default": "Error",
            "markdownDescription": "%c_cpp.configuration.loggingLevel.markdownDescription%",
            "scope": "window"
          },
          "C_Cpp.autoAddFileAssociations": {
            "type": "boolean",
            "default": true,
            "markdownDescription": "%c_cpp.configuration.autoAddFileAssociations.markdownDescription%",
            "scope": "window"
          },
          "C_Cpp.preferredPathSeparator": {
            "type": "string",
            "enum": [
              "Forward Slash",
              "Backslash"
            ],
            "default": "Forward Slash",
            "markdownDescription": "%c_cpp.configuration.preferredPathSeparator.markdownDescription%",
            "scope": "machine-overridable"
          },
          "C_Cpp.updateChannel": {
            "type": "string",
            "enum": [
              "Default",
              "Insiders"
            ],
            "default": "Default",
            "markdownDescription": "%c_cpp.configuration.updateChannel.markdownDescription%",
            "scope": "application",
            "deprecationMessage": "%c_cpp.configuration.updateChannel.deprecationMessage%"
          },
          "C_Cpp.experimentalFeatures": {
            "type": "string",
            "enum": [
              "enabled",
              "disabled"
            ],
            "default": "disabled",
            "description": "%c_cpp.configuration.experimentalFeatures.description%",
            "scope": "window"
          },
          "C_Cpp.caseSensitiveFileSupport": {
            "type": "string",
            "enum": [
              "default",
              "enabled"
            ],
            "default": "default",
            "markdownDescription": "%c_cpp.configuration.caseSensitiveFileSupport.markdownDescription%",
            "scope": "window"
          },
          "C_Cpp.addNodeAddonIncludePaths": {
            "type": "boolean",
            "default": false,
            "markdownDescription": "%c_cpp.configuration.addNodeAddonIncludePaths.markdownDescription%",
            "scope": "application"
          }
        }
      }
    ],
    "commands": [
      {
        "command": "C_Cpp.ConfigurationSelect",
        "title": "%c_cpp.command.configurationSelect.title%",
        "category": "C/C++"
      },
      {
        "command": "C_Cpp.ConfigurationProviderSelect",
        "title": "%c_cpp.command.configurationProviderSelect.title%",
        "category": "C/C++"
      },
      {
        "command": "C_Cpp.ConfigurationEditJSON",
        "title": "%c_cpp.command.configurationEditJSON.title%",
        "category": "C/C++"
      },
      {
        "command": "C_Cpp.ConfigurationEditUI",
        "title": "%c_cpp.command.configurationEditUI.title%",
        "category": "C/C++"
      },
      {
        "command": "C_Cpp.SwitchHeaderSource",
        "title": "%c_cpp.command.switchHeaderSource.title%",
        "category": "C/C++"
      },
      {
        "command": "C_Cpp.EnableErrorSquiggles",
        "title": "%c_cpp.command.enableErrorSquiggles.title%",
        "category": "C/C++"
      },
      {
        "command": "C_Cpp.DisableErrorSquiggles",
        "title": "%c_cpp.command.disableErrorSquiggles.title%",
        "category": "C/C++"
      },
      {
        "command": "C_Cpp.ToggleIncludeFallback",
        "title": "%c_cpp.command.toggleIncludeFallback.title%",
        "category": "C/C++"
      },
      {
        "command": "C_Cpp.ToggleDimInactiveRegions",
        "title": "%c_cpp.command.toggleDimInactiveRegions.title%",
        "category": "C/C++"
      },
      {
        "command": "C_Cpp.ResetDatabase",
        "title": "%c_cpp.command.resetDatabase.title%",
        "category": "C/C++"
      },
      {
        "command": "C_Cpp.TakeSurvey",
        "title": "%c_cpp.command.takeSurvey.title%",
        "category": "C/C++"
      },
      {
        "command": "C_Cpp.RestartIntelliSenseForFile",
        "title": "%c_cpp.command.restartIntelliSenseForFile.title%",
        "category": "C/C++"
      },
      {
        "command": "C_Cpp.LogDiagnostics",
        "title": "%c_cpp.command.logDiagnostics.title%",
        "category": "C/C++"
      },
      {
        "command": "C_Cpp.RescanWorkspace",
        "title": "%c_cpp.command.rescanWorkspace.title%",
        "category": "C/C++"
      },
      {
        "command": "C_Cpp.VcpkgClipboardInstallSuggested",
        "title": "%c_cpp.command.vcpkgClipboardInstallSuggested.title%",
        "category": "C/C++"
      },
      {
        "command": "C_Cpp.VcpkgOnlineHelpSuggested",
        "title": "%c_cpp.command.vcpkgOnlineHelpSuggested.title%",
        "category": "C/C++"
      },
      {
        "command": "C_Cpp.GenerateEditorConfig",
        "title": "%c_cpp.command.generateEditorConfig.title%",
        "category": "C/C++"
      },
      {
        "command": "C_Cpp.referencesViewGroupByType",
        "category": "C/C++",
        "title": "%c_cpp.command.referencesViewGroupByType.title%",
        "icon": {
          "light": "assets/ref-group-by-type-light.svg",
          "dark": "assets/ref-group-by-type-dark.svg"
        }
      },
      {
        "command": "C_Cpp.referencesViewUngroupByType",
        "category": "C/C++",
        "title": "%c_cpp.command.referencesViewUngroupByType.title%",
        "icon": {
          "light": "assets/ref-ungroup-by-type-light.svg",
          "dark": "assets/ref-ungroup-by-type-dark.svg"
        }
      },
      {
        "command": "C_Cpp.GoToNextDirectiveInGroup",
        "title": "%c_cpp.command.GoToNextDirectiveInGroup.title%",
        "category": "C/C++"
      },
      {
        "command": "C_Cpp.GoToPrevDirectiveInGroup",
        "title": "%c_cpp.command.GoToPrevDirectiveInGroup.title%",
        "category": "C/C++"
      },
      {
        "command": "C_Cpp.RunCodeAnalysisOnActiveFile",
        "title": "%c_cpp.command.RunCodeAnalysisOnActiveFile.title%",
        "category": "C/C++"
      },
      {
        "command": "C_Cpp.RunCodeAnalysisOnOpenFiles",
        "title": "%c_cpp.command.RunCodeAnalysisOnOpenFiles.title%",
        "category": "C/C++"
      },
      {
        "command": "C_Cpp.RunCodeAnalysisOnAllFiles",
        "title": "%c_cpp.command.RunCodeAnalysisOnAllFiles.title%",
        "category": "C/C++"
      },
      {
        "command": "C_Cpp.RemoveAllCodeAnalysisProblems",
        "title": "%c_cpp.command.RemoveAllCodeAnalysisProblems.title%",
        "category": "C/C++"
      },
      {
        "command": "C_Cpp.BuildAndDebugFile",
        "title": "%c_cpp.command.BuildAndDebugFile.title%",
        "category": "C/C++",
        "icon": "$(debug-alt)"
      },
      {
        "command": "C_Cpp.BuildAndRunFile",
        "title": "%c_cpp.command.BuildAndRunFile.title%",
        "category": "C/C++",
        "icon": "$(run)"
      },
      {
        "command": "C_Cpp.AddDebugConfiguration",
        "title": "%c_cpp.command.AddDebugConfiguration.title%",
        "category": "C/C++",
        "icon": "$(debug-configure)"
      },
      {
        "command": "C_Cpp.GenerateDoxygenComment",
        "title": "%c_cpp.command.GenerateDoxygenComment.title%",
        "category": "C/C++"
      },
      {
        "command": "C_Cpp.addSshTarget",
        "category": "C/C++",
        "title": "%c_cpp.command.addSshTarget.title%",
        "icon": "$(plus)"
      },
      {
        "command": "C_Cpp.removeSshTarget",
        "category": "C/C++",
        "title": "%c_cpp.command.removeSshTarget.title%",
        "icon": "$(remove)"
      },
      {
        "command": "C_Cpp.setActiveSshTarget",
        "category": "C/C++",
        "title": "%c_cpp.command.setActiveSshTarget.title%",
        "icon": "$(check)"
      },
      {
        "command": "C_Cpp.selectActiveSshTarget",
        "category": "C/C++",
        "title": "%c_cpp.command.selectActiveSshTarget.title%"
      },
      {
        "command": "C_Cpp.selectSshTarget",
        "category": "C/C++",
        "title": "%c_cpp.command.selectSshTarget.title%"
      },
      {
        "command": "C_Cpp.activeSshTarget",
        "category": "C/C++",
        "title": "%c_cpp.command.activeSshTarget.title%"
      },
      {
        "command": "C_Cpp.refreshCppSshTargetsView",
        "category": "C/C++",
        "title": "%c_cpp.command.refreshCppSshTargetsView.title%",
        "icon": "$(refresh)"
      },
      {
        "command": "C_Cpp.sshTerminal",
        "category": "C/C++",
        "title": "%c_cpp.command.sshTerminal.title%",
        "icon": "$(terminal)"
      }
    ],
    "keybindings": [
      {
        "command": "C_Cpp.SwitchHeaderSource",
        "key": "Alt+O",
        "when": "editorLangId == 'c' && editorTextFocus || editorLangId == 'cpp' && editorTextFocus || editorLangId == 'cuda-cpp' && editorTextFocus"
      }
    ],
    "debuggers": [
      {
        "type": "cppdbg",
        "label": "C++ (GDB/LLDB)",
        "languages": [
          "c",
          "cpp",
          "cuda-cpp",
          "rust"
        ],
        "_aiKeyComment": "Ignore 'Property aiKey is not allowed'. See https://github.com/microsoft/vscode/issues/76493",
        "aiKey": "0c6ae279ed8443289764825290e4f9e2-1a736e7c-1324-4338-be46-fc2a58ae4d14-7255",
        "variables": {
          "pickProcess": "extension.pickNativeProcess",
          "pickRemoteProcess": "extension.pickRemoteNativeProcess"
        },
        "configurationAttributes": {
          "launch": {
            "type": "object",
            "required": [
              "program"
            ],
            "properties": {
              "program": {
                "type": "string",
                "description": "%c_cpp.debuggers.program.description%",
                "default": "${workspaceRoot}/a.out"
              },
              "args": {
                "type": "array",
                "description": "%c_cpp.debuggers.args.description%",
                "items": {
                  "type": "string"
                },
                "default": []
              },
              "type": {
                "type": "string",
                "description": "%c_cpp.debuggers.cppdbg.type.description%",
                "default": "cppdbg"
              },
              "targetArchitecture": {
                "type": "string",
                "description": "%c_cpp.debuggers.targetArchitecture.description%",
                "default": "x64"
              },
              "cwd": {
                "type": "string",
                "description": "%c_cpp.debuggers.cwd.description%",
                "default": "."
              },
              "setupCommands": {
                "type": "array",
                "description": "%c_cpp.debuggers.setupCommands.description%",
                "items": {
                  "type": "object",
                  "default": {},
                  "properties": {
                    "text": {
                      "type": "string",
                      "description": "%c_cpp.debuggers.text.description%",
                      "default": ""
                    },
                    "description": {
                      "type": "string",
                      "description": "%c_cpp.debuggers.description.description%",
                      "default": ""
                    },
                    "ignoreFailures": {
                      "type": "boolean",
                      "description": "%c_cpp.debuggers.ignoreFailures.description%",
                      "default": false
                    }
                  }
                },
                "default": []
              },
              "postRemoteConnectCommands": {
                "type": "array",
                "description": "%c_cpp.debuggers.postRemoteConnectCommands.description%",
                "items": {
                  "type": "object",
                  "default": {},
                  "properties": {
                    "text": {
                      "type": "string",
                      "description": "%c_cpp.debuggers.text.description%",
                      "default": ""
                    },
                    "description": {
                      "type": "string",
                      "description": "%c_cpp.debuggers.description.description%",
                      "default": ""
                    },
                    "ignoreFailures": {
                      "type": "boolean",
                      "description": "%c_cpp.debuggers.ignoreFailures.description%",
                      "default": false
                    }
                  }
                },
                "default": []
              },
              "customLaunchSetupCommands": {
                "type": "array",
                "description": "%c_cpp.debuggers.customLaunchSetupCommands.description%",
                "items": {
                  "type": "object",
                  "default": {},
                  "properties": {
                    "text": {
                      "type": "string",
                      "description": "%c_cpp.debuggers.text.description%",
                      "default": ""
                    },
                    "description": {
                      "type": "string",
                      "description": "%c_cpp.debuggers.description.description%",
                      "default": ""
                    },
                    "ignoreFailures": {
                      "type": "boolean",
                      "description": "%c_cpp.debuggers.ignoreFailures.description%",
                      "default": false
                    }
                  }
                },
                "default": []
              },
              "launchCompleteCommand": {
                "enum": [
                  "exec-run",
                  "exec-continue",
                  "None"
                ],
                "description": "%c_cpp.debuggers.launchCompleteCommand.description%",
                "default": "exec-run"
              },
              "visualizerFile": {
                "type": "string",
                "description": "%c_cpp.debuggers.cppdbg.visualizerFile.description%",
                "default": ""
              },
              "svdPath": {
                "type": "string",
                "description": "%c_cpp.debuggers.cppdbg.visualizerFile.description",
                "default": ""
              },
              "showDisplayString": {
                "type": "boolean",
                "description": "%c_cpp.debuggers.showDisplayString.description%",
                "default": true
              },
              "environment": {
                "type": "array",
                "description": "%c_cpp.debuggers.environment.description%",
                "items": {
                  "type": "object",
                  "default": {},
                  "properties": {
                    "name": {
                      "type": "string"
                    },
                    "value": {
                      "type": "string"
                    }
                  }
                },
                "default": []
              },
              "envFile": {
                "type": "string",
                "description": "%c_cpp.debuggers.envFile.description%",
                "default": "${workspaceFolder}/.env"
              },
              "additionalSOLibSearchPath": {
                "type": "string",
                "description": "%c_cpp.debuggers.additionalSOLibSearchPath.description%",
                "default": ""
              },
              "MIMode": {
                "type": "string",
                "description": "%c_cpp.debuggers.MIMode.description%",
                "default": "gdb"
              },
              "miDebuggerPath": {
                "type": "string",
                "description": "%c_cpp.debuggers.miDebuggerPath.description%",
                "default": "/usr/bin/gdb"
              },
              "miDebuggerArgs": {
                "type": "string",
                "description": "%c_cpp.debuggers.miDebuggerArgs.description%",
                "default": ""
              },
              "miDebuggerServerAddress": {
                "type": "string",
                "description": "%c_cpp.debuggers.miDebuggerServerAddress.description%",
                "default": "serveraddress:port"
              },
              "useExtendedRemote": {
                "type": "boolean",
                "description": "%c_cpp.debuggers.useExtendedRemote.description%",
                "default": false
              },
              "stopAtEntry": {
                "type": "boolean",
                "description": "%c_cpp.debuggers.stopAtEntry.description%",
                "default": false
              },
              "debugServerPath": {
                "type": "string",
                "description": "%c_cpp.debuggers.debugServerPath.description%",
                "default": ""
              },
              "debugServerArgs": {
                "type": "string",
                "description": "%c_cpp.debuggers.debugServerArgs.description%",
                "default": ""
              },
              "serverStarted": {
                "type": "string",
                "description": "%c_cpp.debuggers.serverStarted.description%",
                "default": ""
              },
              "filterStdout": {
                "type": "boolean",
                "description": "%c_cpp.debuggers.filterStdout.description%",
                "default": true
              },
              "filterStderr": {
                "type": "boolean",
                "description": "%c_cpp.debuggers.filterStderr.description%",
                "default": false
              },
              "serverLaunchTimeout": {
                "type": "integer",
                "description": "%c_cpp.debuggers.serverLaunchTimeout.description%",
                "default": "10000"
              },
              "coreDumpPath": {
                "type": "string",
                "description": "%c_cpp.debuggers.coreDumpPath.description%",
                "default": ""
              },
              "externalConsole": {
                "type": "boolean",
                "description": "%c_cpp.debuggers.cppdbg.externalConsole.description%",
                "default": false
              },
              "avoidWindowsConsoleRedirection": {
                "type": "boolean",
                "description": "%c_cpp.debuggers.avoidWindowsConsoleRedirection.description%",
                "default": false
              },
              "sourceFileMap": {
                "anyOf": [
                  {
                    "type": "object",
                    "description": "%c_cpp.debuggers.sourceFileMap.description%",
                    "default": {
                      "<source-path>": "<target-path>"
                    }
                  },
                  {
                    "description": "%c_cpp.debuggers.sourceFileMap.sourceFileMapEntry.description%",
                    "type": "object",
                    "default": {
                      "<source-path>": {
                        "editorPath": "",
                        "useForBreakpoints": true
                      }
                    },
                    "properties": {
                      "<source-path>": {
                        "type": "object",
                        "default": {
                          "editorPath": "",
                          "useForBreakpoints": true
                        },
                        "properties": {
                          "editorPath": {
                            "type": "string",
                            "description": "%c_cpp.debuggers.sourceFileMap.sourceFileMapEntry.editorPath.description%",
                            "default": ""
                          },
                          "useForBreakpoints": {
                            "type": "boolean",
                            "description": "%c_cpp.debuggers.sourceFileMap.sourceFileMapEntry.useForBreakpoints.description%",
                            "default": true
                          }
                        }
                      }
                    }
                  }
                ]
              },
              "logging": {
                "description": "%c_cpp.debuggers.logging.description%",
                "type": "object",
                "default": {},
                "properties": {
                  "exceptions": {
                    "type": "boolean",
                    "description": "%c_cpp.debuggers.logging.exceptions.description%",
                    "default": true
                  },
                  "moduleLoad": {
                    "type": "boolean",
                    "description": "%c_cpp.debuggers.logging.moduleLoad.description%",
                    "default": true
                  },
                  "programOutput": {
                    "type": "boolean",
                    "description": "%c_cpp.debuggers.logging.programOutput.description%",
                    "default": true
                  },
                  "engineLogging": {
                    "type": "boolean",
                    "description": "%c_cpp.debuggers.logging.engineLogging.description%",
                    "default": false
                  },
                  "trace": {
                    "type": "boolean",
                    "description": "%c_cpp.debuggers.logging.trace.description%",
                    "default": false
                  },
                  "traceResponse": {
                    "type": "boolean",
                    "description": "%c_cpp.debuggers.logging.traceResponse.description%",
                    "default": false
                  }
                }
              },
              "pipeTransport": {
                "description": "%c_cpp.debuggers.pipeTransport.description%",
                "type": "object",
                "default": {
                  "pipeCwd": "/usr/bin",
                  "pipeProgram": "%c_cpp.debuggers.pipeTransport.default.pipeProgram%",
                  "pipeArgs": [],
                  "debuggerPath": "%c_cpp.debuggers.pipeTransport.default.debuggerPath%"
                },
                "properties": {
                  "pipeCwd": {
                    "type": "string",
                    "description": "%c_cpp.debuggers.pipeTransport.pipeCwd.description%",
                    "default": "/usr/bin"
                  },
                  "pipeProgram": {
                    "type": "string",
                    "description": "%c_cpp.debuggers.pipeTransport.pipeProgram.description%",
                    "default": "%c_cpp.debuggers.pipeTransport.default.pipeProgram%"
                  },
                  "pipeArgs": {
                    "type": "array",
                    "description": "%c_cpp.debuggers.pipeTransport.pipeArgs.description%",
                    "items": {
                      "type": "string"
                    },
                    "default": []
                  },
                  "debuggerPath": {
                    "type": "string",
                    "description": "%c_cpp.debuggers.pipeTransport.debuggerPath.description%",
                    "default": "%c_cpp.debuggers.pipeTransport.default.debuggerPath%"
                  },
                  "pipeEnv": {
                    "type": "object",
                    "additionalProperties": {
                      "type": "string"
                    },
                    "description": "%c_cpp.debuggers.pipeTransport.pipeEnv.description%",
                    "default": {}
                  },
                  "quoteArgs": {
                    "exceptions": {
                      "type": "boolean",
                      "description": "%c_cpp.debuggers.pipeTransport.quoteArgs.description%",
                      "default": true
                    }
                  }
                }
              },
              "symbolLoadInfo": {
                "description": "%c_cpp.debuggers.symbolLoadInfo.description%",
                "type": "object",
                "default": {
                  "loadAll": true,
                  "exceptionList": ""
                },
                "properties": {
                  "loadAll": {
                    "type": "boolean",
                    "description": "%c_cpp.debuggers.symbolLoadInfo.loadAll.description%",
                    "default": true
                  },
                  "exceptionList": {
                    "type": "string",
                    "description": "%c_cpp.debuggers.symbolLoadInfo.exceptionList.description%",
                    "default": ""
                  }
                }
              },
              "stopAtConnect": {
                "type": "boolean",
                "description": "%c_cpp.debuggers.stopAtConnect.description%",
                "default": false
              },
              "hardwareBreakpoints": {
                "description": "%c_cpp.debuggers.hardwareBreakpoints.description%",
                "default": {},
                "type": "object",
                "properties": {
                  "require": {
                    "type": "boolean",
                    "description": "%c_cpp.debuggers.hardwareBreakpoints.require.description%",
                    "default": false
                  },
                  "limit": {
                    "type": "integer",
                    "description": "%c_cpp.debuggers.hardwareBreakpoints.limit.description%",
                    "default": 0
                  }
                }
              },
              "unknownBreakpointHandling": {
                "type": "string",
                "enum": [
                  "throw",
                  "stop"
                ],
                "default": "throw",
                "description": "%c_cpp.debuggers.unknownBreakpointHandling.description%"
              },
              "variables": {
                "type": "object",
                "description": "%c_cpp.debuggers.variables.description%",
                "default": {
                  "<variable-name>": "<variable-value>"
                },
                "properties": {},
                "additionalProperties": {
                  "type": "string",
                  "description": "%c_cpp.debuggers.variables.properties.description%",
                  "default": ""
                }
              },
              "deploySteps": {
                "type": "array",
                "description": "%c_cpp.debuggers.deploySteps.description%",
                "items": {
                  "anyOf": [
                    {
                      "type": "object",
                      "description": "%c_cpp.debuggers.deploySteps.copyFile.description%",
                      "default": {},
                      "required": [
                        "type",
                        "files",
                        "host",
                        "targetDir"
                      ],
                      "properties": {
                        "type": {
                          "type": "string",
                          "description": "%c_cpp.debuggers.deploySteps.copyFile.description%",
                          "default": "",
                          "enum": [
                            "scp",
                            "rsync"
                          ]
                        },
                        "files": {
                          "anyOf": [
                            {
                              "type": "string"
                            },
                            {
                              "type": "array",
                              "items": {
                                "type": "string"
                              }
                            }
                          ],
                          "description": "%c_cpp.debuggers.deploySteps.copyFile.files.description%",
                          "default": ""
                        },
                        "host": {
                          "anyOf": [
                            {
                              "type": "string",
                              "description": "%c_cpp.debuggers.host.description%",
                              "default": "hello@microsoft.com"
                            },
                            {
                              "type": "object",
                              "description": "%c_cpp.debuggers.host.description%",
                              "default": {},
                              "required": [
                                "hostName"
                              ],
                              "properties": {
                                "user": {
                                  "type": "string",
                                  "description": "%c_cpp.debuggers.host.user.description%",
                                  "default": ""
                                },
                                "hostName": {
                                  "type": "string",
                                  "description": "%c_cpp.debuggers.host.hostName.description%",
                                  "default": ""
                                },
                                "port": {
                                  "anyOf": [
                                    {
                                      "type": "number"
                                    },
                                    {
                                      "type": "string",
                                      "pattern": "^\\d+$|^\\${.+}$"
                                    }
                                  ],
                                  "description": "%c_cpp.debuggers.host.port.description%",
                                  "default": 22
                                },
                                "jumpHosts": {
                                  "type": "array",
                                  "description": "%c_cpp.debuggers.host.jumpHost.description%",
                                  "items": {
                                    "type": "object",
                                    "default": {},
                                    "required": [
                                      "hostName"
                                    ],
                                    "properties": {
                                      "user": {
                                        "type": "string",
                                        "description": "%c_cpp.debuggers.host.user.description%",
                                        "default": ""
                                      },
                                      "hostName": {
                                        "type": "string",
                                        "description": "%c_cpp.debuggers.host.hostName.description%",
                                        "default": ""
                                      },
                                      "port": {
                                        "anyOf": [
                                          {
                                            "type": "number"
                                          },
                                          {
                                            "type": "string",
                                            "pattern": "^\\d+$|^\\${.+}$"
                                          }
                                        ],
                                        "description": "%c_cpp.debuggers.host.port.description%",
                                        "default": 22
                                      }
                                    }
                                  }
                                },
                                "localForwards": {
                                  "type": "array",
                                  "description": "%c_cpp.debuggers.host.localForward.description%",
                                  "items": {
                                    "type": "object",
                                    "default": {},
                                    "properties": {
                                      "bindAddress": {
                                        "type": "string",
                                        "description": "%c_cpp.debuggers.host.localForward.bindAddress.description%",
                                        "default": ""
                                      },
                                      "port": {
                                        "anyOf": [
                                          {
                                            "type": "number"
                                          },
                                          {
                                            "type": "string",
                                            "pattern": "^\\d+$|^\\${.+}$"
                                          }
                                        ],
                                        "description": "%c_cpp.debuggers.host.localForward.port.description%"
                                      },
                                      "host": {
                                        "type": "string",
                                        "description": "%c_cpp.debuggers.host.localForward.host.description%",
                                        "default": ""
                                      },
                                      "hostPort": {
                                        "anyOf": [
                                          {
                                            "type": "number"
                                          },
                                          {
                                            "type": "string",
                                            "pattern": "^\\d+$|^\\${.+}$"
                                          }
                                        ],
                                        "description": "%c_cpp.debuggers.host.localForward.hostPort.description%"
                                      },
                                      "localSocket": {
                                        "type": "string",
                                        "description": "%c_cpp.debuggers.host.localForward.localSocket.description%",
                                        "default": ""
                                      },
                                      "remoteSocket": {
                                        "type": "string",
                                        "description": "%c_cpp.debuggers.host.localForward.remoteSocket.description%",
                                        "default": ""
                                      }
                                    }
                                  }
                                }
                              }
                            }
                          ]
                        },
                        "targetDir": {
                          "type": "string",
                          "description": "%c_cpp.debuggers.deploySteps.copyFile.targetDir.description%",
                          "default": ""
                        },
                        "recursive": {
                          "type": "boolean",
                          "description": "%c_cpp.debuggers.deploySteps.copyFile.recursive.description%",
                          "default": "true"
                        },
                        "debug": {
                          "type": "boolean",
                          "description": "%c_cpp.debuggers.deploySteps.debug%"
                        }
                      },
                      "allOf": [
                        {
                          "if": {
                            "properties": {
                              "type": {
                                "const": "scp"
                              }
                            }
                          },
                          "then": {
                            "properties": {
                              "scpPath": {
                                "type": "string",
                                "description": "%c_cpp.debuggers.deploySteps.copyFile.scpPath.description%",
                                "default": ""
                              }
                            }
                          }
                        },
                        {
                          "if": {
                            "properties": {
                              "type": {
                                "const": "rsync"
                              }
                            }
                          },
                          "then": {
                            "properties": {
                              "rsyncPath": {
                                "type": "string",
                                "description": "%c_cpp.debuggers.deploySteps.copyFile.rsyncPath.description%",
                                "default": ""
                              }
                            }
                          }
                        }
                      ]
                    },
                    {
                      "type": "object",
                      "description": "%c_cpp.debuggers.deploySteps.ssh.description%",
                      "default": {},
                      "required": [
                        "type",
                        "host",
                        "command"
                      ],
                      "properties": {
                        "type": {
                          "type": "string",
                          "description": "%c_cpp.debuggers.deploySteps.ssh.description%",
                          "default": "",
                          "enum": [
                            "ssh"
                          ]
                        },
                        "host": {
                          "anyOf": [
                            {
                              "type": "string",
                              "description": "%c_cpp.debuggers.host.description%",
                              "default": "hello@microsoft.com"
                            },
                            {
                              "type": "object",
                              "description": "%c_cpp.debuggers.host.description%",
                              "default": {},
                              "required": [
                                "hostName"
                              ],
                              "properties": {
                                "user": {
                                  "type": "string",
                                  "description": "%c_cpp.debuggers.host.user.description%",
                                  "default": ""
                                },
                                "hostName": {
                                  "type": "string",
                                  "description": "%c_cpp.debuggers.host.hostName.description%",
                                  "default": ""
                                },
                                "port": {
                                  "anyOf": [
                                    {
                                      "type": "number"
                                    },
                                    {
                                      "type": "string",
                                      "pattern": "^\\d+$|^\\${.+}$"
                                    }
                                  ],
                                  "description": "%c_cpp.debuggers.host.port.description%",
                                  "default": 22
                                },
                                "jumpHosts": {
                                  "type": "array",
                                  "description": "%c_cpp.debuggers.host.jumpHost.description%",
                                  "items": {
                                    "type": "object",
                                    "default": {},
                                    "required": [
                                      "hostName"
                                    ],
                                    "properties": {
                                      "user": {
                                        "type": "string",
                                        "description": "%c_cpp.debuggers.host.user.description%",
                                        "default": ""
                                      },
                                      "hostName": {
                                        "type": "string",
                                        "description": "%c_cpp.debuggers.host.hostName.description%",
                                        "default": ""
                                      },
                                      "port": {
                                        "anyOf": [
                                          {
                                            "type": "number"
                                          },
                                          {
                                            "type": "string",
                                            "pattern": "^\\d+$|^\\${.+}$"
                                          }
                                        ],
                                        "description": "%c_cpp.debuggers.host.port.description%",
                                        "default": 22
                                      }
                                    }
                                  }
                                },
                                "localForwards": {
                                  "type": "array",
                                  "description": "%c_cpp.debuggers.host.localForward.description%",
                                  "items": {
                                    "type": "object",
                                    "default": {},
                                    "properties": {
                                      "bindAddress": {
                                        "type": "string",
                                        "description": "%c_cpp.debuggers.host.localForward.bindAddress.description%",
                                        "default": ""
                                      },
                                      "port": {
                                        "anyOf": [
                                          {
                                            "type": "number"
                                          },
                                          {
                                            "type": "string",
                                            "pattern": "^\\d+$|^\\${.+}$"
                                          }
                                        ],
                                        "description": "%c_cpp.debuggers.host.localForward.port.description%"
                                      },
                                      "host": {
                                        "type": "string",
                                        "description": "%c_cpp.debuggers.host.localForward.host.description%",
                                        "default": ""
                                      },
                                      "hostPort": {
                                        "anyOf": [
                                          {
                                            "type": "number"
                                          },
                                          {
                                            "type": "string",
                                            "pattern": "^\\d+$|^\\${.+}$"
                                          }
                                        ],
                                        "description": "%c_cpp.debuggers.host.localForward.hostPort.description%"
                                      },
                                      "localSocket": {
                                        "type": "string",
                                        "description": "%c_cpp.debuggers.host.localForward.localSocket.description%",
                                        "default": ""
                                      },
                                      "remoteSocket": {
                                        "type": "string",
                                        "description": "%c_cpp.debuggers.host.localForward.remoteSocket.description%",
                                        "default": ""
                                      }
                                    }
                                  }
                                }
                              }
                            }
                          ]
                        },
                        "command": {
                          "type": "string",
                          "description": "%c_cpp.debuggers.deploySteps.ssh.command.description%",
                          "default": ""
                        },
                        "sshPath": {
                          "type": "string",
                          "description": "%c_cpp.debuggers.deploySteps.ssh.sshPath.description%",
                          "default": ""
                        },
                        "continueOn": {
                          "type": "string",
                          "description": "%c_cpp.debuggers.deploySteps.continueOn.description%",
                          "default": ""
                        },
                        "debug": {
                          "type": "boolean",
                          "description": "%c_cpp.debuggers.deploySteps.debug%"
                        }
                      }
                    },
                    {
                      "type": "object",
                      "description": "%c_cpp.debuggers.deploySteps.shell.description%",
                      "default": {},
                      "required": [
                        "type",
                        "command"
                      ],
                      "properties": {
                        "type": {
                          "type": "string",
                          "description": "%c_cpp.debuggers.deploySteps.shell.description%",
                          "default": "",
                          "enum": [
                            "shell"
                          ]
                        },
                        "command": {
                          "type": "string",
                          "description": "%c_cpp.debuggers.deploySteps.shell.command.description%",
                          "default": ""
                        },
                        "continueOn": {
                          "type": "string",
                          "description": "%c_cpp.debuggers.deploySteps.continueOn.description%",
                          "default": ""
                        },
                        "debug": {
                          "type": "boolean",
                          "description": "%c_cpp.debuggers.deploySteps.debug%"
                        }
                      }
                    },
                    {
                      "type": "object",
                      "description": "%c_cpp.debuggers.vsCodeCommand.description%",
                      "default": {},
                      "required": [
                        "type",
                        "command"
                      ],
                      "properties": {
                        "type": {
                          "type": "string",
                          "description": "%c_cpp.debuggers.vsCodeCommand.description%",
                          "default": "",
                          "enum": [
                            "command"
                          ]
                        },
                        "command": {
                          "type": "string",
                          "description": "%c_cpp.debuggers.vsCodeCommand.command.description%",
                          "default": ""
                        },
                        "args": {
                          "type": "array",
                          "description": "%c_cpp.debuggers.vsCodeCommand.args.description%",
                          "items": {
                            "type": "string"
                          }
                        }
                      }
                    }
                  ]
                },
                "default": []
              }
            }
          },
          "attach": {
            "type": "object",
            "default": {},
            "required": [
              "program"
            ],
            "properties": {
              "program": {
                "type": "string",
                "description": "%c_cpp.debuggers.program.description%",
                "default": "${workspaceRoot}/a.out"
              },
              "type": {
                "type": "string",
                "description": "%c_cpp.debuggers.cppdbg.type.description%",
                "default": "cppdbg"
              },
              "targetArchitecture": {
                "type": "string",
                "description": "%c_cpp.debuggers.targetArchitecture.description%",
                "default": "x64"
              },
              "visualizerFile": {
                "type": "string",
                "description": "%c_cpp.debuggers.cppdbg.visualizerFile.description%",
                "default": ""
              },
              "showDisplayString": {
                "type": "boolean",
                "description": "%c_cpp.debuggers.showDisplayString.description%",
                "default": true
              },
              "additionalSOLibSearchPath": {
                "type": "string",
                "description": "%c_cpp.debuggers.additionalSOLibSearchPath.description%",
                "default": ""
              },
              "MIMode": {
                "type": "string",
                "description": "%c_cpp.debuggers.MIMode.description%",
                "default": "gdb"
              },
              "miDebuggerPath": {
                "type": "string",
                "description": "%c_cpp.debuggers.miDebuggerPath.description%",
                "default": "/usr/bin/gdb"
              },
              "miDebuggerServerAddress": {
                "type": "string",
                "description": "%c_cpp.debuggers.miDebuggerServerAddress.description%",
                "default": "serveraddress:port"
              },
              "useExtendedRemote": {
                "type": "boolean",
                "description": "%c_cpp.debuggers.useExtendedRemote.description%",
                "default": false
              },
              "processId": {
                "anyOf": [
                  {
                    "type": "string",
                    "description": "%c_cpp.debuggers.processId.anyOf.description%",
                    "default": "${command:pickProcess}"
                  },
                  {
                    "type": "integer",
                    "description": "%c_cpp.debuggers.processId.anyOf.description%",
                    "default": 0
                  }
                ]
              },
              "filterStdout": {
                "type": "boolean",
                "description": "%c_cpp.debuggers.filterStdout.description%",
                "default": true
              },
              "filterStderr": {
                "type": "boolean",
                "description": "%c_cpp.debuggers.filterStderr.description%",
                "default": false
              },
              "sourceFileMap": {
                "anyOf": [
                  {
                    "type": "object",
                    "description": "%c_cpp.debuggers.sourceFileMap.description%",
                    "default": {
                      "<source-path>": "<target-path>"
                    }
                  },
                  {
                    "description": "%c_cpp.debuggers.sourceFileMap.sourceFileMapEntry.description%",
                    "type": "object",
                    "default": {
                      "<source-path>": {
                        "editorPath": "",
                        "useForBreakpoints": true
                      }
                    },
                    "properties": {
                      "<source-path>": {
                        "type": "object",
                        "default": {
                          "editorPath": "",
                          "useForBreakpoints": true
                        },
                        "properties": {
                          "editorPath": {
                            "type": "string",
                            "description": "%c_cpp.debuggers.sourceFileMap.sourceFileMapEntry.editorPath.description%",
                            "default": ""
                          },
                          "useForBreakpoints": {
                            "type": "boolean",
                            "description": "%c_cpp.debuggers.sourceFileMap.sourceFileMapEntry.useForBreakpoints.description%",
                            "default": true
                          }
                        }
                      }
                    }
                  }
                ]
              },
              "logging": {
                "description": "%c_cpp.debuggers.logging.description%",
                "type": "object",
                "default": {},
                "properties": {
                  "exceptions": {
                    "type": "boolean",
                    "description": "%c_cpp.debuggers.logging.exceptions.description%",
                    "default": true
                  },
                  "moduleLoad": {
                    "type": "boolean",
                    "description": "%c_cpp.debuggers.logging.moduleLoad.description%",
                    "default": true
                  },
                  "programOutput": {
                    "type": "boolean",
                    "description": "%c_cpp.debuggers.logging.programOutput.description%",
                    "default": true
                  },
                  "engineLogging": {
                    "type": "boolean",
                    "description": "%c_cpp.debuggers.logging.engineLogging.description%",
                    "default": false
                  },
                  "trace": {
                    "type": "boolean",
                    "description": "%c_cpp.debuggers.logging.trace.description%",
                    "default": false
                  },
                  "traceResponse": {
                    "type": "boolean",
                    "description": "%c_cpp.debuggers.logging.traceResponse.description%",
                    "default": false
                  }
                }
              },
              "pipeTransport": {
                "description": "%c_cpp.debuggers.pipeTransport.description%",
                "type": "object",
                "default": {
                  "pipeCwd": "/usr/bin",
                  "pipeProgram": "%c_cpp.debuggers.pipeTransport.default.pipeProgram%",
                  "pipeArgs": [],
                  "debuggerPath": "%c_cpp.debuggers.pipeTransport.default.debuggerPath%"
                },
                "properties": {
                  "pipeCwd": {
                    "type": "string",
                    "description": "%c_cpp.debuggers.pipeTransport.pipeCwd.description%",
                    "default": "/usr/bin"
                  },
                  "pipeProgram": {
                    "type": "string",
                    "description": "%c_cpp.debuggers.pipeTransport.pipeProgram.description%",
                    "default": "%c_cpp.debuggers.pipeTransport.default.pipeProgram%"
                  },
                  "pipeArgs": {
                    "type": "array",
                    "description": "%c_cpp.debuggers.pipeTransport.pipeArgs.description%",
                    "items": {
                      "type": "string"
                    },
                    "default": []
                  },
                  "debuggerPath": {
                    "type": "string",
                    "description": "%c_cpp.debuggers.pipeTransport.debuggerPath.description%",
                    "default": "%c_cpp.debuggers.pipeTransport.default.debuggerPath%"
                  },
                  "pipeEnv": {
                    "type": "object",
                    "additionalProperties": {
                      "type": "string"
                    },
                    "description": "%c_cpp.debuggers.pipeTransport.pipeEnv.description%",
                    "default": {}
                  },
                  "quoteArgs": {
                    "exceptions": {
                      "type": "boolean",
                      "description": "%c_cpp.debuggers.pipeTransport.quoteArgs.description%",
                      "default": true
                    }
                  }
                }
              },
              "setupCommands": {
                "type": "array",
                "description": "%c_cpp.debuggers.setupCommands.description%",
                "items": {
                  "type": "object",
                  "default": {},
                  "properties": {
                    "text": {
                      "type": "string",
                      "description": "%c_cpp.debuggers.text.description%",
                      "default": ""
                    },
                    "description": {
                      "type": "string",
                      "description": "%c_cpp.debuggers.description.description%",
                      "default": ""
                    },
                    "ignoreFailures": {
                      "type": "boolean",
                      "description": "%c_cpp.debuggers.ignoreFailures.description%",
                      "default": false
                    }
                  }
                },
                "default": []
              },
              "symbolLoadInfo": {
                "description": "%c_cpp.debuggers.symbolLoadInfo.description%",
                "type": "object",
                "default": {
                  "loadAll": true,
                  "exceptionList": ""
                },
                "properties": {
                  "loadAll": {
                    "type": "boolean",
                    "description": "%c_cpp.debuggers.symbolLoadInfo.loadAll.description%",
                    "default": true
                  },
                  "exceptionList": {
                    "type": "string",
                    "description": "%c_cpp.debuggers.symbolLoadInfo.exceptionList.description%",
                    "default": ""
                  }
                }
              },
              "variables": {
                "type": "object",
                "description": "%c_cpp.debuggers.variables.description%",
                "default": {
                  "<variable-name>": "<variable-value>"
                },
                "properties": {},
                "additionalProperties": {
                  "type": "string",
                  "description": "%c_cpp.debuggers.variables.properties.description%",
                  "default": ""
                }
              },
              "deploySteps": {
                "type": "array",
                "description": "%c_cpp.debuggers.deploySteps.description%",
                "items": {
                  "anyOf": [
                    {
                      "type": "object",
                      "description": "%c_cpp.debuggers.deploySteps.copyFile.description%",
                      "default": {},
                      "required": [
                        "type",
                        "files",
                        "host",
                        "targetDir"
                      ],
                      "properties": {
                        "type": {
                          "type": "string",
                          "description": "%c_cpp.debuggers.deploySteps.copyFile.description%",
                          "default": "",
                          "enum": [
                            "scp",
                            "rsync"
                          ]
                        },
                        "files": {
                          "anyOf": [
                            {
                              "type": "string"
                            },
                            {
                              "type": "array",
                              "items": {
                                "type": "string"
                              }
                            }
                          ],
                          "description": "%c_cpp.debuggers.deploySteps.copyFile.files.description%",
                          "default": ""
                        },
                        "host": {
                          "anyOf": [
                            {
                              "type": "string",
                              "description": "%c_cpp.debuggers.host.description%",
                              "default": "hello@microsoft.com"
                            },
                            {
                              "type": "object",
                              "description": "%c_cpp.debuggers.host.description%",
                              "default": {},
                              "required": [
                                "hostName"
                              ],
                              "properties": {
                                "user": {
                                  "type": "string",
                                  "description": "%c_cpp.debuggers.host.user.description%",
                                  "default": ""
                                },
                                "hostName": {
                                  "type": "string",
                                  "description": "%c_cpp.debuggers.host.hostName.description%",
                                  "default": ""
                                },
                                "port": {
                                  "anyOf": [
                                    {
                                      "type": "number"
                                    },
                                    {
                                      "type": "string",
                                      "pattern": "^\\d+$|^\\${.+}$"
                                    }
                                  ],
                                  "description": "%c_cpp.debuggers.host.port.description%",
                                  "default": 22
                                },
                                "jumpHosts": {
                                  "type": "array",
                                  "description": "%c_cpp.debuggers.host.jumpHost.description%",
                                  "items": {
                                    "type": "object",
                                    "default": {},
                                    "required": [
                                      "hostName"
                                    ],
                                    "properties": {
                                      "user": {
                                        "type": "string",
                                        "description": "%c_cpp.debuggers.host.user.description%",
                                        "default": ""
                                      },
                                      "hostName": {
                                        "type": "string",
                                        "description": "%c_cpp.debuggers.host.hostName.description%",
                                        "default": ""
                                      },
                                      "port": {
                                        "anyOf": [
                                          {
                                            "type": "number"
                                          },
                                          {
                                            "type": "string",
                                            "pattern": "^\\d+$|^\\${.+}$"
                                          }
                                        ],
                                        "description": "%c_cpp.debuggers.host.port.description%",
                                        "default": 22
                                      }
                                    }
                                  }
                                },
                                "localForwards": {
                                  "type": "array",
                                  "description": "%c_cpp.debuggers.host.localForward.description%",
                                  "items": {
                                    "type": "object",
                                    "default": {},
                                    "properties": {
                                      "bindAddress": {
                                        "type": "string",
                                        "description": "%c_cpp.debuggers.host.localForward.bindAddress.description%",
                                        "default": ""
                                      },
                                      "port": {
                                        "anyOf": [
                                          {
                                            "type": "number"
                                          },
                                          {
                                            "type": "string",
                                            "pattern": "^\\d+$|^\\${.+}$"
                                          }
                                        ],
                                        "description": "%c_cpp.debuggers.host.localForward.port.description%"
                                      },
                                      "host": {
                                        "type": "string",
                                        "description": "%c_cpp.debuggers.host.localForward.host.description%",
                                        "default": ""
                                      },
                                      "hostPort": {
                                        "anyOf": [
                                          {
                                            "type": "number"
                                          },
                                          {
                                            "type": "string",
                                            "pattern": "^\\d+$|^\\${.+}$"
                                          }
                                        ],
                                        "description": "%c_cpp.debuggers.host.localForward.hostPort.description%"
                                      },
                                      "localSocket": {
                                        "type": "string",
                                        "description": "%c_cpp.debuggers.host.localForward.localSocket.description%",
                                        "default": ""
                                      },
                                      "remoteSocket": {
                                        "type": "string",
                                        "description": "%c_cpp.debuggers.host.localForward.remoteSocket.description%",
                                        "default": ""
                                      }
                                    }
                                  }
                                }
                              }
                            }
                          ]
                        },
                        "targetDir": {
                          "type": "string",
                          "description": "%c_cpp.debuggers.deploySteps.copyFile.targetDir.description%",
                          "default": ""
                        },
                        "recursive": {
                          "type": "boolean",
                          "description": "%c_cpp.debuggers.deploySteps.copyFile.recursive.description%",
                          "default": "true"
                        },
                        "debug": {
                          "type": "boolean",
                          "description": "%c_cpp.debuggers.deploySteps.debug%"
                        }
                      },
                      "allOf": [
                        {
                          "if": {
                            "properties": {
                              "type": {
                                "const": "scp"
                              }
                            }
                          },
                          "then": {
                            "properties": {
                              "scpPath": {
                                "type": "string",
                                "description": "%c_cpp.debuggers.deploySteps.copyFile.scpPath.description%",
                                "default": ""
                              }
                            }
                          }
                        },
                        {
                          "if": {
                            "properties": {
                              "type": {
                                "const": "rsync"
                              }
                            }
                          },
                          "then": {
                            "properties": {
                              "rsyncPath": {
                                "type": "string",
                                "description": "%c_cpp.debuggers.deploySteps.copyFile.rsyncPath.description%",
                                "default": ""
                              }
                            }
                          }
                        }
                      ]
                    },
                    {
                      "type": "object",
                      "description": "%c_cpp.debuggers.deploySteps.ssh.description%",
                      "default": {},
                      "required": [
                        "type",
                        "host",
                        "command"
                      ],
                      "properties": {
                        "type": {
                          "type": "string",
                          "description": "%c_cpp.debuggers.deploySteps.ssh.description%",
                          "default": "",
                          "enum": [
                            "ssh"
                          ]
                        },
                        "host": {
                          "anyOf": [
                            {
                              "type": "string",
                              "description": "%c_cpp.debuggers.host.description%",
                              "default": "hello@microsoft.com"
                            },
                            {
                              "type": "object",
                              "description": "%c_cpp.debuggers.host.description%",
                              "default": {},
                              "required": [
                                "hostName"
                              ],
                              "properties": {
                                "user": {
                                  "type": "string",
                                  "description": "%c_cpp.debuggers.host.user.description%",
                                  "default": ""
                                },
                                "hostName": {
                                  "type": "string",
                                  "description": "%c_cpp.debuggers.host.hostName.description%",
                                  "default": ""
                                },
                                "port": {
                                  "anyOf": [
                                    {
                                      "type": "number"
                                    },
                                    {
                                      "type": "string",
                                      "pattern": "^\\d+$|^\\${.+}$"
                                    }
                                  ],
                                  "description": "%c_cpp.debuggers.host.port.description%",
                                  "default": 22
                                },
                                "jumpHosts": {
                                  "type": "array",
                                  "description": "%c_cpp.debuggers.host.jumpHost.description%",
                                  "items": {
                                    "type": "object",
                                    "default": {},
                                    "required": [
                                      "hostName"
                                    ],
                                    "properties": {
                                      "user": {
                                        "type": "string",
                                        "description": "%c_cpp.debuggers.host.user.description%",
                                        "default": ""
                                      },
                                      "hostName": {
                                        "type": "string",
                                        "description": "%c_cpp.debuggers.host.hostName.description%",
                                        "default": ""
                                      },
                                      "port": {
                                        "anyOf": [
                                          {
                                            "type": "number"
                                          },
                                          {
                                            "type": "string",
                                            "pattern": "^\\d+$|^\\${.+}$"
                                          }
                                        ],
                                        "description": "%c_cpp.debuggers.host.port.description%",
                                        "default": 22
                                      }
                                    }
                                  }
                                },
                                "localForwards": {
                                  "type": "array",
                                  "description": "%c_cpp.debuggers.host.localForward.description%",
                                  "items": {
                                    "type": "object",
                                    "default": {},
                                    "properties": {
                                      "bindAddress": {
                                        "type": "string",
                                        "description": "%c_cpp.debuggers.host.localForward.bindAddress.description%",
                                        "default": ""
                                      },
                                      "port": {
                                        "anyOf": [
                                          {
                                            "type": "number"
                                          },
                                          {
                                            "type": "string",
                                            "pattern": "^\\d+$|^\\${.+}$"
                                          }
                                        ],
                                        "description": "%c_cpp.debuggers.host.localForward.port.description%"
                                      },
                                      "host": {
                                        "type": "string",
                                        "description": "%c_cpp.debuggers.host.localForward.host.description%",
                                        "default": ""
                                      },
                                      "hostPort": {
                                        "anyOf": [
                                          {
                                            "type": "number"
                                          },
                                          {
                                            "type": "string",
                                            "pattern": "^\\d+$|^\\${.+}$"
                                          }
                                        ],
                                        "description": "%c_cpp.debuggers.host.localForward.hostPort.description%"
                                      },
                                      "localSocket": {
                                        "type": "string",
                                        "description": "%c_cpp.debuggers.host.localForward.localSocket.description%",
                                        "default": ""
                                      },
                                      "remoteSocket": {
                                        "type": "string",
                                        "description": "%c_cpp.debuggers.host.localForward.remoteSocket.description%",
                                        "default": ""
                                      }
                                    }
                                  }
                                }
                              }
                            }
                          ]
                        },
                        "command": {
                          "type": "string",
                          "description": "%c_cpp.debuggers.deploySteps.ssh.command.description%",
                          "default": ""
                        },
                        "sshPath": {
                          "type": "string",
                          "description": "%c_cpp.debuggers.deploySteps.ssh.sshPath.description%",
                          "default": ""
                        },
                        "continueOn": {
                          "type": "string",
                          "description": "%c_cpp.debuggers.deploySteps.continueOn.description%",
                          "default": ""
                        },
                        "debug": {
                          "type": "boolean",
                          "description": "%c_cpp.debuggers.deploySteps.debug%"
                        }
                      }
                    },
                    {
                      "type": "object",
                      "description": "%c_cpp.debuggers.deploySteps.shell.description%",
                      "default": {},
                      "required": [
                        "type",
                        "command"
                      ],
                      "properties": {
                        "type": {
                          "type": "string",
                          "description": "%c_cpp.debuggers.deploySteps.shell.description%",
                          "default": "",
                          "enum": [
                            "shell"
                          ]
                        },
                        "command": {
                          "type": "string",
                          "description": "%c_cpp.debuggers.deploySteps.shell.command.description%",
                          "default": ""
                        },
                        "continueOn": {
                          "type": "string",
                          "description": "%c_cpp.debuggers.deploySteps.continueOn.description%",
                          "default": ""
                        },
                        "debug": {
                          "type": "boolean",
                          "description": "%c_cpp.debuggers.deploySteps.debug%"
                        }
                      }
                    },
                    {
                      "type": "object",
                      "description": "%c_cpp.debuggers.vsCodeCommand.description%",
                      "default": {},
                      "required": [
                        "type",
                        "command"
                      ],
                      "properties": {
                        "type": {
                          "type": "string",
                          "description": "%c_cpp.debuggers.vsCodeCommand.description%",
                          "default": "",
                          "enum": [
                            "command"
                          ]
                        },
                        "command": {
                          "type": "string",
                          "description": "%c_cpp.debuggers.vsCodeCommand.command.description%",
                          "default": ""
                        },
                        "args": {
                          "type": "array",
                          "description": "%c_cpp.debuggers.vsCodeCommand.args.description%",
                          "items": {
                            "type": "string"
                          }
                        }
                      }
                    }
                  ]
                },
                "default": []
              }
            }
          }
        }
      },
      {
        "type": "cppvsdbg",
        "label": "C++ (Windows)",
        "when": "workspacePlatform == windows",
        "languages": [
          "c",
          "cpp",
          "cuda-cpp",
          "rust"
        ],
        "_aiKeyComment": "Ignore 'Property aiKey is not allowed'. See https://github.com/microsoft/vscode/issues/76493",
        "aiKey": "0c6ae279ed8443289764825290e4f9e2-1a736e7c-1324-4338-be46-fc2a58ae4d14-7255",
        "variables": {
          "pickProcess": "extension.pickNativeProcess"
        },
        "configurationAttributes": {
          "launch": {
            "type": "object",
            "required": [
              "program",
              "cwd"
            ],
            "properties": {
              "program": {
                "type": "string",
                "description": "%c_cpp.debuggers.program.description%",
                "default": "${workspaceRoot}/program.exe"
              },
              "args": {
                "type": "array",
                "description": "%c_cpp.debuggers.args.description%",
                "items": {
                  "type": "string"
                },
                "default": []
              },
              "type": {
                "type": "string",
                "description": "%c_cpp.debuggers.cppvsdbg.type.description%",
                "default": "cppvsdbg"
              },
              "cwd": {
                "type": "string",
                "description": "%c_cpp.debuggers.cwd.description%",
                "default": "${workspaceRoot}"
              },
              "environment": {
                "type": "array",
                "description": "%c_cpp.debuggers.environment.description%",
                "items": {
                  "type": "object",
                  "default": {},
                  "properties": {
                    "name": {
                      "type": "string"
                    },
                    "value": {
                      "type": "string"
                    }
                  }
                },
                "default": []
              },
              "envFile": {
                "type": "string",
                "description": "%c_cpp.debuggers.envFile.description%",
                "default": "${workspaceFolder}/.env"
              },
              "symbolSearchPath": {
                "type": "string",
                "description": "%c_cpp.debuggers.symbolSearchPath.description%",
                "default": ""
              },
              "stopAtEntry": {
                "type": "boolean",
                "description": "%c_cpp.debuggers.stopAtEntry.description%",
                "default": false
              },
              "dumpPath": {
                "type": "string",
                "description": "%c_cpp.debuggers.dumpPath.description%",
                "default": ""
              },
              "visualizerFile": {
                "type": "string",
                "description": "%c_cpp.debuggers.cppvsdbg.visualizerFile.description%",
                "default": ""
              },
              "externalConsole": {
                "type": "boolean",
                "description": "%c_cpp.debuggers.cppvsdbg.externalConsole.description%",
                "default": false
              },
              "console": {
                "type": "string",
                "enum": [
                  "internalConsole",
                  "integratedTerminal",
                  "externalTerminal",
                  "newExternalWindow"
                ],
                "enumDescriptions": [
                  "%c_cpp.debuggers.cppvsdbg.console.internalConsole.description%",
                  "%c_cpp.debuggers.cppvsdbg.console.integratedTerminal.description%",
                  "%c_cpp.debuggers.cppvsdbg.console.externalTerminal.description%",
                  "%c_cpp.debuggers.cppvsdbg.console.newExternalWindow.description%"
                ],
                "description": "%c_cpp.debuggers.cppvsdbg.console.description%",
                "default": "internalConsole"
              },
              "sourceFileMap": {
                "type": "object",
                "description": "%c_cpp.debuggers.sourceFileMap.description%",
                "default": {
                  "<source-path>": "<target-path>"
                }
              },
              "enableDebugHeap": {
                "type": "boolean",
                "description": "%c_cpp.debuggers.enableDebugHeap.description%",
                "default": false
              },
              "logging": {
                "type": "object",
                "description": "%c_cpp.debuggers.logging.description%",
                "default": {},
                "properties": {
                  "exceptions": {
                    "type": "boolean",
                    "description": "%c_cpp.debuggers.logging.exceptions.description%",
                    "default": true
                  },
                  "moduleLoad": {
                    "type": "boolean",
                    "description": "%c_cpp.debuggers.logging.moduleLoad.description%",
                    "default": true
                  },
                  "programOutput": {
                    "type": "boolean",
                    "description": "%c_cpp.debuggers.logging.programOutput.description%",
                    "default": true
                  },
                  "engineLogging": {
                    "type": "boolean",
                    "description": "%c_cpp.debuggers.logging.engineLogging.description%",
                    "default": false
                  },
                  "threadExit": {
                    "type": "boolean",
                    "description": "%c_cpp.debuggers.cppvsdbg.logging.threadExit.description%",
                    "default": false
                  },
                  "processExit": {
                    "type": "boolean",
                    "description": "%c_cpp.debuggers.cppvsdbg.logging.processExit.description%",
                    "default": true
                  }
                }
              },
              "requireExactSource": {
                "type": "boolean",
                "description": "%c_cpp.debuggers.requireExactSource.description%",
                "default": true
              },
              "symbolOptions": {
                "description": "%c_cpp.debuggers.symbolOptions.description%",
                "default": {
                  "searchPaths": [],
                  "searchMicrosoftSymbolServer": false
                },
                "type": "object",
                "properties": {
                  "searchPaths": {
                    "type": "array",
                    "items": {
                      "type": "string"
                    },
                    "description": "%c_cpp.debuggers.VSSymbolOptions.searchPaths.description%",
                    "default": []
                  },
                  "searchMicrosoftSymbolServer": {
                    "type": "boolean",
                    "description": "%c_cpp.debuggers.VSSymbolOptions.searchMicrosoftSymbolServer.description%",
                    "default": false
                  },
                  "cachePath": {
                    "type": "string",
                    "description": "%c_cpp.debuggers.VSSymbolOptions.cachePath.description%",
                    "default": "%TEMP%\\SymbolCache"
                  },
                  "moduleFilter": {
                    "description": "%c_cpp.debuggers.VSSymbolOptions.moduleFilter.description%",
                    "default": {
                      "mode": "loadAllButExcluded",
                      "excludedModules": []
                    },
                    "type": "object",
                    "required": [
                      "mode"
                    ],
                    "properties": {
                      "mode": {
                        "type": "string",
                        "enum": [
                          "loadAllButExcluded",
                          "loadOnlyIncluded"
                        ],
                        "enumDescriptions": [
                          "%c_cpp.debuggers.VSSymbolOptionsModuleFilter.mode.loadAllButExcluded.enumDescriptions%",
                          "%c_cpp.debuggers.VSSymbolOptionsModuleFilter.mode.loadOnlyIncluded.enumDescriptions%"
                        ],
                        "description": "%c_cpp.debuggers.VSSymbolOptionsModuleFilter.mode.description%",
                        "default": "loadAllButExcluded"
                      },
                      "excludedModules": {
                        "type": "array",
                        "items": {
                          "type": "string"
                        },
                        "description": "%c_cpp.debuggers.VSSymbolOptionsModuleFilter.excludedModules.description%",
                        "default": []
                      },
                      "includedModules": {
                        "type": "array",
                        "items": {
                          "type": "string"
                        },
                        "description": "%c_cpp.debuggers.VSSymbolOptionsModuleFilter.includedModules.description%",
                        "default": [
                          "MyExampleModule.dll"
                        ]
                      },
                      "includeSymbolsNextToModules": {
                        "type": "boolean",
                        "description": "%c_cpp.debuggers.VSSymbolOptionsModuleFilter.includeSymbolsNextToModules.description%",
                        "default": true
                      }
                    }
                  }
                }
              }
            }
          },
          "attach": {
            "type": "object",
            "default": {},
            "required": [
              "processId"
            ],
            "properties": {
              "type": {
                "type": "string",
                "description": "%c_cpp.debuggers.cppvsdbg.type.description%",
                "default": "cppvsdbg"
              },
              "symbolSearchPath": {
                "type": "string",
                "description": "%c_cpp.debuggers.symbolSearchPath.description%",
                "default": ""
              },
              "processId": {
                "anyOf": [
                  {
                    "type": "string",
                    "description": "%c_cpp.debuggers.processId.anyOf.description%",
                    "default": "${command:pickProcess}"
                  },
                  {
                    "type": "integer",
                    "description": "%c_cpp.debuggers.processId.anyOf.description%",
                    "default": 0
                  }
                ]
              },
              "visualizerFile": {
                "type": "string",
                "description": "%c_cpp.debuggers.cppvsdbg.visualizerFile.description%",
                "default": ""
              },
              "sourceFileMap": {
                "type": "object",
                "description": "%c_cpp.debuggers.sourceFileMap.description%",
                "default": {
                  "<source-path>": "<target-path>"
                }
              },
              "logging": {
                "type": "object",
                "description": "%c_cpp.debuggers.logging.description%",
                "default": {},
                "properties": {
                  "exceptions": {
                    "type": "boolean",
                    "description": "%c_cpp.debuggers.logging.exceptions.description%",
                    "default": true
                  },
                  "moduleLoad": {
                    "type": "boolean",
                    "description": "%c_cpp.debuggers.logging.moduleLoad.description%",
                    "default": true
                  },
                  "programOutput": {
                    "type": "boolean",
                    "description": "%c_cpp.debuggers.logging.programOutput.description%",
                    "default": true
                  },
                  "trace": {
                    "type": "boolean",
                    "description": "%c_cpp.debuggers.logging.trace.description%",
                    "default": false
                  }
                }
              },
              "requireExactSource": {
                "type": "boolean",
                "description": "%c_cpp.debuggers.requireExactSource.description%",
                "default": true
              },
              "symbolOptions": {
                "description": "%c_cpp.debuggers.symbolOptions.description%",
                "default": {
                  "searchPaths": [],
                  "searchMicrosoftSymbolServer": false
                },
                "type": "object",
                "properties": {
                  "searchPaths": {
                    "type": "array",
                    "items": {
                      "type": "string"
                    },
                    "description": "%c_cpp.debuggers.VSSymbolOptions.searchPaths.description%",
                    "default": []
                  },
                  "searchMicrosoftSymbolServer": {
                    "type": "boolean",
                    "description": "%c_cpp.debuggers.VSSymbolOptions.searchMicrosoftSymbolServer.description%",
                    "default": false
                  },
                  "cachePath": {
                    "type": "string",
                    "description": "%c_cpp.debuggers.VSSymbolOptions.cachePath.description%",
                    "default": "%TEMP%\\SymbolCache"
                  },
                  "moduleFilter": {
                    "description": "%c_cpp.debuggers.VSSymbolOptions.moduleFilter.description%",
                    "default": {
                      "mode": "loadAllButExcluded",
                      "excludedModules": []
                    },
                    "type": "object",
                    "required": [
                      "mode"
                    ],
                    "properties": {
                      "mode": {
                        "type": "string",
                        "enum": [
                          "loadAllButExcluded",
                          "loadOnlyIncluded"
                        ],
                        "enumDescriptions": [
                          "%c_cpp.debuggers.VSSymbolOptionsModuleFilter.mode.loadAllButExcluded.enumDescriptions%",
                          "%c_cpp.debuggers.VSSymbolOptionsModuleFilter.mode.loadOnlyIncluded.enumDescriptions%"
                        ],
                        "description": "%c_cpp.debuggers.VSSymbolOptionsModuleFilter.mode.description%",
                        "default": "loadAllButExcluded"
                      },
                      "excludedModules": {
                        "type": "array",
                        "items": {
                          "type": "string"
                        },
                        "description": "%c_cpp.debuggers.VSSymbolOptionsModuleFilter.excludedModules.description%",
                        "default": []
                      },
                      "includedModules": {
                        "type": "array",
                        "items": {
                          "type": "string"
                        },
                        "description": "%c_cpp.debuggers.VSSymbolOptionsModuleFilter.includedModules.description%",
                        "default": [
                          "MyExampleModule.dll"
                        ]
                      },
                      "includeSymbolsNextToModules": {
                        "type": "boolean",
                        "description": "%c_cpp.debuggers.VSSymbolOptionsModuleFilter.includeSymbolsNextToModules.description%",
                        "default": true
                      }
                    }
                  }
                }
              }
            }
          }
        }
      }
    ],
    "breakpoints": [
      {
        "language": "c"
      },
      {
        "language": "cpp"
      },
      {
        "language": "cuda-cpp"
      },
      {
        "language": "cuda"
      },
      {
        "language": "rust"
      }
    ],
    "jsonValidation": [
      {
        "fileMatch": "c_cpp_properties.json",
        "url": "cpptools-schema:///c_cpp_properties.schema.json"
      }
    ],
    "menus": {
      "view/title": [
        {
          "command": "C_Cpp.referencesViewGroupByType",
          "when": "view == CppReferencesView && refView.isGroupedByFile",
          "group": "navigation"
        },
        {
          "command": "C_Cpp.referencesViewUngroupByType",
          "when": "view == CppReferencesView && !refView.isGroupedByFile",
          "group": "navigation"
        },
        {
          "command": "C_Cpp.addSshTarget",
          "when": "view == CppSshTargetsView",
          "group": "navigation"
        },
        {
          "command": "C_Cpp.refreshCppSshTargetsView",
          "when": "view == CppSshTargetsView",
          "group": "navigation"
        }
      ],
      "view/item/context": [
        {
          "command": "C_Cpp.setActiveSshTarget",
          "when": "viewItem == CppSshTargetsView.targetLeafCanSetActive || viewItem == CppSshTargetsView.targetLeafRemovableCanSetActive",
          "group": "inline@0"
        },
        {
          "command": "C_Cpp.sshTerminal",
          "when": "view == CppSshTargetsView",
          "group": "inline@1"
        },
        {
          "command": "C_Cpp.removeSshTarget",
          "when": "viewItem == CppSshTargetsView.targetLeafRemovable || viewItem == CppSshTargetsView.targetLeafRemovableCanSetActive",
          "group": "inline@2"
        }
      ],
      "editor/title/run": [
        {
          "command": "C_Cpp.BuildAndDebugFile",
          "when": "editorLangId == 'c' && config.C_Cpp.debugShortcut && BuildAndDebug.isSourceFile || editorLangId == 'cpp' && config.C_Cpp.debugShortcut && BuildAndDebug.isSourceFile || editorLangId == 'cuda-cpp' && config.C_Cpp.debugShortcut && BuildAndDebug.isSourceFile",
          "group": "navigation@0"
        },
        {
          "command": "C_Cpp.BuildAndRunFile",
          "when": "editorLangId == 'c' && config.C_Cpp.debugShortcut && BuildAndDebug.isSourceFile || editorLangId == 'cpp' && config.C_Cpp.debugShortcut && BuildAndDebug.isSourceFile || editorLangId == 'cuda-cpp' && config.C_Cpp.debugShortcut && BuildAndDebug.isSourceFile",
          "group": "navigation@1"
        }
      ],
      "editor/title": [
        {
          "command": "C_Cpp.AddDebugConfiguration",
          "when": "editorLangId == 'c' && config.C_Cpp.debugShortcut && BuildAndDebug.isSourceFile && BuildAndDebug.isFolderOpen || editorLangId == 'cpp' && config.C_Cpp.debugShortcut && BuildAndDebug.isSourceFile && BuildAndDebug.isFolderOpen || editorLangId == 'cuda-cpp' && config.C_Cpp.debugShortcut && BuildAndDebug.isSourceFile && BuildAndDebug.isFolderOpen",
          "group": "navigation"
        }
      ],
      "editor/context": [
        {
          "command": "C_Cpp.SwitchHeaderSource",
          "when": "config.C_Cpp.intelliSenseEngine != 'disabled' && config.C_Cpp.intelliSenseEngine != 'Disabled' && editorLangId == 'c' || config.C_Cpp.intelliSenseEngine != 'disabled' && config.C_Cpp.intelliSenseEngine != 'Disabled' && editorLangId == 'cpp' || config.C_Cpp.intelliSenseEngine != 'disabled' && config.C_Cpp.intelliSenseEngine != 'Disabled' && editorLangId == 'cuda-cpp'",
          "group": "custom1@1"
        },
        {
          "command": "workbench.action.gotoSymbol",
          "when": "config.C_Cpp.intelliSenseEngine != 'disabled' && config.C_Cpp.intelliSenseEngine != 'Disabled' && editorLangId == 'c' || config.C_Cpp.intelliSenseEngine != 'disabled' && config.C_Cpp.intelliSenseEngine != 'Disabled' && editorLangId == 'cpp' || config.C_Cpp.intelliSenseEngine != 'disabled' && config.C_Cpp.intelliSenseEngine != 'Disabled' && editorLangId == 'cuda-cpp'",
          "group": "custom1@2"
        },
        {
          "command": "workbench.action.showAllSymbols",
          "when": "config.C_Cpp.intelliSenseEngine != 'disabled' && config.C_Cpp.intelliSenseEngine != 'Disabled' && editorLangId == 'c' || config.C_Cpp.intelliSenseEngine != 'disabled' && config.C_Cpp.intelliSenseEngine != 'Disabled' && editorLangId == 'cpp' || config.C_Cpp.intelliSenseEngine != 'disabled' && config.C_Cpp.intelliSenseEngine != 'Disabled' && editorLangId == 'cuda-cpp'",
          "group": "custom1@3"
        },
        {
          "command": "C_Cpp.RunCodeAnalysisOnActiveFile",
          "when": "config.C_Cpp.intelliSenseEngine == 'Default' && editorLangId == 'c' || config.C_Cpp.intelliSenseEngine == 'default' && editorLangId == 'c' || config.C_Cpp.intelliSenseEngine == 'Default' && editorLangId == 'cpp' || config.C_Cpp.intelliSenseEngine == 'default' && editorLangId == 'cpp' || config.C_Cpp.intelliSenseEngine == 'Default' && editorLangId == 'cuda-cpp' || config.C_Cpp.intelliSenseEngine == 'default' && editorLangId == 'cuda-cpp'",
          "group": "custom2@1"
        },
        {
          "command": "C_Cpp.RestartIntelliSenseForFile",
          "when": "config.C_Cpp.intelliSenseEngine == 'Default' && editorLangId == 'c' || config.C_Cpp.intelliSenseEngine == 'default' && editorLangId == 'c' || config.C_Cpp.intelliSenseEngine == 'Default' && editorLangId == 'cpp' || config.C_Cpp.intelliSenseEngine == 'default' && editorLangId == 'cpp' || config.C_Cpp.intelliSenseEngine == 'Default' && editorLangId == 'cuda-cpp' || config.C_Cpp.intelliSenseEngine == 'default' && editorLangId == 'cuda-cpp'",
          "group": "custom2@2"
        },
        {
          "command": "C_Cpp.AddDebugConfiguration",
          "when": "editorLangId == 'c' && config.C_Cpp.debugShortcut && BuildAndDebug.isSourceFile && BuildAndDebug.isFolderOpen || editorLangId == 'cpp' && config.C_Cpp.debugShortcut && BuildAndDebug.isSourceFile && BuildAndDebug.isFolderOpen || editorLangId == 'cuda-cpp' && config.C_Cpp.debugShortcut && BuildAndDebug.isSourceFile && BuildAndDebug.isFolderOpen",
          "group": "custom2@3"
        },
        {
          "command": "C_Cpp.GenerateDoxygenComment",
          "when": "editorLangId == 'c' && config.C_Cpp.intelliSenseEngine != 'disabled' && config.C_Cpp.intelliSenseEngine != 'Disabled' || editorLangId == 'cpp' && config.C_Cpp.intelliSenseEngine != 'disabled' && config.C_Cpp.intelliSenseEngine != 'Disabled' || editorLangId == 'cuda-cpp' && config.C_Cpp.intelliSenseEngine != 'disabled' && config.C_Cpp.intelliSenseEngine != 'Disabled'",
          "group": "custom2@3"
        }
      ],
      "commandPalette": [
        {
          "command": "C_Cpp.referencesViewGroupByType",
          "when": "cppReferenceTypes:hasResults"
        },
        {
          "command": "C_Cpp.referencesViewUngroupByType",
          "when": "cppReferenceTypes:hasResults"
        },
        {
          "command": "C_Cpp.addSshTarget",
          "when": "never"
        },
        {
          "command": "C_Cpp.removeSshTarget",
          "when": "never"
        },
        {
          "command": "C_Cpp.setActiveSshTarget",
          "when": "never"
        },
        {
          "command": "C_Cpp.selectSshTarget",
          "when": "never"
        },
        {
          "command": "C_Cpp.activeSshTarget",
          "when": "never"
        },
        {
          "command": "C_Cpp.refreshCppSshTargetsView",
          "when": "never"
        },
        {
          "command": "C_Cpp.sshTerminal",
          "when": "never"
        }
      ]
    },
    "configurationDefaults": {
      "[cpp]": {
        "editor.wordBasedSuggestions": false,
        "editor.suggest.insertMode": "replace",
        "editor.semanticHighlighting.enabled": true
      },
      "[cuda-cpp]": {
        "editor.wordBasedSuggestions": false,
        "editor.suggest.insertMode": "replace",
        "editor.semanticHighlighting.enabled": true
      },
      "[c]": {
        "editor.wordBasedSuggestions": false,
        "editor.suggest.insertMode": "replace",
        "editor.semanticHighlighting.enabled": true
      }
    },
    "semanticTokenTypes": [
      {
        "id": "referenceType",
        "superType": "class",
        "description": "%c_cpp.semanticTokenTypes.referenceType.description%"
      },
      {
        "id": "cliProperty",
        "superType": "property",
        "description": "%c_cpp.semanticTokenTypes.cliProperty.description%"
      },
      {
        "id": "genericType",
        "superType": "class",
        "description": "%c_cpp.semanticTokenTypes.genericType.description%"
      },
      {
        "id": "valueType",
        "superType": "class",
        "description": "%c_cpp.semanticTokenTypes.valueType.description%"
      },
      {
        "id": "templateFunction",
        "superType": "function",
        "description": "%c_cpp.semanticTokenTypes.templateFunction.description%"
      },
      {
        "id": "templateType",
        "superType": "class",
        "description": "%c_cpp.semanticTokenTypes.templateType.description%"
      },
      {
        "id": "operatorOverload",
        "superType": "operator",
        "description": "%c_cpp.semanticTokenTypes.operatorOverload.description%"
      },
      {
        "id": "memberOperatorOverload",
        "superType": "operator",
        "description": "%c_cpp.semanticTokenTypes.memberOperatorOverload.description%"
      },
      {
        "id": "newOperator",
        "superType": "operator",
        "description": "%c_cpp.semanticTokenTypes.newOperator.description%"
      },
      {
        "id": "customLiteral",
        "superType": "number",
        "description": "%c_cpp.semanticTokenTypes.customLiteral.description%"
      },
      {
        "id": "numberLiteral",
        "superType": "number",
        "description": "%c_cpp.semanticTokenTypes.numberLiteral.description%"
      },
      {
        "id": "stringLiteral",
        "superType": "string",
        "description": "%c_cpp.semanticTokenTypes.stringLiteral.description%"
      }
    ],
    "semanticTokenModifiers": [
      {
        "id": "global",
        "description": "%c_cpp.semanticTokenModifiers.global.description%"
      },
      {
        "id": "local",
        "description": "%c_cpp.semanticTokenModifiers.local.description%"
      }
    ],
    "semanticTokenScopes": [
      {
        "language": "c",
        "scopes": {
          "namespace": [
            "entity.name.namespace.c"
          ],
          "type": [
            "entity.name.type.c"
          ],
          "type.defaultLibrary": [
            "support.type.c"
          ],
          "struct": [
            "storage.type.struct.c"
          ],
          "class": [
            "entity.name.type.class.c"
          ],
          "class.defaultLibrary": [
            "support.class.c"
          ],
          "interface": [
            "entity.name.type.interface.c"
          ],
          "enum": [
            "entity.name.type.enum.c"
          ],
          "function": [
            "entity.name.function.c"
          ],
          "function.defaultLibrary": [
            "support.function.c"
          ],
          "method": [
            "entity.name.function.member.c"
          ],
          "variable": [
            "variable.other.readwrite.c",
            "entity.name.variable.c"
          ],
          "variable.readonly": [
            "variable.other.constant.c"
          ],
          "variable.readonly.defaultLibrary": [
            "support.constant.c"
          ],
          "parameter": [
            "variable.parameter.c"
          ],
          "property": [
            "variable.other.property.c"
          ],
          "property.readonly": [
            "variable.other.constant.property.c"
          ],
          "enumMember": [
            "variable.other.enummember.c"
          ],
          "event": [
            "variable.other.event.c"
          ],
          "label": [
            "entity.name.label.c"
          ],
          "variable.global": [
            "variable.other.global.c"
          ],
          "variable.local": [
            "variable.other.local.c"
          ],
          "property.static": [
            "variable.other.property.static.c"
          ],
          "method.static": [
            "entity.name.function.member.static.c"
          ],
          "macro": [
            "entity.name.function.preprocessor.c",
            "entity.name.function.macro.c"
          ],
          "referenceType": [
            "entity.name.type.class.reference.c"
          ],
          "cliProperty": [
            "variable.other.property.cli.c"
          ],
          "genericType": [
            "entity.name.type.class.generic.c"
          ],
          "valueType": [
            "entity.name.type.class.value.c"
          ],
          "templateFunction": [
            "entity.name.function.templated.c"
          ],
          "templateType": [
            "entity.name.type.class.templated.c"
          ],
          "operatorOverload": [
            "entity.name.function.operator.c"
          ],
          "memberOperatorOverload": [
            "entity.name.function.operator.member.c"
          ],
          "newOperator": [
            "keyword.operator.new.c"
          ],
          "numberLiteral": [
            "entity.name.operator.custom-literal.number.c"
          ],
          "customLiteral": [
            "entity.name.operator.custom-literal.c"
          ],
          "stringLiteral": [
            "entity.name.operator.custom-literal.string.c"
          ]
        }
      },
      {
        "language": "cpp",
        "scopes": {
          "namespace": [
            "entity.name.namespace.cpp"
          ],
          "type": [
            "entity.name.type.cpp"
          ],
          "type.defaultLibrary": [
            "support.type.cpp"
          ],
          "struct": [
            "storage.type.struct.cpp"
          ],
          "class": [
            "entity.name.type.class.cpp"
          ],
          "class.defaultLibrary": [
            "support.class.cpp"
          ],
          "interface": [
            "entity.name.type.interface.cpp"
          ],
          "enum": [
            "entity.name.type.enum.cpp"
          ],
          "function": [
            "entity.name.function.cpp"
          ],
          "function.defaultLibrary": [
            "support.function.cpp"
          ],
          "method": [
            "entity.name.function.member.cpp"
          ],
          "variable": [
            "variable.other.readwrite.cpp",
            "entity.name.variable.cpp"
          ],
          "variable.readonly": [
            "variable.other.constant.cpp"
          ],
          "variable.readonly.defaultLibrary": [
            "support.constant.cpp"
          ],
          "parameter": [
            "variable.parameter.cpp"
          ],
          "property": [
            "variable.other.property.cpp"
          ],
          "property.readonly": [
            "variable.other.constant.property.cpp"
          ],
          "enumMember": [
            "variable.other.enummember.cpp"
          ],
          "event": [
            "variable.other.event.cpp"
          ],
          "label": [
            "entity.name.label.cpp"
          ],
          "variable.global": [
            "variable.other.global.cpp"
          ],
          "variable.local": [
            "variable.other.local.cpp"
          ],
          "property.static": [
            "variable.other.property.static.cpp"
          ],
          "method.static": [
            "entity.name.function.member.static.cpp"
          ],
          "macro": [
            "entity.name.function.preprocessor.cpp",
            "entity.name.function.macro.cpp"
          ],
          "referenceType": [
            "entity.name.type.class.reference.cpp"
          ],
          "cliProperty": [
            "variable.other.property.cli.cpp"
          ],
          "genericType": [
            "entity.name.type.class.generic.cpp"
          ],
          "valueType": [
            "entity.name.type.class.value.cpp"
          ],
          "templateFunction": [
            "entity.name.function.templated.cpp"
          ],
          "templateType": [
            "entity.name.type.class.templated.cpp"
          ],
          "operatorOverload": [
            "entity.name.function.operator.cpp"
          ],
          "memberOperatorOverload": [
            "entity.name.function.operator.member.cpp"
          ],
          "newOperator": [
            "keyword.operator.new.cpp"
          ],
          "numberLiteral": [
            "entity.name.operator.custom-literal.number.cpp"
          ],
          "customLiteral": [
            "entity.name.operator.custom-literal.cpp"
          ],
          "stringLiteral": [
            "entity.name.operator.custom-literal.string.cpp"
          ]
        }
      },
      {
        "language": "cuda-cpp",
        "scopes": {
          "namespace": [
            "entity.name.namespace.cuda-cpp"
          ],
          "type": [
            "entity.name.type.cuda-cpp"
          ],
          "type.defaultLibrary": [
            "support.type.cuda-cpp"
          ],
          "struct": [
            "storage.type.struct.cuda-cpp"
          ],
          "class": [
            "entity.name.type.class.cuda-cpp"
          ],
          "class.defaultLibrary": [
            "support.class.cuda-cpp"
          ],
          "interface": [
            "entity.name.type.interface.cuda-cpp"
          ],
          "enum": [
            "entity.name.type.enum.cuda-cpp"
          ],
          "function": [
            "entity.name.function.cuda-cpp"
          ],
          "function.defaultLibrary": [
            "support.function.cuda-cpp"
          ],
          "method": [
            "entity.name.function.member.cuda-cpp"
          ],
          "variable": [
            "variable.other.readwrite.cuda-cpp",
            "entity.name.variable.cuda-cpp"
          ],
          "variable.readonly": [
            "variable.other.constant.cuda-cpp"
          ],
          "variable.readonly.defaultLibrary": [
            "support.constant.cuda-cpp"
          ],
          "parameter": [
            "variable.parameter.cuda-cpp"
          ],
          "property": [
            "variable.other.property.cuda-cpp"
          ],
          "property.readonly": [
            "variable.other.constant.property.cuda-cpp"
          ],
          "enumMember": [
            "variable.other.enummember.cuda-cpp"
          ],
          "event": [
            "variable.other.event.cuda-cpp"
          ],
          "label": [
            "entity.name.label.cuda-cpp"
          ],
          "variable.global": [
            "variable.other.global.cuda-cpp"
          ],
          "variable.local": [
            "variable.other.local.cuda-cpp"
          ],
          "property.static": [
            "variable.other.property.static.cuda-cpp"
          ],
          "method.static": [
            "entity.name.function.member.static.cuda-cpp"
          ],
          "macro": [
            "entity.name.function.preprocessor.cuda-cpp",
            "entity.name.function.macro.cuda-cpp"
          ],
          "referenceType": [
            "entity.name.type.class.reference.cuda-cpp"
          ],
          "cliProperty": [
            "variable.other.property.cli.cuda-cpp"
          ],
          "genericType": [
            "entity.name.type.class.generic.cuda-cpp"
          ],
          "valueType": [
            "entity.name.type.class.value.cuda-cpp"
          ],
          "templateFunction": [
            "entity.name.function.templated.cuda-cpp"
          ],
          "templateType": [
            "entity.name.type.class.templated.cuda-cpp"
          ],
          "operatorOverload": [
            "entity.name.function.operator.cuda-cpp"
          ],
          "memberOperatorOverload": [
            "entity.name.function.operator.member.cuda-cpp"
          ],
          "newOperator": [
            "keyword.operator.new.cuda-cpp"
          ],
          "numberLiteral": [
            "entity.name.operator.custom-literal.number.cuda-cpp"
          ],
          "customLiteral": [
            "entity.name.operator.custom-literal.cuda-cpp"
          ],
          "stringLiteral": [
            "entity.name.operator.custom-literal.string.cuda-cpp"
          ]
        }
      }
    ]
  },
  "scripts": {
    "vscode:prepublish": "yarn run compile",
    "compile": "node ./tools/prepublish.js && gulp generate-native-strings && gulp translations-generate && webpack --mode production --env vscode_nls",
    "compile-dev": "node ./tools/prepublish.js && gulp generate-native-strings && webpack --mode development",
    "compile-watch": "node ./tools/prepublish.js && gulp generate-native-strings && gulp translations-generate && webpack --mode production --env vscode_nls --watch --progress",
    "compile-dev-watch": "node ./tools/prepublish.js && gulp generate-native-strings && webpack --mode development --watch --progress",
    "generateOptionsSchema": "node ./tools/prepublish.js && node ./out/tools/generateOptionsSchema.js",
    "generate-native-strings": "node ./tools/prepublish.js && gulp generate-native-strings",
    "translations-export": "node ./tools/prepublish.js && gulp generate-native-strings && gulp translations-export",
    "translations-generate": "node ./tools/prepublish.js && gulp translations-generate",
    "translations-import": "node ./tools/prepublish.js && gulp translations-import",
    "prepublishjs": "node ./tools/prepublish.js",
    "pretest": "tsc -p test.tsconfig.json",
    "lint": "gulp lint",
    "unitTests": "tsc -p test.tsconfig.json && node ./out/test/unitTests/runTest.js",
    "integrationTests": "tsc -p test.tsconfig.json && node ./out/test/integrationTests/languageServer/runTest.js",
    "intelliSenseFeaturesTests": "tsc -p test.tsconfig.json && node ./out/test/integrationTests/IntelliSenseFeatures/runTest.js",
    "import-edge-strings": "node ./import_edge_strings.js",
    "download-api": "vscode-dts dev",
    "postdownload-api": "vscode-dts master",
    "postinstall": "npm run download-api"
  },
  "devDependencies": {
    "@octokit/rest": "^18.12.0",
    "@types/glob": "^7.1.3",
    "@types/minimatch": "^3.0.5",
    "@types/mkdirp": "^0.5.2",
    "@types/mocha": "^8.2.2",
    "@types/node": "^14.14.0",
    "@types/plist": "^3.0.2",
    "@types/semver": "^7.1.0",
    "@types/tmp": "^0.1.0",
    "@types/shell-quote": "^1.7.1",
    "@types/which": "^1.3.2",
    "@types/yauzl": "^2.9.1",
    "@typescript-eslint/eslint-plugin": "^4.31.1",
    "@typescript-eslint/eslint-plugin-tslint": "^4.31.1",
    "@typescript-eslint/parser": "^4.31.1",
    "@vscode/test-electron": "^1.6.1",
    "async-child-process": "^1.1.1",
    "await-notify": "^1.0.1",
    "eslint": "^7.32.0",
    "eslint-plugin-import": "^2.24.2",
    "eslint-plugin-jsdoc": "^39.3.3",
    "event-stream": "^4.0.1",
    "fs-extra": "^8.1.0",
    "gulp": "^4.0.2",
    "gulp-env": "^0.4.0",
    "gulp-eslint": "^6.0.0",
    "gulp-filter": "^6.0.0",
    "gulp-mocha": "^8.0.0",
    "gulp-sourcemaps": "^2.6.5",
    "gulp-typescript": "^5.0.1",
    "minimist": "^1.2.6",
    "mocha": "^8.3.2",
    "parse-git-config": "^3.0.0",
    "parse5": "^5.1.0",
    "parse5-traverse": "^1.0.3",
    "ts-loader": "^8.1.0",
    "tslint": "^5.19.0",
    "typescript": "^4.4.3",
    "vscode-debugadapter": "^1.35.0",
    "vscode-debugprotocol": "^1.35.0",
    "vscode-dts": "^0.3.2",
    "vscode-nls-dev": "^4.0.0-next.1",
    "webpack": "^5.28.0",
    "webpack-cli": "^4.5.0",
    "xml2js": "^0.4.19"
  },
  "dependencies": {
    "chokidar": "^3.5.3",
    "comment-json": "^4.1.1",
    "editorconfig": "^0.15.3",
    "escape-string-regexp": "^2.0.0",
    "glob": "^7.1.6",
    "minimatch": "^3.0.5",
    "mkdirp": "^0.5.5",
    "node-loader": "^2.0.0",
    "plist": "^3.0.5",
    "tmp": "^0.2.1",
    "posix-getopt": "^1.2.1",
    "shell-quote": "^1.7.3",
    "ssh-config": "^4.1.0",
    "vscode-cpptools": "^6.1.0",
    "@vscode/extension-telemetry": "^0.6.2",
    "vscode-languageclient": "^8.0.1",
    "vscode-nls": "^5.0.0",
    "vscode-tas-client": "^0.1.27",
    "which": "^2.0.2",
    "yauzl": "^2.10.0"
  },
  "resolutions": {
    "ajv": "^6.12.3",
    "ansi-regex": "^5.0.1",
    "browserslist": "^4.16.6",
    "follow-redirects": "1.14.8",
    "glob-parent": "^5.1.2",
    "hosted-git-info": "^3.0.8",
    "minimatch": "^3.0.5",
    "nanoid": "^3.1.20",
    "path-parse": "^1.0.7",
    "set-value": "^4.0.1",
    "yargs-parser": "^15.0.1",
    "y18n": "^5.0.5",
    "minimist": "^1.2.6",
    "terser": "^5.14.2"
  }
}<|MERGE_RESOLUTION|>--- conflicted
+++ resolved
@@ -494,6 +494,16 @@
               "%c_cpp.configuration.autocomplete.default.description%",
               "%c_cpp.configuration.autocomplete.disabled.description%"
             ],
+            "scope": "resource"
+          },
+          "C_Cpp.hover": {
+            "type": "string",
+            "enum": [
+              "default",
+              "disabled"
+            ],
+            "default": "default",
+            "description": "%c_cpp.configuration.hover.description%",
             "scope": "resource"
           },
           "C_Cpp.dimInactiveRegions": {
@@ -2482,7 +2492,6 @@
             "markdownDescription": "%c_cpp.configuration.default.includePath.markdownDescription%",
             "scope": "machine-overridable"
           },
-<<<<<<< HEAD
           "C_Cpp.default.defines": {
             "type": "array",
             "items": {
@@ -2793,141 +2802,6 @@
                       "default": "$(basename).ext",
                       "markdownDescription": "%c_cpp.configuration.filesExcludeWhen.markdownDescription%"
                     }
-=======
-          "markdownDescription": "%c_cpp.configuration.default.customConfigurationVariables.markdownDescription%",
-          "scope": "machine-overridable"
-        },
-        "C_Cpp.default.enableConfigurationSquiggles": {
-          "type": "boolean",
-          "default": true,
-          "markdownDescription": "%c_cpp.configuration.default.enableConfigurationSquiggles.markdownDescription%",
-          "scope": "resource"
-        },
-        "C_Cpp.default.dotConfig": {
-          "type": "string",
-          "default": null,
-          "markdownDescription": "%c_cpp.configuration.default.dotConfig.markdownDescription%",
-          "scope": "resource"
-        },
-        "C_Cpp.updateChannel": {
-          "type": "string",
-          "enum": [
-            "Default",
-            "Insiders"
-          ],
-          "default": "Default",
-          "markdownDescription": "%c_cpp.configuration.updateChannel.markdownDescription%",
-          "scope": "application",
-          "deprecationMessage": "%c_cpp.configuration.updateChannel.deprecationMessage%"
-        },
-        "C_Cpp.experimentalFeatures": {
-          "type": "string",
-          "enum": [
-            "enabled",
-            "disabled"
-          ],
-          "default": "disabled",
-          "description": "%c_cpp.configuration.experimentalFeatures.description%",
-          "scope": "window"
-        },
-        "C_Cpp.suggestSnippets": {
-          "type": "boolean",
-          "default": true,
-          "markdownDescription": "%c_cpp.configuration.suggestSnippets.markdownDescription%",
-          "scope": "resource"
-        },
-        "C_Cpp.caseSensitiveFileSupport": {
-          "type": "string",
-          "enum": [
-            "default",
-            "enabled"
-          ],
-          "default": "default",
-          "markdownDescription": "%c_cpp.configuration.caseSensitiveFileSupport.markdownDescription%",
-          "scope": "window"
-        },
-        "C_Cpp.enhancedColorization": {
-          "type": "string",
-          "enum": [
-            "enabled",
-            "disabled"
-          ],
-          "default": "enabled",
-          "markdownDescription": "%c_cpp.configuration.enhancedColorization.markdownDescription%",
-          "scope": "window"
-        },
-        "C_Cpp.vcpkg.enabled": {
-          "type": "boolean",
-          "default": true,
-          "markdownDescription": "%c_cpp.configuration.vcpkg.enabled.markdownDescription%",
-          "scope": "resource"
-        },
-        "C_Cpp.addNodeAddonIncludePaths": {
-          "type": "boolean",
-          "default": false,
-          "markdownDescription": "%c_cpp.configuration.addNodeAddonIncludePaths.markdownDescription%",
-          "scope": "application"
-        },
-        "C_Cpp.renameRequiresIdentifier": {
-          "type": "boolean",
-          "default": true,
-          "markdownDescription": "%c_cpp.configuration.renameRequiresIdentifier.markdownDescription%",
-          "scope": "application"
-        },
-        "C_Cpp.debugger.useBacktickCommandSubstitution": {
-          "type": "boolean",
-          "default": false,
-          "markdownDescription": "%c_cpp.configuration.debugger.useBacktickCommandSubstitution.markdownDescription%",
-          "scope": "window"
-        },
-        "C_Cpp.codeFolding": {
-          "type": "string",
-          "enum": [
-            "enabled",
-            "disabled"
-          ],
-          "default": "enabled",
-          "description": "%c_cpp.configuration.codeFolding.description%",
-          "scope": "window"
-        },
-        "C_Cpp.hover": {
-          "type": "string",
-          "enum": [
-            "default",
-            "disabled"
-          ],
-          "default": "default",
-          "description": "%c_cpp.configuration.hover.description%",
-          "scope": "resource"
-        },
-        "C_Cpp.autocompleteAddParentheses": {
-          "type": "boolean",
-          "default": false,
-          "markdownDescription": "%c_cpp.configuration.autocompleteAddParentheses.markdownDescription%",
-          "scope": "resource"
-        },
-        "C_Cpp.files.exclude": {
-          "type": "object",
-          "markdownDescription": "%c_cpp.configuration.filesExclude.markdownDescription%",
-          "default": {
-            "**/.vscode": true,
-            "**/.vs": true
-          },
-          "additionalProperties": {
-            "anyOf": [
-              {
-                "type": "boolean",
-                "markdownDescription": "%c_cpp.configuration.filesExcludeBoolean.markdownDescription%"
-              },
-              {
-                "type": "object",
-                "properties": {
-                  "when": {
-                    "type": "string",
-                    "pattern": "\\w*\\$\\(basename\\)\\w*",
-                    "default": "$(basename).ext",
-                    "markdownDescription": "%c_cpp.configuration.filesExcludeWhen.markdownDescription%"
->>>>>>> 6502f279
                   }
                 }
               ]
