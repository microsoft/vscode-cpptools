--- conflicted
+++ resolved
@@ -2,11 +2,7 @@
     "name": "cpptools",
     "displayName": "C/C++",
     "description": "C/C++ IntelliSense, debugging, and code browsing.",
-<<<<<<< HEAD
-    "version": "1.17.5-main",
-=======
     "version": "1.18.3-main",
->>>>>>> 5504bdf6
     "publisher": "ms-vscode",
     "icon": "LanguageCCPP_color_128x.png",
     "readme": "README.md",
