{
  "name": "cpptools",
  "displayName": "C/C++",
  "description": "C/C++ IntelliSense, debugging, and code browsing.",
  "version": "0.24.0-master",
  "publisher": "ms-vscode",
  "preview": true,
  "icon": "LanguageCCPP_color_128x.png",
  "readme": "README.md",
  "author": {
    "name": "Microsoft Corporation"
  },
  "license": "SEE LICENSE IN LICENSE.txt",
  "engines": {
    "vscode": "^1.36.0"
  },
  "bugs": {
    "url": "https://github.com/Microsoft/vscode-cpptools/issues",
    "email": "c_cpp_support@microsoft.com"
  },
  "repository": {
    "type": "git",
    "url": "https://github.com/Microsoft/vscode-cpptools.git"
  },
  "homepage": "https://github.com/Microsoft/vscode-cpptools",
  "qna": "https://github.com/Microsoft/vscode-cpptools/issues",
  "keywords": [
    "C",
    "C++",
    "IntelliSense",
    "Microsoft",
    "multi-root ready"
  ],
  "categories": [
    "Programming Languages",
    "Debuggers",
    "Formatters",
    "Linters",
    "Snippets"
  ],
  "activationEvents": [
    "*"
  ],
  "main": "./dist/main",
  "contributes": {
    "problemMatchers": [
      {
        "name": "gcc",
        "source": "gcc",
        "owner": "cpptools",
        "fileLocation": [
          "autoDetect",
          "${workspaceFolder}"
        ],
        "pattern": {
          "regexp": "^(.*):(\\d+):(\\d+):\\s+(?:fatal\\s+)?(warning|error):\\s+(.*)$",
          "file": 1,
          "line": 2,
          "column": 3,
          "severity": 4,
          "message": 5
        }
      }
    ],
    "configuration": {
      "type": "object",
      "title": "C/C++",
      "properties": {
        "C_Cpp.clang_format_path": {
          "type": [
            "string",
            "null"
          ],
          "default": null,
          "description": "The full path of the clang-format executable.",
          "scope": "machine"
        },
        "C_Cpp.clang_format_style": {
          "type": "string",
          "default": "file",
          "description": "Coding style, currently supports: Visual Studio, LLVM, Google, Chromium, Mozilla, WebKit. Use \"file\" to load the style from a .clang-format file in the current or parent directory. Use {key: value, ...} to set specific parameters. For example, the \"Visual Studio\" style is similar to: { BasedOnStyle: LLVM, UseTab: Never, IndentWidth: 4, TabWidth: 4, BreakBeforeBraces: Allman, AllowShortIfStatementsOnASingleLine: false, IndentCaseLabels: false, ColumnLimit: 0, AccessModifierOffset: -4 }",
          "scope": "resource"
        },
        "C_Cpp.clang_format_fallbackStyle": {
          "type": "string",
          "default": "Visual Studio",
          "description": "Name of the predefined style used as a fallback in case clang-format is invoked with style \"file\" but the .clang-format file is not found. Possible values are Visual Studio, LLVM, Google, Chromium, Mozilla, WebKit, none, or use {key: value, ...} to set specific parameters. For example, the \"Visual Studio\" style is similar to: { BasedOnStyle: LLVM, UseTab: Never, IndentWidth: 4, TabWidth: 4, BreakBeforeBraces: Allman, AllowShortIfStatementsOnASingleLine: false, IndentCaseLabels: false, ColumnLimit: 0, AccessModifierOffset: -4 }",
          "scope": "resource"
        },
        "C_Cpp.clang_format_sortIncludes": {
          "type": [
            "boolean",
            "null"
          ],
          "enum": [
            true,
            false,
            null
          ],
          "default": null,
          "description": "If set, overrides the include sorting behavior determined by the SortIncludes parameter.",
          "scope": "resource"
        },
        "C_Cpp.intelliSenseEngine": {
          "type": "string",
          "enum": [
            "Default",
            "Tag Parser",
            "Disabled"
          ],
          "default": "Default",
          "description": "Controls the IntelliSense provider. \"Tag Parser\" provides \"fuzzy\" results that are not context-aware. \"Default\" provides context-aware results. \"Disabled\" turns off C/C++ language service features.",
          "scope": "resource"
        },
        "C_Cpp.intelliSenseEngineFallback": {
          "type": "string",
          "enum": [
            "Enabled",
            "Disabled"
          ],
          "default": "Disabled",
          "description": "Controls whether the IntelliSense engine will automatically switch to the Tag Parser for translation units containing #include errors.",
          "scope": "resource"
        },
        "C_Cpp.autocomplete": {
          "type": "string",
          "enum": [
            "Default",
            "Disabled"
          ],
          "default": "Default",
          "description": "Controls the auto-completion provider. \"Default\" uses the active IntelliSense engine. \"Disabled\" uses the word-based completion provided by Visual Studio Code.",
          "scope": "resource"
        },
        "C_Cpp.errorSquiggles": {
          "type": "string",
          "enum": [
            "Enabled",
            "Disabled",
            "EnabledIfIncludesResolve"
          ],
          "default": "EnabledIfIncludesResolve",
          "description": "Controls whether suspected compile errors detected by the IntelliSense engine will be reported back to the editor. This setting is ignored by the Tag Parser engine.",
          "scope": "resource"
        },
        "C_Cpp.dimInactiveRegions": {
          "type": "boolean",
          "default": true,
          "description": "Controls whether inactive preprocessor blocks are colored differently than active code. This setting has no effect if IntelliSense is disabled or if using the Default High Contrast theme.",
          "scope": "resource"
        },
        "C_Cpp.inactiveRegionOpacity": {
          "type:": "number",
          "default": 0.55,
          "Description": "Controls the opacity of inactive preprocessor blocks. Scales between 0.1 and 1.0. This setting only applies when inactive region dimming is enabled.",
          "scope": "resource",
          "minimum": 0.1,
          "maximum": 1
        },
        "C_Cpp.inactiveRegionForegroundColor": {
          "type": [
            "string",
            "null"
          ],
          "default": null,
          "description": "Controls the font coloring of inactive preprocessor blocks. Input is in the form a hexadecimal color code or a valid Theme Color. If not set, this defaults to the syntax coloring scheme of the editor. This setting only applies when inactive region dimming is enabled.",
          "scope": "resource"
        },
        "C_Cpp.inactiveRegionBackgroundColor": {
          "type": [
            "string",
            "null"
          ],
          "default": null,
          "description": "Controls the background coloring of inactive preprocessor blocks. Input is in the form a hexadecimal color code or a valid Theme Color. If not set, this defaults to transparent. This setting only applies when inactive region dimming is enabled.",
          "scope": "resource"
        },
        "C_Cpp.formatting": {
          "type": "string",
          "enum": [
            "Default",
            "Disabled"
          ],
          "default": "Default",
          "description": "\"Default\" enables code formatting. \"Disabled\" disables code formatting.",
          "scope": "resource"
        },
        "C_Cpp.navigation.length": {
          "type": "number",
          "default": 60,
          "description": "Maximum character length of the scope/navigation UI in the status bar. The UI may not appear if this value is too large.",
          "scope": "resource"
        },
        "C_Cpp.loggingLevel": {
          "type": "string",
          "enum": [
            "None",
            "Error",
            "Warning",
            "Information",
            "Debug"
          ],
          "default": "Error",
          "description": "The verbosity of logging in the Output Panel. The order of levels from least verbose to most verbose is: None < Error < Warning < Information < Debug.",
          "scope": "resource"
        },
        "C_Cpp.autoAddFileAssociations": {
          "type": "boolean",
          "default": true,
          "description": "Controls whether files are automatically added to files.associations when they are the target of a navigation operation from a C/C++ file.",
          "scope": "resource"
        },
        "C_Cpp.workspaceParsingPriority": {
          "type": "string",
          "enum": [
            "highest",
            "high",
            "medium",
            "low"
          ],
          "default": "highest",
          "description": "Controls whether parsing of the non-active workspace files uses sleeps to avoid using 100% CPU. The values highest/high/medium/low correspond to approximately 100/75/50/25% CPU usage.",
          "scope": "resource"
        },
        "C_Cpp.workspaceSymbols": {
          "type": "string",
          "enum": [
            "All",
            "Just My Code"
          ],
          "default": "Just My Code",
          "description": "The symbols to include in the query results when 'Go to Symbol in Workspace' is invoked",
          "scope": "resource"
        },
        "C_Cpp.exclusionPolicy": {
          "type": "string",
          "enum": [
            "checkFolders",
            "checkFilesAndFolders"
          ],
          "default": "checkFolders",
          "description": "Instructs the extension when to use the \"files.exclude\" setting when determining which files should be added to the code navigation database while traversing through the paths in the \"browse.path\" array. \"checkFolders\" means that the exclusion filters will only be evaluated once per folder (individual files are not checked). \"checkFilesAndFolders\" means that the exclusion filters will be evaluated against every file and folder encountered. If your \"files.exclude\" setting only contains folders, then \"checkFolders\" is the best choice and will increase the speed at which the extension can initialize the code navigation database.",
          "scope": "resource"
        },
        "C_Cpp.preferredPathSeparator": {
          "type": "string",
          "enum": [
            "Forward Slash",
            "Backslash"
          ],
          "default": "Forward Slash",
          "description": "The character used as a path separator for #include auto-completion results.",
          "scope": "resource"
        },
        "C_Cpp.commentContinuationPatterns": {
          "type": "array",
          "default": [
            "/**"
          ],
          "items": {
            "anyOf": [
              {
                "type": "string",
                "description": "The pattern that begins a multiline or single line comment block. The continuation pattern defaults to ' * ' for multiline comment blocks or this string for single line comment blocks."
              },
              {
                "type": "object",
                "properties": {
                  "begin": {
                    "type": "string",
                    "description": "The pattern that begins a multiline or single line comment block."
                  },
                  "continue": {
                    "type": "string",
                    "description": "The text that will be inserted on the next line when Enter is pressed inside a multiline or single line comment block."
                  }
                }
              }
            ]
          },
          "description": "Defines the editor behavior for when the Enter key is pressed inside a multiline or single line comment block.",
          "scope": "resource"
        },
        "C_Cpp.configurationWarnings": {
          "type": "string",
          "enum": [
            "Enabled",
            "Disabled"
          ],
          "default": "Enabled",
          "description": "Determines whether pop up notifications will be shown when a configuration provider extension is unable to provide a configuration for a source file.",
          "scope": "resource"
        },
        "C_Cpp.intelliSenseCachePath": {
          "type": "string",
          "default": null,
          "description": "Defines the folder path for cached precompiled headers used by IntelliSense. The default cache path is \"%LocalAppData%/Microsoft/vscode-cpptools\" on Windows and \"~/.vscode-cpptools\" on Linux and Mac. The default path will be used if no path is specified or if a specified path is invalid.",
          "scope": "resource"
        },
        "C_Cpp.intelliSenseCacheSize": {
          "type": "number",
          "default": 5120,
          "description": "Maximum size of the per-workspace hard drive space in megabytes for cached precompiled headers; the actual usage may fluctuate around this value. The default size is 5120 MB. Precompiled header caching is disabled when the size is 0.",
          "scope": "resource",
          "minimum": 0
        },
        "C_Cpp.default.includePath": {
          "type": [
            "array",
            "null"
          ],
          "items": {
            "type": "string"
          },
          "default": null,
          "description": "The value to use in a configuration if \"includePath\" is not specified, or the values to insert if \"${default}\" is present in \"includePath\".",
          "scope": "resource"
        },
        "C_Cpp.default.defines": {
          "type": [
            "array",
            "null"
          ],
          "items": {
            "type": "string"
          },
          "default": null,
          "description": "The value to use in a configuration if \"defines\" is not specified, or the values to insert if \"${default}\" is present in \"defines\".",
          "scope": "resource"
        },
        "C_Cpp.default.macFrameworkPath": {
          "type": [
            "array",
            "null"
          ],
          "items": {
            "type": "string"
          },
          "default": null,
          "description": "The value to use in a configuration if \"macFrameworkPath\" is not specified, or the values to insert if \"${default}\" is present in \"macFrameworkPath\".",
          "scope": "resource"
        },
        "C_Cpp.default.windowsSdkVersion": {
          "type": [
            "string",
            "null"
          ],
          "default": null,
          "description": "Version of the Windows SDK include path to use on Windows, e.g. '10.0.17134.0'.",
          "pattern": "^\\d{2}\\.\\d{1}\\.\\d{5}\\.\\d{1}$|^8\\.1$",
          "scope": "resource"
        },
        "C_Cpp.default.compileCommands": {
          "type": [
            "string",
            "null"
          ],
          "default": null,
          "description": "The value to use in a configuration if \"compileCommands\" is either not specified, or set to \"${default}\".",
          "scope": "resource"
        },
        "C_Cpp.default.forcedInclude": {
          "type": [
            "array",
            "null"
          ],
          "items": {
            "type": "string"
          },
          "default": null,
          "description": "The value to use in a configuration if \"forcedInclude\" is not specified, or the values to insert if \"${default}\" is present in \"forcedInclude\".",
          "scope": "resource"
        },
        "C_Cpp.default.intelliSenseMode": {
          "type": [
            "string",
            "null"
          ],
          "enum": [
            "msvc-x64",
            "gcc-x64",
            "clang-x64"
          ],
          "default": null,
          "description": "The value to use in a configuration if \"intelliSenseMode\" is either not specified or set to \"${default}\".",
          "scope": "resource"
        },
        "C_Cpp.default.compilerPath": {
          "type": [
            "string",
            "null"
          ],
          "default": null,
          "description": "The value to use in a configuration if \"compilerPath\" is either not specified or set to \"${default}\".",
          "scope": "resource"
        },
        "C_Cpp.default.cStandard": {
          "type": [
            "string",
            "null"
          ],
          "enum": [
            "c89",
            "c99",
            "c11"
          ],
          "default": null,
          "description": "The value to use in a configuration if \"cStandard\" is either not specified or set to \"${default}\".",
          "scope": "resource"
        },
        "C_Cpp.default.cppStandard": {
          "type": [
            "string",
            "null"
          ],
          "enum": [
            "c++98",
            "c++03",
            "c++11",
            "c++14",
            "c++17",
            "c++20"
          ],
          "default": null,
          "description": "The value to use in a configuration if \"cppStandard\" is either not specified or set to \"${default}\".",
          "scope": "resource"
        },
        "C_Cpp.default.configurationProvider": {
          "type": [
            "string",
            "null"
          ],
          "default": null,
          "description": "The value to use in a configuration if \"configurationProvider\" is either not specified or set to \"${default}\".",
          "scope": "resource"
        },
        "C_Cpp.default.browse.path": {
          "type": [
            "array",
            "null"
          ],
          "items": {
            "type": "string"
          },
          "default": null,
          "description": "The value to use in a configuration if \"browse.path\" is not specified, or the values to insert if \"${default}\" is present in \"browse.path\".",
          "scope": "resource"
        },
        "C_Cpp.default.browse.databaseFilename": {
          "type": [
            "string",
            "null"
          ],
          "default": null,
          "description": "The value to use in a configuration if \"browse.databaseFilename\" is either not specified or set to \"${default}\".",
          "scope": "resource"
        },
        "C_Cpp.default.browse.limitSymbolsToIncludedHeaders": {
          "type": "boolean",
          "default": true,
          "description": "The value to use in a configuration if \"browse.limitSymbolsToIncludedHeaders\" is either not specified or set to \"${default}\".",
          "scope": "resource"
        },
        "C_Cpp.default.systemIncludePath": {
          "type": [
            "array",
            "null"
          ],
          "items": {
            "type": "string"
          },
          "default": null,
          "description": "The value to use for the system include path. If set, it overrides the system include path acquired via \"compilerPath\" and \"compileCommands\" settings.",
          "scope": "resource"
        },
        "C_Cpp.default.enableConfigurationSquiggles": {
          "type": [
            "boolean",
            "null"
          ],
          "default": null,
          "description": "Controls whether the extension will report errors detected in c_cpp_properties.json.",
          "scope": "resource"
        },
        "C_Cpp.updateChannel": {
          "type": "string",
          "enum": [
            "Default",
            "Insiders"
          ],
          "default": "Default",
          "description": "Set to \"Insiders\" to automatically download and install the latest Insiders builds of the extension, which include upcoming features and bug fixes.",
          "scope": "resource"
        },
        "C_Cpp.suggestSnippets": {
          "type": "boolean",
          "default": true,
          "description": "If true, snippets are provided by the language server.",
          "scope": "resource"
        },
        "C_Cpp.enhancedColorization": {
          "type": "string",
          "enum": [
            "Enabled",
            "Disabled"
          ],
          "default": "Enabled",
          "description": "If enabled, code is colorized based on IntelliSense. This setting has no effect if IntelliSense is disabled or if using the Default High Contrast theme.",
          "scope": "resource"
        }
      }
    },
    "commands": [
      {
        "command": "C_Cpp.ConfigurationSelect",
        "title": "%c_cpp.command.configurationSelect.title%",
        "category": "C/C++"
      },
      {
        "command": "C_Cpp.ConfigurationProviderSelect",
        "title": "%c_cpp.command.configurationProviderSelect.title%",
        "category": "C/C++"
      },
      {
        "command": "C_Cpp.ConfigurationEditJSON",
        "title": "%c_cpp.command.configurationEditJSON.title%",
        "category": "C/C++"
      },
      {
        "command": "C_Cpp.ConfigurationEditUI",
        "title": "%c_cpp.command.configurationEditUI.title%",
        "category": "C/C++"
      },
      {
        "command": "C_Cpp.GoToDeclaration",
        "title": "%c_cpp.command.goToDeclaration.title%",
        "category": "C/C++"
      },
      {
        "command": "C_Cpp.PeekDeclaration",
        "title": "%c_cpp.command.peekDeclaration.title%",
        "category": "C/C++"
      },
      {
        "command": "C_Cpp.SwitchHeaderSource",
        "title": "%c_cpp.command.switchHeaderSource.title%",
        "category": "C/C++"
      },
      {
        "command": "C_Cpp.Navigate",
        "title": "%c_cpp.command.navigate.title%",
        "category": "C/C++"
      },
      {
        "command": "C_Cpp.EnableErrorSquiggles",
        "title": "%c_cpp.command.enableErrorSquiggles.title%",
        "category": "C/C++"
      },
      {
        "command": "C_Cpp.DisableErrorSquiggles",
        "title": "%c_cpp.command.disableErrorSquiggles.title%",
        "category": "C/C++"
      },
      {
        "command": "C_Cpp.ToggleIncludeFallback",
        "title": "%c_cpp.command.toggleIncludeFallback.title%",
        "category": "C/C++"
      },
      {
        "command": "C_Cpp.ToggleDimInactiveRegions",
        "title": "%c_cpp.command.toggleDimInactiveRegions.title%",
        "category": "C/C++"
      },
      {
        "command": "C_Cpp.ShowReleaseNotes",
        "title": "%c_cpp.command.showReleaseNotes.title%",
        "category": "C/C++"
      },
      {
        "command": "C_Cpp.ResetDatabase",
        "title": "%c_cpp.command.resetDatabase.title%",
        "category": "C/C++"
      },
      {
        "command": "C_Cpp.PauseParsing",
        "title": "%c_cpp.command.pauseParsing.title%",
        "category": "C/C++"
      },
      {
        "command": "C_Cpp.ResumeParsing",
        "title": "%c_cpp.command.resumeParsing.title%",
        "category": "C/C++"
      },
      {
        "command": "C_Cpp.ShowParsingCommands",
        "title": "%c_cpp.command.showParsingCommands.title%",
        "category": "C/C++"
      },
      {
        "command": "C_Cpp.TakeSurvey",
        "title": "%c_cpp.command.takeSurvey.title%",
        "category": "C/C++"
      },
      {
        "command": "C_Cpp.BuildAndDebugActiveFile",
        "title": "%c_cpp.command.buildAndDebugActiveFile.title%",
        "category": "C/C++"
      },
      {
        "command": "C_Cpp.LogDiagnostics",
        "title": "%c_cpp.command.logDiagnostics.title%",
        "category": "C/C++"
      },
      {
        "command": "C_Cpp.RescanWorkspace",
        "title": "%c_cpp.command.rescanWorkspace.title%",
        "category": "C/C++"
      }
    ],
    "keybindings": [
      {
        "command": "C_Cpp.GoToDeclaration",
        "key": "Ctrl+F12",
        "when": "editorTextFocus && editorLangId == 'cpp'"
      },
      {
        "command": "C_Cpp.GoToDeclaration",
        "key": "Ctrl+F12",
        "when": "editorTextFocus && editorLangId == 'c'"
      },
      {
        "command": "C_Cpp.PeekDeclaration",
        "key": "Ctrl+Alt+F12",
        "when": "editorTextFocus && editorLangId == 'cpp'"
      },
      {
        "command": "C_Cpp.PeekDeclaration",
        "key": "Ctrl+Alt+F12",
        "when": "editorTextFocus && editorLangId == 'c'"
      },
      {
        "command": "C_Cpp.SwitchHeaderSource",
        "key": "Alt+O",
        "when": "editorTextFocus && editorLangId == 'cpp'"
      },
      {
        "command": "C_Cpp.SwitchHeaderSource",
        "key": "Alt+O",
        "when": "editorTextFocus && editorLangId == 'c'"
      },
      {
        "command": "C_Cpp.Navigate",
        "key": "Alt+N",
        "when": "editorTextFocus && editorLangId == 'cpp'"
      },
      {
        "command": "C_Cpp.Navigate",
        "key": "Alt+N",
        "when": "editorTextFocus && editorLangId == 'c'"
      }
    ],
    "debuggers": [
      {
        "type": "cppdbg",
        "label": "C++ (GDB/LLDB)",
        "enableBreakpointsFor": {
          "languageIds": [
            "c",
            "cpp"
          ]
        },
        "aiKey": "AIF-d9b70cd4-b9f9-4d70-929b-a071c400b217",
        "variables": {
          "pickProcess": "extension.pickNativeProcess",
          "pickRemoteProcess": "extension.pickRemoteNativeProcess"
        },
        "configurationAttributes": {
          "launch": {
            "type": "object",
            "default": {},
            "required": [
              "program"
            ],
            "properties": {
              "program": {
                "type": "string",
                "description": "Full path to program executable.",
                "default": "${workspaceRoot}/a.out"
              },
              "args": {
                "type": "array",
                "description": "Command line arguments passed to the program.",
                "items": {
                  "type": "string"
                },
                "default": []
              },
              "type": {
                "type": "string",
                "description": "The type of the engine. Must be \"cppdbg\".",
                "default": "cppdbg"
              },
              "targetArchitecture": {
                "type": "string",
                "description": "The architecture of the debuggee. This will automatically be detected unless this parameter is set. Allowed values are x86, arm, arm64, mips, x64, amd64, x86_64.",
                "default": "x64"
              },
              "cwd": {
                "type": "string",
                "description": "The working directory of the target",
                "default": "."
              },
              "setupCommands": {
                "type": "array",
                "description": "One or more GDB/LLDB commands to execute in order to setup the underlying debugger. Example: \"setupCommands\": [ { \"text\": \"-enable-pretty-printing\", \"description\": \"Enable GDB pretty printing\", \"ignoreFailures\": true }].",
                "items": {
                  "type": "object",
                  "default": {},
                  "properties": {
                    "text": {
                      "type": "string",
                      "description": "The debugger command to execute.",
                      "default": ""
                    },
                    "description": {
                      "type": "string",
                      "description": "Optional description for the command.",
                      "default": ""
                    },
                    "ignoreFailures": {
                      "type": "boolean",
                      "description": "If true, failures from the command should be ignored. Default value is false.",
                      "default": false
                    }
                  }
                },
                "default": []
              },
              "customLaunchSetupCommands": {
                "type": "array",
                "description": "If provided, this replaces the default commands used to launch a target with some other commands. For example, this can be \"-target-attach\" in order to attach to a target process. An empty command list replaces the launch commands with nothing, which can be useful if the debugger is being provided launch options as command line options. Example: \"customLaunchSetupCommands\": [ { \"text\": \"target-run\", \"description\": \"run target\", \"ignoreFailures\": false }].",
                "items": {
                  "type": "object",
                  "default": {},
                  "properties": {
                    "text": {
                      "type": "string",
                      "description": "The debugger command to execute.",
                      "default": ""
                    },
                    "description": {
                      "type": "string",
                      "description": "Optional description for the command.",
                      "default": ""
                    },
                    "ignoreFailures": {
                      "type": "boolean",
                      "description": "If true, failures from the command should be ignored. Default value is false.",
                      "default": false
                    }
                  }
                },
                "default": []
              },
              "launchCompleteCommand": {
                "enum": [
                  "exec-run",
                  "exec-continue",
                  "None"
                ],
                "description": "The command to execute after the debugger is fully setup in order to cause the target process to run. Allowed values are \"exec-run\", \"exec-continue\", \"None\". The default value is \"exec-run\".",
                "default": "exec-run"
              },
              "visualizerFile": {
                "type": "string",
                "description": ".natvis file to be used when debugging this process. This option is not compatible with GDB pretty printing. Please also see \"showDisplayString\" if using this setting.",
                "default": ""
              },
              "showDisplayString": {
                "type": "boolean",
                "description": "When a visualizerFile is specified, showDisplayString will enable the display string. Turning this option on can cause slower performance during debugging.",
                "default": true
              },
              "environment": {
                "type": "array",
                "description": "Environment variables to add to the environment for the program. Example: [ { \"name\": \"squid\", \"value\": \"clam\" } ].",
                "items": {
                  "type": "object",
                  "default": {},
                  "properties": {
                    "name": {
                      "type": "string"
                    },
                    "value": {
                      "type": "string"
                    }
                  }
                },
                "default": []
              },
              "envFile": {
                "type": "string",
                "description": "Absolute path to a file containing environment variable definitions. This file has key value pairs separated by an equals sign per line. E.g. KEY=VALUE",
                "default": "${workspaceFolder}/.env"
              },
              "additionalSOLibSearchPath": {
                "type": "string",
                "description": "Semicolon separated list of directories to use to search for .so files. Example: \"c:\\dir1;c:\\dir2\".",
                "default": ""
              },
              "MIMode": {
                "type": "string",
                "description": "Indicates the console debugger that the MIDebugEngine will connect to. Allowed values are \"gdb\" \"lldb\".",
                "default": "gdb"
              },
              "miDebuggerPath": {
                "type": "string",
                "description": "The path to the mi debugger (such as gdb). When unspecified, it will search path first for the debugger.",
                "default": "/usr/bin/gdb"
              },
              "miDebuggerArgs": {
                "type": "string",
                "description": "Arguments for the mi debugger (such as gdb) to use. When unspecified.",
                "default": ""
              },
              "miDebuggerServerAddress": {
                "type": "string",
                "description": "Network address of the MI Debugger Server to connect to (example: localhost:1234).",
                "default": "serveraddress:port"
              },
              "stopAtEntry": {
                "type": "boolean",
                "description": "Optional parameter. If true, the debugger should stop at the entrypoint of the target. If processId is passed, has no effect.",
                "default": false
              },
              "debugServerPath": {
                "type": "string",
                "description": "Optional full path to debug server to launch. Defaults to null.",
                "default": ""
              },
              "debugServerArgs": {
                "type": "string",
                "description": "Optional debug server args. Defaults to null.",
                "default": ""
              },
              "serverStarted": {
                "type": "string",
                "description": "Optional server-started pattern to look for in the debug server output. Defaults to null.",
                "default": ""
              },
              "filterStdout": {
                "type": "boolean",
                "description": "Search stdout stream for server-started pattern and log stdout to debug output. Defaults to true.",
                "default": true
              },
              "filterStderr": {
                "type": "boolean",
                "description": "Search stderr stream for server-started pattern and log stderr to debug output. Defaults to false.",
                "default": false
              },
              "serverLaunchTimeout": {
                "type": "integer",
                "description": "Optional time, in milliseconds, for the debugger to wait for the debugServer to start up. Default is 10000.",
                "default": "10000"
              },
              "coreDumpPath": {
                "type": "string",
                "description": "Optional full path to a core dump file for the specified program. Defaults to null.",
                "default": ""
              },
              "externalConsole": {
                "type": "boolean",
                "description": "If true, a console is launched for the debuggee. If false, on Linux and Windows, it will appear in the Integrated Console.",
                "default": false
              },
              "avoidWindowsConsoleRedirection": {
                "type": "boolean",
                "description": "If true, disables debuggee console redirection that is required for Integrated Terminal support.",
                "default": false
              },
              "sourceFileMap": {
                "type": "object",
                "description": "Optional source file mappings passed to the debug engine. Example: '{ \"/original/source/path\":\"/current/source/path\" }'",
                "default": {
                  "<source-path>": "<target-path>"
                }
              },
              "logging": {
                "description": "Optional flags to determine what types of messages should be logged to the Debug Console.",
                "type": "object",
                "default": {},
                "properties": {
                  "exceptions": {
                    "type": "boolean",
                    "description": "Optional flag to determine whether exception messages should be logged to the Debug Console. Defaults to true.",
                    "default": true
                  },
                  "moduleLoad": {
                    "type": "boolean",
                    "description": "Optional flag to determine whether module load events should be logged to the Debug Console. Defaults to true.",
                    "default": true
                  },
                  "programOutput": {
                    "type": "boolean",
                    "description": "Optional flag to determine whether program output should be logged to the Debug Console. Defaults to true.",
                    "default": true
                  },
                  "engineLogging": {
                    "type": "boolean",
                    "description": "Optional flag to determine whether diagnostic engine logs should be logged to the Debug Console. Defaults to false.",
                    "default": false
                  },
                  "trace": {
                    "type": "boolean",
                    "description": "Optional flag to determine whether diagnostic adapter command tracing should be logged to the Debug Console. Defaults to false.",
                    "default": false
                  },
                  "traceResponse": {
                    "type": "boolean",
                    "description": "Optional flag to determine whether diagnostic adapter command and response tracing should be logged to the Debug Console. Defaults to false.",
                    "default": false
                  }
                }
              },
              "pipeTransport": {
                "description": "When present, this tells the debugger to connect to a remote computer using another executable as a pipe that will relay standard input/output between VS Code and the MI-enabled debugger backend executable (such as gdb).",
                "type": "object",
                "default": {
                  "pipeCwd": "/usr/bin",
                  "pipeProgram": "enter the fully qualified path for the pipe program name, for example '/usr/bin/ssh'",
                  "pipeArgs": [],
                  "debuggerPath": "The full path to the debugger on the target machine, for example /usr/bin/gdb."
                },
                "properties": {
                  "pipeCwd": {
                    "type": "string",
                    "description": "The fully qualified path to the working directory for the pipe program.",
                    "default": "/usr/bin"
                  },
                  "pipeProgram": {
                    "type": "string",
                    "description": "The fully qualified pipe command to execute.",
                    "default": "enter the fully qualified path for the pipe program name, for example '/usr/bin/ssh'"
                  },
                  "pipeArgs": {
                    "type": "array",
                    "description": "Command line arguments passed to the pipe program to configure the connection.",
                    "items": {
                      "type": "string"
                    },
                    "default": []
                  },
                  "debuggerPath": {
                    "type": "string",
                    "description": "The full path to the debugger on the target machine, for example /usr/bin/gdb.",
                    "default": "The full path to the debugger on the target machine, for example /usr/bin/gdb."
                  },
                  "pipeEnv": {
                    "type": "object",
                    "additionalProperties": {
                      "type": "string"
                    },
                    "description": "Environment variables passed to the pipe program.",
                    "default": {}
                  }
                }
              }
            }
          },
          "attach": {
            "type": "object",
            "default": {},
            "required": [
              "program",
              "processId"
            ],
            "properties": {
              "program": {
                "type": "string",
                "description": "Full path to program executable.",
                "default": "${workspaceRoot}/a.out"
              },
              "type": {
                "type": "string",
                "description": "The type of the engine. Must be \"cppdbg\".",
                "default": "cppdbg"
              },
              "targetArchitecture": {
                "type": "string",
                "description": "The architecture of the debuggee. This will automatically be detected unless this parameter is set. Allowed values are x86, arm, arm64, mips, x64, amd64, x86_64.",
                "default": "x64"
              },
              "visualizerFile": {
                "type": "string",
                "description": ".natvis file to be used when debugging this process. This option is not compatible with GDB pretty printing. Please also see \"showDisplayString\" if using this setting.",
                "default": ""
              },
              "showDisplayString": {
                "type": "boolean",
                "description": "When a visualizerFile is specified, showDisplayString will enable the display string. Turning this option on can cause slower performance during debugging.",
                "default": true
              },
              "additionalSOLibSearchPath": {
                "type": "string",
                "description": "Semicolon separated list of directories to use to search for .so files. Example: \"c:\\dir1;c:\\dir2\".",
                "default": ""
              },
              "MIMode": {
                "type": "string",
                "description": "Indicates the console debugger that the MIDebugEngine will connect to. Allowed values are \"gdb\" \"lldb\".",
                "default": "gdb"
              },
              "miDebuggerPath": {
                "type": "string",
                "description": "The path to the mi debugger (such as gdb). When unspecified, it will search path first for the debugger.",
                "default": "/usr/bin/gdb"
              },
              "miDebuggerServerAddress": {
                "type": "string",
                "description": "Network address of the MI Debugger Server to connect to (example: localhost:1234).",
                "default": "serveraddress:port"
              },
              "processId": {
                "anyOf": [
                  {
                    "type": "string",
                    "description": "Optional process id to attach the debugger to. Use \"${command:pickProcess}\" to get a list of local running processes to attach to. Note that some platforms require administrator privileges in order to attach to a process.",
                    "default": "${command:pickProcess}"
                  },
                  {
                    "type": "integer",
                    "description": "Optional process id to attach the debugger to. Use \"${command:pickProcess}\" to get a list of local running processes to attach to. Note that some platforms require administrator privileges in order to attach to a process.",
                    "default": 0
                  }
                ]
              },
              "filterStdout": {
                "type": "boolean",
                "description": "Search stdout stream for server-started pattern and log stdout to debug output. Defaults to true.",
                "default": true
              },
              "filterStderr": {
                "type": "boolean",
                "description": "Search stderr stream for server-started pattern and log stderr to debug output. Defaults to false.",
                "default": false
              },
              "sourceFileMap": {
                "type": "object",
                "description": "Optional source file mappings passed to the debug engine. Example: '{ \"/original/source/path\":\"/current/source/path\" }'",
                "default": {
                  "<source-path>": "<target-path>"
                }
              },
              "logging": {
                "description": "Optional flags to determine what types of messages should be logged to the Debug Console.",
                "type": "object",
                "default": {},
                "properties": {
                  "exceptions": {
                    "type": "boolean",
                    "description": "Optional flag to determine whether exception messages should be logged to the Debug Console. Defaults to true.",
                    "default": true
                  },
                  "moduleLoad": {
                    "type": "boolean",
                    "description": "Optional flag to determine whether module load events should be logged to the Debug Console. Defaults to true.",
                    "default": true
                  },
                  "programOutput": {
                    "type": "boolean",
                    "description": "Optional flag to determine whether program output should be logged to the Debug Console. Defaults to true.",
                    "default": true
                  },
                  "engineLogging": {
                    "type": "boolean",
                    "description": "Optional flag to determine whether diagnostic engine logs should be logged to the Debug Console. Defaults to false.",
                    "default": false
                  },
                  "trace": {
                    "type": "boolean",
                    "description": "Optional flag to determine whether diagnostic adapter command tracing should be logged to the Debug Console. Defaults to false.",
                    "default": false
                  },
                  "traceResponse": {
                    "type": "boolean",
                    "description": "Optional flag to determine whether diagnostic adapter command and response tracing should be logged to the Debug Console. Defaults to false.",
                    "default": false
                  }
                }
              },
              "pipeTransport": {
                "description": "When present, this tells the debugger to connect to a remote computer using another executable as a pipe that will relay standard input/output between VS Code and the MI-enabled debugger backend executable (such as gdb).",
                "type": "object",
                "default": {
                  "pipeCwd": "/usr/bin",
                  "pipeProgram": "enter the fully qualified path for the pipe program name, for example '/usr/bin/ssh'",
                  "pipeArgs": [],
                  "debuggerPath": "The full path to the debugger on the target machine, for example /usr/bin/gdb."
                },
                "properties": {
                  "pipeCwd": {
                    "type": "string",
                    "description": "The fully qualified path to the working directory for the pipe program.",
                    "default": "/usr/bin"
                  },
                  "pipeProgram": {
                    "type": "string",
                    "description": "The fully qualified pipe command to execute.",
                    "default": "enter the fully qualified path for the pipe program name, for example '/usr/bin/ssh'"
                  },
                  "pipeArgs": {
                    "type": "array",
                    "description": "Command line arguments passed to the pipe program to configure the connection.",
                    "items": {
                      "type": "string"
                    },
                    "default": []
                  },
                  "debuggerPath": {
                    "type": "string",
                    "description": "The full path to the debugger on the target machine, for example /usr/bin/gdb.",
                    "default": "The full path to the debugger on the target machine, for example /usr/bin/gdb."
                  },
                  "pipeEnv": {
                    "type": "object",
                    "additionalProperties": {
                      "type": "string"
                    },
                    "description": "Environment variables passed to the pipe program.",
                    "default": {}
                  }
                }
              },
              "setupCommands": {
                "type": "array",
                "description": "One or more GDB/LLDB commands to execute in order to setup the underlying debugger. Example: \"setupCommands\": [ { \"text\": \"-enable-pretty-printing\", \"description\": \"Enable GDB pretty printing\", \"ignoreFailures\": true }].",
                "items": {
                  "type": "object",
                  "default": {},
                  "properties": {
                    "text": {
                      "type": "string",
                      "description": "The debugger command to execute.",
                      "default": ""
                    },
                    "description": {
                      "type": "string",
                      "description": "Optional description for the command.",
                      "default": ""
                    },
                    "ignoreFailures": {
                      "type": "boolean",
                      "description": "If true, failures from the command should be ignored. Default value is false.",
                      "default": false
                    }
                  }
                },
                "default": []
              }
            }
          }
        }
      },
      {
        "type": "cppvsdbg",
        "label": "C++ (Windows)",
        "enableBreakpointsFor": {
          "languageIds": [
            "c",
            "cpp"
          ]
        },
        "aiKey": "AIF-d9b70cd4-b9f9-4d70-929b-a071c400b217",
        "variables": {
          "pickProcess": "extension.pickNativeProcess"
        },
        "configurationAttributes": {
          "launch": {
            "type": "object",
            "default": {},
            "required": [
              "program",
              "cwd"
            ],
            "properties": {
              "program": {
                "type": "string",
                "description": "Full path to program executable.",
                "default": "${workspaceRoot}/program.exe"
              },
              "args": {
                "type": "array",
                "description": "Command line arguments passed to the program.",
                "items": {
                  "type": "string"
                },
                "default": []
              },
              "type": {
                "type": "string",
                "description": "The type of the engine. Must be \"cppvsdbg\".",
                "default": "cppvsdbg"
              },
              "cwd": {
                "type": "string",
                "description": "The working directory of the target.",
                "default": "${workspaceRoot}"
              },
              "environment": {
                "type": "array",
                "description": "Environment variables to add to the environment for the program. Example: [ { \"name\": \"squid\", \"value\": \"clam\" } ].",
                "items": {
                  "type": "object",
                  "default": {},
                  "properties": {
                    "name": {
                      "type": "string"
                    },
                    "value": {
                      "type": "string"
                    }
                  }
                },
                "default": []
              },
              "envFile": {
                "type": "string",
                "description": "Absolute path to a file containing environment variable definitions. This file has key value pairs separated by an equals sign per line. E.g. KEY=VALUE",
                "default": "${workspaceFolder}/.env"
              },
              "symbolSearchPath": {
                "type": "string",
                "description": "Semicolon separated list of directories to use to search for symbol (that is, pdb) files. Example: \"c:\\dir1;c:\\dir2\".",
                "default": ""
              },
              "stopAtEntry": {
                "type": "boolean",
                "description": "Optional parameter. If true, the debugger should stop at the entrypoint of the target. If processId is passed, has no effect.",
                "default": false
              },
              "dumpPath": {
                "type": "string",
                "description": "Optional full path to a dump file for the specified program. Example: \"c:\\temp\\app.dmp\". Defaults to null.",
                "default": ""
              },
              "visualizerFile": {
                "type": "string",
                "description": ".natvis file to be used when debugging this process.",
                "default": ""
              },
              "externalConsole": {
                "type": "boolean",
                "description": "If true, a console is launched for the debuggee. If false, no console is launched.",
                "default": false
              },
              "sourceFileMap": {
                "type": "object",
                "description": "Optional source file mappings passed to the debug engine. Example: '{ \"/original/source/path\":\"/current/source/path\" }'",
                "default": {
                  "<source-path>": "<target-path>"
                }
              },
              "enableDebugHeap": {
                "type": "boolean",
                "description": "If false, the process will be launched with debug heap disabled. This sets the environment variable '_NO_DEBUG_HEAP' to '1'.",
                "default": false
              },
              "logging": {
                "type": "object",
                "description": "Optional flags to determine what types of messages should be logged to the Debug Console.",
                "default": {},
                "properties": {
                  "exceptions": {
                    "type": "boolean",
                    "description": "Optional flag to determine whether exception messages should be logged to the Debug Console. Defaults to true.",
                    "default": true
                  },
                  "moduleLoad": {
                    "type": "boolean",
                    "description": "Optional flag to determine whether module load events should be logged to the Debug Console. Defaults to true.",
                    "default": true
                  },
                  "programOutput": {
                    "type": "boolean",
                    "description": "Optional flag to determine whether program output should be logged to the Debug Console. Defaults to true.",
                    "default": true
                  },
                  "engineLogging": {
                    "type": "boolean",
                    "description": "Optional flag to determine whether diagnostic debug engine messages should be logged to the Debug Console. Defaults to false.",
                    "default": false
                  }
                }
              }
            }
          },
          "attach": {
            "type": "object",
            "default": {},
            "required": [
              "processId"
            ],
            "properties": {
              "type": {
                "type": "string",
                "description": "The type of the engine. Must be \"cppvsdbg\".",
                "default": "cppvsdbg"
              },
              "symbolSearchPath": {
                "type": "string",
                "description": "Semicolon separated list of directories to use to search for symbol (that is, pdb) files. Example: \"c:\\dir1;c:\\dir2\".",
                "default": ""
              },
              "processId": {
                "anyOf": [
                  {
                    "type": "string",
                    "description": "Optional process id to attach the debugger to. Use \"${command:pickProcess}\" to get a list of local running processes to attach to. Note that some platforms require administrator privileges in order to attach to a process.",
                    "default": "${command:pickProcess}"
                  },
                  {
                    "type": "integer",
                    "description": "Optional process id to attach the debugger to. Use \"${command:pickProcess}\" to get a list of local running processes to attach to. Note that some platforms require administrator privileges in order to attach to a process.",
                    "default": 0
                  }
                ]
              },
              "visualizerFile": {
                "type": "string",
                "description": ".natvis file to be used when debugging this process.",
                "default": ""
              },
              "sourceFileMap": {
                "type": "object",
                "description": "Optional source file mappings passed to the debug engine. Example: '{ \"/original/source/path\":\"/current/source/path\" }'",
                "default": {
                  "<source-path>": "<target-path>"
                }
              },
              "logging": {
                "type": "object",
                "description": "Optional flags to determine what types of messages should be logged to the Debug Console.",
                "default": {},
                "properties": {
                  "exceptions": {
                    "type": "boolean",
                    "description": "Optional flag to determine whether exception messages should be logged to the Debug Console. Defaults to true.",
                    "default": true
                  },
                  "moduleLoad": {
                    "type": "boolean",
                    "description": "Optional flag to determine whether module load events should be logged to the Debug Console. Defaults to true.",
                    "default": true
                  },
                  "programOutput": {
                    "type": "boolean",
                    "description": "Optional flag to determine whether program output should be logged to the Debug Console. Defaults to true.",
                    "default": true
                  },
                  "trace": {
                    "type": "boolean",
                    "description": "Optional flag to determine whether diagnostic adapter command tracing should be logged to the Debug Console. Defaults to false.",
                    "default": false
                  }
                }
              }
            }
          }
        }
      }
    ],
    "jsonValidation": [
      {
        "fileMatch": "c_cpp_properties.json",
        "url": "./c_cpp_properties.schema.json"
      }
    ],
    "menus": {
      "editor/context": [
        {
          "when": "editorLangId == c",
          "command": "C_Cpp.GoToDeclaration",
          "group": "navigation@2"
        },
        {
          "when": "editorLangId == cpp",
          "command": "C_Cpp.GoToDeclaration",
          "group": "navigation@2"
        },
        {
          "when": "editorLangId == c",
          "command": "C_Cpp.PeekDeclaration",
          "group": "navigation@3"
        },
        {
          "when": "editorLangId == cpp",
          "command": "C_Cpp.PeekDeclaration",
          "group": "navigation@3"
        },
        {
          "when": "editorLangId == c",
          "command": "C_Cpp.SwitchHeaderSource",
          "group": "other1_navigation@1"
        },
        {
          "when": "editorLangId == cpp",
          "command": "C_Cpp.SwitchHeaderSource",
          "group": "other1_navigation@1"
        },
        {
          "when": "editorLangId == c",
          "command": "C_Cpp.Navigate",
          "group": "other1_navigation@2"
        },
        {
          "when": "editorLangId == cpp",
          "command": "C_Cpp.Navigate",
          "group": "other1_navigation@2"
        },
        {
          "when": "editorLangId == c",
          "command": "workbench.action.gotoSymbol",
          "group": "other1_navigation@3"
        },
        {
          "when": "editorLangId == cpp",
          "command": "workbench.action.gotoSymbol",
          "group": "other1_navigation@3"
        },
        {
          "when": "editorLangId == c",
          "command": "workbench.action.showAllSymbols",
          "group": "other1_navigation@4"
        },
        {
          "when": "editorLangId == cpp",
          "command": "workbench.action.showAllSymbols",
          "group": "other1_navigation@4"
        },
        {
          "when": "editorLangId == cpp",
          "command": "C_Cpp.BuildAndDebugActiveFile",
          "group": "other2_debug@1"
        },
        {
          "when": "editorLangId == c",
          "command": "C_Cpp.BuildAndDebugActiveFile",
          "group": "other2_debug@1"
        }
      ]
    },
    "configurationDefaults": {
      "[cpp]": {
        "editor.wordBasedSuggestions": false
      },
      "[c]": {
        "editor.wordBasedSuggestions": false
      }
    }
  },
  "scripts": {
    "compile": "npm run vscode:prepublish",
    "compileDev": "npm run prepublishjs && webpack --mode development",
    "generateOptionsSchema": "gulp generateOptionsSchema",
    "postinstall": "node ./node_modules/vscode/bin/install",
    "prepublishjs": "node ./tools/prepublish.js",
    "pretest": "tsc -p test.tsconfig.json",
    "pr-check": "gulp pr-check",
    "tslint": "gulp tslint",
    "unitTests": "gulp unitTests",
    "vscode:prepublish": "npm run prepublishjs && webpack --mode production",
    "watch": "webpack --watch --mode development"
  },
  "devDependencies": {
    "@types/minimatch": "^3.0.3",
    "@types/mkdirp": "^0.5.2",
    "@types/mocha": "^5.2.7",
<<<<<<< HEAD
    "@types/node": "^12.6.2",
=======
    "@types/node": "^12.6.3",
>>>>>>> cb035dd1
    "@types/plist": "^3.0.2",
    "@types/tmp": "^0.1.0",
    "@types/webpack": "^4.4.35",
    "@types/yauzl": "^2.9.1",
    "async-child-process": "^1.1.1",
    "await-notify": "^1.0.1",
    "gulp": "^4.0.2",
    "gulp-env": "^0.4.0",
    "gulp-mocha": "^6.0.0",
    "gulp-tslint": "^8.1.4",
    "ts-loader": "^6.0.4",
    "tslint": "^5.18.0",
    "tslint-microsoft-contrib": "^6.2.0",
    "tslint-no-unused-expression-chai": "^0.1.4",
    "typescript": "^3.5.3",
    "vrsource-tslint-rules": "^6.0.0",
    "vscode": "^1.1.35",
    "webpack": "^4.35.3",
<<<<<<< HEAD
    "webpack-cli": "^3.3.5"
=======
    "webpack-cli": "^3.3.6"
>>>>>>> cb035dd1
  },
  "dependencies": {
    "escape-string-regexp": "^2.0.0",
    "http-proxy-agent": "^2.1.0",
    "https-proxy-agent": "^2.2.2",
    "jsonc-parser": "^2.1.0",
    "minimatch": "^3.0.4",
    "mkdirp": "^0.5.1",
    "plist": "^2.0.1",
    "tmp": "^0.1.0",
    "vscode-cpptools": "^2.1.2",
    "vscode-debugadapter": "^1.35.0",
    "vscode-debugprotocol": "^1.35.0",
    "vscode-extension-telemetry": "^0.1.2",
    "vscode-languageclient": "^5.2.1",
    "yauzl": "^2.10.0"
  },
  "runtimeDependencies": [
    {
      "description": "C/C++ language components (Linux / x86_64)",
      "url": "https://go.microsoft.com/fwlink/?linkid=2098277",
      "platforms": [
        "linux"
      ],
      "architectures": [
        "x86_64"
      ],
      "binaries": [
        "./bin/Microsoft.VSCode.CPP.Extension.linux",
        "./bin/Microsoft.VSCode.CPP.IntelliSense.Msvc.linux"
      ]
    },
    {
      "description": "C/C++ language components (Linux / x86)",
      "url": "https://go.microsoft.com/fwlink/?linkid=2098276",
      "platforms": [
        "linux"
      ],
      "architectures": [
        "x86",
        "i686",
        "i386"
      ],
      "binaries": [
        "./bin/Microsoft.VSCode.CPP.Extension.linux",
        "./bin/Microsoft.VSCode.CPP.IntelliSense.Msvc.linux"
      ]
    },
    {
      "description": "C/C++ language components (OS X)",
      "url": "https://go.microsoft.com/fwlink/?linkid=2098195",
      "platforms": [
        "darwin"
      ],
      "binaries": [
        "./bin/Microsoft.VSCode.CPP.Extension.darwin",
        "./bin/Microsoft.VSCode.CPP.IntelliSense.Msvc.darwin"
      ]
    },
    {
      "description": "C/C++ language components (Windows)",
      "url": "https://go.microsoft.com/fwlink/?linkid=2098194",
      "platforms": [
        "win32"
      ],
      "binaries": []
    },
    {
      "description": "ClangFormat (Linux / x86_64)",
      "url": "https://go.microsoft.com/fwlink/?LinkID=872607",
      "platforms": [
        "linux"
      ],
      "architectures": [
        "x86_64"
      ],
      "binaries": [
        "./LLVM/bin/clang-format"
      ]
    },
    {
      "description": "ClangFormat (Linux / x86)",
      "url": "https://go.microsoft.com/fwlink/?LinkID=872608",
      "platforms": [
        "linux"
      ],
      "architectures": [
        "x86",
        "i686",
        "i386"
      ],
      "binaries": [
        "./LLVM/bin/clang-format"
      ]
    },
    {
      "description": "ClangFormat (OS X)",
      "url": "https://go.microsoft.com/fwlink/?LinkID=872609",
      "platforms": [
        "darwin"
      ],
      "binaries": [
        "./LLVM/bin/clang-format.darwin"
      ]
    },
    {
      "description": "ClangFormat (Windows)",
      "url": "https://go.microsoft.com/fwlink/?LinkID=872610",
      "platforms": [
        "win32"
      ],
      "binaries": []
    },
    {
      "description": "Mono Framework Assemblies",
      "url": "https://go.microsoft.com/fwlink/?LinkId=2027135",
      "platforms": [
        "linux",
        "darwin"
      ],
      "binaries": []
    },
    {
      "description": "Mono Runtime (Linux / x86)",
      "url": "https://go.microsoft.com/fwlink/?LinkId=2027410",
      "platforms": [
        "linux"
      ],
      "architectures": [
        "x86",
        "i686",
        "i386"
      ],
      "binaries": [
        "./debugAdapters/mono.linux-x86"
      ]
    },
    {
      "description": "Mono Runtime (Linux / x86_64)",
      "url": "https://go.microsoft.com/fwlink/?LinkId=2027416",
      "platforms": [
        "linux"
      ],
      "architectures": [
        "x86_64"
      ],
      "binaries": [
        "./debugAdapters/mono.linux-x86_64"
      ]
    },
    {
      "description": "Mono Runtime (OS X)",
      "url": "https://go.microsoft.com/fwlink/?LinkId=2027403",
      "platforms": [
        "darwin"
      ],
      "binaries": [
        "./debugAdapters/mono.osx"
      ]
    },
    {
      "description": "LLDB 3.8.0 (OS X)",
      "url": "https://go.microsoft.com/fwlink/?LinkID=817244",
      "platforms": [
        "darwin"
      ],
      "binaries": [
        "./debugAdapters/lldb/bin/debugserver",
        "./debugAdapters/lldb/bin/lldb-mi",
        "./debugAdapters/lldb/bin/lldb-argdumper",
        "./debugAdapters/lldb/bin/lldb-launcher"
      ]
    },
    {
      "description": "Visual Studio Windows Debugger",
      "url": "https://go.microsoft.com/fwlink/?linkid=2082216",
      "platforms": [
        "win32"
      ],
      "binaries": []
    }
  ]
}<|MERGE_RESOLUTION|>--- conflicted
+++ resolved
@@ -1475,11 +1475,7 @@
     "@types/minimatch": "^3.0.3",
     "@types/mkdirp": "^0.5.2",
     "@types/mocha": "^5.2.7",
-<<<<<<< HEAD
-    "@types/node": "^12.6.2",
-=======
     "@types/node": "^12.6.3",
->>>>>>> cb035dd1
     "@types/plist": "^3.0.2",
     "@types/tmp": "^0.1.0",
     "@types/webpack": "^4.4.35",
@@ -1498,11 +1494,7 @@
     "vrsource-tslint-rules": "^6.0.0",
     "vscode": "^1.1.35",
     "webpack": "^4.35.3",
-<<<<<<< HEAD
-    "webpack-cli": "^3.3.5"
-=======
     "webpack-cli": "^3.3.6"
->>>>>>> cb035dd1
   },
   "dependencies": {
     "escape-string-regexp": "^2.0.0",
