{
  "name": "cpptools",
  "displayName": "C/C++",
  "description": "C/C++ IntelliSense, debugging, and code browsing.",
  "version": "1.1.0-master",
  "publisher": "ms-vscode",
  "icon": "LanguageCCPP_color_128x.png",
  "readme": "README.md",
  "author": {
    "name": "Microsoft Corporation"
  },
  "license": "SEE LICENSE IN LICENSE.txt",
  "engines": {
    "vscode": "^1.49.0"
  },
  "bugs": {
    "url": "https://github.com/Microsoft/vscode-cpptools/issues",
    "email": "c_cpp_support@microsoft.com"
  },
  "repository": {
    "type": "git",
    "url": "https://github.com/Microsoft/vscode-cpptools.git"
  },
  "homepage": "https://github.com/Microsoft/vscode-cpptools",
  "qna": "https://github.com/Microsoft/vscode-cpptools/issues",
  "keywords": [
    "C",
    "C++",
    "IntelliSense",
    "Microsoft",
    "multi-root ready"
  ],
  "categories": [
    "Programming Languages",
    "Debuggers",
    "Formatters",
    "Linters",
    "Snippets"
  ],
  "activationEvents": [
    "*"
  ],
  "main": "./dist/main",
  "contributes": {
    "taskDefinitions": [
      {
        "type": "cppbuild",
        "required": [
          "command",
          "label"
        ],
        "properties": {
          "label": {
            "type": "string",
            "description": "%c_cpp.taskDefinitions.name.description%"
          },
          "command": {
            "type": "string",
            "description": "%c_cpp.taskDefinitions.command.description%"
          },
          "args": {
            "type": "array",
            "description": "%c_cpp.taskDefinitions.args.description%"
          },
          "options": {
            "type": "object",
            "description": "%c_cpp.taskDefinitions.options.description%",
            "properties": {
              "cwd": {
                "type": "string",
                "description": "%c_cpp.taskDefinitions.options.cwd.description%"
              }
            }
          },
          "detail": {
            "type": "string",
            "description": "%c_cpp.taskDefinitions.detail.description%"
          }
        }
      }
    ],
    "views": {
      "references-view": [
        {
          "id": "CppReferencesView",
          "name": "%c_cpp.contributes.views.cppReferencesView.title%",
          "when": "cppReferenceTypes:hasResults"
        }
      ]
    },
    "viewsWelcome": [
      {
        "view": "debug",
        "contents": "To learn more about launch.json, see [Configuring C/C++ debugging](https://code.visualstudio.com/docs/cpp/launch-json-reference).",
        "when": "debugStartLanguage == cpp || debugStartLanguage == c"
      }
    ],
    "problemMatchers": [
      {
        "name": "gcc",
        "source": "gcc",
        "owner": "cpptools",
        "fileLocation": [
          "autoDetect",
          "${workspaceFolder}"
        ],
        "pattern": {
          "regexp": "^(.*):(\\d+):(\\d+):\\s+(?:fatal\\s+)?(warning|error):\\s+(.*)$",
          "file": 1,
          "line": 2,
          "column": 3,
          "severity": 4,
          "message": 5
        }
      }
    ],
    "configuration": {
      "type": "object",
      "title": "C/C++",
      "properties": {
        "C_Cpp.clang_format_path": {
          "type": "string",
          "description": "%c_cpp.configuration.clang_format_path.description%",
          "scope": "machine-overridable"
        },
        "C_Cpp.clang_format_style": {
          "type": "string",
          "default": "file",
          "description": "%c_cpp.configuration.clang_format_style.description%",
          "scope": "machine-overridable"
        },
        "C_Cpp.formatting": {
          "type": "string",
          "enum": [
            "clangFormat",
            "vcFormat",
            "Default",
            "Disabled"
          ],
          "enumDescriptions": [
            "%c_cpp.configuration.formatting.clangFormat.description%",
            "%c_cpp.configuration.formatting.vcFormat.description%",
            "%c_cpp.configuration.formatting.Default.description%",
            "%c_cpp.configuration.formatting.Disabled.description%"
          ],
          "default": "clangFormat",
          "description": "%c_cpp.configuration.formatting.description%",
          "scope": "resource"
        },
        "C_Cpp.vcFormat.indent.braces": {
          "type": "boolean",
          "default": false,
          "description": "%c_cpp.configuration.vcFormat.indent.braces.description%",
          "scope": "resource"
        },
        "C_Cpp.vcFormat.indent.multiLineRelativeTo": {
          "type": "string",
          "enum": [
            "outermostParenthesis",
            "innermostParenthesis",
            "statementBegin"
          ],
          "enumDescriptions": [
            "%c_cpp.configuration.vcFormat.indent.multiLineRelativeTo.outermostParenthesis.description%",
            "%c_cpp.configuration.vcFormat.indent.multiLineRelativeTo.innermostParenthesis.description%",
            "%c_cpp.configuration.vcFormat.indent.multiLineRelativeTo.statementBegin.description%"
          ],
          "default": "innermostParenthesis",
          "description": "%c_cpp.configuration.vcFormat.indent.multiLineRelativeTo.description%",
          "scope": "resource"
        },
        "C_Cpp.vcFormat.indent.withinParentheses": {
          "type": "string",
          "enum": [
            "alignToParenthesis",
            "indent"
          ],
          "enumDescriptions": [
            "%c_cpp.configuration.vcFormat.indent.withinParentheses.alignToParenthesis.description%",
            "%c_cpp.configuration.vcFormat.indent.withinParentheses.indent.description%"
          ],
          "default": "indent",
          "description": "%c_cpp.configuration.vcFormat.indent.withinParentheses.description%",
          "scope": "resource"
        },
        "C_Cpp.vcFormat.indent.preserveWithinParentheses": {
          "type": "boolean",
          "default": false,
          "description": "%c_cpp.configuration.vcFormat.indent.preserveWithinParentheses.description%",
          "scope": "resource"
        },
        "C_Cpp.vcFormat.indent.caseLabels": {
          "type": "boolean",
          "default": false,
          "description": "%c_cpp.configuration.vcFormat.indent.caseLabels.description%",
          "scope": "resource"
        },
        "C_Cpp.vcFormat.indent.caseContents": {
          "type": "boolean",
          "default": true,
          "description": "%c_cpp.configuration.vcFormat.indent.caseContents.description%",
          "scope": "resource"
        },
        "C_Cpp.vcFormat.indent.caseContentsWhenBlock": {
          "type": "boolean",
          "default": false,
          "description": "%c_cpp.configuration.vcFormat.indent.caseContentsWhenBlock.description%",
          "scope": "resource"
        },
        "C_Cpp.vcFormat.indent.lambdaBracesWhenParameter": {
          "type": "boolean",
          "default": true,
          "description": "%c_cpp.configuration.vcFormat.indent.lambdaBracesWhenParameter.description%",
          "scope": "resource"
        },
        "C_Cpp.vcFormat.indent.gotoLabels": {
          "type": "string",
          "enum": [
            "oneLeft",
            "leftmostColumn",
            "none"
          ],
          "enumDescriptions": [
            "%c_cpp.configuration.vcFormat.indent.gotoLabels.oneLeft.description%",
            "%c_cpp.configuration.vcFormat.indent.gotoLabels.leftmostColumn.description%",
            "%c_cpp.configuration.vcFormat.indent.gotoLabels.none.description%"
          ],
          "default": "none",
          "description": "%c_cpp.configuration.vcFormat.indent.gotoLabels.description%",
          "scope": "resource"
        },
        "C_Cpp.vcFormat.indent.preprocessor": {
          "type": "string",
          "enum": [
            "oneLeft",
            "leftmostColumn",
            "none"
          ],
          "enumDescriptions": [
            "%c_cpp.configuration.vcFormat.indent.preprocessor.oneLeft.description%",
            "%c_cpp.configuration.vcFormat.indent.preprocessor.leftmostColumn.description%",
            "%c_cpp.configuration.vcFormat.indent.preprocessor.none.description%"
          ],
          "default": "leftmostColumn",
          "description": "%c_cpp.configuration.vcFormat.indent.preprocessor.description%",
          "scope": "resource"
        },
        "C_Cpp.vcFormat.indent.accessSpecifiers": {
          "type": "boolean",
          "default": false,
          "description": "%c_cpp.configuration.vcFormat.indent.accessSpecifiers.description%",
          "scope": "resource"
        },
        "C_Cpp.vcFormat.indent.namespaceContents": {
          "type": "boolean",
          "default": true,
          "description": "%c_cpp.configuration.vcFormat.indent.namespaceContents.description%",
          "scope": "resource"
        },
        "C_Cpp.vcFormat.indent.preserveComment": {
          "type": "boolean",
          "default": false,
          "description": "%c_cpp.configuration.vcFormat.indent.preserveComment.description%",
          "scope": "resource"
        },
        "C_Cpp.vcFormat.newLine.beforeOpenBrace.namespace": {
          "type": "string",
          "enum": [
            "newLine",
            "sameLine",
            "ignore"
          ],
          "enumDescriptions": [
            "%c_cpp.configuration.vcFormat.newLine.beforeOpenBrace.newLine.description%",
            "%c_cpp.configuration.vcFormat.newLine.beforeOpenBrace.sameLine.description%",
            "%c_cpp.configuration.vcFormat.newLine.beforeOpenBrace.ignore.description%"
          ],
          "default": "ignore",
          "description": "%c_cpp.configuration.vcFormat.newLine.beforeOpenBrace.namespace.description%",
          "scope": "resource"
        },
        "C_Cpp.vcFormat.newLine.beforeOpenBrace.type": {
          "type": "string",
          "enum": [
            "newLine",
            "sameLine",
            "ignore"
          ],
          "enumDescriptions": [
            "%c_cpp.configuration.vcFormat.newLine.beforeOpenBrace.newLine.description%",
            "%c_cpp.configuration.vcFormat.newLine.beforeOpenBrace.sameLine.description%",
            "%c_cpp.configuration.vcFormat.newLine.beforeOpenBrace.ignore.description%"
          ],
          "default": "ignore",
          "description": "%c_cpp.configuration.vcFormat.newLine.beforeOpenBrace.type.description%",
          "scope": "resource"
        },
        "C_Cpp.vcFormat.newLine.beforeOpenBrace.function": {
          "type": "string",
          "enum": [
            "newLine",
            "sameLine",
            "ignore"
          ],
          "enumDescriptions": [
            "%c_cpp.configuration.vcFormat.newLine.beforeOpenBrace.newLine.description%",
            "%c_cpp.configuration.vcFormat.newLine.beforeOpenBrace.sameLine.description%",
            "%c_cpp.configuration.vcFormat.newLine.beforeOpenBrace.ignore.description%"
          ],
          "default": "ignore",
          "description": "%c_cpp.configuration.vcFormat.newLine.beforeOpenBrace.function.description%",
          "scope": "resource"
        },
        "C_Cpp.vcFormat.newLine.beforeOpenBrace.block": {
          "type": "string",
          "enum": [
            "newLine",
            "sameLine",
            "ignore"
          ],
          "enumDescriptions": [
            "%c_cpp.configuration.vcFormat.newLine.beforeOpenBrace.newLine.description%",
            "%c_cpp.configuration.vcFormat.newLine.beforeOpenBrace.sameLine.description%",
            "%c_cpp.configuration.vcFormat.newLine.beforeOpenBrace.ignore.description%"
          ],
          "default": "ignore",
          "description": "%c_cpp.configuration.vcFormat.newLine.beforeOpenBrace.block.description%",
          "scope": "resource"
        },
        "C_Cpp.vcFormat.newLine.beforeOpenBrace.lambda": {
          "enum": [
            "newLine",
            "sameLine",
            "ignore"
          ],
          "enumDescriptions": [
            "%c_cpp.configuration.vcFormat.newLine.beforeOpenBrace.newLine.description%",
            "%c_cpp.configuration.vcFormat.newLine.beforeOpenBrace.sameLine.description%",
            "%c_cpp.configuration.vcFormat.newLine.beforeOpenBrace.ignore.description%"
          ],
          "default": "ignore",
          "description": "%c_cpp.configuration.vcFormat.newLine.beforeOpenBrace.lambda.description%",
          "scope": "resource"
        },
        "C_Cpp.vcFormat.newLine.scopeBracesOnSeparateLines": {
          "type": "boolean",
          "default": false,
          "description": "%c_cpp.configuration.vcFormat.newLine.scopeBracesOnSeparateLines.description%",
          "scope": "resource"
        },
        "C_Cpp.vcFormat.newLine.closeBraceSameLine.emptyType": {
          "type": "boolean",
          "default": false,
          "description": "%c_cpp.configuration.vcFormat.newLine.closeBraceSameLine.emptyType.description%",
          "scope": "resource"
        },
        "C_Cpp.vcFormat.newLine.closeBraceSameLine.emptyFunction": {
          "type": "boolean",
          "default": false,
          "description": "%c_cpp.configuration.vcFormat.newLine.closeBraceSameLine.emptyFunction.description%",
          "scope": "resource"
        },
        "C_Cpp.vcFormat.newLine.beforeCatch": {
          "type": "boolean",
          "default": true,
          "description": "%c_cpp.configuration.vcFormat.newLine.beforeCatch.description%",
          "scope": "resource"
        },
        "C_Cpp.vcFormat.newLine.beforeElse": {
          "type": "boolean",
          "default": true,
          "description": "%c_cpp.configuration.vcFormat.newLine.beforeElse.description%",
          "scope": "resource"
        },
        "C_Cpp.vcFormat.newLine.beforeWhileInDoWhile": {
          "type": "boolean",
          "default": false,
          "description": "%c_cpp.configuration.vcFormat.newLine.beforeWhileInDoWhile.description%",
          "scope": "resource"
        },
        "C_Cpp.vcFormat.space.beforeFunctionOpenParenthesis": {
          "type": "string",
          "enum": [
            "insert",
            "remove",
            "ignore"
          ],
          "enumDescriptions": [
            "%c_cpp.configuration.vcFormat.space.beforeFunctionOpenParenthesis.insert.description%",
            "%c_cpp.configuration.vcFormat.space.beforeFunctionOpenParenthesis.remove.description%",
            "%c_cpp.configuration.vcFormat.space.beforeFunctionOpenParenthesis.ignore.description%"
          ],
          "default": "remove",
          "description": "%c_cpp.configuration.vcFormat.space.beforeFunctionOpenParenthesis.description%",
          "scope": "resource"
        },
        "C_Cpp.vcFormat.space.withinParameterListParentheses": {
          "type": "boolean",
          "default": false,
          "description": "%c_cpp.configuration.vcFormat.space.withinParameterListParentheses.description%",
          "scope": "resource"
        },
        "C_Cpp.vcFormat.space.betweenEmptyParameterListParentheses": {
          "type": "boolean",
          "default": false,
          "description": "%c_cpp.configuration.vcFormat.space.betweenEmptyParameterListParentheses.description%",
          "scope": "resource"
        },
        "C_Cpp.vcFormat.space.afterKeywordsInControlFlowStatements": {
          "type": "boolean",
          "default": true,
          "description": "%c_cpp.configuration.vcFormat.space.afterKeywordsInControlFlowStatements.description%",
          "scope": "resource"
        },
        "C_Cpp.vcFormat.space.withinControlFlowStatementParentheses": {
          "type": "boolean",
          "default": false,
          "description": "%c_cpp.configuration.vcFormat.space.withinControlFlowStatementParentheses.description%",
          "scope": "resource"
        },
        "C_Cpp.vcFormat.space.beforeLambdaOpenParenthesis": {
          "type": "boolean",
          "default": false,
          "description": "%c_cpp.configuration.vcFormat.space.beforeLambdaOpenParenthesis.description%",
          "scope": "resource"
        },
        "C_Cpp.vcFormat.space.withinCastParentheses": {
          "type": "boolean",
          "default": false,
          "description": "%c_cpp.configuration.vcFormat.space.withinCastParentheses.description%",
          "scope": "resource"
        },
        "C_Cpp.vcFormat.space.afterCastCloseParenthesis": {
          "type": "boolean",
          "default": false,
          "description": "%c_cpp.configuration.vcFormat.space.afterCastCloseParenthesis.description%",
          "scope": "resource"
        },
        "C_Cpp.vcFormat.space.withinExpressionParentheses": {
          "type": "boolean",
          "default": false,
          "description": "%c_cpp.configuration.vcFormat.space.withinExpressionParentheses.description%",
          "scope": "resource"
        },
        "C_Cpp.vcFormat.space.beforeBlockOpenBrace": {
          "type": "boolean",
          "default": true,
          "description": "%c_cpp.configuration.vcFormat.space.beforeBlockOpenBrace.description%",
          "scope": "resource"
        },
        "C_Cpp.vcFormat.space.betweenEmptyBraces": {
          "type": "boolean",
          "default": false,
          "description": "%c_cpp.configuration.vcFormat.space.betweenEmptyBraces.description%",
          "scope": "resource"
        },
        "C_Cpp.vcFormat.space.beforeInitializerListOpenBrace": {
          "type": "boolean",
          "default": false,
          "description": "%c_cpp.configuration.vcFormat.space.beforeInitializerListOpenBrace.description%",
          "scope": "resource"
        },
        "C_Cpp.vcFormat.space.withinInitializerListBraces": {
          "type": "boolean",
          "default": true,
          "description": "%c_cpp.configuration.vcFormat.space.withinInitializerListBraces.description%",
          "scope": "resource"
        },
        "C_Cpp.vcFormat.space.preserveInInitializerList": {
          "type": "boolean",
          "default": true,
          "description": "%c_cpp.configuration.vcFormat.space.preserveInInitializerList.description%",
          "scope": "resource"
        },
        "C_Cpp.vcFormat.space.beforeOpenSquareBracket": {
          "type": "boolean",
          "default": false,
          "description": "%c_cpp.configuration.vcFormat.space.beforeOpenSquareBracket.description%",
          "scope": "resource"
        },
        "C_Cpp.vcFormat.space.withinSquareBrackets": {
          "type": "boolean",
          "default": false,
          "description": "%c_cpp.configuration.vcFormat.space.withinSquareBrackets.description%",
          "scope": "resource"
        },
        "C_Cpp.vcFormat.space.beforeEmptySquareBrackets": {
          "type": "boolean",
          "default": false,
          "description": "%c_cpp.configuration.vcFormat.space.beforeEmptySquareBrackets.description%",
          "scope": "resource"
        },
        "C_Cpp.vcFormat.space.betweenEmptySquareBrackets": {
          "type": "boolean",
          "default": false,
          "description": "%c_cpp.configuration.vcFormat.space.betweenEmptySquareBrackets.description%",
          "scope": "resource"
        },
        "C_Cpp.vcFormat.space.groupSquareBrackets": {
          "type": "boolean",
          "default": true,
          "description": "%c_cpp.configuration.vcFormat.space.groupSquareBrackets.description%",
          "scope": "resource"
        },
        "C_Cpp.vcFormat.space.withinLambdaBrackets": {
          "type": "boolean",
          "default": false,
          "description": "%c_cpp.configuration.vcFormat.space.withinLambdaBrackets.description%",
          "scope": "resource"
        },
        "C_Cpp.vcFormat.space.betweenEmptyLambdaBrackets": {
          "type": "boolean",
          "default": false,
          "description": "%c_cpp.configuration.vcFormat.space.betweenEmptyLambdaBrackets.description%",
          "scope": "resource"
        },
        "C_Cpp.vcFormat.space.beforeComma": {
          "type": "boolean",
          "default": false,
          "description": "%c_cpp.configuration.vcFormat.space.beforeComma.description%",
          "scope": "resource"
        },
        "C_Cpp.vcFormat.space.afterComma": {
          "type": "boolean",
          "default": true,
          "description": "%c_cpp.configuration.vcFormat.space.afterComma.description%",
          "scope": "resource"
        },
        "C_Cpp.vcFormat.space.removeAroundMemberOperators": {
          "type": "boolean",
          "default": true,
          "description": "%c_cpp.configuration.vcFormat.space.removeAroundMemberOperators.description%",
          "scope": "resource"
        },
        "C_Cpp.vcFormat.space.beforeInheritanceColon": {
          "type": "boolean",
          "default": true,
          "description": "%c_cpp.configuration.vcFormat.space.beforeInheritanceColon.description%",
          "scope": "resource"
        },
        "C_Cpp.vcFormat.space.beforeConstructorColon": {
          "type": "boolean",
          "default": true,
          "description": "%c_cpp.configuration.vcFormat.space.beforeConstructorColon.description%",
          "scope": "resource"
        },
        "C_Cpp.vcFormat.space.removeBeforeSemicolon": {
          "type": "boolean",
          "default": true,
          "description": "%c_cpp.configuration.vcFormat.space.removeBeforeSemicolon.description%",
          "scope": "resource"
        },
        "C_Cpp.vcFormat.space.insertAfterSemicolon": {
          "type": "boolean",
          "default": false,
          "description": "%c_cpp.configuration.vcFormat.space.insertAfterSemicolon.description%",
          "scope": "resource"
        },
        "C_Cpp.vcFormat.space.removeAroundUnaryOperator": {
          "type": "boolean",
          "default": true,
          "description": "%c_cpp.configuration.vcFormat.space.removeAroundUnaryOperator.description%",
          "scope": "resource"
        },
        "C_Cpp.vcFormat.space.aroundBinaryOperator": {
          "type": "string",
          "enum": [
            "insert",
            "remove",
            "ignore"
          ],
          "enumDescriptions": [
            "%c_cpp.configuration.vcFormat.space.aroundOperators.insert.description%",
            "%c_cpp.configuration.vcFormat.space.aroundOperators.remove.description%",
            "%c_cpp.configuration.vcFormat.space.aroundOperators.ignore.description%"
          ],
          "default": "insert",
          "description": "%c_cpp.configuration.vcFormat.space.aroundBinaryOperator.description%",
          "scope": "resource"
        },
        "C_Cpp.vcFormat.space.aroundAssignmentOperator": {
          "type": "string",
          "enum": [
            "insert",
            "remove",
            "ignore"
          ],
          "enumDescriptions": [
            "%c_cpp.configuration.vcFormat.space.aroundOperators.insert.description%",
            "%c_cpp.configuration.vcFormat.space.aroundOperators.remove.description%",
            "%c_cpp.configuration.vcFormat.space.aroundOperators.ignore.description%"
          ],
          "default": "insert",
          "description": "%c_cpp.configuration.vcFormat.space.aroundAssignmentOperator.description%",
          "scope": "resource"
        },
        "C_Cpp.vcFormat.space.pointerReferenceAlignment": {
          "type": "string",
          "enum": [
            "left",
            "center",
            "right",
            "ignore"
          ],
          "enumDescriptions": [
            "%c_cpp.configuration.vcFormat.space.pointerReferenceAlignment.left.description%",
            "%c_cpp.configuration.vcFormat.space.pointerReferenceAlignment.center.description%",
            "%c_cpp.configuration.vcFormat.space.pointerReferenceAlignment.right.description%",
            "%c_cpp.configuration.vcFormat.space.pointerReferenceAlignment.ignore.description%"
          ],
          "default": "left",
          "description": "%c_cpp.configuration.vcFormat.space.pointerReferenceAlignment.description%",
          "scope": "resource"
        },
        "C_Cpp.vcFormat.space.aroundTernaryOperator": {
          "type": "string",
          "enum": [
            "insert",
            "remove",
            "ignore"
          ],
          "enumDescriptions": [
            "%c_cpp.configuration.vcFormat.space.aroundOperators.insert.description%",
            "%c_cpp.configuration.vcFormat.space.aroundOperators.remove.description%",
            "%c_cpp.configuration.vcFormat.space.aroundOperators.ignore.description%"
          ],
          "default": "insert",
          "description": "%c_cpp.configuration.vcFormat.space.aroundTernaryOperator.description%",
          "scope": "resource"
        },
        "C_Cpp.vcFormat.wrap.preserveBlocks": {
          "type": "string",
          "enum": [
            "oneLiners",
            "allOneLineScopes",
            "never"
          ],
          "enumDescriptions": [
            "%c_cpp.configuration.vcFormat.wrap.preserveBlocks.oneLiners.description%",
            "%c_cpp.configuration.vcFormat.wrap.preserveBlocks.allOneLineScopes.description%",
            "%c_cpp.configuration.vcFormat.wrap.preserveBlocks.never.description%"
          ],
          "default": "oneLiners",
          "description": "%c_cpp.configuration.vcFormat.wrap.preserveBlocks.description%",
          "scope": "resource"
        },
        "C_Cpp.clang_format_fallbackStyle": {
          "type": "string",
          "default": "Visual Studio",
          "description": "%c_cpp.configuration.clang_format_fallbackStyle.description%",
          "scope": "machine-overridable"
        },
        "C_Cpp.clang_format_sortIncludes": {
          "type": [
            "boolean",
            "null"
          ],
          "enum": [
            true,
            false,
            null
          ],
          "default": null,
          "description": "%c_cpp.configuration.clang_format_sortIncludes.description%",
          "scope": "resource"
        },
        "C_Cpp.intelliSenseEngine": {
          "type": "string",
          "enum": [
            "Default",
            "Tag Parser",
            "Disabled"
          ],
          "default": "Default",
          "description": "%c_cpp.configuration.intelliSenseEngine.description%",
          "scope": "resource"
        },
        "C_Cpp.intelliSenseEngineFallback": {
          "type": "string",
          "enum": [
            "Enabled",
            "Disabled"
          ],
          "default": "Disabled",
          "description": "%c_cpp.configuration.intelliSenseEngineFallback.description%",
          "scope": "resource"
        },
        "C_Cpp.autocomplete": {
          "type": "string",
          "enum": [
            "Default",
            "Disabled"
          ],
          "default": "Default",
          "description": "%c_cpp.configuration.autocomplete.description%",
          "scope": "resource"
        },
        "C_Cpp.errorSquiggles": {
          "type": "string",
          "enum": [
            "Enabled",
            "Disabled",
            "EnabledIfIncludesResolve"
          ],
          "default": "EnabledIfIncludesResolve",
          "description": "%c_cpp.configuration.errorSquiggles.description%",
          "scope": "resource"
        },
        "C_Cpp.dimInactiveRegions": {
          "type": "boolean",
          "default": true,
          "description": "%c_cpp.configuration.dimInactiveRegions.description%",
          "scope": "resource"
        },
        "C_Cpp.inactiveRegionOpacity": {
          "type:": "number",
          "default": 0.55,
          "description": "%c_cpp.configuration.inactiveRegionOpacity.description%",
          "scope": "resource",
          "minimum": 0.1,
          "maximum": 1
        },
        "C_Cpp.inactiveRegionForegroundColor": {
          "type": "string",
          "description": "%c_cpp.configuration.inactiveRegionForegroundColor.description%",
          "scope": "resource"
        },
        "C_Cpp.inactiveRegionBackgroundColor": {
          "type": "string",
          "description": "%c_cpp.configuration.inactiveRegionBackgroundColor.description%",
          "scope": "resource"
        },
        "C_Cpp.loggingLevel": {
          "type": "string",
          "enum": [
            "None",
            "Error",
            "Warning",
            "Information",
            "Debug"
          ],
          "default": "Error",
          "description": "%c_cpp.configuration.loggingLevel.description%",
          "scope": "window"
        },
        "C_Cpp.autoAddFileAssociations": {
          "type": "boolean",
          "default": true,
          "description": "%c_cpp.configuration.autoAddFileAssociations.description%",
          "scope": "window"
        },
        "C_Cpp.workspaceParsingPriority": {
          "type": "string",
          "enum": [
            "highest",
            "high",
            "medium",
            "low"
          ],
          "default": "highest",
          "description": "%c_cpp.configuration.workspaceParsingPriority.description%",
          "scope": "window"
        },
        "C_Cpp.workspaceSymbols": {
          "type": "string",
          "enum": [
            "All",
            "Just My Code"
          ],
          "default": "Just My Code",
          "description": "%c_cpp.configuration.workspaceSymbols.description%",
          "scope": "window"
        },
        "C_Cpp.exclusionPolicy": {
          "type": "string",
          "enum": [
            "checkFolders",
            "checkFilesAndFolders"
          ],
          "default": "checkFolders",
          "description": "%c_cpp.configuration.exclusionPolicy.description%",
          "scope": "resource"
        },
        "C_Cpp.preferredPathSeparator": {
          "type": "string",
          "enum": [
            "Forward Slash",
            "Backslash"
          ],
          "default": "Forward Slash",
          "description": "%c_cpp.configuration.preferredPathSeparator.description%",
          "scope": "machine-overridable"
        },
        "C_Cpp.simplifyStructuredComments": {
          "type": "boolean",
          "default": true,
          "description": "%c_cpp.configuration.simplifyStructuredComments.description%",
          "scope": "application"
        },
        "C_Cpp.commentContinuationPatterns": {
          "type": "array",
          "default": [
            "/**"
          ],
          "items": {
            "anyOf": [
              {
                "type": "string",
                "description": "%c_cpp.configuration.commentContinuationPatterns.items.anyof.string.description%"
              },
              {
                "type": "object",
                "properties": {
                  "begin": {
                    "type": "string",
                    "description": "%c_cpp.configuration.commentContinuationPatterns.items.anyof.object.begin.description%"
                  },
                  "continue": {
                    "type": "string",
                    "description": "%c_cpp.configuration.commentContinuationPatterns.items.anyof.object.continue.description%"
                  }
                }
              }
            ]
          },
          "description": "%c_cpp.configuration.commentContinuationPatterns.description%",
          "scope": "window"
        },
        "C_Cpp.configurationWarnings": {
          "type": "string",
          "enum": [
            "Enabled",
            "Disabled"
          ],
          "default": "Enabled",
          "description": "%c_cpp.configuration.configurationWarnings.description%",
          "scope": "resource"
        },
        "C_Cpp.intelliSenseCachePath": {
          "type": "string",
          "description": "%c_cpp.configuration.intelliSenseCachePath.description%",
          "scope": "machine-overridable"
        },
        "C_Cpp.intelliSenseCacheSize": {
          "type": "number",
          "default": 5120,
          "description": "%c_cpp.configuration.intelliSenseCacheSize.description%",
          "scope": "machine-overridable",
          "minimum": 0
        },
        "C_Cpp.default.includePath": {
          "type": [
            "array",
            "null"
          ],
          "items": {
            "type": "string"
          },
          "default": null,
          "description": "%c_cpp.configuration.default.includePath.description%",
          "scope": "machine-overridable"
        },
        "C_Cpp.default.defines": {
          "type": [
            "array",
            "null"
          ],
          "items": {
            "type": "string"
          },
          "default": null,
          "description": "%c_cpp.configuration.default.defines.description%",
          "scope": "machine-overridable"
        },
        "C_Cpp.default.macFrameworkPath": {
          "type": [
            "array",
            "null"
          ],
          "items": {
            "type": "string"
          },
          "default": null,
          "description": "%c_cpp.configuration.default.macFrameworkPath.description%",
          "scope": "machine-overridable"
        },
        "C_Cpp.default.windowsSdkVersion": {
          "type": "string",
          "description": "%c_cpp.configuration.default.windowsSdkVersion.description%",
          "pattern": "^((\\d{2}\\.\\d{1}\\.\\d{5}\\.\\d{1}$|^8\\.1)|())$",
          "scope": "machine-overridable"
        },
        "C_Cpp.default.compileCommands": {
          "type": "string",
          "description": "%c_cpp.configuration.default.compileCommands.description%",
          "scope": "machine-overridable"
        },
        "C_Cpp.default.forcedInclude": {
          "type": [
            "array",
            "null"
          ],
          "items": {
            "type": "string"
          },
          "default": null,
          "description": "%c_cpp.configuration.default.forcedInclude.description%",
          "scope": "machine-overridable"
        },
        "C_Cpp.default.intelliSenseMode": {
          "type": "string",
          "enum": [
            "",
            "clang-x86",
            "clang-x64",
            "clang-arm",
            "clang-arm64",
            "gcc-x86",
            "gcc-x64",
            "gcc-arm",
            "gcc-arm64",
            "msvc-x86",
            "msvc-x64",
            "msvc-arm",
            "msvc-arm64"
          ],
          "description": "%c_cpp.configuration.default.intelliSenseMode.description%",
          "scope": "machine-overridable"
        },
        "C_Cpp.default.compilerPath": {
          "type": [
            "string",
            "null"
          ],
          "default": null,
          "description": "%c_cpp.configuration.default.compilerPath.description%",
          "scope": "resource"
        },
        "C_Cpp.default.compilerArgs": {
          "type": [
            "array",
            "null"
          ],
          "items": {
            "type": "string"
          },
          "default": null,
          "description": "%c_cpp.configuration.default.compilerArgs.description%",
          "scope": "machine-overridable"
        },
        "C_Cpp.default.cStandard": {
          "type": "string",
          "enum": [
            "",
            "c89",
            "c99",
            "c11",
            "c18",
            "gnu89",
            "gnu99",
            "gnu11",
            "gnu18"
          ],
          "description": "%c_cpp.configuration.default.cStandard.description%",
          "scope": "machine-overridable"
        },
        "C_Cpp.default.cppStandard": {
          "type": "string",
          "enum": [
            "",
            "c++98",
            "c++03",
            "c++11",
            "c++14",
            "c++17",
            "c++20",
            "gnu++98",
            "gnu++03",
            "gnu++11",
            "gnu++14",
            "gnu++17",
            "gnu++20"
          ],
          "description": "%c_cpp.configuration.default.cppStandard.description%",
          "scope": "machine-overridable"
        },
        "C_Cpp.default.configurationProvider": {
          "type": "string",
          "description": "%c_cpp.configuration.default.configurationProvider.description%",
          "scope": "resource"
        },
        "C_Cpp.default.browse.path": {
          "type": [
            "array",
            "null"
          ],
          "items": {
            "type": "string"
          },
          "default": null,
          "description": "%c_cpp.configuration.default.browse.path.description%",
          "scope": "machine-overridable"
        },
        "C_Cpp.default.browse.databaseFilename": {
          "type": "string",
          "description": "%c_cpp.configuration.default.browse.databaseFilename.description%",
          "scope": "machine-overridable"
        },
        "C_Cpp.default.browse.limitSymbolsToIncludedHeaders": {
          "type": "boolean",
          "default": true,
          "description": "%c_cpp.configuration.default.browse.limitSymbolsToIncludedHeaders.description%",
          "scope": "resource"
        },
        "C_Cpp.default.systemIncludePath": {
          "type": [
            "array",
            "null"
          ],
          "items": {
            "type": "string"
          },
          "default": null,
          "description": "%c_cpp.configuration.default.systemIncludePath.description%",
          "scope": "machine-overridable"
        },
        "C_Cpp.default.customConfigurationVariables": {
          "type": [
            "object",
            "null"
          ],
          "default": null,
          "patternProperties": {
            "(^.+$)": {
              "type": "string"
            }
          },
          "description": "%c_cpp.configuration.default.customConfigurationVariables.description%",
          "scope": "machine-overridable"
        },
        "C_Cpp.default.enableConfigurationSquiggles": {
          "type": "boolean",
          "default": true,
          "description": "%c_cpp.configuration.default.enableConfigurationSquiggles.description%",
          "scope": "resource"
        },
        "C_Cpp.updateChannel": {
          "type": "string",
          "enum": [
            "Default",
            "Insiders"
          ],
          "default": "Default",
          "description": "%c_cpp.configuration.updateChannel.description%",
          "scope": "application"
        },
        "C_Cpp.experimentalFeatures": {
          "type": "string",
          "enum": [
            "Enabled",
            "Disabled"
          ],
          "default": "Disabled",
          "description": "%c_cpp.configuration.experimentalFeatures.description%",
          "scope": "window"
        },
        "C_Cpp.suggestSnippets": {
          "type": "boolean",
          "default": true,
          "description": "%c_cpp.configuration.suggestSnippets.description%",
          "scope": "resource"
        },
        "C_Cpp.enhancedColorization": {
          "type": "string",
          "enum": [
            "Enabled",
            "Disabled"
          ],
          "default": "Enabled",
          "description": "%c_cpp.configuration.enhancedColorization.description%",
          "scope": "window"
        },
        "C_Cpp.vcpkg.enabled": {
          "type": "boolean",
          "default": true,
          "markdownDescription": "%c_cpp.configuration.vcpkg.enabled.markdownDescription%",
          "scope": "resource"
        },
        "C_Cpp.renameRequiresIdentifier": {
          "type": "boolean",
          "default": true,
          "description": "%c_cpp.configuration.renameRequiresIdentifier.description%",
          "scope": "application"
        },
        "C_Cpp.debugger.useBacktickCommandSubstitution": {
          "type": "boolean",
          "default": false,
          "description": "%c_cpp.configuration.debugger.useBacktickCommandSubstitution.description%",
          "scope": "window"
        },
        "C_Cpp.codeFolding": {
          "type": "string",
          "enum": [
            "Enabled",
            "Disabled"
          ],
          "default": "Enabled",
          "description": "%c_cpp.configuration.codeFolding.description%",
          "scope": "window"
        }
      }
    },
    "commands": [
      {
        "command": "C_Cpp.ConfigurationSelect",
        "title": "%c_cpp.command.configurationSelect.title%",
        "category": "C/C++"
      },
      {
        "command": "C_Cpp.ConfigurationProviderSelect",
        "title": "%c_cpp.command.configurationProviderSelect.title%",
        "category": "C/C++"
      },
      {
        "command": "C_Cpp.ConfigurationEditJSON",
        "title": "%c_cpp.command.configurationEditJSON.title%",
        "category": "C/C++"
      },
      {
        "command": "C_Cpp.ConfigurationEditUI",
        "title": "%c_cpp.command.configurationEditUI.title%",
        "category": "C/C++"
      },
      {
        "command": "C_Cpp.SwitchHeaderSource",
        "title": "%c_cpp.command.switchHeaderSource.title%",
        "category": "C/C++"
      },
      {
        "command": "C_Cpp.EnableErrorSquiggles",
        "title": "%c_cpp.command.enableErrorSquiggles.title%",
        "category": "C/C++"
      },
      {
        "command": "C_Cpp.DisableErrorSquiggles",
        "title": "%c_cpp.command.disableErrorSquiggles.title%",
        "category": "C/C++"
      },
      {
        "command": "C_Cpp.ToggleIncludeFallback",
        "title": "%c_cpp.command.toggleIncludeFallback.title%",
        "category": "C/C++"
      },
      {
        "command": "C_Cpp.ToggleDimInactiveRegions",
        "title": "%c_cpp.command.toggleDimInactiveRegions.title%",
        "category": "C/C++"
      },
      {
        "command": "C_Cpp.ResetDatabase",
        "title": "%c_cpp.command.resetDatabase.title%",
        "category": "C/C++"
      },
      {
        "command": "C_Cpp.TakeSurvey",
        "title": "%c_cpp.command.takeSurvey.title%",
        "category": "C/C++"
      },
      {
        "command": "C_Cpp.BuildAndDebugActiveFile",
        "title": "%c_cpp.command.buildAndDebugActiveFile.title%",
        "category": "C/C++"
      },
      {
        "command": "C_Cpp.LogDiagnostics",
        "title": "%c_cpp.command.logDiagnostics.title%",
        "category": "C/C++"
      },
      {
        "command": "C_Cpp.RescanWorkspace",
        "title": "%c_cpp.command.rescanWorkspace.title%",
        "category": "C/C++"
      },
      {
        "command": "C_Cpp.VcpkgClipboardInstallSuggested",
        "title": "%c_cpp.command.vcpkgClipboardInstallSuggested.title%",
        "category": "C/C++"
      },
      {
        "command": "C_Cpp.VcpkgOnlineHelpSuggested",
        "title": "%c_cpp.command.vcpkgOnlineHelpSuggested.title%",
        "category": "C/C++"
      },
      {
        "command": "C_Cpp.referencesViewGroupByType",
        "category": "C/C++",
        "title": "%c_cpp.command.referencesViewGroupByType.title%",
        "icon": {
          "light": "assets/ref-group-by-type-light.svg",
          "dark": "assets/ref-group-by-type-dark.svg"
        }
      },
      {
        "command": "C_Cpp.referencesViewUngroupByType",
        "category": "C/C++",
        "title": "%c_cpp.command.referencesViewUngroupByType.title%",
        "icon": {
          "light": "assets/ref-ungroup-by-type-light.svg",
          "dark": "assets/ref-ungroup-by-type-dark.svg"
        }
      }
    ],
    "keybindings": [
      {
        "command": "C_Cpp.SwitchHeaderSource",
        "key": "Alt+O",
        "when": "editorTextFocus && editorLangId == 'cpp'"
      },
      {
        "command": "C_Cpp.SwitchHeaderSource",
        "key": "Alt+O",
        "when": "editorTextFocus && editorLangId == 'c'"
      }
    ],
    "debuggers": [
      {
        "type": "cppdbg",
        "label": "C++ (GDB/LLDB)",
        "languages": [
          "c",
          "cpp"
        ],
        "variables": {
          "pickProcess": "extension.pickNativeProcess",
          "pickRemoteProcess": "extension.pickRemoteNativeProcess"
        },
        "configurationAttributes": {
          "launch": {
            "type": "object",
            "default": {},
            "required": [
              "program"
            ],
            "properties": {
              "program": {
                "type": "string",
                "description": "%c_cpp.debuggers.program.description%",
                "default": "${workspaceRoot}/a.out"
              },
              "args": {
                "type": "array",
                "description": "%c_cpp.debuggers.args.description%",
                "items": {
                  "type": "string"
                },
                "default": []
              },
              "type": {
                "type": "string",
                "description": "%c_cpp.debuggers.cppdbg.type.description%",
                "default": "cppdbg"
              },
              "targetArchitecture": {
                "type": "string",
                "description": "%c_cpp.debuggers.targetArchitecture.description%",
                "default": "x64"
              },
              "cwd": {
                "type": "string",
                "description": "%c_cpp.debuggers.cwd.description%",
                "default": "."
              },
              "setupCommands": {
                "type": "array",
                "description": "%c_cpp.debuggers.setupCommands.description%",
                "items": {
                  "type": "object",
                  "default": {},
                  "properties": {
                    "text": {
                      "type": "string",
                      "description": "%c_cpp.debuggers.text.description%",
                      "default": ""
                    },
                    "description": {
                      "type": "string",
                      "description": "%c_cpp.debuggers.description.description%",
                      "default": ""
                    },
                    "ignoreFailures": {
                      "type": "boolean",
                      "description": "%c_cpp.debuggers.ignoreFailures.description%",
                      "default": false
                    }
                  }
                },
                "default": []
              },
              "customLaunchSetupCommands": {
                "type": "array",
                "description": "%c_cpp.debuggers.customLaunchSetupCommands.description%",
                "items": {
                  "type": "object",
                  "default": {},
                  "properties": {
                    "text": {
                      "type": "string",
                      "description": "%c_cpp.debuggers.text.description%",
                      "default": ""
                    },
                    "description": {
                      "type": "string",
                      "description": "%c_cpp.debuggers.description.description%",
                      "default": ""
                    },
                    "ignoreFailures": {
                      "type": "boolean",
                      "description": "%c_cpp.debuggers.ignoreFailures.description%",
                      "default": false
                    }
                  }
                },
                "default": []
              },
              "launchCompleteCommand": {
                "enum": [
                  "exec-run",
                  "exec-continue",
                  "None"
                ],
                "description": "%c_cpp.debuggers.launchCompleteCommand.description%",
                "default": "exec-run"
              },
              "visualizerFile": {
                "type": "string",
                "description": "%c_cpp.debuggers.cppdbg.visualizerFile.description%",
                "default": ""
              },
              "showDisplayString": {
                "type": "boolean",
                "description": "%c_cpp.debuggers.showDisplayString.description%",
                "default": true
              },
              "environment": {
                "type": "array",
                "description": "%c_cpp.debuggers.environment.description%",
                "items": {
                  "type": "object",
                  "default": {},
                  "properties": {
                    "name": {
                      "type": "string"
                    },
                    "value": {
                      "type": "string"
                    }
                  }
                },
                "default": []
              },
              "envFile": {
                "type": "string",
                "description": "%c_cpp.debuggers.envFile.description%",
                "default": "${workspaceFolder}/.env"
              },
              "additionalSOLibSearchPath": {
                "type": "string",
                "description": "%c_cpp.debuggers.additionalSOLibSearchPath.description%",
                "default": ""
              },
              "MIMode": {
                "type": "string",
                "description": "%c_cpp.debuggers.MIMode.description%",
                "default": "gdb"
              },
              "miDebuggerPath": {
                "type": "string",
                "description": "%c_cpp.debuggers.miDebuggerPath.description%",
                "default": "/usr/bin/gdb"
              },
              "miDebuggerArgs": {
                "type": "string",
                "description": "%c_cpp.debuggers.miDebuggerArgs.description%",
                "default": ""
              },
              "miDebuggerServerAddress": {
                "type": "string",
                "description": "%c_cpp.debuggers.miDebuggerServerAddress.description%",
                "default": "serveraddress:port"
              },
              "stopAtEntry": {
                "type": "boolean",
                "description": "%c_cpp.debuggers.stopAtEntry.description%",
                "default": false
              },
              "debugServerPath": {
                "type": "string",
                "description": "%c_cpp.debuggers.debugServerPath.description%",
                "default": ""
              },
              "debugServerArgs": {
                "type": "string",
                "description": "%c_cpp.debuggers.debugServerArgs.description%",
                "default": ""
              },
              "serverStarted": {
                "type": "string",
                "description": "%c_cpp.debuggers.serverStarted.description%",
                "default": ""
              },
              "filterStdout": {
                "type": "boolean",
                "description": "%c_cpp.debuggers.filterStdout.description%",
                "default": true
              },
              "filterStderr": {
                "type": "boolean",
                "description": "%c_cpp.debuggers.filterStderr.description%",
                "default": false
              },
              "serverLaunchTimeout": {
                "type": "integer",
                "description": "%c_cpp.debuggers.serverLaunchTimeout.description%",
                "default": "10000"
              },
              "coreDumpPath": {
                "type": "string",
                "description": "%c_cpp.debuggers.coreDumpPath.description%",
                "default": ""
              },
              "externalConsole": {
                "type": "boolean",
                "description": "%c_cpp.debuggers.cppdbg.externalConsole.description%",
                "default": false
              },
              "avoidWindowsConsoleRedirection": {
                "type": "boolean",
                "description": "%c_cpp.debuggers.avoidWindowsConsoleRedirection.description%",
                "default": false
              },
              "sourceFileMap": {
                "type": "object",
                "description": "%c_cpp.debuggers.sourceFileMap.description%",
                "default": {
                  "<source-path>": "<target-path>"
                }
              },
              "logging": {
                "description": "%c_cpp.debuggers.logging.description%",
                "type": "object",
                "default": {},
                "properties": {
                  "exceptions": {
                    "type": "boolean",
                    "description": "%c_cpp.debuggers.logging.exceptions.description%",
                    "default": true
                  },
                  "moduleLoad": {
                    "type": "boolean",
                    "description": "%c_cpp.debuggers.logging.moduleLoad.description%",
                    "default": true
                  },
                  "programOutput": {
                    "type": "boolean",
                    "description": "%c_cpp.debuggers.logging.programOutput.description%",
                    "default": true
                  },
                  "engineLogging": {
                    "type": "boolean",
                    "description": "%c_cpp.debuggers.logging.engineLogging.description%",
                    "default": false
                  },
                  "trace": {
                    "type": "boolean",
                    "description": "%c_cpp.debuggers.logging.trace.description%",
                    "default": false
                  },
                  "traceResponse": {
                    "type": "boolean",
                    "description": "%c_cpp.debuggers.logging.traceResponse.description%",
                    "default": false
                  }
                }
              },
              "pipeTransport": {
                "description": "%c_cpp.debuggers.pipeTransport.description%",
                "type": "object",
                "default": {
                  "pipeCwd": "/usr/bin",
                  "pipeProgram": "%c_cpp.debuggers.pipeTransport.default.pipeProgram%",
                  "pipeArgs": [],
                  "debuggerPath": "%c_cpp.debuggers.pipeTransport.default.debuggerPath%"
                },
                "properties": {
                  "pipeCwd": {
                    "type": "string",
                    "description": "%c_cpp.debuggers.pipeTransport.pipeCwd.description%",
                    "default": "/usr/bin"
                  },
                  "pipeProgram": {
                    "type": "string",
                    "description": "%c_cpp.debuggers.pipeTransport.pipeProgram.description%",
                    "default": "%c_cpp.debuggers.pipeTransport.default.pipeProgram%"
                  },
                  "pipeArgs": {
                    "type": "array",
                    "description": "%c_cpp.debuggers.pipeTransport.pipeArgs.description%",
                    "items": {
                      "type": "string"
                    },
                    "default": []
                  },
                  "debuggerPath": {
                    "type": "string",
                    "description": "%c_cpp.debuggers.pipeTransport.debuggerPath.description%",
                    "default": "%c_cpp.debuggers.pipeTransport.default.debuggerPath%"
                  },
                  "pipeEnv": {
                    "type": "object",
                    "additionalProperties": {
                      "type": "string"
                    },
                    "description": "%c_cpp.debuggers.pipeTransport.pipeEnv.description%",
                    "default": {}
                  },
                  "quoteArgs": {
                    "exceptions": {
                      "type": "boolean",
                      "description": "%c_cpp.debuggers.pipeTransport.quoteArgs.description%",
                      "default": true
                    }
                  }
                }
              },
              "symbolLoadInfo": {
                "description": "%c_cpp.debuggers.symbolLoadInfo.description%",
                "type": "object",
                "default": {
                  "loadAll": true,
                  "exceptionList": ""
                },
                "properties": {
                  "loadAll": {
                    "type": "boolean",
                    "description": "%c_cpp.debuggers.symbolLoadInfo.loadAll.description%",
                    "default": true
                  },
                  "exceptionList": {
                    "type": "string",
                    "description": "%c_cpp.debuggers.symbolLoadInfo.exceptionList.description%",
                    "default": ""
                  }
                }
              }
            }
          },
          "attach": {
            "type": "object",
            "default": {},
            "required": [
              "program",
              "processId"
            ],
            "properties": {
              "program": {
                "type": "string",
                "description": "%c_cpp.debuggers.program.description%",
                "default": "${workspaceRoot}/a.out"
              },
              "type": {
                "type": "string",
                "description": "%c_cpp.debuggers.cppdbg.type.description%",
                "default": "cppdbg"
              },
              "targetArchitecture": {
                "type": "string",
                "description": "%c_cpp.debuggers.targetArchitecture.description%",
                "default": "x64"
              },
              "visualizerFile": {
                "type": "string",
                "description": "%c_cpp.debuggers.cppdbg.visualizerFile.description%",
                "default": ""
              },
              "showDisplayString": {
                "type": "boolean",
                "description": "%c_cpp.debuggers.showDisplayString.description%",
                "default": true
              },
              "additionalSOLibSearchPath": {
                "type": "string",
                "description": "%c_cpp.debuggers.additionalSOLibSearchPath.description%",
                "default": ""
              },
              "MIMode": {
                "type": "string",
                "description": "%c_cpp.debuggers.MIMode.description%",
                "default": "gdb"
              },
              "miDebuggerPath": {
                "type": "string",
                "description": "%c_cpp.debuggers.miDebuggerPath.description%",
                "default": "/usr/bin/gdb"
              },
              "miDebuggerServerAddress": {
                "type": "string",
                "description": "%c_cpp.debuggers.miDebuggerServerAddress.description%",
                "default": "serveraddress:port"
              },
              "processId": {
                "anyOf": [
                  {
                    "type": "string",
                    "description": "%c_cpp.debuggers.processId.anyOf.description%",
                    "default": "${command:pickProcess}"
                  },
                  {
                    "type": "integer",
                    "description": "%c_cpp.debuggers.processId.anyOf.description%",
                    "default": 0
                  }
                ]
              },
              "filterStdout": {
                "type": "boolean",
                "description": "%c_cpp.debuggers.filterStdout.description%",
                "default": true
              },
              "filterStderr": {
                "type": "boolean",
                "description": "%c_cpp.debuggers.filterStderr.description%",
                "default": false
              },
              "sourceFileMap": {
                "type": "object",
                "description": "%c_cpp.debuggers.sourceFileMap.description%",
                "default": {
                  "<source-path>": "<target-path>"
                }
              },
              "logging": {
                "description": "%c_cpp.debuggers.logging.description%",
                "type": "object",
                "default": {},
                "properties": {
                  "exceptions": {
                    "type": "boolean",
                    "description": "%c_cpp.debuggers.logging.exceptions.description%",
                    "default": true
                  },
                  "moduleLoad": {
                    "type": "boolean",
                    "description": "%c_cpp.debuggers.logging.moduleLoad.description%",
                    "default": true
                  },
                  "programOutput": {
                    "type": "boolean",
                    "description": "%c_cpp.debuggers.logging.programOutput.description%",
                    "default": true
                  },
                  "engineLogging": {
                    "type": "boolean",
                    "description": "%c_cpp.debuggers.logging.engineLogging.description%",
                    "default": false
                  },
                  "trace": {
                    "type": "boolean",
                    "description": "%c_cpp.debuggers.logging.trace.description%",
                    "default": false
                  },
                  "traceResponse": {
                    "type": "boolean",
                    "description": "%c_cpp.debuggers.logging.traceResponse.description%",
                    "default": false
                  }
                }
              },
              "pipeTransport": {
                "description": "%c_cpp.debuggers.pipeTransport.description%",
                "type": "object",
                "default": {
                  "pipeCwd": "/usr/bin",
                  "pipeProgram": "%c_cpp.debuggers.pipeTransport.default.pipeProgram%",
                  "pipeArgs": [],
                  "debuggerPath": "%c_cpp.debuggers.pipeTransport.default.debuggerPath%"
                },
                "properties": {
                  "pipeCwd": {
                    "type": "string",
                    "description": "%c_cpp.debuggers.pipeTransport.pipeCwd.description%",
                    "default": "/usr/bin"
                  },
                  "pipeProgram": {
                    "type": "string",
                    "description": "%c_cpp.debuggers.pipeTransport.pipeProgram.description%",
                    "default": "%c_cpp.debuggers.pipeTransport.default.pipeProgram%"
                  },
                  "pipeArgs": {
                    "type": "array",
                    "description": "%c_cpp.debuggers.pipeTransport.pipeArgs.description%",
                    "items": {
                      "type": "string"
                    },
                    "default": []
                  },
                  "debuggerPath": {
                    "type": "string",
                    "description": "%c_cpp.debuggers.pipeTransport.debuggerPath.description%",
                    "default": "%c_cpp.debuggers.pipeTransport.default.debuggerPath%"
                  },
                  "pipeEnv": {
                    "type": "object",
                    "additionalProperties": {
                      "type": "string"
                    },
                    "description": "%c_cpp.debuggers.pipeTransport.pipeEnv.description%",
                    "default": {}
                  },
                  "quoteArgs": {
                    "exceptions": {
                      "type": "boolean",
                      "description": "%c_cpp.debuggers.pipeTransport.quoteArgs.description%",
                      "default": true
                    }
                  }
                }
              },
              "setupCommands": {
                "type": "array",
                "description": "%c_cpp.debuggers.setupCommands.description%",
                "items": {
                  "type": "object",
                  "default": {},
                  "properties": {
                    "text": {
                      "type": "string",
                      "description": "%c_cpp.debuggers.text.description%",
                      "default": ""
                    },
                    "description": {
                      "type": "string",
                      "description": "%c_cpp.debuggers.description.description%",
                      "default": ""
                    },
                    "ignoreFailures": {
                      "type": "boolean",
                      "description": "%c_cpp.debuggers.ignoreFailures.description%",
                      "default": false
                    }
                  }
                },
                "default": []
              },
              "symbolLoadInfo": {
                "description": "%c_cpp.debuggers.symbolLoadInfo.description%",
                "type": "object",
                "default": {
                  "loadAll": true,
                  "exceptionList": ""
                },
                "properties": {
                  "loadAll": {
                    "type": "boolean",
                    "description": "%c_cpp.debuggers.symbolLoadInfo.loadAll.description%",
                    "default": true
                  },
                  "exceptionList": {
                    "type": "string",
                    "description": "%c_cpp.debuggers.symbolLoadInfo.exceptionList.description%",
                    "default": ""
                  }
                }
              }
            }
          }
        }
      },
      {
        "type": "cppvsdbg",
        "label": "C++ (Windows)",
        "languages": [
          "c",
          "cpp"
        ],
        "variables": {
          "pickProcess": "extension.pickNativeProcess"
        },
        "configurationAttributes": {
          "launch": {
            "type": "object",
            "default": {},
            "required": [
              "program",
              "cwd"
            ],
            "properties": {
              "program": {
                "type": "string",
                "description": "%c_cpp.debuggers.program.description%",
                "default": "${workspaceRoot}/program.exe"
              },
              "args": {
                "type": "array",
                "description": "%c_cpp.debuggers.args.description%",
                "items": {
                  "type": "string"
                },
                "default": []
              },
              "type": {
                "type": "string",
                "description": "%c_cpp.debuggers.cppvsdbg.type.description%",
                "default": "cppvsdbg"
              },
              "cwd": {
                "type": "string",
                "description": "%c_cpp.debuggers.cwd.description%",
                "default": "${workspaceRoot}"
              },
              "environment": {
                "type": "array",
                "description": "%c_cpp.debuggers.environment.description%",
                "items": {
                  "type": "object",
                  "default": {},
                  "properties": {
                    "name": {
                      "type": "string"
                    },
                    "value": {
                      "type": "string"
                    }
                  }
                },
                "default": []
              },
              "envFile": {
                "type": "string",
                "description": "%c_cpp.debuggers.envFile.description%",
                "default": "${workspaceFolder}/.env"
              },
              "symbolSearchPath": {
                "type": "string",
                "description": "%c_cpp.debuggers.symbolSearchPath.description%",
                "default": ""
              },
              "stopAtEntry": {
                "type": "boolean",
                "description": "%c_cpp.debuggers.stopAtEntry.description%",
                "default": false
              },
              "dumpPath": {
                "type": "string",
                "description": "%c_cpp.debuggers.dumpPath.description%",
                "default": ""
              },
              "visualizerFile": {
                "type": "string",
                "description": "%c_cpp.debuggers.cppvsdbg.visualizerFile.description%",
                "default": ""
              },
              "externalConsole": {
                "type": "boolean",
                "description": "%c_cpp.debuggers.cppvsdbg.externalConsole.description%",
                "default": false
              },
              "sourceFileMap": {
                "type": "object",
                "description": "%c_cpp.debuggers.sourceFileMap.description%",
                "default": {
                  "<source-path>": "<target-path>"
                }
              },
              "enableDebugHeap": {
                "type": "boolean",
                "description": "%c_cpp.debuggers.enableDebugHeap.description%",
                "default": false
              },
              "logging": {
                "type": "object",
                "description": "%c_cpp.debuggers.logging.description%",
                "default": {},
                "properties": {
                  "exceptions": {
                    "type": "boolean",
                    "description": "%c_cpp.debuggers.logging.exceptions.description%",
                    "default": true
                  },
                  "moduleLoad": {
                    "type": "boolean",
                    "description": "%c_cpp.debuggers.logging.moduleLoad.description%",
                    "default": true
                  },
                  "programOutput": {
                    "type": "boolean",
                    "description": "%c_cpp.debuggers.logging.programOutput.description%",
                    "default": true
                  },
                  "engineLogging": {
                    "type": "boolean",
                    "description": "%c_cpp.debuggers.logging.engineLogging.description%",
                    "default": false
                  },
                  "threadExit": {
                    "type": "boolean",
                    "description": "%c_cpp.debuggers.cppvsdbg.logging.threadExit.description%",
                    "default": false
                  },
                  "processExit": {
                    "type": "boolean",
                    "description": "%c_cpp.debuggers.cppvsdbg.logging.processExit.description%",
                    "default": true
                  }
                }
              },
              "requireExactSource": {
                "type": "boolean",
                "description": "%c_cpp.debuggers.requireExactSource.description%",
                "default": true
              }
            }
          },
          "attach": {
            "type": "object",
            "default": {},
            "required": [
              "processId"
            ],
            "properties": {
              "type": {
                "type": "string",
                "description": "%c_cpp.debuggers.cppvsdbg.type.description%",
                "default": "cppvsdbg"
              },
              "symbolSearchPath": {
                "type": "string",
                "description": "%c_cpp.debuggers.symbolSearchPath.description%",
                "default": ""
              },
              "processId": {
                "anyOf": [
                  {
                    "type": "string",
                    "description": "%c_cpp.debuggers.processId.anyOf.description%",
                    "default": "${command:pickProcess}"
                  },
                  {
                    "type": "integer",
                    "description": "%c_cpp.debuggers.processId.anyOf.description%",
                    "default": 0
                  }
                ]
              },
              "visualizerFile": {
                "type": "string",
                "description": "%c_cpp.debuggers.cppvsdbg.visualizerFile.description%",
                "default": ""
              },
              "sourceFileMap": {
                "type": "object",
                "description": "%c_cpp.debuggers.sourceFileMap.description%",
                "default": {
                  "<source-path>": "<target-path>"
                }
              },
              "logging": {
                "type": "object",
                "description": "%c_cpp.debuggers.logging.description%",
                "default": {},
                "properties": {
                  "exceptions": {
                    "type": "boolean",
                    "description": "%c_cpp.debuggers.logging.exceptions.description%",
                    "default": true
                  },
                  "moduleLoad": {
                    "type": "boolean",
                    "description": "%c_cpp.debuggers.logging.moduleLoad.description%",
                    "default": true
                  },
                  "programOutput": {
                    "type": "boolean",
                    "description": "%c_cpp.debuggers.logging.programOutput.description%",
                    "default": true
                  },
                  "trace": {
                    "type": "boolean",
                    "description": "%c_cpp.debuggers.logging.trace.description%",
                    "default": false
                  }
                }
              },
              "requireExactSource": {
                "type": "boolean",
                "description": "%c_cpp.debuggers.requireExactSource.description%",
                "default": true
              }
            }
          }
        }
      }
    ],
    "breakpoints": [
      {
        "language": "c"
      },
      {
        "language": "cpp"
      },
      {
        "language": "cuda"
      }
    ],
    "jsonValidation": [
      {
        "fileMatch": "c_cpp_properties.json",
        "url": "cpptools-schema:///c_cpp_properties.schema.json"
      }
    ],
    "menus": {
      "view/title": [
        {
          "command": "C_Cpp.referencesViewGroupByType",
          "when": "view == CppReferencesView && refView.isGroupedByFile",
          "group": "navigation"
        },
        {
          "command": "C_Cpp.referencesViewUngroupByType",
          "when": "view == CppReferencesView && !refView.isGroupedByFile",
          "group": "navigation"
        }
      ],
      "editor/context": [
        {
          "when": "editorLangId == c",
          "command": "C_Cpp.SwitchHeaderSource",
          "group": "other1_navigation@1"
        },
        {
          "when": "editorLangId == cpp",
          "command": "C_Cpp.SwitchHeaderSource",
          "group": "other1_navigation@1"
        },
        {
          "when": "editorLangId == c",
          "command": "workbench.action.gotoSymbol",
          "group": "other1_navigation@3"
        },
        {
          "when": "editorLangId == cpp",
          "command": "workbench.action.gotoSymbol",
          "group": "other1_navigation@3"
        },
        {
          "when": "editorLangId == c",
          "command": "workbench.action.showAllSymbols",
          "group": "other1_navigation@4"
        },
        {
          "when": "editorLangId == cpp",
          "command": "workbench.action.showAllSymbols",
          "group": "other1_navigation@4"
        },
        {
          "when": "editorLangId == cpp",
          "command": "C_Cpp.BuildAndDebugActiveFile",
          "group": "other2_debug@1"
        },
        {
          "when": "editorLangId == c",
          "command": "C_Cpp.BuildAndDebugActiveFile",
          "group": "other2_debug@1"
        }
      ],
      "commandPalette": [
        {
          "command": "C_Cpp.referencesViewGroupByType",
          "when": "cppReferenceTypes:hasResults"
        },
        {
          "command": "C_Cpp.referencesViewUngroupByType",
          "when": "cppReferenceTypes:hasResults"
        }
      ]
    },
    "configurationDefaults": {
      "[cpp]": {
        "editor.wordBasedSuggestions": false,
        "editor.suggest.insertMode": "replace",
        "editor.semanticHighlighting.enabled": true
      },
      "[c]": {
        "editor.wordBasedSuggestions": false,
        "editor.suggest.insertMode": "replace",
        "editor.semanticHighlighting.enabled": true
      },
      "[Log]": {
        "editor.wordWrap": "off"
      }
    },
    "semanticTokenTypes": [
      {
        "id": "referenceType",
        "superType": "class",
        "description": "A C++/CLI reference type."
      },
      {
        "id": "cliProperty",
        "superType": "property",
        "description": "A C++/CLI property."
      },
      {
        "id": "genericType",
        "superType": "class",
        "description": "A C++/CLI generic type."
      },
      {
        "id": "valueType",
        "superType": "class",
        "description": "A C++/CLI value type."
      },
      {
        "id": "templateFunction",
        "superType": "function",
        "description": "A template function."
      },
      {
        "id": "templateType",
        "superType": "class",
        "description": "A template type."
      },
      {
        "id": "operatorOverload",
        "superType": "operator",
        "description": "An overloaded operator."
      },
      {
        "id": "memberOperatorOverload",
        "superType": "operator",
        "description": "An overloaded operator member function."
      },
      {
        "id": "newOperator",
        "superType": "operator",
        "description": "A C++ new or delete operator."
      },
      {
        "id": "customLiteral",
        "superType": "number",
        "description": "A user-defined literal."
      },
      {
        "id": "numberLiteral",
        "superType": "number",
        "description": "A user-defined literal number."
      },
      {
        "id": "stringLiteral",
        "superType": "string",
        "description": "A user-defined literal string."
      }
    ],
    "semanticTokenModifiers": [
      {
        "id": "global",
        "description": "Annotates a symbol that is declared in global scope."
      },
      {
        "id": "local",
        "description": "Annotates a symbol that is declared in local scope."
      }
    ],
    "semanticTokenScopes": [
      {
        "scopes": {
          "label": [
            "entity.name.label"
          ],
          "variable.global": [
            "variable.other.global"
          ],
          "variable.local": [
            "variable.other.local"
          ],
          "property.static": [
            "variable.other.property.static"
          ],
          "member.static": [
            "entity.name.function.member.static"
          ],
          "macro": [
            "entity.name.function.preprocessor"
          ],
          "referenceType": [
            "entity.name.type.class.reference"
          ],
          "cliProperty": [
            "variable.other.property.cli"
          ],
          "genericType": [
            "entity.name.type.class.generic"
          ],
          "valueType": [
            "entity.name.type.class.value"
          ],
          "templateFunction": [
            "entity.name.function.templated"
          ],
          "templateType": [
            "entity.name.type.class.templated"
          ],
          "operatorOverload": [
            "entity.name.function.operator"
          ],
          "memberOperatorOverload": [
            "entity.name.function.operator.member"
          ],
          "newOperator": [
            "keyword.operator.new"
          ],
          "numberLiteral": [
            "entity.name.operator.custom-literal.number"
          ],
          "customLiteral": [
            "entity.name.operator.custom-literal"
          ],
          "stringLiteral": [
            "entity.name.operator.custom-literal.string"
          ]
        }
      }
    ]
  },
  "scripts": {
    "vscode:prepublish": "yarn run compile",
    "compile": "node ./tools/prepublish.js && gulp generate-native-strings && gulp translations-generate && webpack --mode production --vscode-nls",
    "compile-dev": "node ./tools/prepublish.js && gulp generate-native-strings && webpack --mode development",
    "compile-watch": "node ./tools/prepublish.js && gulp generate-native-strings && gulp translations-generate && webpack --mode production --vscode-nls --watch --info-verbosity verbose",
    "compile-dev-watch": "node ./tools/prepublish.js && gulp generate-native-strings && webpack --mode development --watch --info-verbosity verbose",
    "generateOptionsSchema": "node ./tools/prepublish.js && node ./out/tools/generateOptionsSchema.js",
    "generate-native-strings": "node ./tools/prepublish.js && gulp generate-native-strings",
    "translations-export": "node ./tools/prepublish.js && gulp generate-native-strings && gulp translations-export",
    "translations-generate": "node ./tools/prepublish.js && gulp translations-generate",
    "translations-import": "node ./tools/prepublish.js && gulp translations-import",
    "prepublishjs": "node ./tools/prepublish.js",
    "pretest": "tsc -p test.tsconfig.json",
    "generatePackageHashes": "gulp generate-package-hashes",
    "pr-check": "gulp pr-check",
    "lint": "gulp lint",
    "unitTests": "tsc -p test.tsconfig.json && node ./out/test/unitTests/runTest.js",
    "integrationTests": "tsc -p test.tsconfig.json && node ./out/test/integrationTests/languageServer/runTest.js",
    "intelliSenseFeaturesTests": "tsc -p test.tsconfig.json && node ./out/test/integrationTests/IntelliSenseFeatures/runTest.js",
    "import-edge-strings": "node ./import_edge_strings.js"
  },
  "devDependencies": {
    "@octokit/rest": "^16.28.9",
    "@types/minimatch": "^3.0.3",
    "@types/mkdirp": "^0.5.2",
    "@types/mocha": "^5.2.7",
    "@types/node": "^12.7.2",
    "@types/plist": "^3.0.2",
    "@types/semver": "^7.1.0",
    "@types/tmp": "^0.1.0",
    "@types/vscode": "1.44.0",
    "@types/webpack": "^4.39.0",
    "@types/which": "^1.3.2",
    "@types/yauzl": "^2.9.1",
    "@typescript-eslint/eslint-plugin": "^2.19.2",
    "@typescript-eslint/eslint-plugin-tslint": "^2.19.2",
    "@typescript-eslint/parser": "^2.19.2",
    "async-child-process": "^1.1.1",
    "await-notify": "^1.0.1",
    "comment-json": "^3.0.3",
    "editorconfig": "^0.15.3",
    "escape-string-regexp": "^2.0.0",
    "eslint": "^6.8.0",
    "eslint-plugin-import": "^2.20.1",
    "eslint-plugin-jsdoc": "^21.0.0",
    "event-stream": "^4.0.1",
    "fs-extra": "^8.1.0",
    "glob": "^7.1.6",
    "gulp": "^4.0.2",
    "gulp-env": "^0.4.0",
    "gulp-eslint": "^6.0.0",
    "gulp-filter": "^6.0.0",
    "gulp-mocha": "^7.0.1",
    "gulp-sourcemaps": "^2.6.5",
    "gulp-typescript": "^5.0.1",
    "http-proxy-agent": "^2.1.0",
    "https-proxy-agent": "^2.2.4",
    "minimatch": "^3.0.4",
    "minimist": "^1.2.5",
    "mkdirp": "^0.5.1",
    "mocha": "^4.0.0",
    "parse5": "^5.1.0",
    "parse5-traverse": "^1.0.3",
    "plist": "^3.0.1",
    "tmp": "^0.1.0",
    "ts-loader": "^6.0.4",
    "tslint": "^5.19.0",
    "typescript": "^3.5.3",
    "vscode-cpptools": "^4.0.1",
    "vscode-debugadapter": "^1.35.0",
    "vscode-debugprotocol": "^1.35.0",
    "vscode-extension-telemetry": "^0.1.2",
    "vscode-languageclient": "^5.2.1",
    "vscode-nls": "^4.1.1",
    "vscode-nls-dev": "^3.2.6",
    "vscode-test": "^1.3.0",
    "webpack": "^4.42.0",
    "webpack-cli": "^3.3.7",
    "which": "^2.0.2",
    "xml2js": "^0.4.19",
    "yauzl": "^2.10.0"
  },
  "resolutions": {
    "https-proxy-agent": "^2.2.4",
    "webpack/acorn": "^6.4.1",
    "webpack/terser-webpack-plugin": "^1.4.5",
    "gulp-sourcemaps/acorn": "^5.7.4",
    "eslint/acorn": "^7.1.1",
    "gulp-eslint/acorn": "^7.1.1",
    "**/mkdirp/minimist": "^0.2.1",
    "yargs-parser": "^15.0.1",
    "mocha/diff": "^3.5.0",
    "node-fetch": "^2.6.1"
  },
  "runtimeDependencies": [
    {
      "description": "C/C++ language components (Linux / x86_64)",
<<<<<<< HEAD
      "url": "https://go.microsoft.com/fwlink/?linkid=2144140",
=======
      "url": "https://go.microsoft.com/fwlink/?linkid=2143240",
>>>>>>> af1ab619
      "platforms": [
        "linux"
      ],
      "architectures": [
        "x86_64"
      ],
      "binaries": [
        "./bin/cpptools",
        "./bin/cpptools-srv"
      ],
      "integrity": "EE9F56D1F6499B606BAC390505C88C0B5CC749A00B410C67E20269A9F60FA9E4"
    },
    {
      "description": "C/C++ language components (Linux / armhf)",
<<<<<<< HEAD
      "url": "https://go.microsoft.com/fwlink/?linkid=2144141",
=======
      "url": "https://go.microsoft.com/fwlink/?linkid=2143241",
>>>>>>> af1ab619
      "platforms": [
        "linux"
      ],
      "architectures": [
        "arm"
      ],
      "binaries": [
        "./bin/cpptools",
        "./bin/cpptools-srv"
      ],
      "integrity": "3C37FD864ED5F7CECED0D9487DA3EEEC30A3BA973C9B943A5B93B11960B18761"
    },
    {
      "description": "C/C++ language components (Linux / aarch64)",
<<<<<<< HEAD
      "url": "https://go.microsoft.com/fwlink/?linkid=2143991",
=======
      "url": "https://go.microsoft.com/fwlink/?linkid=2143080",
>>>>>>> af1ab619
      "platforms": [
        "linux"
      ],
      "architectures": [
        "arm64"
      ],
      "binaries": [
        "./bin/cpptools",
        "./bin/cpptools-srv"
      ],
      "integrity": "E83B2522E2EC9EE14E0A0E8E95DE1DE1C816A1BED128189C6F4DD8B99D4E4AC9"
    },
    {
      "description": "C/C++ language components (OS X)",
<<<<<<< HEAD
      "url": "https://go.microsoft.com/fwlink/?linkid=2143992",
=======
      "url": "https://go.microsoft.com/fwlink/?linkid=2143079",
>>>>>>> af1ab619
      "platforms": [
        "darwin"
      ],
      "binaries": [
        "./bin/cpptools",
        "./bin/cpptools-srv"
      ],
      "integrity": "5FE3F5D8FB3B05246104BCC76659EA4B1E7F585D6147FB583BAFF561F4907193"
    },
    {
      "description": "C/C++ language components (Windows)",
<<<<<<< HEAD
      "url": "https://go.microsoft.com/fwlink/?linkid=2144139",
=======
      "url": "https://go.microsoft.com/fwlink/?linkid=2143078",
>>>>>>> af1ab619
      "platforms": [
        "win32"
      ],
      "binaries": [
        "./bin/cpptools.exe",
        "./bin/cpptools-srv.exe"
      ],
      "integrity": "BA67FC5F787552BE73F6613E08D1374FE3E3C3501417CF03E1D871A46DE4224A"
    },
    {
      "description": "ClangFormat (Linux / x86_64)",
      "url": "https://go.microsoft.com/fwlink/?LinkID=2135581",
      "platforms": [
        "linux"
      ],
      "architectures": [
        "x86_64"
      ],
      "binaries": [
        "./LLVM/bin/clang-format"
      ],
      "integrity": "B8381B87B83EE1AF9088AA6679F2DA013DC23A21D9EC5603C58DEFC323ED9617"
    },
    {
      "description": "ClangFormat (Linux / armhf)",
      "url": "https://go.microsoft.com/fwlink/?LinkID=2135579",
      "platforms": [
        "linux"
      ],
      "architectures": [
        "arm"
      ],
      "binaries": [
        "./LLVM/bin/clang-format"
      ],
      "integrity": "F06D3741192FFD7BB96BF9327D9DE1BBF6A9DB9753DA971C727D20D38835C1A9"
    },
    {
      "description": "ClangFormat (Linux / aarch64)",
      "url": "https://go.microsoft.com/fwlink/?LinkID=2143107",
      "platforms": [
        "linux"
      ],
      "architectures": [
        "arm64"
      ],
      "binaries": [
        "./LLVM/bin/clang-format"
      ],
      "integrity": "8CE17FA29582759418588CD1B63C91691C944CCED95E45593D4EA31834E20913"
    },
    {
      "description": "ClangFormat (OS X)",
      "url": "https://go.microsoft.com/fwlink/?LinkID=2135580",
      "platforms": [
        "darwin"
      ],
      "binaries": [
        "./LLVM/bin/clang-format.darwin"
      ],
      "integrity": "416D3B814A76E52D943B3372D517D6AADE0AB0BD9FD9921F871C1FB89D7B17B1"
    },
    {
      "description": "ClangFormat (Windows)",
      "url": "https://go.microsoft.com/fwlink/?LinkID=2135627",
      "platforms": [
        "win32"
      ],
      "binaries": [
        "./LLVM/bin/clang-format.exe"
      ],
      "integrity": "E5A2543FA2D45B964B43AE770A6D50F8698B592485E7E883005FFF52BFAD0CCD"
    },
    {
      "description": "Mono Framework Assemblies",
      "url": "https://go.microsoft.com/fwlink/?LinkId=2027135",
      "platforms": [
        "linux",
        "darwin"
      ],
      "binaries": [],
      "integrity": "579295329C1825588B6251EEA56571D1B9555BD529AA1A319CDFE741BC22D786"
    },
    {
      "description": "Mono Runtime (Linux / x86_64)",
      "url": "https://go.microsoft.com/fwlink/?LinkId=2027416",
      "platforms": [
        "linux"
      ],
      "architectures": [
        "x86_64"
      ],
      "binaries": [
        "./debugAdapters/mono.linux-x86_64"
      ],
      "integrity": "927C5094E83CE64EDC3A267EE1F13267CFA09FC1E9A5ADC870A752C05AD26F17"
    },
    {
      "description": "Mono Runtime (Linux / armhf)",
      "url": "https://aka.ms/mono-runtime-linux-arm",
      "platforms": [
        "linux"
      ],
      "architectures": [
        "arm"
      ],
      "binaries": [
        "./debugAdapters/mono.linux-armhf"
      ],
      "integrity": "D2D1FE7FB5CC5B2A60364F08829467509879D603FC951AC3805B530C8CEEF981"
    },
    {
      "description": "Mono Runtime (Linux / arm64)",
      "url": "https://aka.ms/mono-runtime-linux-arm64",
      "platforms": [
        "linux"
      ],
      "architectures": [
        "arm64"
      ],
      "binaries": [
        "./debugAdapters/mono.linux-arm64"
      ],
      "integrity": "946C54C8C6BF5BF79AC05D4E152F8D8647700FA786C21505832B3C79988339B4"
    },
    {
      "description": "Mono Runtime (OS X)",
      "url": "https://go.microsoft.com/fwlink/?LinkId=2027403",
      "platforms": [
        "darwin"
      ],
      "binaries": [
        "./debugAdapters/mono.osx"
      ],
      "integrity": "5D9E5AB3E921D138887BD12FF46B02BFC85B692B438EDFAAEB1E1E7837F1D40B"
    },
    {
      "description": "LLDB-MI (macOS Mojave and higher)",
      "url": "https://go.microsoft.com/fwlink/?linkid=2116759",
      "platforms": [
        "darwin"
      ],
      "versionRegex": "10\\.(1[0-3]|[0-9])(\\..*)*$",
      "matchVersion": false,
      "binaries": [
        "./debugAdapters/lldb-mi/bin/lldb-mi"
      ],
      "integrity": "6C2CD2797380DE2F3EA2A991BA4DACE265920922C4E18A80FAC515B30C1D0B99"
    },
    {
      "description": "LLDB 3.8.0 (macOS High Sierra and lower)",
      "url": "https://go.microsoft.com/fwlink/?LinkID=817244",
      "platforms": [
        "darwin"
      ],
      "versionRegex": "10\\.(1[0-3]|[0-9])(\\..*)*$",
      "matchVersion": true,
      "binaries": [
        "./debugAdapters/lldb/bin/debugserver",
        "./debugAdapters/lldb/bin/lldb-mi",
        "./debugAdapters/lldb/bin/lldb-argdumper",
        "./debugAdapters/lldb/bin/lldb-launcher"
      ],
      "integrity": "D4ACCD43F562E42CE30879AC15ADF5FB6AA50656795DCE8F3AD32FB108BB3B7E"
    },
    {
      "description": "Visual Studio Windows Debugger",
      "url": "https://go.microsoft.com/fwlink/?linkid=2082216",
      "platforms": [
        "win32"
      ],
      "binaries": [
        "./debugAdapters/vsdbg/bin/vsdbg.exe"
      ],
      "integrity": "CF1A01AA75275F76800F6BC1D289F2066DCEBCD983376D344ABF6B03FDB8FEA0"
    }
  ]
}<|MERGE_RESOLUTION|>--- conflicted
+++ resolved
@@ -2328,11 +2328,7 @@
   "runtimeDependencies": [
     {
       "description": "C/C++ language components (Linux / x86_64)",
-<<<<<<< HEAD
       "url": "https://go.microsoft.com/fwlink/?linkid=2144140",
-=======
-      "url": "https://go.microsoft.com/fwlink/?linkid=2143240",
->>>>>>> af1ab619
       "platforms": [
         "linux"
       ],
@@ -2347,11 +2343,7 @@
     },
     {
       "description": "C/C++ language components (Linux / armhf)",
-<<<<<<< HEAD
       "url": "https://go.microsoft.com/fwlink/?linkid=2144141",
-=======
-      "url": "https://go.microsoft.com/fwlink/?linkid=2143241",
->>>>>>> af1ab619
       "platforms": [
         "linux"
       ],
@@ -2366,11 +2358,7 @@
     },
     {
       "description": "C/C++ language components (Linux / aarch64)",
-<<<<<<< HEAD
       "url": "https://go.microsoft.com/fwlink/?linkid=2143991",
-=======
-      "url": "https://go.microsoft.com/fwlink/?linkid=2143080",
->>>>>>> af1ab619
       "platforms": [
         "linux"
       ],
@@ -2385,11 +2373,7 @@
     },
     {
       "description": "C/C++ language components (OS X)",
-<<<<<<< HEAD
       "url": "https://go.microsoft.com/fwlink/?linkid=2143992",
-=======
-      "url": "https://go.microsoft.com/fwlink/?linkid=2143079",
->>>>>>> af1ab619
       "platforms": [
         "darwin"
       ],
@@ -2401,11 +2385,7 @@
     },
     {
       "description": "C/C++ language components (Windows)",
-<<<<<<< HEAD
       "url": "https://go.microsoft.com/fwlink/?linkid=2144139",
-=======
-      "url": "https://go.microsoft.com/fwlink/?linkid=2143078",
->>>>>>> af1ab619
       "platforms": [
         "win32"
       ],
