{
  "name": "cpptools",
  "displayName": "C/C++",
  "description": "C/C++ IntelliSense, debugging, and code browsing.",
  "version": "1.12.1-main",
  "publisher": "ms-vscode",
  "icon": "LanguageCCPP_color_128x.png",
  "readme": "README.md",
  "author": {
    "name": "Microsoft Corporation"
  },
  "license": "SEE LICENSE IN LICENSE.txt",
  "engines": {
    "vscode": "^1.67.0"
  },
  "bugs": {
    "url": "https://github.com/Microsoft/vscode-cpptools/issues",
    "email": "c_cpp_support@microsoft.com"
  },
  "repository": {
    "type": "git",
    "url": "https://github.com/Microsoft/vscode-cpptools.git"
  },
  "homepage": "https://github.com/Microsoft/vscode-cpptools",
  "qna": "https://github.com/Microsoft/vscode-cpptools/issues",
  "keywords": [
    "C",
    "C++",
    "IntelliSense",
    "Microsoft",
    "multi-root ready"
  ],
  "categories": [
    "Programming Languages",
    "Debuggers",
    "Formatters",
    "Linters",
    "Snippets"
  ],
  "enabledApiProposals": [
    "terminalDataWriteEvent"
  ],
  "capabilities": {
    "untrustedWorkspaces": {
      "supported": false,
      "description": "%c_cpp.capabilities.untrustedWorkspaces.description%"
    },
    "virtualWorkspaces": false
  },
  "activationEvents": [
    "onLanguage:c",
    "onLanguage:cpp",
    "onLanguage:cuda-cpp",
    "onCommand:extension.pickNativeProcess",
    "onCommand:extension.pickRemoteNativeProcess",
    "onCommand:C_Cpp.RestartIntelliSenseForFile",
    "onCommand:C_Cpp.ConfigurationEditJSON",
    "onCommand:C_Cpp.ConfigurationEditUI",
    "onCommand:C_Cpp.ConfigurationSelect",
    "onCommand:C_Cpp.ConfigurationProviderSelect",
    "onCommand:C_Cpp.SwitchHeaderSource",
    "onCommand:C_Cpp.EnableErrorSquiggles",
    "onCommand:C_Cpp.DisableErrorSquiggles",
    "onCommand:C_Cpp.ToggleIncludeFallback",
    "onCommand:C_Cpp.ToggleDimInactiveRegions",
    "onCommand:C_Cpp.ResetDatabase",
    "onCommand:C_Cpp.TakeSurvey",
    "onCommand:C_Cpp.LogDiagnostics",
    "onCommand:C_Cpp.RescanWorkspace",
    "onCommand:C_Cpp.VcpkgClipboardInstallSuggested",
    "onCommand:C_Cpp.VcpkgOnlineHelpSuggested",
    "onCommand:C_Cpp.GenerateEditorConfig",
    "onCommand:C_Cpp.GoToNextDirectiveInGroup",
    "onCommand:C_Cpp.GoToPrevDirectiveInGroup",
    "onCommand:C_Cpp.CheckForCompiler",
    "onCommand:C_Cpp.RunCodeAnalysisOnActiveFile",
    "onCommand:C_Cpp.RunCodeAnalysisOnOpenFiles",
    "onCommand:C_Cpp.RunCodeAnalysisOnAllFiles",
    "onCommand:C_Cpp.RemoveAllCodeAnalysisProblems",
    "onDebugResolve:cppdbg",
    "onDebugResolve:cppvsdbg",
    "workspaceContains:/.vscode/c_cpp_properties.json",
    "onFileSystem:cpptools-schema"
  ],
  "main": "./dist/main",
  "contributes": {
    "walkthroughs": [
      {
        "id": "cppWelcome",
        "title": "Get Started with C++ Development",
        "description": "Dive into VS Code's rich C++ development experience.",
        "when": "false",
        "steps": [
          {
            "id": "verify.compiler.mac",
            "title": "Install a C++ compiler",
            "description": "The C++ extension uses the C++ compiler on your system to configure IntelliSense for your project. \n[Check for C++ compilers](command:C_Cpp.CheckForCompiler)",
            "when": "workspacePlatform == mac",
            "media": {
              "markdown": "dist/walkthrough/installcompiler/install-clang-macos.md"
            }
          },
          {
            "id": "verify.compiler.linux",
            "title": "Install a C++ compiler",
            "description": "The C++ extension uses the C++ compiler on your system to configure IntelliSense for your project. \n[Check for C++ compilers](command:C_Cpp.CheckForCompiler)",
            "when": "workspacePlatform == linux",
            "media": {
              "markdown": "dist/walkthrough/installcompiler/install-gcc-linux.md"
            }
          },
          {
            "id": "verify.compiler.windows",
            "title": "Install a C++ compiler",
            "description": "The C++ extension uses the C++ compiler on your system to configure IntelliSense for your project. \n[Check for C++ compilers](command:C_Cpp.CheckForCompiler)",
            "when": "workspacePlatform == windows",
            "media": {
              "markdown": "dist/walkthrough/installcompiler/install-compiler-windows.md"
            }
          },
          {
            "id": "open.project",
            "title": "Open your project folder",
            "description": "Open an existing folder that contains your C++ project, or create a new folder. \n[Pick a folder](command:workbench.action.files.openFolder)",
            "when": "workspaceFolderCount == 0",
            "media": {
              "altText": "A screenshot that shows a C++ project opened in the file Explorer.",
              "image": {
                "light": "walkthrough/images/cpp-folder-explorer-light.png",
                "dark": "walkthrough/images/cpp-folder-explorer-dark.png",
                "hc": "walkthrough/images/cpp-folder-explorer-hc.png"
              }
            }
          },
          {
            "id": "setup.intellisense",
            "title": "Configure C++ IntelliSense",
            "description": "Verify important IntelliSense settings like Compiler Path, Compiler Args, IntelliSense Mode, and Include Path. \n[Open IntelliSense Configuration](command:C_Cpp.ConfigurationEditUI?-2)",
            "media": {
              "altText": "A screenshot that shows the IntelliSense Configurations UI with important settings highlighted.",
              "image": {
                "light": "walkthrough/images/intellisense-config-light.png",
                "dark": "walkthrough/images/intellisense-config-dark.png",
                "hc": "walkthrough/images/intellisense-config-hc.png"
              }
            }
          },
          {
            "id": "run.project.mac",
            "title": "Run and debug your C++ file",
            "description": "Create a default build task and debug configuration for your project. \n[Learn more](https://code.visualstudio.com/docs/cpp/config-clang-mac#_debug-helloworldcpp)",
            "when": "workspacePlatform == mac",
            "media": {
              "markdown": "dist/walkthrough/debugconfig/run-and-debug-project-mac.md"
            }
          },
          {
            "id": "run.project.linux",
            "title": "Run and debug your C++ file",
            "description": "Create a default build task and debug configuration for your project. \n[Learn more](https://code.visualstudio.com/docs/cpp/config-linux#_debug-helloworldcpp)",
            "when": "workspacePlatform == linux",
            "media": {
              "markdown": "dist/walkthrough/debugconfig/run-and-debug-project-linux.md"
            }
          },
          {
            "id": "run.project.windows",
            "title": "Run and debug your C++ file",
            "description": "Create a default build task and debug configuration for your project. \n[Learn more](https://code.visualstudio.com/docs/cpp/config-msvc#_debug-helloworldcpp)",
            "when": "workspacePlatform == windows",
            "media": {
              "markdown": "dist/walkthrough/debugconfig/run-and-debug-project-windows.md"
            }
          },
          {
            "id": "install.cmake.tools",
            "title": "Install CMake Tools",
            "description": "Do you build your project with CMake? Install the CMake Tools extension to seamlessly build and debug your CMake project. \n[Install CMake Tools](command:workbench.extensions.installExtension?%22ms-vscode.cmake-tools%22)",
            "completionEvents": [
              "extensionInstalled:ms-vscode.cmake-tools"
            ],
            "media": {
              "altText": "A screenshot of the CMake Tools extension page in the Marketplace.",
              "image": {
                "light": "walkthrough/images/cmake-tools-light.png",
                "dark": "walkthrough/images/cmake-tools-dark.png",
                "hc": "walkthrough/images/cmake-tools-hc.png"
              }
            }
          },
          {
            "id": "watch.tutorials",
            "title": "Lean back and get started",
            "description": "Watch this series of short and practical videos about setting up C++ IntelliSense and building and debugging C++ projects. \n[Watch Tutorials](https://code.visualstudio.com/docs/cpp/introvideos-cpp)",
            "media": {
              "altText": "A screenshot with a preview of the video tutorial and a play button.",
              "image": "walkthrough/images/getting-started-video.png"
            }
          }
        ]
      }
    ],
    "taskDefinitions": [
      {
        "type": "cppbuild",
        "required": [
          "command",
          "label"
        ],
        "properties": {
          "label": {
            "type": "string",
            "description": "%c_cpp.taskDefinitions.name.description%"
          },
          "command": {
            "type": "string",
            "description": "%c_cpp.taskDefinitions.command.description%"
          },
          "args": {
            "type": "array",
            "description": "%c_cpp.taskDefinitions.args.description%"
          },
          "options": {
            "type": "object",
            "description": "%c_cpp.taskDefinitions.options.description%",
            "properties": {
              "cwd": {
                "type": "string",
                "description": "%c_cpp.taskDefinitions.options.cwd.description%"
              }
            }
          },
          "detail": {
            "type": "string",
            "description": "%c_cpp.taskDefinitions.detail.description%"
          }
        }
      }
    ],
    "views": {
      "references-view": [
        {
          "id": "CppReferencesView",
          "name": "%c_cpp.contributes.views.cppReferencesView.title%",
          "when": "cppReferenceTypes:hasResults"
        }
      ]
    },
    "viewsWelcome": [
      {
        "view": "debug",
        "contents": "%c_cpp.contributes.viewsWelcome.contents%",
        "when": "debugStartLanguage == cpp || debugStartLanguage == c || debugStartLanguage == cuda-cpp"
      }
    ],
    "problemMatchers": [
      {
        "name": "gcc",
        "source": "gcc",
        "owner": "cpptools",
        "fileLocation": [
          "autoDetect",
          "${cwd}"
        ],
        "pattern": {
          "regexp": "^(.*?):(\\d+):(\\d*):?\\s+(?:fatal\\s+)?(warning|error):\\s+(.*)$",
          "file": 1,
          "line": 2,
          "column": 3,
          "severity": 4,
          "message": 5
        }
      }
    ],
    "configuration": {
      "type": "object",
      "title": "C/C++",
      "properties": {
        "C_Cpp.maxConcurrentThreads": {
          "type": [
            "integer",
            "null"
          ],
          "markdownDescription": "%c_cpp.configuration.maxConcurrentThreads.markdownDescription%",
          "default": null,
          "minimum": 1,
          "maximum": 32,
          "scope": "machine"
        },
        "C_Cpp.maxCachedProcesses": {
          "type": [
            "integer",
            "null"
          ],
          "markdownDescription": "%c_cpp.configuration.maxCachedProcesses.markdownDescription%",
          "default": null,
          "minimum": 0,
          "maximum": 256,
          "scope": "machine"
        },
        "C_Cpp.maxMemory": {
          "type": [
            "integer",
            "null"
          ],
          "markdownDescription": "%c_cpp.configuration.maxMemory.markdownDescription%",
          "default": null,
          "minimum": 256,
          "maximum": 65536,
          "scope": "machine"
        },
        "C_Cpp.intelliSense.maxCachedProcesses": {
          "type": [
            "integer",
            "null"
          ],
          "markdownDescription": "%c_cpp.configuration.intelliSense.maxCachedProcesses.markdownDescription%",
          "default": null,
          "minimum": 2,
          "maximum": 128,
          "scope": "machine"
        },
        "C_Cpp.intelliSense.maxMemory": {
          "type": [
            "integer",
            "null"
          ],
          "markdownDescription": "%c_cpp.configuration.intelliSense.maxMemory.markdownDescription%",
          "default": null,
          "minimum": 256,
          "maximum": 65536,
          "scope": "machine"
        },
        "C_Cpp.references.maxConcurrentThreads": {
          "type": [
            "integer",
            "null"
          ],
          "markdownDescription": "%c_cpp.configuration.references.maxConcurrentThreads.markdownDescription%",
          "default": null,
          "minimum": 1,
          "maximum": 32,
          "scope": "machine"
        },
        "C_Cpp.references.maxCachedProcesses": {
          "type": [
            "integer",
            "null"
          ],
          "markdownDescription": "%c_cpp.configuration.references.maxCachedProcesses.markdownDescription%",
          "default": 0,
          "minimum": 0,
          "maximum": 32,
          "scope": "machine"
        },
        "C_Cpp.references.maxMemory": {
          "type": [
            "integer",
            "null"
          ],
          "markdownDescription": "%c_cpp.configuration.references.maxMemory.markdownDescription%",
          "default": null,
          "minimum": 256,
          "maximum": 65536,
          "scope": "machine"
        },
        "C_Cpp.codeAnalysis.maxConcurrentThreads": {
          "type": [
            "integer",
            "null"
          ],
          "markdownDescription": "%c_cpp.configuration.codeAnalysis.maxConcurrentThreads.markdownDescription%",
          "default": null,
          "minimum": 1,
          "maximum": 32,
          "scope": "machine"
        },
        "C_Cpp.codeAnalysis.maxMemory": {
          "type": [
            "integer",
            "null"
          ],
          "markdownDescription": "%c_cpp.configuration.codeAnalysis.maxMemory.markdownDescription%",
          "default": null,
          "minimum": 256,
          "maximum": 65536,
          "scope": "machine"
        },
        "C_Cpp.codeAnalysis.updateDelay": {
          "type": "number",
          "default": 2000,
          "markdownDescription": "%c_cpp.configuration.codeAnalysis.updateDelay.markdownDescription%",
          "scope": "application",
          "minimum": 0,
          "maximum": 6000
        },
        "C_Cpp.codeAnalysis.exclude": {
          "type": "object",
          "markdownDescription": "%c_cpp.configuration.codeAnalysis.exclude.markdownDescription%",
          "default": {},
          "additionalProperties": {
            "anyOf": [
              {
                "type": "boolean",
                "markdownDescription": "%c_cpp.configuration.codeAnalysis.excludeBoolean.markdownDescription%"
              },
              {
                "type": "object",
                "properties": {
                  "when": {
                    "type": "string",
                    "pattern": "\\w*\\$\\(basename\\)\\w*",
                    "default": "$(basename).ext",
                    "markdownDescription": "%c_cpp.configuration.codeAnalysis.excludeWhen.markdownDescription%"
                  }
                }
              }
            ]
          },
          "scope": "resource"
        },
        "C_Cpp.codeAnalysis.clangTidy.codeAction.formatFixes": {
          "type": "boolean",
          "description": "%c_cpp.configuration.codeAnalysis.clangTidy.codeAction.formatFixes.markdownDescription%",
          "default": true,
          "scope": "resource"
        },
        "C_Cpp.codeAnalysis.clangTidy.codeAction.showClear": {
          "type": "string",
          "description": "%c_cpp.configuration.codeAnalysis.clangTidy.codeAction.showClear.description%",
          "enum": [
            "None",
            "AllOnly",
            "AllAndAllType",
            "AllAndAllTypeAndThis"
          ],
          "enumDescriptions": [
            "%c_cpp.configuration.codeAnalysis.clangTidy.codeAction.showClear.None.description%",
            "%c_cpp.configuration.codeAnalysis.clangTidy.codeAction.showClear.AllOnly.description%",
            "%c_cpp.configuration.codeAnalysis.clangTidy.codeAction.showClear.AllAndAllType.description%",
            "%c_cpp.configuration.codeAnalysis.clangTidy.codeAction.showClear.AllAndAllTypeAndThis.description%"
          ],
          "default": "AllAndAllTypeAndThis",
          "scope": "application"
        },
        "C_Cpp.codeAnalysis.clangTidy.codeAction.showDisable": {
          "type": "boolean",
          "markdownDescription": "%c_cpp.configuration.codeAnalysis.clangTidy.codeAction.showDisable.markdownDescription%",
          "default": true,
          "scope": "application"
        },
        "C_Cpp.codeAnalysis.clangTidy.codeAction.showDocumentation": {
          "type": "boolean",
          "markdownDescription": "%c_cpp.configuration.codeAnalysis.clangTidy.codeAction.showDocumentation.markdownDescription%",
          "default": true,
          "scope": "application"
        },
        "C_Cpp.codeAnalysis.runAutomatically": {
          "type": "boolean",
          "markdownDescription": "%c_cpp.configuration.codeAnalysis.runAutomatically.markdownDescription%",
          "default": true,
          "scope": "resource"
        },
        "C_Cpp.codeAnalysis.clangTidy.enabled": {
          "type": "boolean",
          "default": false,
          "markdownDescription": "%c_cpp.configuration.codeAnalysis.clangTidy.enabled.markdownDescription%",
          "scope": "resource"
        },
        "C_Cpp.codeAnalysis.clangTidy.path": {
          "type": "string",
          "markdownDescription": "%c_cpp.configuration.codeAnalysis.clangTidy.path.markdownDescription%",
          "scope": "machine-overridable"
        },
        "C_Cpp.codeAnalysis.clangTidy.config": {
          "type": "string",
          "markdownDescription": "%c_cpp.configuration.codeAnalysis.clangTidy.config.markdownDescription%",
          "scope": "resource"
        },
        "C_Cpp.codeAnalysis.clangTidy.fallbackConfig": {
          "type": "string",
          "markdownDescription": "%c_cpp.configuration.codeAnalysis.clangTidy.fallbackConfig.markdownDescription%",
          "scope": "resource"
        },
        "C_Cpp.codeAnalysis.clangTidy.headerFilter": {
          "type": [
            "string",
            "null"
          ],
          "default": null,
          "markdownDescription": "%c_cpp.configuration.codeAnalysis.clangTidy.headerFilter.markdownDescription%",
          "scope": "resource"
        },
        "C_Cpp.codeAnalysis.clangTidy.args": {
          "type": "array",
          "items": {
            "type": "string"
          },
          "markdownDescription": "%c_cpp.configuration.codeAnalysis.clangTidy.args.markdownDescription%",
          "scope": "resource"
        },
        "C_Cpp.codeAnalysis.clangTidy.useBuildPath": {
          "type": "boolean",
          "default": false,
          "markdownDescription": "%c_cpp.configuration.codeAnalysis.clangTidy.useBuildPath.markdownDescription%",
          "scope": "resource"
        },
        "C_Cpp.codeAnalysis.clangTidy.checks.enabled": {
          "type": "array",
          "items": {
            "type": "string",
            "enum": [
              "*",
              "abseil-*",
              "abseil-cleanup-ctad",
              "abseil-duration-*",
              "abseil-duration-addition",
              "abseil-duration-comparison",
              "abseil-duration-conversion-cast",
              "abseil-duration-division",
              "abseil-duration-factory-*",
              "abseil-duration-factory-float",
              "abseil-duration-factory-scale",
              "abseil-duration-subtraction",
              "abseil-duration-unnecessary-conversion",
              "abseil-faster-strsplit-delimiter",
              "abseil-no-*",
              "abseil-no-internal-dependencies",
              "abseil-no-namespace",
              "abseil-redundant-strcat-calls",
              "abseil-str-cat-append",
              "abseil-string-find-*",
              "abseil-string-find-startswith",
              "abseil-string-find-str-contains",
              "abseil-time-*",
              "abseil-time-comparison",
              "abseil-time-subtraction",
              "abseil-upgrade-duration-conversions",
              "altera-*",
              "altera-id-dependent-backward-branch",
              "altera-kernel-name-restriction",
              "altera-single-work-item-barrier",
              "altera-struct-pack-align",
              "altera-unroll-loops",
              "android-*",
              "android-cloexec-*",
              "android-cloexec-accept",
              "android-cloexec-accept4",
              "android-cloexec-creat",
              "android-cloexec-dup",
              "android-cloexec-epoll-*",
              "android-cloexec-epoll-create",
              "android-cloexec-epoll-create1",
              "android-cloexec-fopen",
              "android-cloexec-inotify-*",
              "android-cloexec-inotify-init",
              "android-cloexec-inotify-init1",
              "android-cloexec-memfd-create",
              "android-cloexec-open",
              "android-cloexec-pipe",
              "android-cloexec-pipe2",
              "android-cloexec-socket",
              "android-comparison-in-temp-failure-retry",
              "boost-use-to-string",
              "bugprone-*",
              "bugprone-argument-comment",
              "bugprone-assert-side-effect",
              "bugprone-bad-signal-to-kill-thread",
              "bugprone-bool-pointer-implicit-conversion",
              "bugprone-branch-clone",
              "bugprone-copy-constructor-init",
              "bugprone-dangling-handle",
              "bugprone-dynamic-static-initializers",
              "bugprone-easily-swappable-parameters",
              "bugprone-exception-escape",
              "bugprone-fold-init-type",
              "bugprone-forward-declaration-namespace",
              "bugprone-forwarding-reference-overload",
              "bugprone-implicit-widening-of-multiplication-result",
              "bugprone-inaccurate-erase",
              "bugprone-incorrect-roundings",
              "bugprone-infinite-loop",
              "bugprone-integer-division",
              "bugprone-lambda-function-name",
              "bugprone-macro-parentheses",
              "bugprone-macro-repeated-side-effects",
              "bugprone-misplaced-*",
              "bugprone-misplaced-operator-in-strlen-in-alloc",
              "bugprone-misplaced-pointer-arithmetic-in-alloc",
              "bugprone-misplaced-widening-cast",
              "bugprone-move-forwarding-reference",
              "bugprone-multiple-statement-macro",
              "bugprone-narrowing-conversions",
              "bugprone-no-escape",
              "bugprone-not-null-terminated-result",
              "bugprone-parent-virtual-call",
              "bugprone-posix-return",
              "bugprone-redundant-branch-condition",
              "bugprone-reserved-identifier",
              "bugprone-signal-handler",
              "bugprone-signed-char-misuse",
              "bugprone-sizeof-*",
              "bugprone-sizeof-container",
              "bugprone-sizeof-expression",
              "bugprone-spuriously-wake-up-functions",
              "bugprone-string-*",
              "bugprone-string-constructor",
              "bugprone-string-integer-assignment",
              "bugprone-string-literal-with-embedded-nul",
              "bugprone-stringview-nullptr",
              "bugprone-suspicious-*",
              "bugprone-suspicious-enum-usage",
              "bugprone-suspicious-include",
              "bugprone-suspicious-memory-comparison",
              "bugprone-suspicious-memset-usage",
              "bugprone-suspicious-missing-comma",
              "bugprone-suspicious-semicolon",
              "bugprone-suspicious-string-compare",
              "bugprone-swapped-arguments",
              "bugprone-terminating-continue",
              "bugprone-throw-keyword-missing",
              "bugprone-too-small-loop-variable",
              "bugprone-undefined-memory-manipulation",
              "bugprone-undelegated-constructor",
              "bugprone-unhandled-*",
              "bugprone-unhandled-exception-at-new",
              "bugprone-unhandled-self-assignment",
              "bugprone-unused-raii",
              "bugprone-unused-return-value",
              "bugprone-use-after-move",
              "bugprone-virtual-near-miss",
              "cert-*",
              "cert-con*",
              "cert-con36-c",
              "cert-con54-cpp",
              "cert-dcl*",
              "cert-dcl03-c",
              "cert-dcl16-c",
              "cert-dcl21-cpp",
              "cert-dcl37-c",
              "cert-dcl50-cpp",
              "cert-dcl51-cpp",
              "cert-dcl54-cpp",
              "cert-dcl58-cpp",
              "cert-dcl59-cpp",
              "cert-env33-c",
              "cert-err*",
              "cert-err09-cpp",
              "cert-err33-c",
              "cert-err34-c",
              "cert-err52-cpp",
              "cert-err58-cpp",
              "cert-err60-cpp",
              "cert-err61-cpp",
              "cert-exp42-c",
              "cert-fio38-c",
              "cert-flp*",
              "cert-flp30-c",
              "cert-flp37-c",
              "cert-mem57-cpp",
              "cert-msc*",
              "cert-msc30-c",
              "cert-msc32-c",
              "cert-msc50-cpp",
              "cert-msc51-cpp",
              "cert-oop*",
              "cert-oop11-cpp",
              "cert-oop54-cpp",
              "cert-oop57-cpp",
              "cert-oop58-cpp",
              "cert-pos*",
              "cert-pos44-c",
              "cert-pos47-c",
              "cert-sig30-c",
              "cert-str34-c",
              "clang-analyzer-*",
              "clang-analyzer-core.*",
              "clang-analyzer-core.CallAndMessage",
              "clang-analyzer-core.DivideZero",
              "clang-analyzer-core.DynamicTypePropagation",
              "clang-analyzer-core.NonNullParamChecker",
              "clang-analyzer-core.NullDereference",
              "clang-analyzer-core.StackAddressEscape",
              "clang-analyzer-core.UndefinedBinaryOperatorResult",
              "clang-analyzer-core.uninitialized.*",
              "clang-analyzer-core.uninitialized.ArraySubscript",
              "clang-analyzer-core.uninitialized.Assign",
              "clang-analyzer-core.uninitialized.Branch",
              "clang-analyzer-core.uninitialized.CapturedBlockVariable",
              "clang-analyzer-core.uninitialized.UndefReturn",
              "clang-analyzer-core.VLASize",
              "clang-analyzer-cplusplus.*",
              "clang-analyzer-cplusplus.InnerPointer",
              "clang-analyzer-cplusplus.Move",
              "clang-analyzer-cplusplus.NewDelete",
              "clang-analyzer-cplusplus.NewDeleteLeaks",
              "clang-analyzer-deadcode.DeadStores",
              "clang-analyzer-nullablity.*",
              "clang-analyzer-nullability.NullabilityBase",
              "clang-analyzer-nullability.NullableDereferenced",
              "clang-analyzer-nullability.NullablePassedToNonnull",
              "clang-analyzer-nullability.NullableReturnedFromNonnull",
              "clang-analyzer-nullability.NullPassedToNonnull",
              "clang-analyzer-nullability.NullReturnedFromNonnull",
              "clang-analyzer-optin.*",
              "clang-analyzer-optin.cplusplus.*",
              "clang-analyzer-optin.cplusplus.UninitializedObject",
              "clang-analyzer-optin.cplusplus.VirtualCall",
              "clang-analyzer-optin.mpi.MPI-Checker",
              "clang-analyzer-optin.osx.*",
              "clang-analyzer-optin.osx.cocoa.localizability.*",
              "clang-analyzer-optin.osx.cocoa.localizability.EmptyLocalizationContextChecker",
              "clang-analyzer-optin.osx.cocoa.localizability.NonLocalizedStringChecker",
              "clang-analyzer-optin.osx.OSObjectCStyleCast",
              "clang-analyzer-optin.performance.*",
              "clang-analyzer-optin.performance.GCDAntipattern",
              "clang-analyzer-optin.performance.Padding",
              "clang-analyzer-optin.portability.UnixAPI",
              "clang-analyzer-osx.*",
              "clang-analyzer-osx.API",
              "clang-analyzer-osx.cocoa.*",
              "clang-analyzer-osx.cocoa.AtSync",
              "clang-analyzer-osx.cocoa.AutoreleaseWrite",
              "clang-analyzer-osx.cocoa.ClassRelease",
              "clang-analyzer-osx.cocoa.Dealloc",
              "clang-analyzer-osx.cocoa.IncompatibleMethodTypes",
              "clang-analyzer-osx.cocoa.Loops",
              "clang-analyzer-osx.cocoa.MissingSuperCall",
              "clang-analyzer-osx.cocoa.NilArg",
              "clang-analyzer-osx.cocoa.NonNilReturnValue",
              "clang-analyzer-osx.cocoa.NSAutoreleasePool",
              "clang-analyzer-osx.cocoa.NSError",
              "clang-analyzer-osx.cocoa.ObjCGenerics",
              "clang-analyzer-osx.cocoa.RetainCount",
              "clang-analyzer-osx.cocoa.RetainCountBase",
              "clang-analyzer-osx.cocoa.RunLoopAutoreleaseLeak",
              "clang-analyzer-osx.cocoa.SelfInit",
              "clang-analyzer-osx.cocoa.SuperDealloc",
              "clang-analyzer-osx.cocoa.UnusedIvars",
              "clang-analyzer-osx.cocoa.VariadicMethodTypes",
              "clang-analyzer-osx.coreFoundation.*",
              "clang-analyzer-osx.coreFoundation.CFError",
              "clang-analyzer-osx.coreFoundation.CFNumber",
              "clang-analyzer-osx.coreFoundation.CFRetainRelease",
              "clang-analyzer-osx.coreFoundation.containers.*",
              "clang-analyzer-osx.coreFoundation.containers.OutOfBounds",
              "clang-analyzer-osx.coreFoundation.containers.PointerSizedValues",
              "clang-analyzer-osx.MIG",
              "clang-analyzer-osx.NumberObjectConversion",
              "clang-analyzer-osx.ObjCProperty",
              "clang-analyzer-osx.OSObjectRetainCount",
              "clang-analyzer-osx.SecKeychainAPI",
              "clang-analyzer-security.*",
              "clang-analyzer-security.FloatLoopCounter",
              "clang-analyzer-security.insecureAPI.*",
              "clang-analyzer-security.insecureAPI.bcmp",
              "clang-analyzer-security.insecureAPI.bcopy",
              "clang-analyzer-security.insecureAPI.bzero",
              "clang-analyzer-security.insecureAPI.DeprecatedOrUnsafeBufferHandling",
              "clang-analyzer-security.insecureAPI.getpw",
              "clang-analyzer-security.insecureAPI.gets",
              "clang-analyzer-security.insecureAPI.mkstemp",
              "clang-analyzer-security.insecureAPI.mktemp",
              "clang-analyzer-security.insecureAPI.rand",
              "clang-analyzer-security.insecureAPI.strcpy",
              "clang-analyzer-security.insecureAPI.UncheckedReturn",
              "clang-analyzer-security.insecureAPI.vfork",
              "clang-analyzer-unix.*",
              "clang-analyzer-unix.API",
              "clang-analyzer-unix.cstring.*",
              "clang-analyzer-unix.cstring.BadSizeArg",
              "clang-analyzer-unix.cstring.NullArg",
              "clang-analyzer-unix.Malloc",
              "clang-analyzer-unix.MallocSizeof",
              "clang-analyzer-unix.MismatchedDeallocator",
              "clang-analyzer-unix.Vfork",
              "clang-analyzer-valist.*",
              "clang-analyzer-valist.CopyToSelf",
              "clang-analyzer-valist.Uninitialized",
              "clang-analyzer-valist.Unterminated",
              "concurrency-*",
              "concurrency-mt-unsafe",
              "concurrency-thread-canceltype-asynchronous",
              "cppcoreguidelines-*",
              "cppcoreguidelines-avoid-*",
              "cppcoreguidelines-avoid-c-arrays",
              "cppcoreguidelines-avoid-goto",
              "cppcoreguidelines-avoid-magic-numbers",
              "cppcoreguidelines-avoid-non-const-global-variables",
              "cppcoreguidelines-c-copy-assignment-signature",
              "cppcoreguidelines-explicit-virtual-functions",
              "cppcoreguidelines-init-variables",
              "cppcoreguidelines-interfaces-global-init",
              "cppcoreguidelines-macro-usage",
              "cppcoreguidelines-narrowing-conversions",
              "cppcoreguidelines-no-malloc",
              "cppcoreguidelines-non-private-member-variables-in-classes",
              "cppcoreguidelines-owning-memory",
              "cppcoreguidelines-prefer-member-initializer",
              "cppcoreguidelines-pro-bounds-*",
              "cppcoreguidelines-pro-bounds-array-to-pointer-decay",
              "cppcoreguidelines-pro-bounds-constant-array-index",
              "cppcoreguidelines-pro-bounds-pointer-arithmetic",
              "cppcoreguidelines-pro-type-*",
              "cppcoreguidelines-pro-type-const-cast",
              "cppcoreguidelines-pro-type-cstyle-cast",
              "cppcoreguidelines-pro-type-member-init",
              "cppcoreguidelines-pro-type-reinterpret-cast",
              "cppcoreguidelines-pro-type-static-cast-downcast",
              "cppcoreguidelines-pro-type-union-access",
              "cppcoreguidelines-pro-type-vararg",
              "cppcoreguidelines-slicing",
              "cppcoreguidelines-special-member-functions",
              "cppcoreguidelines-virtual-class-destructor",
              "darwin-*",
              "darwin-avoid-spinlock",
              "darwin-dispatch-once-nonstatic",
              "fuchsia-*",
              "fuchsia-default-*",
              "fuchsia-default-arguments-calls",
              "fuchsia-default-arguments-declarations",
              "fuchsia-header-anon-namespaces",
              "fuchsia-multiple-inheritance",
              "fuchsia-overloaded-operator",
              "fuchsia-statically-constructed-objects",
              "fuchsia-trailing-return",
              "fuchsia-virtual-inheritance",
              "google-*",
              "google-build-*",
              "google-build-explicit-make-pair",
              "google-build-namespaces",
              "google-build-using-namespace",
              "google-default-arguments",
              "google-explicit-constructor",
              "google-global-names-in-headers",
              "google-objc-*",
              "google-objc-avoid-*",
              "google-objc-avoid-nsobject-new",
              "google-objc-avoid-throwing-exception",
              "google-objc-function-naming",
              "google-objc-global-variable-declaration",
              "google-readability-*",
              "google-readability-avoid-underscore-in-googletest-name",
              "google-readability-braces-around-statements",
              "google-readability-casting",
              "google-readability-function-size",
              "google-readability-namespace-comments",
              "google-readability-todo",
              "google-runtime-*",
              "google-runtime-int",
              "google-runtime-operator",
              "google-upgrade-googletest-case",
              "hicpp-*",
              "hicpp-avoid-*",
              "hicpp-avoid-c-arrays",
              "hicpp-avoid-goto",
              "hicpp-braces-around-statements",
              "hicpp-deprecated-headers",
              "hicpp-exception-baseclass",
              "hicpp-explicit-conversions",
              "hicpp-function-size",
              "hicpp-invalid-access-moved",
              "hicpp-member-init",
              "hicpp-move-const-arg",
              "hicpp-multiway-paths-covered",
              "hicpp-named-parameter",
              "hicpp-new-delete-operators",
              "hicpp-no-*",
              "hicpp-no-array-decay",
              "hicpp-no-assembler",
              "hicpp-no-malloc",
              "hicpp-noexcept-move",
              "hicpp-signed-bitwise",
              "hicpp-special-member-functions",
              "hicpp-static-assert",
              "hicpp-undelegated-constructor",
              "hicpp-uppercase-literal-suffix",
              "hicpp-use-*",
              "hicpp-use-auto",
              "hicpp-use-emplace",
              "hicpp-use-equals-*",
              "hicpp-use-equals-default",
              "hicpp-use-equals-delete",
              "hicpp-use-noexcept",
              "hicpp-use-nullptr",
              "hicpp-use-override",
              "hicpp-vararg",
              "linuxkernel-must-check-errs",
              "llvm-*",
              "llvm-else-after-return",
              "llvm-header-guard",
              "llvm-include-order",
              "llvm-namespace-comment",
              "llvm-prefer-*",
              "llvm-prefer-isa-or-dyn-cast-in-conditionals",
              "llvm-prefer-register-over-unsigned",
              "llvm-qualified-auto",
              "llvm-twine-local",
              "llvmlibc-*",
              "llvmlibc-callee-namespace",
              "llvmlibc-implementation-in-namespace",
              "llvmlibc-restrict-system-libc-headers",
              "misc-*",
              "misc-definitions-in-headers",
              "misc-misleading-*",
              "misc-misleading-bidirectional",
              "misc-misleading-identifier",
              "misc-misplaced-const",
              "misc-new-delete-overloads",
              "misc-no-recursion",
              "misc-non-*",
              "misc-non-copyable-objects",
              "misc-non-private-member-variables-in-classes",
              "misc-redundant-expression",
              "misc-static-assert",
              "misc-throw-by-value-catch-by-reference",
              "misc-unconventional-assign-operator",
              "misc-uniqueptr-reset-release",
              "misc-unused-*",
              "misc-unused-alias-decls",
              "misc-unused-parameters",
              "misc-unused-using-decls",
              "modernize-*",
              "modernize-avoid-*",
              "modernize-avoid-bind",
              "modernize-avoid-c-arrays",
              "modernize-concat-nested-namespaces",
              "modernize-deprecated-*",
              "modernize-deprecated-headers",
              "modernize-deprecated-ios-base-aliases",
              "modernize-loop-convert",
              "modernize-make-*",
              "modernize-make-shared",
              "modernize-make-unique",
              "modernize-pass-by-value",
              "modernize-raw-string-literal",
              "modernize-redundant-void-arg",
              "modernize-replace-*",
              "modernize-replace-auto-ptr",
              "modernize-replace-disallow-copy-and-assign-macro",
              "modernize-replace-random-shuffle",
              "modernize-return-braced-init-list",
              "modernize-shrink-to-fit",
              "modernize-unary-static-assert",
              "modernize-use-*",
              "modernize-use-auto",
              "modernize-use-bool-literals",
              "modernize-use-default-member-init",
              "modernize-use-emplace",
              "modernize-use-equals-*",
              "modernize-use-equals-default",
              "modernize-use-equals-delete",
              "modernize-use-nodiscard",
              "modernize-use-noexcept",
              "modernize-use-nullptr",
              "modernize-use-override",
              "modernize-use-trailing-return-type",
              "modernize-use-transparent-functors",
              "modernize-use-uncaught-exceptions",
              "modernize-use-using",
              "mpi-*",
              "mpi-buffer-deref",
              "mpi-type-mismatch",
              "objc-*",
              "objc-assert-equals",
              "objc-avoid-nserror-init",
              "objc-dealloc-in-category",
              "objc-forbidden-subclassing",
              "objc-missing-hash",
              "objc-nsinvocation-argument-lifetime",
              "objc-property-declaration",
              "objc-super-self",
              "openmp-*",
              "openmp-exception-escape",
              "openmp-use-default-none",
              "performance-*",
              "performance-faster-string-find",
              "performance-for-range-copy",
              "performance-implicit-conversion-in-loop",
              "performance-inefficient-*",
              "performance-inefficient-algorithm",
              "performance-inefficient-string-concatenation",
              "performance-inefficient-vector-operation",
              "performance-move-*",
              "performance-move-const-arg",
              "performance-move-constructor-init",
              "performance-no-*",
              "performance-no-automatic-move",
              "performance-no-int-to-ptr",
              "performance-noexcept-move-constructor",
              "performance-trivially-destructible",
              "performance-type-promotion-in-math-fn",
              "performance-unnecessary-*",
              "performance-unnecessary-copy-initialization",
              "performance-unnecessary-value-param",
              "portability-*",
              "portability-restrict-system-includes",
              "portability-simd-intrinsics",
              "readability-*",
              "readability-avoid-const-params-in-decls",
              "readability-braces-around-statements",
              "readability-const-return-type",
              "readability-container-*",
              "readability-container-contains",
              "readability-container-data-pointer",
              "readability-container-size-empty",
              "readability-convert-member-functions-to-static",
              "readability-delete-null-pointer",
              "readability-duplicate-include",
              "readability-else-after-return",
              "readability-function-*",
              "readability-function-cognitive-complexity",
              "readability-function-size",
              "readability-identifier-*",
              "readability-identifier-length",
              "readability-identifier-naming",
              "readability-implicit-bool-conversion",
              "readability-inconsistent-declaration-parameter-name",
              "readability-isolate-declaration",
              "readability-magic-numbers",
              "readability-make-member-function-const",
              "readability-misleading-indentation",
              "readability-misplaced-array-index",
              "readability-named-parameter",
              "readability-non-const-parameter",
              "readability-qualified-auto",
              "readability-redundant-*",
              "readability-redundant-access-specifiers",
              "readability-redundant-control-flow",
              "readability-redundant-declaration",
              "readability-redundant-function-ptr-dereference",
              "readability-redundant-member-init",
              "readability-redundant-preprocessor",
              "readability-redundant-smartptr-get",
              "readability-redundant-string-*",
              "readability-redundant-string-cstr",
              "readability-redundant-string-init",
              "readability-simplify-*",
              "readability-simplify-boolean-expr",
              "readability-simplify-subscript-expr",
              "readability-static-*",
              "readability-static-accessed-through-instance",
              "readability-static-definition-in-anonymous-namespace",
              "readability-string-compare",
              "readability-suspicious-call-argument",
              "readability-uniqueptr-delete-release",
              "readability-uppercase-literal-suffix",
              "readability-use-anyofallof",
              "zircon-temporary-objects"
            ]
          },
          "markdownDescription": "%c_cpp.configuration.codeAnalysis.clangTidy.checks.enabled.markdownDescription%",
          "scope": "resource"
        },
        "C_Cpp.codeAnalysis.clangTidy.checks.disabled": {
          "type": "array",
          "items": {
            "type": "string",
            "enum": [
              "*",
              "abseil-*",
              "abseil-cleanup-ctad",
              "abseil-duration-*",
              "abseil-duration-addition",
              "abseil-duration-comparison",
              "abseil-duration-conversion-cast",
              "abseil-duration-division",
              "abseil-duration-factory-*",
              "abseil-duration-factory-float",
              "abseil-duration-factory-scale",
              "abseil-duration-subtraction",
              "abseil-duration-unnecessary-conversion",
              "abseil-faster-strsplit-delimiter",
              "abseil-no-*",
              "abseil-no-internal-dependencies",
              "abseil-no-namespace",
              "abseil-redundant-strcat-calls",
              "abseil-str-cat-append",
              "abseil-string-find-*",
              "abseil-string-find-startswith",
              "abseil-string-find-str-contains",
              "abseil-time-*",
              "abseil-time-comparison",
              "abseil-time-subtraction",
              "abseil-upgrade-duration-conversions",
              "altera-*",
              "altera-id-dependent-backward-branch",
              "altera-kernel-name-restriction",
              "altera-single-work-item-barrier",
              "altera-struct-pack-align",
              "altera-unroll-loops",
              "android-*",
              "android-cloexec-*",
              "android-cloexec-accept",
              "android-cloexec-accept4",
              "android-cloexec-creat",
              "android-cloexec-dup",
              "android-cloexec-epoll-*",
              "android-cloexec-epoll-create",
              "android-cloexec-epoll-create1",
              "android-cloexec-fopen",
              "android-cloexec-inotify-*",
              "android-cloexec-inotify-init",
              "android-cloexec-inotify-init1",
              "android-cloexec-memfd-create",
              "android-cloexec-open",
              "android-cloexec-pipe",
              "android-cloexec-pipe2",
              "android-cloexec-socket",
              "android-comparison-in-temp-failure-retry",
              "boost-use-to-string",
              "bugprone-*",
              "bugprone-argument-comment",
              "bugprone-assert-side-effect",
              "bugprone-bad-signal-to-kill-thread",
              "bugprone-bool-pointer-implicit-conversion",
              "bugprone-branch-clone",
              "bugprone-copy-constructor-init",
              "bugprone-dangling-handle",
              "bugprone-dynamic-static-initializers",
              "bugprone-easily-swappable-parameters",
              "bugprone-exception-escape",
              "bugprone-fold-init-type",
              "bugprone-forward-declaration-namespace",
              "bugprone-forwarding-reference-overload",
              "bugprone-implicit-widening-of-multiplication-result",
              "bugprone-inaccurate-erase",
              "bugprone-incorrect-roundings",
              "bugprone-infinite-loop",
              "bugprone-integer-division",
              "bugprone-lambda-function-name",
              "bugprone-macro-parentheses",
              "bugprone-macro-repeated-side-effects",
              "bugprone-misplaced-*",
              "bugprone-misplaced-operator-in-strlen-in-alloc",
              "bugprone-misplaced-pointer-arithmetic-in-alloc",
              "bugprone-misplaced-widening-cast",
              "bugprone-move-forwarding-reference",
              "bugprone-multiple-statement-macro",
              "bugprone-narrowing-conversions",
              "bugprone-no-escape",
              "bugprone-not-null-terminated-result",
              "bugprone-parent-virtual-call",
              "bugprone-posix-return",
              "bugprone-redundant-branch-condition",
              "bugprone-reserved-identifier",
              "bugprone-signal-handler",
              "bugprone-signed-char-misuse",
              "bugprone-sizeof-*",
              "bugprone-sizeof-container",
              "bugprone-sizeof-expression",
              "bugprone-spuriously-wake-up-functions",
              "bugprone-string-*",
              "bugprone-string-constructor",
              "bugprone-string-integer-assignment",
              "bugprone-string-literal-with-embedded-nul",
              "bugprone-stringview-nullptr",
              "bugprone-suspicious-*",
              "bugprone-suspicious-enum-usage",
              "bugprone-suspicious-include",
              "bugprone-suspicious-memory-comparison",
              "bugprone-suspicious-memset-usage",
              "bugprone-suspicious-missing-comma",
              "bugprone-suspicious-semicolon",
              "bugprone-suspicious-string-compare",
              "bugprone-swapped-arguments",
              "bugprone-terminating-continue",
              "bugprone-throw-keyword-missing",
              "bugprone-too-small-loop-variable",
              "bugprone-undefined-memory-manipulation",
              "bugprone-undelegated-constructor",
              "bugprone-unhandled-*",
              "bugprone-unhandled-exception-at-new",
              "bugprone-unhandled-self-assignment",
              "bugprone-unused-raii",
              "bugprone-unused-return-value",
              "bugprone-use-after-move",
              "bugprone-virtual-near-miss",
              "cert-*",
              "cert-con*",
              "cert-con36-c",
              "cert-con54-cpp",
              "cert-dcl*",
              "cert-dcl03-c",
              "cert-dcl16-c",
              "cert-dcl21-cpp",
              "cert-dcl37-c",
              "cert-dcl50-cpp",
              "cert-dcl51-cpp",
              "cert-dcl54-cpp",
              "cert-dcl58-cpp",
              "cert-dcl59-cpp",
              "cert-env33-c",
              "cert-err*",
              "cert-err09-cpp",
              "cert-err33-c",
              "cert-err34-c",
              "cert-err52-cpp",
              "cert-err58-cpp",
              "cert-err60-cpp",
              "cert-err61-cpp",
              "cert-exp42-c",
              "cert-fio38-c",
              "cert-flp*",
              "cert-flp30-c",
              "cert-flp37-c",
              "cert-mem57-cpp",
              "cert-msc*",
              "cert-msc30-c",
              "cert-msc32-c",
              "cert-msc50-cpp",
              "cert-msc51-cpp",
              "cert-oop*",
              "cert-oop11-cpp",
              "cert-oop54-cpp",
              "cert-oop57-cpp",
              "cert-oop58-cpp",
              "cert-pos*",
              "cert-pos44-c",
              "cert-pos47-c",
              "cert-sig30-c",
              "cert-str34-c",
              "clang-analyzer-*",
              "clang-analyzer-core.*",
              "clang-analyzer-core.CallAndMessage",
              "clang-analyzer-core.DivideZero",
              "clang-analyzer-core.DynamicTypePropagation",
              "clang-analyzer-core.NonNullParamChecker",
              "clang-analyzer-core.NullDereference",
              "clang-analyzer-core.StackAddressEscape",
              "clang-analyzer-core.UndefinedBinaryOperatorResult",
              "clang-analyzer-core.uninitialized.*",
              "clang-analyzer-core.uninitialized.ArraySubscript",
              "clang-analyzer-core.uninitialized.Assign",
              "clang-analyzer-core.uninitialized.Branch",
              "clang-analyzer-core.uninitialized.CapturedBlockVariable",
              "clang-analyzer-core.uninitialized.UndefReturn",
              "clang-analyzer-core.VLASize",
              "clang-analyzer-cplusplus.*",
              "clang-analyzer-cplusplus.InnerPointer",
              "clang-analyzer-cplusplus.Move",
              "clang-analyzer-cplusplus.NewDelete",
              "clang-analyzer-cplusplus.NewDeleteLeaks",
              "clang-analyzer-deadcode.DeadStores",
              "clang-analyzer-nullablity.*",
              "clang-analyzer-nullability.NullabilityBase",
              "clang-analyzer-nullability.NullableDereferenced",
              "clang-analyzer-nullability.NullablePassedToNonnull",
              "clang-analyzer-nullability.NullableReturnedFromNonnull",
              "clang-analyzer-nullability.NullPassedToNonnull",
              "clang-analyzer-nullability.NullReturnedFromNonnull",
              "clang-analyzer-optin.*",
              "clang-analyzer-optin.cplusplus.*",
              "clang-analyzer-optin.cplusplus.UninitializedObject",
              "clang-analyzer-optin.cplusplus.VirtualCall",
              "clang-analyzer-optin.mpi.MPI-Checker",
              "clang-analyzer-optin.osx.*",
              "clang-analyzer-optin.osx.cocoa.localizability.*",
              "clang-analyzer-optin.osx.cocoa.localizability.EmptyLocalizationContextChecker",
              "clang-analyzer-optin.osx.cocoa.localizability.NonLocalizedStringChecker",
              "clang-analyzer-optin.osx.OSObjectCStyleCast",
              "clang-analyzer-optin.performance.*",
              "clang-analyzer-optin.performance.GCDAntipattern",
              "clang-analyzer-optin.performance.Padding",
              "clang-analyzer-optin.portability.UnixAPI",
              "clang-analyzer-osx.*",
              "clang-analyzer-osx.API",
              "clang-analyzer-osx.cocoa.*",
              "clang-analyzer-osx.cocoa.AtSync",
              "clang-analyzer-osx.cocoa.AutoreleaseWrite",
              "clang-analyzer-osx.cocoa.ClassRelease",
              "clang-analyzer-osx.cocoa.Dealloc",
              "clang-analyzer-osx.cocoa.IncompatibleMethodTypes",
              "clang-analyzer-osx.cocoa.Loops",
              "clang-analyzer-osx.cocoa.MissingSuperCall",
              "clang-analyzer-osx.cocoa.NilArg",
              "clang-analyzer-osx.cocoa.NonNilReturnValue",
              "clang-analyzer-osx.cocoa.NSAutoreleasePool",
              "clang-analyzer-osx.cocoa.NSError",
              "clang-analyzer-osx.cocoa.ObjCGenerics",
              "clang-analyzer-osx.cocoa.RetainCount",
              "clang-analyzer-osx.cocoa.RetainCountBase",
              "clang-analyzer-osx.cocoa.RunLoopAutoreleaseLeak",
              "clang-analyzer-osx.cocoa.SelfInit",
              "clang-analyzer-osx.cocoa.SuperDealloc",
              "clang-analyzer-osx.cocoa.UnusedIvars",
              "clang-analyzer-osx.cocoa.VariadicMethodTypes",
              "clang-analyzer-osx.coreFoundation.*",
              "clang-analyzer-osx.coreFoundation.CFError",
              "clang-analyzer-osx.coreFoundation.CFNumber",
              "clang-analyzer-osx.coreFoundation.CFRetainRelease",
              "clang-analyzer-osx.coreFoundation.containers.*",
              "clang-analyzer-osx.coreFoundation.containers.OutOfBounds",
              "clang-analyzer-osx.coreFoundation.containers.PointerSizedValues",
              "clang-analyzer-osx.MIG",
              "clang-analyzer-osx.NumberObjectConversion",
              "clang-analyzer-osx.ObjCProperty",
              "clang-analyzer-osx.OSObjectRetainCount",
              "clang-analyzer-osx.SecKeychainAPI",
              "clang-analyzer-security.*",
              "clang-analyzer-security.FloatLoopCounter",
              "clang-analyzer-security.insecureAPI.*",
              "clang-analyzer-security.insecureAPI.bcmp",
              "clang-analyzer-security.insecureAPI.bcopy",
              "clang-analyzer-security.insecureAPI.bzero",
              "clang-analyzer-security.insecureAPI.DeprecatedOrUnsafeBufferHandling",
              "clang-analyzer-security.insecureAPI.getpw",
              "clang-analyzer-security.insecureAPI.gets",
              "clang-analyzer-security.insecureAPI.mkstemp",
              "clang-analyzer-security.insecureAPI.mktemp",
              "clang-analyzer-security.insecureAPI.rand",
              "clang-analyzer-security.insecureAPI.strcpy",
              "clang-analyzer-security.insecureAPI.UncheckedReturn",
              "clang-analyzer-security.insecureAPI.vfork",
              "clang-analyzer-unix.*",
              "clang-analyzer-unix.API",
              "clang-analyzer-unix.cstring.*",
              "clang-analyzer-unix.cstring.BadSizeArg",
              "clang-analyzer-unix.cstring.NullArg",
              "clang-analyzer-unix.Malloc",
              "clang-analyzer-unix.MallocSizeof",
              "clang-analyzer-unix.MismatchedDeallocator",
              "clang-analyzer-unix.Vfork",
              "clang-analyzer-valist.*",
              "clang-analyzer-valist.CopyToSelf",
              "clang-analyzer-valist.Uninitialized",
              "clang-analyzer-valist.Unterminated",
              "concurrency-*",
              "concurrency-mt-unsafe",
              "concurrency-thread-canceltype-asynchronous",
              "cppcoreguidelines-*",
              "cppcoreguidelines-avoid-*",
              "cppcoreguidelines-avoid-c-arrays",
              "cppcoreguidelines-avoid-goto",
              "cppcoreguidelines-avoid-magic-numbers",
              "cppcoreguidelines-avoid-non-const-global-variables",
              "cppcoreguidelines-c-copy-assignment-signature",
              "cppcoreguidelines-explicit-virtual-functions",
              "cppcoreguidelines-init-variables",
              "cppcoreguidelines-interfaces-global-init",
              "cppcoreguidelines-macro-usage",
              "cppcoreguidelines-narrowing-conversions",
              "cppcoreguidelines-no-malloc",
              "cppcoreguidelines-non-private-member-variables-in-classes",
              "cppcoreguidelines-owning-memory",
              "cppcoreguidelines-prefer-member-initializer",
              "cppcoreguidelines-pro-bounds-*",
              "cppcoreguidelines-pro-bounds-array-to-pointer-decay",
              "cppcoreguidelines-pro-bounds-constant-array-index",
              "cppcoreguidelines-pro-bounds-pointer-arithmetic",
              "cppcoreguidelines-pro-type-*",
              "cppcoreguidelines-pro-type-const-cast",
              "cppcoreguidelines-pro-type-cstyle-cast",
              "cppcoreguidelines-pro-type-member-init",
              "cppcoreguidelines-pro-type-reinterpret-cast",
              "cppcoreguidelines-pro-type-static-cast-downcast",
              "cppcoreguidelines-pro-type-union-access",
              "cppcoreguidelines-pro-type-vararg",
              "cppcoreguidelines-slicing",
              "cppcoreguidelines-special-member-functions",
              "cppcoreguidelines-virtual-class-destructor",
              "darwin-*",
              "darwin-avoid-spinlock",
              "darwin-dispatch-once-nonstatic",
              "fuchsia-*",
              "fuchsia-default-*",
              "fuchsia-default-arguments-calls",
              "fuchsia-default-arguments-declarations",
              "fuchsia-header-anon-namespaces",
              "fuchsia-multiple-inheritance",
              "fuchsia-overloaded-operator",
              "fuchsia-statically-constructed-objects",
              "fuchsia-trailing-return",
              "fuchsia-virtual-inheritance",
              "google-*",
              "google-build-*",
              "google-build-explicit-make-pair",
              "google-build-namespaces",
              "google-build-using-namespace",
              "google-default-arguments",
              "google-explicit-constructor",
              "google-global-names-in-headers",
              "google-objc-*",
              "google-objc-avoid-*",
              "google-objc-avoid-nsobject-new",
              "google-objc-avoid-throwing-exception",
              "google-objc-function-naming",
              "google-objc-global-variable-declaration",
              "google-readability-*",
              "google-readability-avoid-underscore-in-googletest-name",
              "google-readability-braces-around-statements",
              "google-readability-casting",
              "google-readability-function-size",
              "google-readability-namespace-comments",
              "google-readability-todo",
              "google-runtime-*",
              "google-runtime-int",
              "google-runtime-operator",
              "google-upgrade-googletest-case",
              "hicpp-*",
              "hicpp-avoid-*",
              "hicpp-avoid-c-arrays",
              "hicpp-avoid-goto",
              "hicpp-braces-around-statements",
              "hicpp-deprecated-headers",
              "hicpp-exception-baseclass",
              "hicpp-explicit-conversions",
              "hicpp-function-size",
              "hicpp-invalid-access-moved",
              "hicpp-member-init",
              "hicpp-move-const-arg",
              "hicpp-multiway-paths-covered",
              "hicpp-named-parameter",
              "hicpp-new-delete-operators",
              "hicpp-no-*",
              "hicpp-no-array-decay",
              "hicpp-no-assembler",
              "hicpp-no-malloc",
              "hicpp-noexcept-move",
              "hicpp-signed-bitwise",
              "hicpp-special-member-functions",
              "hicpp-static-assert",
              "hicpp-undelegated-constructor",
              "hicpp-uppercase-literal-suffix",
              "hicpp-use-*",
              "hicpp-use-auto",
              "hicpp-use-emplace",
              "hicpp-use-equals-*",
              "hicpp-use-equals-default",
              "hicpp-use-equals-delete",
              "hicpp-use-noexcept",
              "hicpp-use-nullptr",
              "hicpp-use-override",
              "hicpp-vararg",
              "linuxkernel-must-check-errs",
              "llvm-*",
              "llvm-else-after-return",
              "llvm-header-guard",
              "llvm-include-order",
              "llvm-namespace-comment",
              "llvm-prefer-*",
              "llvm-prefer-isa-or-dyn-cast-in-conditionals",
              "llvm-prefer-register-over-unsigned",
              "llvm-qualified-auto",
              "llvm-twine-local",
              "llvmlibc-*",
              "llvmlibc-callee-namespace",
              "llvmlibc-implementation-in-namespace",
              "llvmlibc-restrict-system-libc-headers",
              "misc-*",
              "misc-definitions-in-headers",
              "misc-misleading-*",
              "misc-misleading-bidirectional",
              "misc-misleading-identifier",
              "misc-misplaced-const",
              "misc-new-delete-overloads",
              "misc-no-recursion",
              "misc-non-*",
              "misc-non-copyable-objects",
              "misc-non-private-member-variables-in-classes",
              "misc-redundant-expression",
              "misc-static-assert",
              "misc-throw-by-value-catch-by-reference",
              "misc-unconventional-assign-operator",
              "misc-uniqueptr-reset-release",
              "misc-unused-*",
              "misc-unused-alias-decls",
              "misc-unused-parameters",
              "misc-unused-using-decls",
              "modernize-*",
              "modernize-avoid-*",
              "modernize-avoid-bind",
              "modernize-avoid-c-arrays",
              "modernize-concat-nested-namespaces",
              "modernize-deprecated-*",
              "modernize-deprecated-headers",
              "modernize-deprecated-ios-base-aliases",
              "modernize-loop-convert",
              "modernize-make-*",
              "modernize-make-shared",
              "modernize-make-unique",
              "modernize-pass-by-value",
              "modernize-raw-string-literal",
              "modernize-redundant-void-arg",
              "modernize-replace-*",
              "modernize-replace-auto-ptr",
              "modernize-replace-disallow-copy-and-assign-macro",
              "modernize-replace-random-shuffle",
              "modernize-return-braced-init-list",
              "modernize-shrink-to-fit",
              "modernize-unary-static-assert",
              "modernize-use-*",
              "modernize-use-auto",
              "modernize-use-bool-literals",
              "modernize-use-default-member-init",
              "modernize-use-emplace",
              "modernize-use-equals-*",
              "modernize-use-equals-default",
              "modernize-use-equals-delete",
              "modernize-use-nodiscard",
              "modernize-use-noexcept",
              "modernize-use-nullptr",
              "modernize-use-override",
              "modernize-use-trailing-return-type",
              "modernize-use-transparent-functors",
              "modernize-use-uncaught-exceptions",
              "modernize-use-using",
              "mpi-*",
              "mpi-buffer-deref",
              "mpi-type-mismatch",
              "objc-*",
              "objc-assert-equals",
              "objc-avoid-nserror-init",
              "objc-dealloc-in-category",
              "objc-forbidden-subclassing",
              "objc-missing-hash",
              "objc-nsinvocation-argument-lifetime",
              "objc-property-declaration",
              "objc-super-self",
              "openmp-*",
              "openmp-exception-escape",
              "openmp-use-default-none",
              "performance-*",
              "performance-faster-string-find",
              "performance-for-range-copy",
              "performance-implicit-conversion-in-loop",
              "performance-inefficient-*",
              "performance-inefficient-algorithm",
              "performance-inefficient-string-concatenation",
              "performance-inefficient-vector-operation",
              "performance-move-*",
              "performance-move-const-arg",
              "performance-move-constructor-init",
              "performance-no-*",
              "performance-no-automatic-move",
              "performance-no-int-to-ptr",
              "performance-noexcept-move-constructor",
              "performance-trivially-destructible",
              "performance-type-promotion-in-math-fn",
              "performance-unnecessary-*",
              "performance-unnecessary-copy-initialization",
              "performance-unnecessary-value-param",
              "portability-*",
              "portability-restrict-system-includes",
              "portability-simd-intrinsics",
              "readability-*",
              "readability-avoid-const-params-in-decls",
              "readability-braces-around-statements",
              "readability-const-return-type",
              "readability-container-*",
              "readability-container-contains",
              "readability-container-data-pointer",
              "readability-container-size-empty",
              "readability-convert-member-functions-to-static",
              "readability-delete-null-pointer",
              "readability-duplicate-include",
              "readability-else-after-return",
              "readability-function-*",
              "readability-function-cognitive-complexity",
              "readability-function-size",
              "readability-identifier-*",
              "readability-identifier-length",
              "readability-identifier-naming",
              "readability-implicit-bool-conversion",
              "readability-inconsistent-declaration-parameter-name",
              "readability-isolate-declaration",
              "readability-magic-numbers",
              "readability-make-member-function-const",
              "readability-misleading-indentation",
              "readability-misplaced-array-index",
              "readability-named-parameter",
              "readability-non-const-parameter",
              "readability-qualified-auto",
              "readability-redundant-*",
              "readability-redundant-access-specifiers",
              "readability-redundant-control-flow",
              "readability-redundant-declaration",
              "readability-redundant-function-ptr-dereference",
              "readability-redundant-member-init",
              "readability-redundant-preprocessor",
              "readability-redundant-smartptr-get",
              "readability-redundant-string-*",
              "readability-redundant-string-cstr",
              "readability-redundant-string-init",
              "readability-simplify-*",
              "readability-simplify-boolean-expr",
              "readability-simplify-subscript-expr",
              "readability-static-*",
              "readability-static-accessed-through-instance",
              "readability-static-definition-in-anonymous-namespace",
              "readability-string-compare",
              "readability-suspicious-call-argument",
              "readability-uniqueptr-delete-release",
              "readability-uppercase-literal-suffix",
              "readability-use-anyofallof",
              "zircon-temporary-objects"
            ]
          },
          "markdownDescription": "%c_cpp.configuration.codeAnalysis.clangTidy.checks.disabled.markdownDescription%",
          "scope": "resource"
        },
        "C_Cpp.clang_format_path": {
          "type": "string",
          "markdownDescription": "%c_cpp.configuration.clang_format_path.markdownDescription%",
          "scope": "machine-overridable"
        },
        "C_Cpp.clang_format_style": {
          "type": "string",
          "default": "file",
          "markdownDescription": "%c_cpp.configuration.clang_format_style.markdownDescription%",
          "scope": "resource"
        },
        "C_Cpp.formatting": {
          "type": "string",
          "enum": [
            "clangFormat",
            "vcFormat",
            "Default",
            "Disabled"
          ],
          "markdownEnumDescriptions": [
            "%c_cpp.configuration.formatting.clangFormat.markdownDescription%",
            "%c_cpp.configuration.formatting.vcFormat.markdownDescription%",
            "%c_cpp.configuration.formatting.Default.markdownDescription%",
            "%c_cpp.configuration.formatting.Disabled.markdownDescription%"
          ],
          "default": "Default",
          "description": "%c_cpp.configuration.formatting.description%",
          "scope": "resource"
        },
        "C_Cpp.vcFormat.indent.braces": {
          "type": "boolean",
          "default": false,
          "markdownDescription": "%c_cpp.configuration.vcFormat.indent.braces.markdownDescription%",
          "scope": "resource"
        },
        "C_Cpp.vcFormat.indent.multiLineRelativeTo": {
          "type": "string",
          "enum": [
            "outermostParenthesis",
            "innermostParenthesis",
            "statementBegin"
          ],
          "enumDescriptions": [
            "%c_cpp.configuration.vcFormat.indent.multiLineRelativeTo.outermostParenthesis.description%",
            "%c_cpp.configuration.vcFormat.indent.multiLineRelativeTo.innermostParenthesis.description%",
            "%c_cpp.configuration.vcFormat.indent.multiLineRelativeTo.statementBegin.description%"
          ],
          "default": "innermostParenthesis",
          "description": "%c_cpp.configuration.vcFormat.indent.multiLineRelativeTo.description%",
          "scope": "resource"
        },
        "C_Cpp.vcFormat.indent.withinParentheses": {
          "type": "string",
          "enum": [
            "alignToParenthesis",
            "indent"
          ],
          "markdownEnumDescriptions": [
            "%c_cpp.configuration.vcFormat.indent.withinParentheses.alignToParenthesis.markdownDescription%",
            "%c_cpp.configuration.vcFormat.indent.withinParentheses.indent.markdownDescription%"
          ],
          "default": "indent",
          "markdownDescription": "%c_cpp.configuration.vcFormat.indent.withinParentheses.markdownDescription%",
          "scope": "resource"
        },
        "C_Cpp.vcFormat.indent.preserveWithinParentheses": {
          "type": "boolean",
          "default": false,
          "description": "%c_cpp.configuration.vcFormat.indent.preserveWithinParentheses.description%",
          "scope": "resource"
        },
        "C_Cpp.vcFormat.indent.caseLabels": {
          "type": "boolean",
          "default": false,
          "markdownDescription": "%c_cpp.configuration.vcFormat.indent.caseLabels.markdownDescription%",
          "scope": "resource"
        },
        "C_Cpp.vcFormat.indent.caseContents": {
          "type": "boolean",
          "default": true,
          "markdownDescription": "%c_cpp.configuration.vcFormat.indent.caseContents.markdownDescription%",
          "scope": "resource"
        },
        "C_Cpp.vcFormat.indent.caseContentsWhenBlock": {
          "type": "boolean",
          "default": false,
          "markdownDescription": "%c_cpp.configuration.vcFormat.indent.caseContentsWhenBlock.markdownDescription%",
          "scope": "resource"
        },
        "C_Cpp.vcFormat.indent.lambdaBracesWhenParameter": {
          "type": "boolean",
          "default": true,
          "markdownDescription": "%c_cpp.configuration.vcFormat.indent.lambdaBracesWhenParameter.markdownDescription%",
          "scope": "resource"
        },
        "C_Cpp.vcFormat.indent.gotoLabels": {
          "type": "string",
          "enum": [
            "oneLeft",
            "leftmostColumn",
            "none"
          ],
          "markdownEnumDescriptions": [
            "%c_cpp.configuration.vcFormat.indent.gotoLabels.oneLeft.markdownDescription%",
            "%c_cpp.configuration.vcFormat.indent.gotoLabels.leftmostColumn.markdownDescription%",
            "%c_cpp.configuration.vcFormat.indent.gotoLabels.none.markdownDescription%"
          ],
          "default": "oneLeft",
          "description": "%c_cpp.configuration.vcFormat.indent.gotoLabels.description%",
          "scope": "resource"
        },
        "C_Cpp.vcFormat.indent.preprocessor": {
          "type": "string",
          "enum": [
            "oneLeft",
            "leftmostColumn",
            "none"
          ],
          "markdownEnumDescriptions": [
            "%c_cpp.configuration.vcFormat.indent.preprocessor.oneLeft.markdownDescription%",
            "%c_cpp.configuration.vcFormat.indent.preprocessor.leftmostColumn.markdownDescription%",
            "%c_cpp.configuration.vcFormat.indent.preprocessor.none.markdownDescription%"
          ],
          "default": "leftmostColumn",
          "description": "%c_cpp.configuration.vcFormat.indent.preprocessor.description%",
          "scope": "resource"
        },
        "C_Cpp.vcFormat.indent.accessSpecifiers": {
          "type": "boolean",
          "default": false,
          "markdownDescription": "%c_cpp.configuration.vcFormat.indent.accessSpecifiers.markdownDescription%",
          "scope": "resource"
        },
        "C_Cpp.vcFormat.indent.namespaceContents": {
          "type": "boolean",
          "default": true,
          "markdownDescription": "%c_cpp.configuration.vcFormat.indent.namespaceContents.markdownDescription%",
          "scope": "resource"
        },
        "C_Cpp.vcFormat.indent.preserveComments": {
          "type": "boolean",
          "default": false,
          "description": "%c_cpp.configuration.vcFormat.indent.preserveComments.description%",
          "scope": "resource"
        },
        "C_Cpp.vcFormat.newLine.beforeOpenBrace.namespace": {
          "type": "string",
          "enum": [
            "newLine",
            "sameLine",
            "ignore"
          ],
          "enumDescriptions": [
            "%c_cpp.configuration.vcFormat.newLine.beforeOpenBrace.newLine.description%",
            "%c_cpp.configuration.vcFormat.newLine.beforeOpenBrace.sameLine.description%",
            "%c_cpp.configuration.vcFormat.newLine.beforeOpenBrace.ignore.description%"
          ],
          "default": "ignore",
          "description": "%c_cpp.configuration.vcFormat.newLine.beforeOpenBrace.namespace.description%",
          "scope": "resource"
        },
        "C_Cpp.vcFormat.newLine.beforeOpenBrace.type": {
          "type": "string",
          "enum": [
            "newLine",
            "sameLine",
            "ignore"
          ],
          "enumDescriptions": [
            "%c_cpp.configuration.vcFormat.newLine.beforeOpenBrace.newLine.description%",
            "%c_cpp.configuration.vcFormat.newLine.beforeOpenBrace.sameLine.description%",
            "%c_cpp.configuration.vcFormat.newLine.beforeOpenBrace.ignore.description%"
          ],
          "default": "ignore",
          "description": "%c_cpp.configuration.vcFormat.newLine.beforeOpenBrace.type.description%",
          "scope": "resource"
        },
        "C_Cpp.vcFormat.newLine.beforeOpenBrace.function": {
          "type": "string",
          "enum": [
            "newLine",
            "sameLine",
            "ignore"
          ],
          "enumDescriptions": [
            "%c_cpp.configuration.vcFormat.newLine.beforeOpenBrace.newLine.description%",
            "%c_cpp.configuration.vcFormat.newLine.beforeOpenBrace.sameLine.description%",
            "%c_cpp.configuration.vcFormat.newLine.beforeOpenBrace.ignore.description%"
          ],
          "default": "ignore",
          "description": "%c_cpp.configuration.vcFormat.newLine.beforeOpenBrace.function.description%",
          "scope": "resource"
        },
        "C_Cpp.vcFormat.newLine.beforeOpenBrace.block": {
          "type": "string",
          "enum": [
            "newLine",
            "sameLine",
            "ignore"
          ],
          "enumDescriptions": [
            "%c_cpp.configuration.vcFormat.newLine.beforeOpenBrace.newLine.description%",
            "%c_cpp.configuration.vcFormat.newLine.beforeOpenBrace.sameLine.description%",
            "%c_cpp.configuration.vcFormat.newLine.beforeOpenBrace.ignore.description%"
          ],
          "default": "ignore",
          "description": "%c_cpp.configuration.vcFormat.newLine.beforeOpenBrace.block.description%",
          "scope": "resource"
        },
        "C_Cpp.vcFormat.newLine.beforeOpenBrace.lambda": {
          "enum": [
            "newLine",
            "sameLine",
            "ignore"
          ],
          "enumDescriptions": [
            "%c_cpp.configuration.vcFormat.newLine.beforeOpenBrace.newLine.description%",
            "%c_cpp.configuration.vcFormat.newLine.beforeOpenBrace.sameLine.description%",
            "%c_cpp.configuration.vcFormat.newLine.beforeOpenBrace.ignore.description%"
          ],
          "default": "ignore",
          "description": "%c_cpp.configuration.vcFormat.newLine.beforeOpenBrace.lambda.description%",
          "scope": "resource"
        },
        "C_Cpp.vcFormat.newLine.scopeBracesOnSeparateLines": {
          "type": "boolean",
          "default": false,
          "description": "%c_cpp.configuration.vcFormat.newLine.scopeBracesOnSeparateLines.description%",
          "scope": "resource"
        },
        "C_Cpp.vcFormat.newLine.closeBraceSameLine.emptyType": {
          "type": "boolean",
          "default": false,
          "description": "%c_cpp.configuration.vcFormat.newLine.closeBraceSameLine.emptyType.description%",
          "scope": "resource"
        },
        "C_Cpp.vcFormat.newLine.closeBraceSameLine.emptyFunction": {
          "type": "boolean",
          "default": false,
          "description": "%c_cpp.configuration.vcFormat.newLine.closeBraceSameLine.emptyFunction.description%",
          "scope": "resource"
        },
        "C_Cpp.vcFormat.newLine.beforeCatch": {
          "type": "boolean",
          "default": true,
          "markdownDescription": "%c_cpp.configuration.vcFormat.newLine.beforeCatch.markdownDescription%",
          "scope": "resource"
        },
        "C_Cpp.vcFormat.newLine.beforeElse": {
          "type": "boolean",
          "default": true,
          "markdownDescription": "%c_cpp.configuration.vcFormat.newLine.beforeElse.markdownDescription%",
          "scope": "resource"
        },
        "C_Cpp.vcFormat.newLine.beforeWhileInDoWhile": {
          "type": "boolean",
          "default": false,
          "markdownDescription": "%c_cpp.configuration.vcFormat.newLine.beforeWhileInDoWhile.markdownDescription%",
          "scope": "resource"
        },
        "C_Cpp.vcFormat.space.beforeFunctionOpenParenthesis": {
          "type": "string",
          "enum": [
            "insert",
            "remove",
            "ignore"
          ],
          "enumDescriptions": [
            "%c_cpp.configuration.vcFormat.space.beforeFunctionOpenParenthesis.insert.description%",
            "%c_cpp.configuration.vcFormat.space.beforeFunctionOpenParenthesis.remove.description%",
            "%c_cpp.configuration.vcFormat.space.beforeFunctionOpenParenthesis.ignore.description%"
          ],
          "default": "remove",
          "description": "%c_cpp.configuration.vcFormat.space.beforeFunctionOpenParenthesis.description%",
          "scope": "resource"
        },
        "C_Cpp.vcFormat.space.withinParameterListParentheses": {
          "type": "boolean",
          "default": false,
          "description": "%c_cpp.configuration.vcFormat.space.withinParameterListParentheses.description%",
          "scope": "resource"
        },
        "C_Cpp.vcFormat.space.betweenEmptyParameterListParentheses": {
          "type": "boolean",
          "default": false,
          "description": "%c_cpp.configuration.vcFormat.space.betweenEmptyParameterListParentheses.description%",
          "scope": "resource"
        },
        "C_Cpp.vcFormat.space.afterKeywordsInControlFlowStatements": {
          "type": "boolean",
          "default": true,
          "description": "%c_cpp.configuration.vcFormat.space.afterKeywordsInControlFlowStatements.description%",
          "scope": "resource"
        },
        "C_Cpp.vcFormat.space.withinControlFlowStatementParentheses": {
          "type": "boolean",
          "default": false,
          "description": "%c_cpp.configuration.vcFormat.space.withinControlFlowStatementParentheses.description%",
          "scope": "resource"
        },
        "C_Cpp.vcFormat.space.beforeLambdaOpenParenthesis": {
          "type": "boolean",
          "default": false,
          "description": "%c_cpp.configuration.vcFormat.space.beforeLambdaOpenParenthesis.description%",
          "scope": "resource"
        },
        "C_Cpp.vcFormat.space.withinCastParentheses": {
          "type": "boolean",
          "default": false,
          "description": "%c_cpp.configuration.vcFormat.space.withinCastParentheses.description%",
          "scope": "resource"
        },
        "C_Cpp.vcFormat.space.afterCastCloseParenthesis": {
          "type": "boolean",
          "default": false,
          "description": "%c_cpp.configuration.vcFormat.space.afterCastCloseParenthesis.description%",
          "scope": "resource"
        },
        "C_Cpp.vcFormat.space.withinExpressionParentheses": {
          "type": "boolean",
          "default": false,
          "description": "%c_cpp.configuration.vcFormat.space.withinExpressionParentheses.description%",
          "scope": "resource"
        },
        "C_Cpp.vcFormat.space.beforeBlockOpenBrace": {
          "type": "boolean",
          "default": true,
          "description": "%c_cpp.configuration.vcFormat.space.beforeBlockOpenBrace.description%",
          "scope": "resource"
        },
        "C_Cpp.vcFormat.space.betweenEmptyBraces": {
          "type": "boolean",
          "default": false,
          "description": "%c_cpp.configuration.vcFormat.space.betweenEmptyBraces.description%",
          "scope": "resource"
        },
        "C_Cpp.vcFormat.space.beforeInitializerListOpenBrace": {
          "type": "boolean",
          "default": false,
          "description": "%c_cpp.configuration.vcFormat.space.beforeInitializerListOpenBrace.description%",
          "scope": "resource"
        },
        "C_Cpp.vcFormat.space.withinInitializerListBraces": {
          "type": "boolean",
          "default": true,
          "description": "%c_cpp.configuration.vcFormat.space.withinInitializerListBraces.description%",
          "scope": "resource"
        },
        "C_Cpp.vcFormat.space.preserveInInitializerList": {
          "type": "boolean",
          "default": true,
          "description": "%c_cpp.configuration.vcFormat.space.preserveInInitializerList.description%",
          "scope": "resource"
        },
        "C_Cpp.vcFormat.space.beforeOpenSquareBracket": {
          "type": "boolean",
          "default": false,
          "description": "%c_cpp.configuration.vcFormat.space.beforeOpenSquareBracket.description%",
          "scope": "resource"
        },
        "C_Cpp.vcFormat.space.withinSquareBrackets": {
          "type": "boolean",
          "default": false,
          "description": "%c_cpp.configuration.vcFormat.space.withinSquareBrackets.description%",
          "scope": "resource"
        },
        "C_Cpp.vcFormat.space.beforeEmptySquareBrackets": {
          "type": "boolean",
          "default": false,
          "description": "%c_cpp.configuration.vcFormat.space.beforeEmptySquareBrackets.description%",
          "scope": "resource"
        },
        "C_Cpp.vcFormat.space.betweenEmptySquareBrackets": {
          "type": "boolean",
          "default": false,
          "description": "%c_cpp.configuration.vcFormat.space.betweenEmptySquareBrackets.description%",
          "scope": "resource"
        },
        "C_Cpp.vcFormat.space.groupSquareBrackets": {
          "type": "boolean",
          "default": true,
          "description": "%c_cpp.configuration.vcFormat.space.groupSquareBrackets.description%",
          "scope": "resource"
        },
        "C_Cpp.vcFormat.space.withinLambdaBrackets": {
          "type": "boolean",
          "default": false,
          "description": "%c_cpp.configuration.vcFormat.space.withinLambdaBrackets.description%",
          "scope": "resource"
        },
        "C_Cpp.vcFormat.space.betweenEmptyLambdaBrackets": {
          "type": "boolean",
          "default": false,
          "description": "%c_cpp.configuration.vcFormat.space.betweenEmptyLambdaBrackets.description%",
          "scope": "resource"
        },
        "C_Cpp.vcFormat.space.beforeComma": {
          "type": "boolean",
          "default": false,
          "description": "%c_cpp.configuration.vcFormat.space.beforeComma.description%",
          "scope": "resource"
        },
        "C_Cpp.vcFormat.space.afterComma": {
          "type": "boolean",
          "default": true,
          "description": "%c_cpp.configuration.vcFormat.space.afterComma.description%",
          "scope": "resource"
        },
        "C_Cpp.vcFormat.space.removeAroundMemberOperators": {
          "type": "boolean",
          "default": true,
          "description": "%c_cpp.configuration.vcFormat.space.removeAroundMemberOperators.description%",
          "scope": "resource"
        },
        "C_Cpp.vcFormat.space.beforeInheritanceColon": {
          "type": "boolean",
          "default": true,
          "description": "%c_cpp.configuration.vcFormat.space.beforeInheritanceColon.description%",
          "scope": "resource"
        },
        "C_Cpp.vcFormat.space.beforeConstructorColon": {
          "type": "boolean",
          "default": true,
          "description": "%c_cpp.configuration.vcFormat.space.beforeConstructorColon.description%",
          "scope": "resource"
        },
        "C_Cpp.vcFormat.space.removeBeforeSemicolon": {
          "type": "boolean",
          "default": true,
          "description": "%c_cpp.configuration.vcFormat.space.removeBeforeSemicolon.description%",
          "scope": "resource"
        },
        "C_Cpp.vcFormat.space.insertAfterSemicolon": {
          "type": "boolean",
          "default": false,
          "description": "%c_cpp.configuration.vcFormat.space.insertAfterSemicolon.description%",
          "scope": "resource"
        },
        "C_Cpp.vcFormat.space.removeAroundUnaryOperator": {
          "type": "boolean",
          "default": true,
          "description": "%c_cpp.configuration.vcFormat.space.removeAroundUnaryOperator.description%",
          "scope": "resource"
        },
        "C_Cpp.vcFormat.space.aroundBinaryOperator": {
          "type": "string",
          "enum": [
            "insert",
            "remove",
            "ignore"
          ],
          "enumDescriptions": [
            "%c_cpp.configuration.vcFormat.space.aroundOperators.insert.description%",
            "%c_cpp.configuration.vcFormat.space.aroundOperators.remove.description%",
            "%c_cpp.configuration.vcFormat.space.aroundOperators.ignore.description%"
          ],
          "default": "insert",
          "description": "%c_cpp.configuration.vcFormat.space.aroundBinaryOperator.description%",
          "scope": "resource"
        },
        "C_Cpp.vcFormat.space.aroundAssignmentOperator": {
          "type": "string",
          "enum": [
            "insert",
            "remove",
            "ignore"
          ],
          "enumDescriptions": [
            "%c_cpp.configuration.vcFormat.space.aroundOperators.insert.description%",
            "%c_cpp.configuration.vcFormat.space.aroundOperators.remove.description%",
            "%c_cpp.configuration.vcFormat.space.aroundOperators.ignore.description%"
          ],
          "default": "insert",
          "description": "%c_cpp.configuration.vcFormat.space.aroundAssignmentOperator.description%",
          "scope": "resource"
        },
        "C_Cpp.vcFormat.space.pointerReferenceAlignment": {
          "type": "string",
          "enum": [
            "left",
            "center",
            "right",
            "ignore"
          ],
          "enumDescriptions": [
            "%c_cpp.configuration.vcFormat.space.pointerReferenceAlignment.left.description%",
            "%c_cpp.configuration.vcFormat.space.pointerReferenceAlignment.center.description%",
            "%c_cpp.configuration.vcFormat.space.pointerReferenceAlignment.right.description%",
            "%c_cpp.configuration.vcFormat.space.pointerReferenceAlignment.ignore.description%"
          ],
          "default": "left",
          "description": "%c_cpp.configuration.vcFormat.space.pointerReferenceAlignment.description%",
          "scope": "resource"
        },
        "C_Cpp.vcFormat.space.aroundTernaryOperator": {
          "type": "string",
          "enum": [
            "insert",
            "remove",
            "ignore"
          ],
          "enumDescriptions": [
            "%c_cpp.configuration.vcFormat.space.aroundOperators.insert.description%",
            "%c_cpp.configuration.vcFormat.space.aroundOperators.remove.description%",
            "%c_cpp.configuration.vcFormat.space.aroundOperators.ignore.description%"
          ],
          "default": "insert",
          "description": "%c_cpp.configuration.vcFormat.space.aroundTernaryOperator.description%",
          "scope": "resource"
        },
        "C_Cpp.vcFormat.wrap.preserveBlocks": {
          "type": "string",
          "enum": [
            "oneLiners",
            "allOneLineScopes",
            "never"
          ],
          "markdownEnumDescriptions": [
            "%c_cpp.configuration.vcFormat.wrap.preserveBlocks.oneLiners.markdownDescription%",
            "%c_cpp.configuration.vcFormat.wrap.preserveBlocks.allOneLineScopes.markdownDescription%",
            "%c_cpp.configuration.vcFormat.wrap.preserveBlocks.never.markdownDescription%"
          ],
          "default": "oneLiners",
          "description": "%c_cpp.configuration.vcFormat.wrap.preserveBlocks.description%",
          "scope": "resource"
        },
        "C_Cpp.clang_format_fallbackStyle": {
          "type": "string",
          "default": "Visual Studio",
          "markdownDescription": "%c_cpp.configuration.clang_format_fallbackStyle.markdownDescription%",
          "scope": "resource"
        },
        "C_Cpp.clang_format_sortIncludes": {
          "type": [
            "boolean",
            "null"
          ],
          "enum": [
            true,
            false,
            null
          ],
          "default": null,
          "markdownDescription": "%c_cpp.configuration.clang_format_sortIncludes.markdownDescription%",
          "scope": "resource"
        },
        "C_Cpp.intelliSenseEngine": {
          "type": "string",
          "enum": [
            "Default",
            "Tag Parser",
            "Disabled"
          ],
          "default": "Default",
          "description": "%c_cpp.configuration.intelliSenseEngine.description%",
          "enumDescriptions": [
            "%c_cpp.configuration.intelliSenseEngine.default.description%",
            "%c_cpp.configuration.intelliSenseEngine.tagParser.description%",
            "%c_cpp.configuration.intelliSenseEngine.disabled.description%"
          ],
          "scope": "resource"
        },
        "C_Cpp.intelliSenseEngineFallback": {
          "type": "string",
          "enum": [
            "Enabled",
            "Disabled"
          ],
          "default": "Disabled",
          "markdownDescription": "%c_cpp.configuration.intelliSenseEngineFallback.markdownDescription%",
          "scope": "resource"
        },
        "C_Cpp.autocomplete": {
          "type": "string",
          "enum": [
            "Default",
            "Disabled"
          ],
          "default": "Default",
          "markdownDescription": "%c_cpp.configuration.autocomplete.markdownDescription%",
          "enumDescriptions": [
            "%c_cpp.configuration.autocomplete.default.description%",
            "%c_cpp.configuration.autocomplete.disabled.description%"
          ],
          "scope": "resource"
        },
        "C_Cpp.errorSquiggles": {
          "type": "string",
          "enum": [
            "Enabled",
            "Disabled",
            "EnabledIfIncludesResolve"
          ],
          "default": "EnabledIfIncludesResolve",
          "description": "%c_cpp.configuration.errorSquiggles.description%",
          "scope": "resource"
        },
        "C_Cpp.dimInactiveRegions": {
          "type": "boolean",
          "default": true,
          "description": "%c_cpp.configuration.dimInactiveRegions.description%",
          "scope": "resource"
        },
        "C_Cpp.inactiveRegionOpacity": {
          "type:": "number",
          "default": 0.55,
          "markdownDescription": "%c_cpp.configuration.inactiveRegionOpacity.markdownDescription%",
          "scope": "resource",
          "minimum": 0.1,
          "maximum": 1
        },
        "C_Cpp.inactiveRegionForegroundColor": {
          "type": "string",
          "description": "%c_cpp.configuration.inactiveRegionForegroundColor.description%",
          "scope": "resource"
        },
        "C_Cpp.inactiveRegionBackgroundColor": {
          "type": "string",
          "description": "%c_cpp.configuration.inactiveRegionBackgroundColor.description%",
          "scope": "resource"
        },
        "C_Cpp.inlayHints.autoDeclarationTypes.enabled": {
          "type": "boolean",
          "default": false,
          "markdownDescription": "%c_cpp.configuration.inlayHints.autoDeclarationTypes.enabled.markdownDescription%",
          "scope": "application"
        },
        "C_Cpp.inlayHints.autoDeclarationTypes.showOnLeft": {
          "type": "boolean",
          "default": false,
          "markdownDescription": "%c_cpp.configuration.inlayHints.autoDeclarationTypes.showOnLeft.markdownDescription%",
          "scope": "application"
        },
        "C_Cpp.inlayHints.parameterNames.enabled": {
          "type": "boolean",
          "default": false,
          "markdownDescription": "%c_cpp.configuration.inlayHints.parameterNames.enabled.markdownDescription%",
          "scope": "application"
        },
        "C_Cpp.inlayHints.parameterNames.suppressWhenArgumentContainsName": {
          "type": "boolean",
          "default": true,
          "markdownDescription": "%c_cpp.configuration.inlayHints.parameterNames.suppressWhenArgumentContainsName.markdownDescription%",
          "scope": "application"
        },
        "C_Cpp.inlayHints.parameterNames.hideLeadingUnderscores": {
          "type": "boolean",
          "default": true,
          "markdownDescription": "%c_cpp.configuration.inlayHints.parameterNames.hideLeadingUnderscores.markdownDescription%",
          "scope": "application"
        },
        "C_Cpp.inlayHints.referenceOperator.enabled": {
          "type": "boolean",
          "default": false,
          "markdownDescription": "%c_cpp.configuration.inlayHints.referenceOperator.enabled.markdownDescription%",
          "scope": "application"
        },
        "C_Cpp.inlayHints.referenceOperator.showSpace": {
          "type": "boolean",
          "default": false,
          "markdownDescription": "%c_cpp.configuration.inlayHints.referenceOperator.showSpace.markdownDescription%",
          "scope": "application"
        },
        "C_Cpp.loggingLevel": {
          "type": "string",
          "enum": [
            "None",
            "Error",
            "Warning",
            "Information",
            "Debug"
          ],
          "default": "Error",
          "markdownDescription": "%c_cpp.configuration.loggingLevel.markdownDescription%",
          "scope": "window"
        },
        "C_Cpp.autoAddFileAssociations": {
          "type": "boolean",
          "default": true,
          "markdownDescription": "%c_cpp.configuration.autoAddFileAssociations.markdownDescription%",
          "scope": "window"
        },
        "C_Cpp.workspaceParsingPriority": {
          "type": "string",
          "enum": [
            "highest",
            "high",
            "medium",
            "low"
          ],
          "default": "highest",
          "markdownDescription": "%c_cpp.configuration.workspaceParsingPriority.markdownDescription%",
          "scope": "window"
        },
        "C_Cpp.workspaceSymbols": {
          "type": "string",
          "enum": [
            "All",
            "Just My Code"
          ],
          "default": "Just My Code",
          "description": "%c_cpp.configuration.workspaceSymbols.description%",
          "scope": "window"
        },
        "C_Cpp.exclusionPolicy": {
          "type": "string",
          "enum": [
            "checkFolders",
            "checkFilesAndFolders"
          ],
          "default": "checkFolders",
          "markdownDescription": "%c_cpp.configuration.exclusionPolicy.markdownDescription%",
          "enumDescriptions": [
            "%c_cpp.configuration.exclusionPolicy.checkFolders.description%",
            "%c_cpp.configuration.exclusionPolicy.checkFilesAndFolders.description%"
          ],
          "scope": "resource"
        },
        "C_Cpp.preferredPathSeparator": {
          "type": "string",
          "enum": [
            "Forward Slash",
            "Backslash"
          ],
          "default": "Forward Slash",
          "markdownDescription": "%c_cpp.configuration.preferredPathSeparator.markdownDescription%",
          "scope": "machine-overridable"
        },
        "C_Cpp.simplifyStructuredComments": {
          "type": "boolean",
          "default": true,
          "markdownDescription": "%c_cpp.configuration.simplifyStructuredComments.markdownDescription%",
          "scope": "application"
        },
        "C_Cpp.doxygen.generateOnType":{
          "type": "boolean",
          "default": true,
          "description": "%c_cpp.configuration.doxygen.generateOnType.description%",
          "scope": "resource"
        },
        "C_Cpp.doxygen.generatedStyle": {
          "type": "string",
          "enum":[
            "///",
            "/**",
            "/*!",
            "//!"
          ],
<<<<<<< HEAD
          "default":"///",
          "description": "%c_cpp.configuration.generatedDoxygenCommentStyle.description%",
=======
          "default": "/**",
          "description": "%c_cpp.configuration.doxygen.generatedStyle.description%",
>>>>>>> 168eba4e
          "scope": "resource"
        },
        "C_Cpp.commentContinuationPatterns": {
          "type": "array",
          "default": [
            "/**"
          ],
          "items": {
            "anyOf": [
              {
                "type": "string",
                "markdownDescription": "%c_cpp.configuration.commentContinuationPatterns.items.anyof.string.markdownDescription%"
              },
              {
                "type": "object",
                "properties": {
                  "begin": {
                    "type": "string",
                    "description": "%c_cpp.configuration.commentContinuationPatterns.items.anyof.object.begin.description%"
                  },
                  "continue": {
                    "type": "string",
                    "description": "%c_cpp.configuration.commentContinuationPatterns.items.anyof.object.continue.description%"
                  }
                }
              }
            ]
          },
          "description": "%c_cpp.configuration.commentContinuationPatterns.description%",
          "scope": "window"
        },
        "C_Cpp.configurationWarnings": {
          "type": "string",
          "enum": [
            "Enabled",
            "Disabled"
          ],
          "default": "Enabled",
          "description": "%c_cpp.configuration.configurationWarnings.description%",
          "scope": "resource"
        },
        "C_Cpp.intelliSenseCachePath": {
          "type": "string",
          "markdownDescription": "%c_cpp.configuration.intelliSenseCachePath.markdownDescription%",
          "scope": "machine-overridable"
        },
        "C_Cpp.intelliSenseCacheSize": {
          "type": "number",
          "default": 5120,
          "markdownDescription": "%c_cpp.configuration.intelliSenseCacheSize.markdownDescription%",
          "scope": "machine-overridable",
          "minimum": 0
        },
        "C_Cpp.intelliSenseMemoryLimit": {
          "type": "number",
          "default": 4096,
          "markdownDescription": "%c_cpp.configuration.intelliSenseMemoryLimit.markdownDescription%",
          "scope": "machine-overridable",
          "minimum": 256,
          "maximum": 16384
        },
        "C_Cpp.intelliSenseUpdateDelay": {
          "type": "number",
          "default": 2000,
          "description": "%c_cpp.configuration.intelliSenseUpdateDelay.description%",
          "scope": "application",
          "minimum": 500,
          "maximum": 3000
        },
        "C_Cpp.default.includePath": {
          "type": "array",
          "items": {
            "type": "string"
          },
          "markdownDescription": "%c_cpp.configuration.default.includePath.markdownDescription%",
          "scope": "machine-overridable"
        },
        "C_Cpp.default.defines": {
          "type": "array",
          "items": {
            "type": "string"
          },
          "markdownDescription": "%c_cpp.configuration.default.defines.markdownDescription%",
          "scope": "machine-overridable"
        },
        "C_Cpp.default.macFrameworkPath": {
          "type": "array",
          "items": {
            "type": "string"
          },
          "markdownDescription": "%c_cpp.configuration.default.macFrameworkPath.markdownDescription%",
          "scope": "machine-overridable"
        },
        "C_Cpp.default.windowsSdkVersion": {
          "type": "string",
          "markdownDescription": "%c_cpp.configuration.default.windowsSdkVersion.markdownDescription%",
          "pattern": "^((\\d{2}\\.\\d{1}\\.\\d{5}\\.\\d{1}$|^8\\.1)|())$",
          "scope": "machine-overridable"
        },
        "C_Cpp.default.compileCommands": {
          "type": "string",
          "markdownDescription": "%c_cpp.configuration.default.compileCommands.markdownDescription%",
          "scope": "machine-overridable"
        },
        "C_Cpp.default.forcedInclude": {
          "type": "array",
          "items": {
            "type": "string"
          },
          "markdownDescription": "%c_cpp.configuration.default.forcedInclude.markdownDescription%",
          "scope": "machine-overridable"
        },
        "C_Cpp.default.intelliSenseMode": {
          "type": "string",
          "enum": [
            "",
            "macos-clang-x86",
            "macos-clang-x64",
            "macos-clang-arm",
            "macos-clang-arm64",
            "macos-gcc-x86",
            "macos-gcc-x64",
            "macos-gcc-arm",
            "macos-gcc-arm64",
            "linux-clang-x86",
            "linux-clang-x64",
            "linux-clang-arm",
            "linux-clang-arm64",
            "linux-gcc-x86",
            "linux-gcc-x64",
            "linux-gcc-arm",
            "linux-gcc-arm64",
            "windows-clang-x86",
            "windows-clang-x64",
            "windows-clang-arm",
            "windows-clang-arm64",
            "windows-gcc-x86",
            "windows-gcc-x64",
            "windows-gcc-arm",
            "windows-gcc-arm64",
            "windows-msvc-x86",
            "windows-msvc-x64",
            "windows-msvc-arm",
            "windows-msvc-arm64",
            "clang-x86",
            "clang-x64",
            "clang-arm",
            "clang-arm64",
            "gcc-x86",
            "gcc-x64",
            "gcc-arm",
            "gcc-arm64",
            "msvc-x86",
            "msvc-x64",
            "msvc-arm",
            "msvc-arm64"
          ],
          "markdownDescription": "%c_cpp.configuration.default.intelliSenseMode.markdownDescription%",
          "scope": "machine-overridable"
        },
        "C_Cpp.default.compilerPath": {
          "type": "string",
          "default": null,
          "markdownDescription": "%c_cpp.configuration.default.compilerPath.markdownDescription%",
          "scope": "machine-overridable"
        },
        "C_Cpp.default.compilerArgs": {
          "type": "array",
          "items": {
            "type": "string"
          },
          "markdownDescription": "%c_cpp.configuration.default.compilerArgs.markdownDescription%",
          "scope": "machine-overridable"
        },
        "C_Cpp.default.cStandard": {
          "type": "string",
          "enum": [
            "",
            "c89",
            "c99",
            "c11",
            "c17",
            "gnu89",
            "gnu99",
            "gnu11",
            "gnu17"
          ],
          "markdownDescription": "%c_cpp.configuration.default.cStandard.markdownDescription%",
          "scope": "resource"
        },
        "C_Cpp.default.cppStandard": {
          "type": "string",
          "enum": [
            "",
            "c++98",
            "c++03",
            "c++11",
            "c++14",
            "c++17",
            "c++20",
            "c++23",
            "gnu++98",
            "gnu++03",
            "gnu++11",
            "gnu++14",
            "gnu++17",
            "gnu++20",
            "gnu++23"
          ],
          "markdownDescription": "%c_cpp.configuration.default.cppStandard.markdownDescription%",
          "scope": "resource"
        },
        "C_Cpp.default.configurationProvider": {
          "type": "string",
          "markdownDescription": "%c_cpp.configuration.default.configurationProvider.markdownDescription%",
          "scope": "resource"
        },
        "C_Cpp.default.mergeConfigurations": {
          "type": "boolean",
          "markdownDescription": "%c_cpp.configuration.default.mergeConfigurations.markdownDescription%",
          "scope": "resource"
        },
        "C_Cpp.default.browse.path": {
          "type": "array",
          "items": {
            "type": "string"
          },
          "default": null,
          "markdownDescription": "%c_cpp.configuration.default.browse.path.markdownDescription%",
          "scope": "machine-overridable"
        },
        "C_Cpp.default.browse.databaseFilename": {
          "type": "string",
          "markdownDescription": "%c_cpp.configuration.default.browse.databaseFilename.markdownDescription%",
          "scope": "machine-overridable"
        },
        "C_Cpp.default.browse.limitSymbolsToIncludedHeaders": {
          "type": "boolean",
          "default": true,
          "markdownDescription": "%c_cpp.configuration.default.browse.limitSymbolsToIncludedHeaders.markdownDescription%",
          "scope": "resource"
        },
        "C_Cpp.default.systemIncludePath": {
          "type": "array",
          "items": {
            "type": "string"
          },
          "markdownDescription": "%c_cpp.configuration.default.systemIncludePath.markdownDescription%",
          "scope": "machine-overridable"
        },
        "C_Cpp.default.customConfigurationVariables": {
          "type": [
            "object",
            "null"
          ],
          "default": null,
          "patternProperties": {
            "(^.+$)": {
              "type": "string"
            }
          },
          "markdownDescription": "%c_cpp.configuration.default.customConfigurationVariables.markdownDescription%",
          "scope": "machine-overridable"
        },
        "C_Cpp.default.enableConfigurationSquiggles": {
          "type": "boolean",
          "default": true,
          "markdownDescription": "%c_cpp.configuration.default.enableConfigurationSquiggles.markdownDescription%",
          "scope": "resource"
        },
        "C_Cpp.default.dotConfig": {
          "type": "string",
          "default": null,
          "markdownDescription": "%c_cpp.configuration.default.dotConfig.markdownDescription%",
          "scope": "resource"
        },
        "C_Cpp.updateChannel": {
          "type": "string",
          "enum": [
            "Default",
            "Insiders"
          ],
          "default": "Default",
          "markdownDescription": "%c_cpp.configuration.updateChannel.markdownDescription%",
          "scope": "application",
          "deprecationMessage": "%c_cpp.configuration.updateChannel.deprecationMessage%"
        },
        "C_Cpp.experimentalFeatures": {
          "type": "string",
          "enum": [
            "Enabled",
            "Disabled"
          ],
          "default": "Disabled",
          "description": "%c_cpp.configuration.experimentalFeatures.description%",
          "scope": "window"
        },
        "C_Cpp.suggestSnippets": {
          "type": "boolean",
          "default": true,
          "markdownDescription": "%c_cpp.configuration.suggestSnippets.markdownDescription%",
          "scope": "resource"
        },
        "C_Cpp.enhancedColorization": {
          "type": "string",
          "enum": [
            "Enabled",
            "Disabled"
          ],
          "default": "Enabled",
          "markdownDescription": "%c_cpp.configuration.enhancedColorization.markdownDescription%",
          "scope": "window"
        },
        "C_Cpp.vcpkg.enabled": {
          "type": "boolean",
          "default": true,
          "markdownDescription": "%c_cpp.configuration.vcpkg.enabled.markdownDescription%",
          "scope": "resource"
        },
        "C_Cpp.addNodeAddonIncludePaths": {
          "type": "boolean",
          "default": false,
          "markdownDescription": "%c_cpp.configuration.addNodeAddonIncludePaths.markdownDescription%",
          "scope": "application"
        },
        "C_Cpp.renameRequiresIdentifier": {
          "type": "boolean",
          "default": true,
          "markdownDescription": "%c_cpp.configuration.renameRequiresIdentifier.markdownDescription%",
          "scope": "application"
        },
        "C_Cpp.debugger.useBacktickCommandSubstitution": {
          "type": "boolean",
          "default": false,
          "markdownDescription": "%c_cpp.configuration.debugger.useBacktickCommandSubstitution.markdownDescription%",
          "scope": "window"
        },
        "C_Cpp.codeFolding": {
          "type": "string",
          "enum": [
            "Enabled",
            "Disabled"
          ],
          "default": "Enabled",
          "description": "%c_cpp.configuration.codeFolding.description%",
          "scope": "window"
        },
        "C_Cpp.autocompleteAddParentheses": {
          "type": "boolean",
          "default": false,
          "markdownDescription": "%c_cpp.configuration.autocompleteAddParentheses.markdownDescription%",
          "scope": "resource"
        },
        "C_Cpp.files.exclude": {
          "type": "object",
          "markdownDescription": "%c_cpp.configuration.filesExclude.markdownDescription%",
          "default": {
            "**/.vscode": true,
            "**/.vs": true
          },
          "additionalProperties": {
            "anyOf": [
              {
                "type": "boolean",
                "markdownDescription": "%c_cpp.configuration.filesExcludeBoolean.markdownDescription%"
              },
              {
                "type": "object",
                "properties": {
                  "when": {
                    "type": "string",
                    "pattern": "\\w*\\$\\(basename\\)\\w*",
                    "default": "$(basename).ext",
                    "markdownDescription": "%c_cpp.configuration.filesExcludeWhen.markdownDescription%"
                  }
                }
              }
            ]
          },
          "scope": "resource"
        },
        "C_Cpp.debugShortcut": {
          "type": "boolean",
          "default": true,
          "description": "%c_cpp.configuration.debugShortcut.description%",
          "scope": "resource"
        },
        "C_Cpp.legacyCompilerArgsBehavior": {
          "type": "boolean",
          "default": false,
          "markdownDescription": "%c_cpp.configuration.legacyCompilerArgsBehavior.markdownDescription%",
          "scope": "resource"
        }
      }
    },
    "commands": [
      {
        "command": "C_Cpp.ConfigurationSelect",
        "title": "%c_cpp.command.configurationSelect.title%",
        "category": "C/C++"
      },
      {
        "command": "C_Cpp.ConfigurationProviderSelect",
        "title": "%c_cpp.command.configurationProviderSelect.title%",
        "category": "C/C++"
      },
      {
        "command": "C_Cpp.ConfigurationEditJSON",
        "title": "%c_cpp.command.configurationEditJSON.title%",
        "category": "C/C++"
      },
      {
        "command": "C_Cpp.ConfigurationEditUI",
        "title": "%c_cpp.command.configurationEditUI.title%",
        "category": "C/C++"
      },
      {
        "command": "C_Cpp.SwitchHeaderSource",
        "title": "%c_cpp.command.switchHeaderSource.title%",
        "category": "C/C++"
      },
      {
        "command": "C_Cpp.EnableErrorSquiggles",
        "title": "%c_cpp.command.enableErrorSquiggles.title%",
        "category": "C/C++"
      },
      {
        "command": "C_Cpp.DisableErrorSquiggles",
        "title": "%c_cpp.command.disableErrorSquiggles.title%",
        "category": "C/C++"
      },
      {
        "command": "C_Cpp.ToggleIncludeFallback",
        "title": "%c_cpp.command.toggleIncludeFallback.title%",
        "category": "C/C++"
      },
      {
        "command": "C_Cpp.ToggleDimInactiveRegions",
        "title": "%c_cpp.command.toggleDimInactiveRegions.title%",
        "category": "C/C++"
      },
      {
        "command": "C_Cpp.ResetDatabase",
        "title": "%c_cpp.command.resetDatabase.title%",
        "category": "C/C++"
      },
      {
        "command": "C_Cpp.TakeSurvey",
        "title": "%c_cpp.command.takeSurvey.title%",
        "category": "C/C++"
      },
      {
        "command": "C_Cpp.RestartIntelliSenseForFile",
        "title": "%c_cpp.command.restartIntelliSenseForFile.title%",
        "category": "C/C++"
      },
      {
        "command": "C_Cpp.LogDiagnostics",
        "title": "%c_cpp.command.logDiagnostics.title%",
        "category": "C/C++"
      },
      {
        "command": "C_Cpp.RescanWorkspace",
        "title": "%c_cpp.command.rescanWorkspace.title%",
        "category": "C/C++"
      },
      {
        "command": "C_Cpp.VcpkgClipboardInstallSuggested",
        "title": "%c_cpp.command.vcpkgClipboardInstallSuggested.title%",
        "category": "C/C++"
      },
      {
        "command": "C_Cpp.VcpkgOnlineHelpSuggested",
        "title": "%c_cpp.command.vcpkgOnlineHelpSuggested.title%",
        "category": "C/C++"
      },
      {
        "command": "C_Cpp.GenerateEditorConfig",
        "title": "%c_cpp.command.generateEditorConfig.title%",
        "category": "C/C++"
      },
      {
        "command": "C_Cpp.referencesViewGroupByType",
        "category": "C/C++",
        "title": "%c_cpp.command.referencesViewGroupByType.title%",
        "icon": {
          "light": "assets/ref-group-by-type-light.svg",
          "dark": "assets/ref-group-by-type-dark.svg"
        }
      },
      {
        "command": "C_Cpp.referencesViewUngroupByType",
        "category": "C/C++",
        "title": "%c_cpp.command.referencesViewUngroupByType.title%",
        "icon": {
          "light": "assets/ref-ungroup-by-type-light.svg",
          "dark": "assets/ref-ungroup-by-type-dark.svg"
        }
      },
      {
        "command": "C_Cpp.GoToNextDirectiveInGroup",
        "title": "%c_cpp.command.GoToNextDirectiveInGroup.title%",
        "category": "C/C++"
      },
      {
        "command": "C_Cpp.GoToPrevDirectiveInGroup",
        "title": "%c_cpp.command.GoToPrevDirectiveInGroup.title%",
        "category": "C/C++"
      },
      {
        "command": "C_Cpp.RunCodeAnalysisOnActiveFile",
        "title": "%c_cpp.command.RunCodeAnalysisOnActiveFile.title%",
        "category": "C/C++"
      },
      {
        "command": "C_Cpp.RunCodeAnalysisOnOpenFiles",
        "title": "%c_cpp.command.RunCodeAnalysisOnOpenFiles.title%",
        "category": "C/C++"
      },
      {
        "command": "C_Cpp.RunCodeAnalysisOnAllFiles",
        "title": "%c_cpp.command.RunCodeAnalysisOnAllFiles.title%",
        "category": "C/C++"
      },
      {
        "command": "C_Cpp.RemoveAllCodeAnalysisProblems",
        "title": "%c_cpp.command.RemoveAllCodeAnalysisProblems.title%",
        "category": "C/C++"
      },
      {
        "command": "C_Cpp.BuildAndDebugFile",
        "title": "%c_cpp.command.BuildAndDebugFile.title%",
        "category": "C/C++",
        "icon": "$(debug-alt)"
      },
      {
        "command": "C_Cpp.BuildAndRunFile",
        "title": "%c_cpp.command.BuildAndRunFile.title%",
        "category": "C/C++",
        "icon": "$(run)"
      },
      {
        "command": "C_Cpp.AddDebugConfiguration",
        "title": "%c_cpp.command.AddDebugConfiguration.title%",
        "category": "C/C++",
        "icon": "$(debug-configure)"      
      },
      {
        "command": "C_Cpp.GenerateDoxygenComment", 
        "title": "%c_cpp.command.GenerateDoxygenComment.title%",
        "category": "C/C++"
      }
    ],
    "keybindings": [
      {
        "command": "C_Cpp.SwitchHeaderSource",
        "key": "Alt+O",
        "when": "editorLangId == 'c' && editorTextFocus || editorLangId == 'cpp' && editorTextFocus || editorLangId == 'cuda-cpp' && editorTextFocus"
      }
    ],
    "debuggers": [
      {
        "type": "cppdbg",
        "label": "C++ (GDB/LLDB)",
        "languages": [
          "c",
          "cpp",
          "cuda-cpp",
          "rust"
        ],
        "_aiKeyComment": "Ignore 'Property aiKey is not allowed'. See https://github.com/microsoft/vscode/issues/76493",
        "aiKey": "AIF-d9b70cd4-b9f9-4d70-929b-a071c400b217",
        "variables": {
          "pickProcess": "extension.pickNativeProcess",
          "pickRemoteProcess": "extension.pickRemoteNativeProcess"
        },
        "configurationAttributes": {
          "launch": {
            "type": "object",
            "required": [
              "program"
            ],
            "properties": {
              "program": {
                "type": "string",
                "description": "%c_cpp.debuggers.program.description%",
                "default": "${workspaceRoot}/a.out"
              },
              "args": {
                "type": "array",
                "description": "%c_cpp.debuggers.args.description%",
                "items": {
                  "type": "string"
                },
                "default": []
              },
              "type": {
                "type": "string",
                "description": "%c_cpp.debuggers.cppdbg.type.description%",
                "default": "cppdbg"
              },
              "targetArchitecture": {
                "type": "string",
                "description": "%c_cpp.debuggers.targetArchitecture.description%",
                "default": "x64"
              },
              "cwd": {
                "type": "string",
                "description": "%c_cpp.debuggers.cwd.description%",
                "default": "."
              },
              "setupCommands": {
                "type": "array",
                "description": "%c_cpp.debuggers.setupCommands.description%",
                "items": {
                  "type": "object",
                  "default": {},
                  "properties": {
                    "text": {
                      "type": "string",
                      "description": "%c_cpp.debuggers.text.description%",
                      "default": ""
                    },
                    "description": {
                      "type": "string",
                      "description": "%c_cpp.debuggers.description.description%",
                      "default": ""
                    },
                    "ignoreFailures": {
                      "type": "boolean",
                      "description": "%c_cpp.debuggers.ignoreFailures.description%",
                      "default": false
                    }
                  }
                },
                "default": []
              },
              "postRemoteConnectCommands": {
                "type": "array",
                "description": "%c_cpp.debuggers.postRemoteConnectCommands.description%",
                "items": {
                  "type": "object",
                  "default": {},
                  "properties": {
                    "text": {
                      "type": "string",
                      "description": "%c_cpp.debuggers.text.description%",
                      "default": ""
                    },
                    "description": {
                      "type": "string",
                      "description": "%c_cpp.debuggers.description.description%",
                      "default": ""
                    },
                    "ignoreFailures": {
                      "type": "boolean",
                      "description": "%c_cpp.debuggers.ignoreFailures.description%",
                      "default": false
                    }
                  }
                },
                "default": []
              },
              "customLaunchSetupCommands": {
                "type": "array",
                "description": "%c_cpp.debuggers.customLaunchSetupCommands.description%",
                "items": {
                  "type": "object",
                  "default": {},
                  "properties": {
                    "text": {
                      "type": "string",
                      "description": "%c_cpp.debuggers.text.description%",
                      "default": ""
                    },
                    "description": {
                      "type": "string",
                      "description": "%c_cpp.debuggers.description.description%",
                      "default": ""
                    },
                    "ignoreFailures": {
                      "type": "boolean",
                      "description": "%c_cpp.debuggers.ignoreFailures.description%",
                      "default": false
                    }
                  }
                },
                "default": []
              },
              "launchCompleteCommand": {
                "enum": [
                  "exec-run",
                  "exec-continue",
                  "None"
                ],
                "description": "%c_cpp.debuggers.launchCompleteCommand.description%",
                "default": "exec-run"
              },
              "visualizerFile": {
                "type": "string",
                "description": "%c_cpp.debuggers.cppdbg.visualizerFile.description%",
                "default": ""
              },
              "svdPath": {
                "type": "string",
                "description": "%c_cpp.debuggers.cppdbg.visualizerFile.description",
                "default": ""
              },
              "showDisplayString": {
                "type": "boolean",
                "description": "%c_cpp.debuggers.showDisplayString.description%",
                "default": true
              },
              "environment": {
                "type": "array",
                "description": "%c_cpp.debuggers.environment.description%",
                "items": {
                  "type": "object",
                  "default": {},
                  "properties": {
                    "name": {
                      "type": "string"
                    },
                    "value": {
                      "type": "string"
                    }
                  }
                },
                "default": []
              },
              "envFile": {
                "type": "string",
                "description": "%c_cpp.debuggers.envFile.description%",
                "default": "${workspaceFolder}/.env"
              },
              "additionalSOLibSearchPath": {
                "type": "string",
                "description": "%c_cpp.debuggers.additionalSOLibSearchPath.description%",
                "default": ""
              },
              "MIMode": {
                "type": "string",
                "description": "%c_cpp.debuggers.MIMode.description%",
                "default": "gdb"
              },
              "miDebuggerPath": {
                "type": "string",
                "description": "%c_cpp.debuggers.miDebuggerPath.description%",
                "default": "/usr/bin/gdb"
              },
              "miDebuggerArgs": {
                "type": "string",
                "description": "%c_cpp.debuggers.miDebuggerArgs.description%",
                "default": ""
              },
              "miDebuggerServerAddress": {
                "type": "string",
                "description": "%c_cpp.debuggers.miDebuggerServerAddress.description%",
                "default": "serveraddress:port"
              },
              "useExtendedRemote": {
                "type": "boolean",
                "description": "%c_cpp.debuggers.useExtendedRemote.description%",
                "default": false
              },
              "stopAtEntry": {
                "type": "boolean",
                "description": "%c_cpp.debuggers.stopAtEntry.description%",
                "default": false
              },
              "debugServerPath": {
                "type": "string",
                "description": "%c_cpp.debuggers.debugServerPath.description%",
                "default": ""
              },
              "debugServerArgs": {
                "type": "string",
                "description": "%c_cpp.debuggers.debugServerArgs.description%",
                "default": ""
              },
              "serverStarted": {
                "type": "string",
                "description": "%c_cpp.debuggers.serverStarted.description%",
                "default": ""
              },
              "filterStdout": {
                "type": "boolean",
                "description": "%c_cpp.debuggers.filterStdout.description%",
                "default": true
              },
              "filterStderr": {
                "type": "boolean",
                "description": "%c_cpp.debuggers.filterStderr.description%",
                "default": false
              },
              "serverLaunchTimeout": {
                "type": "integer",
                "description": "%c_cpp.debuggers.serverLaunchTimeout.description%",
                "default": "10000"
              },
              "coreDumpPath": {
                "type": "string",
                "description": "%c_cpp.debuggers.coreDumpPath.description%",
                "default": ""
              },
              "externalConsole": {
                "type": "boolean",
                "description": "%c_cpp.debuggers.cppdbg.externalConsole.description%",
                "default": false
              },
              "avoidWindowsConsoleRedirection": {
                "type": "boolean",
                "description": "%c_cpp.debuggers.avoidWindowsConsoleRedirection.description%",
                "default": false
              },
              "sourceFileMap": {
                "anyOf": [
                  {
                    "type": "object",
                    "description": "%c_cpp.debuggers.sourceFileMap.description%",
                    "default": {
                      "<source-path>": "<target-path>"
                    }
                  },
                  {
                    "description": "%c_cpp.debuggers.sourceFileMap.sourceFileMapEntry.description%",
                    "type": "object",
                    "default": {
                      "<source-path>": {
                        "editorPath": "",
                        "useForBreakpoints": true
                      }
                    },
                    "properties": {
                      "<source-path>": {
                        "type": "object",
                        "default": {
                          "editorPath": "",
                          "useForBreakpoints": true
                        },
                        "properties": {
                          "editorPath": {
                            "type": "string",
                            "description": "%c_cpp.debuggers.sourceFileMap.sourceFileMapEntry.editorPath.description%",
                            "default": ""
                          },
                          "useForBreakpoints": {
                            "type": "boolean",
                            "description": "%c_cpp.debuggers.sourceFileMap.sourceFileMapEntry.useForBreakpoints.description%",
                            "default": true
                          }
                        }
                      }
                    }
                  }
                ]
              },
              "logging": {
                "description": "%c_cpp.debuggers.logging.description%",
                "type": "object",
                "default": {},
                "properties": {
                  "exceptions": {
                    "type": "boolean",
                    "description": "%c_cpp.debuggers.logging.exceptions.description%",
                    "default": true
                  },
                  "moduleLoad": {
                    "type": "boolean",
                    "description": "%c_cpp.debuggers.logging.moduleLoad.description%",
                    "default": true
                  },
                  "programOutput": {
                    "type": "boolean",
                    "description": "%c_cpp.debuggers.logging.programOutput.description%",
                    "default": true
                  },
                  "engineLogging": {
                    "type": "boolean",
                    "description": "%c_cpp.debuggers.logging.engineLogging.description%",
                    "default": false
                  },
                  "trace": {
                    "type": "boolean",
                    "description": "%c_cpp.debuggers.logging.trace.description%",
                    "default": false
                  },
                  "traceResponse": {
                    "type": "boolean",
                    "description": "%c_cpp.debuggers.logging.traceResponse.description%",
                    "default": false
                  }
                }
              },
              "pipeTransport": {
                "description": "%c_cpp.debuggers.pipeTransport.description%",
                "type": "object",
                "default": {
                  "pipeCwd": "/usr/bin",
                  "pipeProgram": "%c_cpp.debuggers.pipeTransport.default.pipeProgram%",
                  "pipeArgs": [],
                  "debuggerPath": "%c_cpp.debuggers.pipeTransport.default.debuggerPath%"
                },
                "properties": {
                  "pipeCwd": {
                    "type": "string",
                    "description": "%c_cpp.debuggers.pipeTransport.pipeCwd.description%",
                    "default": "/usr/bin"
                  },
                  "pipeProgram": {
                    "type": "string",
                    "description": "%c_cpp.debuggers.pipeTransport.pipeProgram.description%",
                    "default": "%c_cpp.debuggers.pipeTransport.default.pipeProgram%"
                  },
                  "pipeArgs": {
                    "type": "array",
                    "description": "%c_cpp.debuggers.pipeTransport.pipeArgs.description%",
                    "items": {
                      "type": "string"
                    },
                    "default": []
                  },
                  "debuggerPath": {
                    "type": "string",
                    "description": "%c_cpp.debuggers.pipeTransport.debuggerPath.description%",
                    "default": "%c_cpp.debuggers.pipeTransport.default.debuggerPath%"
                  },
                  "pipeEnv": {
                    "type": "object",
                    "additionalProperties": {
                      "type": "string"
                    },
                    "description": "%c_cpp.debuggers.pipeTransport.pipeEnv.description%",
                    "default": {}
                  },
                  "quoteArgs": {
                    "exceptions": {
                      "type": "boolean",
                      "description": "%c_cpp.debuggers.pipeTransport.quoteArgs.description%",
                      "default": true
                    }
                  }
                }
              },
              "symbolLoadInfo": {
                "description": "%c_cpp.debuggers.symbolLoadInfo.description%",
                "type": "object",
                "default": {
                  "loadAll": true,
                  "exceptionList": ""
                },
                "properties": {
                  "loadAll": {
                    "type": "boolean",
                    "description": "%c_cpp.debuggers.symbolLoadInfo.loadAll.description%",
                    "default": true
                  },
                  "exceptionList": {
                    "type": "string",
                    "description": "%c_cpp.debuggers.symbolLoadInfo.exceptionList.description%",
                    "default": ""
                  }
                }
              },
              "stopAtConnect": {
                "type": "boolean",
                "description": "%c_cpp.debuggers.stopAtConnect.description%",
                "default": false
              },
              "hardwareBreakpoints": {
                "description": "%c_cpp.debuggers.hardwareBreakpoints.description%",
                "default": {},
                "type": "object",
                "properties": {
                  "require": {
                    "type": "boolean",
                    "description": "%c_cpp.debuggers.hardwareBreakpoints.require.description%",
                    "default": false
                  },
                  "limit": {
                    "type": "integer",
                    "description": "%c_cpp.debuggers.hardwareBreakpoints.limit.description%",
                    "default": 0
                  }
                }
              },
              "variables": {
                "type": "object",
                "description": "%c_cpp.debuggers.variables.description%",
                "default": {
                  "<variable-name>": "<variable-value>"
                },
                "properties": {},
                "additionalProperties": {
                  "type": "string",
                  "description": "%c_cpp.debuggers.variables.properties.description%",
                  "default": ""
                }
              },
              "deploySteps": {
                "type": "array",
                "description": "%c_cpp.debuggers.deploySteps.description%",
                "items": {
                  "anyOf": [
                    {
                      "type": "object",
                      "description": "%c_cpp.debuggers.deploySteps.scp.description%",
                      "default": {},
                      "required": [
                        "type",
                        "files",
                        "host",
                        "targetDir"
                      ],
                      "properties": {
                        "type": {
                          "type": "string",
                          "description": "%c_cpp.debuggers.deploySteps.scp.description%",
                          "default": "",
                          "enum": [
                            "scp"
                          ]
                        },
                        "files": {
                          "anyOf": [
                            {
                              "type": "string"
                            },
                            {
                              "type": "array",
                              "items": {
                                "type": "string"
                              }
                            }
                          ],
                          "description": "%c_cpp.debuggers.deploySteps.scp.files.description%",
                          "default": ""
                        },
                        "host": {
                          "type": "object",
                          "description": "%c_cpp.debuggers.host.description%",
                          "default": {},
                          "required": [
                            "hostName"
                          ],
                          "properties": {
                            "user": {
                              "type": "string",
                              "description": "%c_cpp.debuggers.host.user.description%",
                              "default": ""
                            },
                            "hostName": {
                              "type": "string",
                              "description": "%c_cpp.debuggers.host.hostName.description%",
                              "default": ""
                            },
                            "port": {
                              "anyOf": [
                                {
                                  "type": "number"
                                },
                                {
                                  "type": "string",
                                  "pattern": "^\\d+$|^\\${.+}$"
                                }
                              ],
                              "description": "%c_cpp.debuggers.host.port.description%",
                              "default": 22
                            },
                            "jumpHosts": {
                              "type": "array",
                              "description": "%c_cpp.debuggers.host.jumpHost.description%",
                              "items": {
                                "type": "object",
                                "default": {},
                                "required": [
                                  "hostName"
                                ],
                                "properties": {
                                  "user": {
                                    "type": "string",
                                    "description": "%c_cpp.debuggers.host.user.description%",
                                    "default": ""
                                  },
                                  "hostName": {
                                    "type": "string",
                                    "description": "%c_cpp.debuggers.host.hostName.description%",
                                    "default": ""
                                  },
                                  "port": {
                                    "anyOf": [
                                      {
                                        "type": "number"
                                      },
                                      {
                                        "type": "string",
                                        "pattern": "^\\d+$|^\\${.+}$"
                                      }
                                    ],
                                    "description": "%c_cpp.debuggers.host.port.description%",
                                    "default": 22
                                  }
                                }
                              }
                            },
                            "localForwards": {
                              "type": "array",
                              "description": "%c_cpp.debuggers.host.localForward.description%",
                              "items": {
                                "type": "object",
                                "default": {},
                                "properties": {
                                  "bindAddress": {
                                    "type": "string",
                                    "description": "%c_cpp.debuggers.host.localForward.bindAddress.description%",
                                    "default": ""
                                  },
                                  "port": {
                                    "anyOf": [
                                      {
                                        "type": "number"
                                      },
                                      {
                                        "type": "string",
                                        "pattern": "^\\d+$|^\\${.+}$"
                                      }
                                    ],
                                    "description": "%c_cpp.debuggers.host.localForward.port.description%"
                                  },
                                  "host": {
                                    "type": "string",
                                    "description": "%c_cpp.debuggers.host.localForward.host.description%",
                                    "default": ""
                                  },
                                  "hostPort": {
                                    "anyOf": [
                                      {
                                        "type": "number"
                                      },
                                      {
                                        "type": "string",
                                        "pattern": "^\\d+$|^\\${.+}$"
                                      }
                                    ],
                                    "description": "%c_cpp.debuggers.host.localForward.hostPort.description%"
                                  },
                                  "localSocket": {
                                    "type": "string",
                                    "description": "%c_cpp.debuggers.host.localForward.localSocket.description%",
                                    "default": ""
                                  },
                                  "remoteSocket": {
                                    "type": "string",
                                    "description": "%c_cpp.debuggers.host.localForward.remoteSocket.description%",
                                    "default": ""
                                  }
                                }
                              }
                            }
                          }
                        },
                        "targetDir": {
                          "type": "string",
                          "description": "%c_cpp.debuggers.deploySteps.scp.targetDir.description%",
                          "default": ""
                        },
                        "scpPath": {
                          "type": "string",
                          "description": "%c_cpp.debuggers.deploySteps.scp.scpPath.description%",
                          "default": ""
                        },
                        "debug": {
                          "type": "boolean",
                          "description": "%c_cpp.debuggers.deploySteps.debug%"
                        }
                      }
                    },
                    {
                      "type": "object",
                      "description": "%c_cpp.debuggers.deploySteps.ssh.description%",
                      "default": {},
                      "required": [
                        "type",
                        "host",
                        "command"
                      ],
                      "properties": {
                        "type": {
                          "type": "string",
                          "description": "%c_cpp.debuggers.deploySteps.ssh.description%",
                          "default": "",
                          "enum": [
                            "ssh"
                          ]
                        },
                        "host": {
                          "type": "object",
                          "description": "%c_cpp.debuggers.host.description%",
                          "default": {},
                          "required": [
                            "hostName"
                          ],
                          "properties": {
                            "user": {
                              "type": "string",
                              "description": "%c_cpp.debuggers.host.user.description%",
                              "default": ""
                            },
                            "hostName": {
                              "type": "string",
                              "description": "%c_cpp.debuggers.host.hostName.description%",
                              "default": ""
                            },
                            "port": {
                              "anyOf": [
                                {
                                  "type": "number"
                                },
                                {
                                  "type": "string",
                                  "pattern": "^\\d+$|^\\${.+}$"
                                }
                              ],
                              "description": "%c_cpp.debuggers.host.port.description%",
                              "default": 22
                            },
                            "jumpHosts": {
                              "type": "array",
                              "description": "%c_cpp.debuggers.host.jumpHost.description%",
                              "items": {
                                "type": "object",
                                "default": {},
                                "required": [
                                  "hostName"
                                ],
                                "properties": {
                                  "user": {
                                    "type": "string",
                                    "description": "%c_cpp.debuggers.host.user.description%",
                                    "default": ""
                                  },
                                  "hostName": {
                                    "type": "string",
                                    "description": "%c_cpp.debuggers.host.hostName.description%",
                                    "default": ""
                                  },
                                  "port": {
                                    "anyOf": [
                                      {
                                        "type": "number"
                                      },
                                      {
                                        "type": "string",
                                        "pattern": "^\\d+$|^\\${.+}$"
                                      }
                                    ],
                                    "description": "%c_cpp.debuggers.host.port.description%",
                                    "default": 22
                                  }
                                }
                              }
                            },
                            "localForwards": {
                              "type": "array",
                              "description": "%c_cpp.debuggers.host.localForward.description%",
                              "items": {
                                "type": "object",
                                "default": {},
                                "properties": {
                                  "bindAddress": {
                                    "type": "string",
                                    "description": "%c_cpp.debuggers.host.localForward.bindAddress.description%",
                                    "default": ""
                                  },
                                  "port": {
                                    "anyOf": [
                                      {
                                        "type": "number"
                                      },
                                      {
                                        "type": "string",
                                        "pattern": "^\\d+$|^\\${.+}$"
                                      }
                                    ],
                                    "description": "%c_cpp.debuggers.host.localForward.port.description%"
                                  },
                                  "host": {
                                    "type": "string",
                                    "description": "%c_cpp.debuggers.host.localForward.host.description%",
                                    "default": ""
                                  },
                                  "hostPort": {
                                    "anyOf": [
                                      {
                                        "type": "number"
                                      },
                                      {
                                        "type": "string",
                                        "pattern": "^\\d+$|^\\${.+}$"
                                      }
                                    ],
                                    "description": "%c_cpp.debuggers.host.localForward.hostPort.description%"
                                  },
                                  "localSocket": {
                                    "type": "string",
                                    "description": "%c_cpp.debuggers.host.localForward.localSocket.description%",
                                    "default": ""
                                  },
                                  "remoteSocket": {
                                    "type": "string",
                                    "description": "%c_cpp.debuggers.host.localForward.remoteSocket.description%",
                                    "default": ""
                                  }
                                }
                              }
                            }
                          }
                        },
                        "command": {
                          "type": "string",
                          "description": "%c_cpp.debuggers.deploySteps.ssh.command.description%",
                          "default": ""
                        },
                        "sshPath": {
                          "type": "string",
                          "description": "%c_cpp.debuggers.deploySteps.ssh.sshPath.description%",
                          "default": ""
                        },
                        "continueOn": {
                          "type": "string",
                          "description": "%c_cpp.debuggers.deploySteps.continueOn.description%",
                          "default": ""
                        },
                        "debug": {
                          "type": "boolean",
                          "description": "%c_cpp.debuggers.deploySteps.debug%"
                        }
                      }
                    },
                    {
                      "type": "object",
                      "description": "%c_cpp.debuggers.deploySteps.shell.description%",
                      "default": {},
                      "required": [
                        "type",
                        "command"
                      ],
                      "properties": {
                        "type": {
                          "type": "string",
                          "description": "%c_cpp.debuggers.deploySteps.shell.description%",
                          "default": "",
                          "enum": [
                            "shell"
                          ]
                        },
                        "command": {
                          "type": "string",
                          "description": "%c_cpp.debuggers.deploySteps.shell.command.description%",
                          "default": ""
                        },
                        "continueOn": {
                          "type": "string",
                          "description": "%c_cpp.debuggers.deploySteps.continueOn.description%",
                          "default": ""
                        },
                        "debug": {
                          "type": "boolean",
                          "description": "%c_cpp.debuggers.deploySteps.debug%"
                        }
                      }
                    },
                    {
                      "type": "object",
                      "description": "%c_cpp.debuggers.vsCodeCommand.description%",
                      "default": {},
                      "required": [
                        "type",
                        "command"
                      ],
                      "properties": {
                        "type": {
                          "type": "string",
                          "description": "%c_cpp.debuggers.vsCodeCommand.description%",
                          "default": "",
                          "enum": [
                            "command"
                          ]
                        },
                        "command": {
                          "type": "string",
                          "description": "%c_cpp.debuggers.vsCodeCommand.command.description%",
                          "default": ""
                        },
                        "args": {
                          "type": "array",
                          "description": "%c_cpp.debuggers.vsCodeCommand.args.description%",
                          "items": {
                            "type": "string"
                          }
                        }
                      }
                    }
                  ]
                },
                "default": []
              }
            }
          },
          "attach": {
            "type": "object",
            "default": {},
            "required": [
              "program"
            ],
            "properties": {
              "program": {
                "type": "string",
                "description": "%c_cpp.debuggers.program.description%",
                "default": "${workspaceRoot}/a.out"
              },
              "type": {
                "type": "string",
                "description": "%c_cpp.debuggers.cppdbg.type.description%",
                "default": "cppdbg"
              },
              "targetArchitecture": {
                "type": "string",
                "description": "%c_cpp.debuggers.targetArchitecture.description%",
                "default": "x64"
              },
              "visualizerFile": {
                "type": "string",
                "description": "%c_cpp.debuggers.cppdbg.visualizerFile.description%",
                "default": ""
              },
              "showDisplayString": {
                "type": "boolean",
                "description": "%c_cpp.debuggers.showDisplayString.description%",
                "default": true
              },
              "additionalSOLibSearchPath": {
                "type": "string",
                "description": "%c_cpp.debuggers.additionalSOLibSearchPath.description%",
                "default": ""
              },
              "MIMode": {
                "type": "string",
                "description": "%c_cpp.debuggers.MIMode.description%",
                "default": "gdb"
              },
              "miDebuggerPath": {
                "type": "string",
                "description": "%c_cpp.debuggers.miDebuggerPath.description%",
                "default": "/usr/bin/gdb"
              },
              "miDebuggerServerAddress": {
                "type": "string",
                "description": "%c_cpp.debuggers.miDebuggerServerAddress.description%",
                "default": "serveraddress:port"
              },
              "useExtendedRemote": {
                "type": "boolean",
                "description": "%c_cpp.debuggers.useExtendedRemote.description%",
                "default": false
              },
              "processId": {
                "anyOf": [
                  {
                    "type": "string",
                    "description": "%c_cpp.debuggers.processId.anyOf.description%",
                    "default": "${command:pickProcess}"
                  },
                  {
                    "type": "integer",
                    "description": "%c_cpp.debuggers.processId.anyOf.description%",
                    "default": 0
                  }
                ]
              },
              "filterStdout": {
                "type": "boolean",
                "description": "%c_cpp.debuggers.filterStdout.description%",
                "default": true
              },
              "filterStderr": {
                "type": "boolean",
                "description": "%c_cpp.debuggers.filterStderr.description%",
                "default": false
              },
              "sourceFileMap": {
                "anyOf": [
                  {
                    "type": "object",
                    "description": "%c_cpp.debuggers.sourceFileMap.description%",
                    "default": {
                      "<source-path>": "<target-path>"
                    }
                  },
                  {
                    "description": "%c_cpp.debuggers.sourceFileMap.sourceFileMapEntry.description%",
                    "type": "object",
                    "default": {
                      "<source-path>": {
                        "editorPath": "",
                        "useForBreakpoints": true
                      }
                    },
                    "properties": {
                      "<source-path>": {
                        "type": "object",
                        "default": {
                          "editorPath": "",
                          "useForBreakpoints": true
                        },
                        "properties": {
                          "editorPath": {
                            "type": "string",
                            "description": "%c_cpp.debuggers.sourceFileMap.sourceFileMapEntry.editorPath.description%",
                            "default": ""
                          },
                          "useForBreakpoints": {
                            "type": "boolean",
                            "description": "%c_cpp.debuggers.sourceFileMap.sourceFileMapEntry.useForBreakpoints.description%",
                            "default": true
                          }
                        }
                      }
                    }
                  }
                ]
              },
              "logging": {
                "description": "%c_cpp.debuggers.logging.description%",
                "type": "object",
                "default": {},
                "properties": {
                  "exceptions": {
                    "type": "boolean",
                    "description": "%c_cpp.debuggers.logging.exceptions.description%",
                    "default": true
                  },
                  "moduleLoad": {
                    "type": "boolean",
                    "description": "%c_cpp.debuggers.logging.moduleLoad.description%",
                    "default": true
                  },
                  "programOutput": {
                    "type": "boolean",
                    "description": "%c_cpp.debuggers.logging.programOutput.description%",
                    "default": true
                  },
                  "engineLogging": {
                    "type": "boolean",
                    "description": "%c_cpp.debuggers.logging.engineLogging.description%",
                    "default": false
                  },
                  "trace": {
                    "type": "boolean",
                    "description": "%c_cpp.debuggers.logging.trace.description%",
                    "default": false
                  },
                  "traceResponse": {
                    "type": "boolean",
                    "description": "%c_cpp.debuggers.logging.traceResponse.description%",
                    "default": false
                  }
                }
              },
              "pipeTransport": {
                "description": "%c_cpp.debuggers.pipeTransport.description%",
                "type": "object",
                "default": {
                  "pipeCwd": "/usr/bin",
                  "pipeProgram": "%c_cpp.debuggers.pipeTransport.default.pipeProgram%",
                  "pipeArgs": [],
                  "debuggerPath": "%c_cpp.debuggers.pipeTransport.default.debuggerPath%"
                },
                "properties": {
                  "pipeCwd": {
                    "type": "string",
                    "description": "%c_cpp.debuggers.pipeTransport.pipeCwd.description%",
                    "default": "/usr/bin"
                  },
                  "pipeProgram": {
                    "type": "string",
                    "description": "%c_cpp.debuggers.pipeTransport.pipeProgram.description%",
                    "default": "%c_cpp.debuggers.pipeTransport.default.pipeProgram%"
                  },
                  "pipeArgs": {
                    "type": "array",
                    "description": "%c_cpp.debuggers.pipeTransport.pipeArgs.description%",
                    "items": {
                      "type": "string"
                    },
                    "default": []
                  },
                  "debuggerPath": {
                    "type": "string",
                    "description": "%c_cpp.debuggers.pipeTransport.debuggerPath.description%",
                    "default": "%c_cpp.debuggers.pipeTransport.default.debuggerPath%"
                  },
                  "pipeEnv": {
                    "type": "object",
                    "additionalProperties": {
                      "type": "string"
                    },
                    "description": "%c_cpp.debuggers.pipeTransport.pipeEnv.description%",
                    "default": {}
                  },
                  "quoteArgs": {
                    "exceptions": {
                      "type": "boolean",
                      "description": "%c_cpp.debuggers.pipeTransport.quoteArgs.description%",
                      "default": true
                    }
                  }
                }
              },
              "setupCommands": {
                "type": "array",
                "description": "%c_cpp.debuggers.setupCommands.description%",
                "items": {
                  "type": "object",
                  "default": {},
                  "properties": {
                    "text": {
                      "type": "string",
                      "description": "%c_cpp.debuggers.text.description%",
                      "default": ""
                    },
                    "description": {
                      "type": "string",
                      "description": "%c_cpp.debuggers.description.description%",
                      "default": ""
                    },
                    "ignoreFailures": {
                      "type": "boolean",
                      "description": "%c_cpp.debuggers.ignoreFailures.description%",
                      "default": false
                    }
                  }
                },
                "default": []
              },
              "symbolLoadInfo": {
                "description": "%c_cpp.debuggers.symbolLoadInfo.description%",
                "type": "object",
                "default": {
                  "loadAll": true,
                  "exceptionList": ""
                },
                "properties": {
                  "loadAll": {
                    "type": "boolean",
                    "description": "%c_cpp.debuggers.symbolLoadInfo.loadAll.description%",
                    "default": true
                  },
                  "exceptionList": {
                    "type": "string",
                    "description": "%c_cpp.debuggers.symbolLoadInfo.exceptionList.description%",
                    "default": ""
                  }
                }
              },
              "variables": {
                "type": "object",
                "description": "%c_cpp.debuggers.variables.description%",
                "default": {
                  "<variable-name>": "<variable-value>"
                },
                "properties": {},
                "additionalProperties": {
                  "type": "string",
                  "description": "%c_cpp.debuggers.variables.properties.description%",
                  "default": ""
                }
              },
              "deploySteps": {
                "type": "array",
                "description": "%c_cpp.debuggers.deploySteps.description%",
                "items": {
                  "anyOf": [
                    {
                      "type": "object",
                      "description": "%c_cpp.debuggers.deploySteps.scp.description%",
                      "default": {},
                      "required": [
                        "type",
                        "files",
                        "host",
                        "targetDir"
                      ],
                      "properties": {
                        "type": {
                          "type": "string",
                          "description": "%c_cpp.debuggers.deploySteps.scp.description%",
                          "default": "",
                          "enum": [
                            "scp"
                          ]
                        },
                        "files": {
                          "anyOf": [
                            {
                              "type": "string"
                            },
                            {
                              "type": "array",
                              "items": {
                                "type": "string"
                              }
                            }
                          ],
                          "description": "%c_cpp.debuggers.deploySteps.scp.files.description%",
                          "default": ""
                        },
                        "host": {
                          "type": "object",
                          "description": "%c_cpp.debuggers.host.description%",
                          "default": {},
                          "required": [
                            "hostName"
                          ],
                          "properties": {
                            "user": {
                              "type": "string",
                              "description": "%c_cpp.debuggers.host.user.description%",
                              "default": ""
                            },
                            "hostName": {
                              "type": "string",
                              "description": "%c_cpp.debuggers.host.hostName.description%",
                              "default": ""
                            },
                            "port": {
                              "anyOf": [
                                {
                                  "type": "number"
                                },
                                {
                                  "type": "string",
                                  "pattern": "^\\d+$|^\\${.+}$"
                                }
                              ],
                              "description": "%c_cpp.debuggers.host.port.description%",
                              "default": 22
                            },
                            "jumpHosts": {
                              "type": "array",
                              "description": "%c_cpp.debuggers.host.jumpHost.description%",
                              "items": {
                                "type": "object",
                                "default": {},
                                "required": [
                                  "hostName"
                                ],
                                "properties": {
                                  "user": {
                                    "type": "string",
                                    "description": "%c_cpp.debuggers.host.user.description%",
                                    "default": ""
                                  },
                                  "hostName": {
                                    "type": "string",
                                    "description": "%c_cpp.debuggers.host.hostName.description%",
                                    "default": ""
                                  },
                                  "port": {
                                    "anyOf": [
                                      {
                                        "type": "number"
                                      },
                                      {
                                        "type": "string",
                                        "pattern": "^\\d+$|^\\${.+}$"
                                      }
                                    ],
                                    "description": "%c_cpp.debuggers.host.port.description%",
                                    "default": 22
                                  }
                                }
                              }
                            },
                            "localForwards": {
                              "type": "array",
                              "description": "%c_cpp.debuggers.host.localForward.description%",
                              "items": {
                                "type": "object",
                                "default": {},
                                "properties": {
                                  "bindAddress": {
                                    "type": "string",
                                    "description": "%c_cpp.debuggers.host.localForward.bindAddress.description%",
                                    "default": ""
                                  },
                                  "port": {
                                    "anyOf": [
                                      {
                                        "type": "number"
                                      },
                                      {
                                        "type": "string",
                                        "pattern": "^\\d+$|^\\${.+}$"
                                      }
                                    ],
                                    "description": "%c_cpp.debuggers.host.localForward.port.description%"
                                  },
                                  "host": {
                                    "type": "string",
                                    "description": "%c_cpp.debuggers.host.localForward.host.description%",
                                    "default": ""
                                  },
                                  "hostPort": {
                                    "anyOf": [
                                      {
                                        "type": "number"
                                      },
                                      {
                                        "type": "string",
                                        "pattern": "^\\d+$|^\\${.+}$"
                                      }
                                    ],
                                    "description": "%c_cpp.debuggers.host.localForward.hostPort.description%"
                                  },
                                  "localSocket": {
                                    "type": "string",
                                    "description": "%c_cpp.debuggers.host.localForward.localSocket.description%",
                                    "default": ""
                                  },
                                  "remoteSocket": {
                                    "type": "string",
                                    "description": "%c_cpp.debuggers.host.localForward.remoteSocket.description%",
                                    "default": ""
                                  }
                                }
                              }
                            }
                          }
                        },
                        "targetDir": {
                          "type": "string",
                          "description": "%c_cpp.debuggers.deploySteps.scp.targetDir.description%",
                          "default": ""
                        },
                        "scpPath": {
                          "type": "string",
                          "description": "%c_cpp.debuggers.deploySteps.scp.scpPath.description%",
                          "default": ""
                        },
                        "debug": {
                          "type": "boolean",
                          "description": "%c_cpp.debuggers.deploySteps.debug%"
                        }
                      }
                    },
                    {
                      "type": "object",
                      "description": "%c_cpp.debuggers.deploySteps.ssh.description%",
                      "default": {},
                      "required": [
                        "type",
                        "host",
                        "command"
                      ],
                      "properties": {
                        "type": {
                          "type": "string",
                          "description": "%c_cpp.debuggers.deploySteps.ssh.description%",
                          "default": "",
                          "enum": [
                            "ssh"
                          ]
                        },
                        "host": {
                          "type": "object",
                          "description": "%c_cpp.debuggers.host.description%",
                          "default": {},
                          "required": [
                            "hostName"
                          ],
                          "properties": {
                            "user": {
                              "type": "string",
                              "description": "%c_cpp.debuggers.host.user.description%",
                              "default": ""
                            },
                            "hostName": {
                              "type": "string",
                              "description": "%c_cpp.debuggers.host.hostName.description%",
                              "default": ""
                            },
                            "port": {
                              "anyOf": [
                                {
                                  "type": "number"
                                },
                                {
                                  "type": "string",
                                  "pattern": "^\\d+$|^\\${.+}$"
                                }
                              ],
                              "description": "%c_cpp.debuggers.host.port.description%",
                              "default": 22
                            },
                            "jumpHosts": {
                              "type": "array",
                              "description": "%c_cpp.debuggers.host.jumpHost.description%",
                              "items": {
                                "type": "object",
                                "default": {},
                                "required": [
                                  "hostName"
                                ],
                                "properties": {
                                  "user": {
                                    "type": "string",
                                    "description": "%c_cpp.debuggers.host.user.description%",
                                    "default": ""
                                  },
                                  "hostName": {
                                    "type": "string",
                                    "description": "%c_cpp.debuggers.host.hostName.description%",
                                    "default": ""
                                  },
                                  "port": {
                                    "anyOf": [
                                      {
                                        "type": "number"
                                      },
                                      {
                                        "type": "string",
                                        "pattern": "^\\d+$|^\\${.+}$"
                                      }
                                    ],
                                    "description": "%c_cpp.debuggers.host.port.description%",
                                    "default": 22
                                  }
                                }
                              }
                            },
                            "localForwards": {
                              "type": "array",
                              "description": "%c_cpp.debuggers.host.localForward.description%",
                              "items": {
                                "type": "object",
                                "default": {},
                                "properties": {
                                  "bindAddress": {
                                    "type": "string",
                                    "description": "%c_cpp.debuggers.host.localForward.bindAddress.description%",
                                    "default": ""
                                  },
                                  "port": {
                                    "anyOf": [
                                      {
                                        "type": "number"
                                      },
                                      {
                                        "type": "string",
                                        "pattern": "^\\d+$|^\\${.+}$"
                                      }
                                    ],
                                    "description": "%c_cpp.debuggers.host.localForward.port.description%"
                                  },
                                  "host": {
                                    "type": "string",
                                    "description": "%c_cpp.debuggers.host.localForward.host.description%",
                                    "default": ""
                                  },
                                  "hostPort": {
                                    "anyOf": [
                                      {
                                        "type": "number"
                                      },
                                      {
                                        "type": "string",
                                        "pattern": "^\\d+$|^\\${.+}$"
                                      }
                                    ],
                                    "description": "%c_cpp.debuggers.host.localForward.hostPort.description%"
                                  },
                                  "localSocket": {
                                    "type": "string",
                                    "description": "%c_cpp.debuggers.host.localForward.localSocket.description%",
                                    "default": ""
                                  },
                                  "remoteSocket": {
                                    "type": "string",
                                    "description": "%c_cpp.debuggers.host.localForward.remoteSocket.description%",
                                    "default": ""
                                  }
                                }
                              }
                            }
                          }
                        },
                        "command": {
                          "type": "string",
                          "description": "%c_cpp.debuggers.deploySteps.ssh.command.description%",
                          "default": ""
                        },
                        "sshPath": {
                          "type": "string",
                          "description": "%c_cpp.debuggers.deploySteps.ssh.sshPath.description%",
                          "default": ""
                        },
                        "continueOn": {
                          "type": "string",
                          "description": "%c_cpp.debuggers.deploySteps.continueOn.description%",
                          "default": ""
                        },
                        "debug": {
                          "type": "boolean",
                          "description": "%c_cpp.debuggers.deploySteps.debug%"
                        }
                      }
                    },
                    {
                      "type": "object",
                      "description": "%c_cpp.debuggers.deploySteps.shell.description%",
                      "default": {},
                      "required": [
                        "type",
                        "command"
                      ],
                      "properties": {
                        "type": {
                          "type": "string",
                          "description": "%c_cpp.debuggers.deploySteps.shell.description%",
                          "default": "",
                          "enum": [
                            "shell"
                          ]
                        },
                        "command": {
                          "type": "string",
                          "description": "%c_cpp.debuggers.deploySteps.shell.command.description%",
                          "default": ""
                        },
                        "continueOn": {
                          "type": "string",
                          "description": "%c_cpp.debuggers.deploySteps.continueOn.description%",
                          "default": ""
                        },
                        "debug": {
                          "type": "boolean",
                          "description": "%c_cpp.debuggers.deploySteps.debug%"
                        }
                      }
                    },
                    {
                      "type": "object",
                      "description": "%c_cpp.debuggers.vsCodeCommand.description%",
                      "default": {},
                      "required": [
                        "type",
                        "command"
                      ],
                      "properties": {
                        "type": {
                          "type": "string",
                          "description": "%c_cpp.debuggers.vsCodeCommand.description%",
                          "default": "",
                          "enum": [
                            "command"
                          ]
                        },
                        "command": {
                          "type": "string",
                          "description": "%c_cpp.debuggers.vsCodeCommand.command.description%",
                          "default": ""
                        },
                        "args": {
                          "type": "array",
                          "description": "%c_cpp.debuggers.vsCodeCommand.args.description%",
                          "items": {
                            "type": "string"
                          }
                        }
                      }
                    }
                  ]
                },
                "default": []
              }
            }
          }
        }
      },
      {
        "type": "cppvsdbg",
        "label": "C++ (Windows)",
        "when": "workspacePlatform == windows",
        "languages": [
          "c",
          "cpp",
          "cuda-cpp",
          "rust"
        ],
        "_aiKeyComment": "Ignore 'Property aiKey is not allowed'. See https://github.com/microsoft/vscode/issues/76493",
        "aiKey": "AIF-d9b70cd4-b9f9-4d70-929b-a071c400b217",
        "variables": {
          "pickProcess": "extension.pickNativeProcess"
        },
        "configurationAttributes": {
          "launch": {
            "type": "object",
            "required": [
              "program",
              "cwd"
            ],
            "properties": {
              "program": {
                "type": "string",
                "description": "%c_cpp.debuggers.program.description%",
                "default": "${workspaceRoot}/program.exe"
              },
              "args": {
                "type": "array",
                "description": "%c_cpp.debuggers.args.description%",
                "items": {
                  "type": "string"
                },
                "default": []
              },
              "type": {
                "type": "string",
                "description": "%c_cpp.debuggers.cppvsdbg.type.description%",
                "default": "cppvsdbg"
              },
              "cwd": {
                "type": "string",
                "description": "%c_cpp.debuggers.cwd.description%",
                "default": "${workspaceRoot}"
              },
              "environment": {
                "type": "array",
                "description": "%c_cpp.debuggers.environment.description%",
                "items": {
                  "type": "object",
                  "default": {},
                  "properties": {
                    "name": {
                      "type": "string"
                    },
                    "value": {
                      "type": "string"
                    }
                  }
                },
                "default": []
              },
              "envFile": {
                "type": "string",
                "description": "%c_cpp.debuggers.envFile.description%",
                "default": "${workspaceFolder}/.env"
              },
              "symbolSearchPath": {
                "type": "string",
                "description": "%c_cpp.debuggers.symbolSearchPath.description%",
                "default": ""
              },
              "stopAtEntry": {
                "type": "boolean",
                "description": "%c_cpp.debuggers.stopAtEntry.description%",
                "default": false
              },
              "dumpPath": {
                "type": "string",
                "description": "%c_cpp.debuggers.dumpPath.description%",
                "default": ""
              },
              "visualizerFile": {
                "type": "string",
                "description": "%c_cpp.debuggers.cppvsdbg.visualizerFile.description%",
                "default": ""
              },
              "externalConsole": {
                "type": "boolean",
                "description": "%c_cpp.debuggers.cppvsdbg.externalConsole.description%",
                "default": false
              },
              "console": {
                "type": "string",
                "enum": [
                  "internalConsole",
                  "integratedTerminal",
                  "externalTerminal",
                  "newExternalWindow"
                ],
                "enumDescriptions": [
                  "%c_cpp.debuggers.cppvsdbg.console.internalConsole.description%",
                  "%c_cpp.debuggers.cppvsdbg.console.integratedTerminal.description%",
                  "%c_cpp.debuggers.cppvsdbg.console.externalTerminal.description%",
                  "%c_cpp.debuggers.cppvsdbg.console.newExternalWindow.description%"
                ],
                "description": "%c_cpp.debuggers.cppvsdbg.console.description%",
                "default": "internalConsole"
              },
              "sourceFileMap": {
                "type": "object",
                "description": "%c_cpp.debuggers.sourceFileMap.description%",
                "default": {
                  "<source-path>": "<target-path>"
                }
              },
              "enableDebugHeap": {
                "type": "boolean",
                "description": "%c_cpp.debuggers.enableDebugHeap.description%",
                "default": false
              },
              "logging": {
                "type": "object",
                "description": "%c_cpp.debuggers.logging.description%",
                "default": {},
                "properties": {
                  "exceptions": {
                    "type": "boolean",
                    "description": "%c_cpp.debuggers.logging.exceptions.description%",
                    "default": true
                  },
                  "moduleLoad": {
                    "type": "boolean",
                    "description": "%c_cpp.debuggers.logging.moduleLoad.description%",
                    "default": true
                  },
                  "programOutput": {
                    "type": "boolean",
                    "description": "%c_cpp.debuggers.logging.programOutput.description%",
                    "default": true
                  },
                  "engineLogging": {
                    "type": "boolean",
                    "description": "%c_cpp.debuggers.logging.engineLogging.description%",
                    "default": false
                  },
                  "threadExit": {
                    "type": "boolean",
                    "description": "%c_cpp.debuggers.cppvsdbg.logging.threadExit.description%",
                    "default": false
                  },
                  "processExit": {
                    "type": "boolean",
                    "description": "%c_cpp.debuggers.cppvsdbg.logging.processExit.description%",
                    "default": true
                  }
                }
              },
              "requireExactSource": {
                "type": "boolean",
                "description": "%c_cpp.debuggers.requireExactSource.description%",
                "default": true
              },
              "symbolOptions": {
                "description": "%c_cpp.debuggers.symbolOptions.description%",
                "default": {
                  "searchPaths": [],
                  "searchMicrosoftSymbolServer": false
                },
                "type": "object",
                "properties": {
                  "searchPaths": {
                    "type": "array",
                    "items": {
                      "type": "string"
                    },
                    "description": "%c_cpp.debuggers.VSSymbolOptions.searchPaths.description%",
                    "default": []
                  },
                  "searchMicrosoftSymbolServer": {
                    "type": "boolean",
                    "description": "%c_cpp.debuggers.VSSymbolOptions.searchMicrosoftSymbolServer.description%",
                    "default": false
                  },
                  "cachePath": {
                    "type": "string",
                    "description": "%c_cpp.debuggers.VSSymbolOptions.cachePath.description%",
                    "default": "%TEMP%\\SymbolCache"
                  },
                  "moduleFilter": {
                    "description": "%c_cpp.debuggers.VSSymbolOptions.moduleFilter.description%",
                    "default": {
                      "mode": "loadAllButExcluded",
                      "excludedModules": []
                    },
                    "type": "object",
                    "required": [
                      "mode"
                    ],
                    "properties": {
                      "mode": {
                        "type": "string",
                        "enum": [
                          "loadAllButExcluded",
                          "loadOnlyIncluded"
                        ],
                        "enumDescriptions": [
                          "%c_cpp.debuggers.VSSymbolOptionsModuleFilter.mode.loadAllButExcluded.enumDescriptions%",
                          "%c_cpp.debuggers.VSSymbolOptionsModuleFilter.mode.loadOnlyIncluded.enumDescriptions%"
                        ],
                        "description": "%c_cpp.debuggers.VSSymbolOptionsModuleFilter.mode.description%",
                        "default": "loadAllButExcluded"
                      },
                      "excludedModules": {
                        "type": "array",
                        "items": {
                          "type": "string"
                        },
                        "description": "%c_cpp.debuggers.VSSymbolOptionsModuleFilter.excludedModules.description%",
                        "default": []
                      },
                      "includedModules": {
                        "type": "array",
                        "items": {
                          "type": "string"
                        },
                        "description": "%c_cpp.debuggers.VSSymbolOptionsModuleFilter.includedModules.description%",
                        "default": [
                          "MyExampleModule.dll"
                        ]
                      },
                      "includeSymbolsNextToModules": {
                        "type": "boolean",
                        "description": "%c_cpp.debuggers.VSSymbolOptionsModuleFilter.includeSymbolsNextToModules.description%",
                        "default": true
                      }
                    }
                  }
                }
              }
            }
          },
          "attach": {
            "type": "object",
            "default": {},
            "required": [
              "processId"
            ],
            "properties": {
              "type": {
                "type": "string",
                "description": "%c_cpp.debuggers.cppvsdbg.type.description%",
                "default": "cppvsdbg"
              },
              "symbolSearchPath": {
                "type": "string",
                "description": "%c_cpp.debuggers.symbolSearchPath.description%",
                "default": ""
              },
              "processId": {
                "anyOf": [
                  {
                    "type": "string",
                    "description": "%c_cpp.debuggers.processId.anyOf.description%",
                    "default": "${command:pickProcess}"
                  },
                  {
                    "type": "integer",
                    "description": "%c_cpp.debuggers.processId.anyOf.description%",
                    "default": 0
                  }
                ]
              },
              "visualizerFile": {
                "type": "string",
                "description": "%c_cpp.debuggers.cppvsdbg.visualizerFile.description%",
                "default": ""
              },
              "sourceFileMap": {
                "type": "object",
                "description": "%c_cpp.debuggers.sourceFileMap.description%",
                "default": {
                  "<source-path>": "<target-path>"
                }
              },
              "logging": {
                "type": "object",
                "description": "%c_cpp.debuggers.logging.description%",
                "default": {},
                "properties": {
                  "exceptions": {
                    "type": "boolean",
                    "description": "%c_cpp.debuggers.logging.exceptions.description%",
                    "default": true
                  },
                  "moduleLoad": {
                    "type": "boolean",
                    "description": "%c_cpp.debuggers.logging.moduleLoad.description%",
                    "default": true
                  },
                  "programOutput": {
                    "type": "boolean",
                    "description": "%c_cpp.debuggers.logging.programOutput.description%",
                    "default": true
                  },
                  "trace": {
                    "type": "boolean",
                    "description": "%c_cpp.debuggers.logging.trace.description%",
                    "default": false
                  }
                }
              },
              "requireExactSource": {
                "type": "boolean",
                "description": "%c_cpp.debuggers.requireExactSource.description%",
                "default": true
              },
              "symbolOptions": {
                "description": "%c_cpp.debuggers.symbolOptions.description%",
                "default": {
                  "searchPaths": [],
                  "searchMicrosoftSymbolServer": false
                },
                "type": "object",
                "properties": {
                  "searchPaths": {
                    "type": "array",
                    "items": {
                      "type": "string"
                    },
                    "description": "%c_cpp.debuggers.VSSymbolOptions.searchPaths.description%",
                    "default": []
                  },
                  "searchMicrosoftSymbolServer": {
                    "type": "boolean",
                    "description": "%c_cpp.debuggers.VSSymbolOptions.searchMicrosoftSymbolServer.description%",
                    "default": false
                  },
                  "cachePath": {
                    "type": "string",
                    "description": "%c_cpp.debuggers.VSSymbolOptions.cachePath.description%",
                    "default": "%TEMP%\\SymbolCache"
                  },
                  "moduleFilter": {
                    "description": "%c_cpp.debuggers.VSSymbolOptions.moduleFilter.description%",
                    "default": {
                      "mode": "loadAllButExcluded",
                      "excludedModules": []
                    },
                    "type": "object",
                    "required": [
                      "mode"
                    ],
                    "properties": {
                      "mode": {
                        "type": "string",
                        "enum": [
                          "loadAllButExcluded",
                          "loadOnlyIncluded"
                        ],
                        "enumDescriptions": [
                          "%c_cpp.debuggers.VSSymbolOptionsModuleFilter.mode.loadAllButExcluded.enumDescriptions%",
                          "%c_cpp.debuggers.VSSymbolOptionsModuleFilter.mode.loadOnlyIncluded.enumDescriptions%"
                        ],
                        "description": "%c_cpp.debuggers.VSSymbolOptionsModuleFilter.mode.description%",
                        "default": "loadAllButExcluded"
                      },
                      "excludedModules": {
                        "type": "array",
                        "items": {
                          "type": "string"
                        },
                        "description": "%c_cpp.debuggers.VSSymbolOptionsModuleFilter.excludedModules.description%",
                        "default": []
                      },
                      "includedModules": {
                        "type": "array",
                        "items": {
                          "type": "string"
                        },
                        "description": "%c_cpp.debuggers.VSSymbolOptionsModuleFilter.includedModules.description%",
                        "default": [
                          "MyExampleModule.dll"
                        ]
                      },
                      "includeSymbolsNextToModules": {
                        "type": "boolean",
                        "description": "%c_cpp.debuggers.VSSymbolOptionsModuleFilter.includeSymbolsNextToModules.description%",
                        "default": true
                      }
                    }
                  }
                }
              }
            }
          }
        }
      }
    ],
    "breakpoints": [
      {
        "language": "c"
      },
      {
        "language": "cpp"
      },
      {
        "language": "cuda-cpp"
      },
      {
        "language": "cuda"
      },
      {
        "language": "rust"
      }
    ],
    "jsonValidation": [
      {
        "fileMatch": "c_cpp_properties.json",
        "url": "cpptools-schema:///c_cpp_properties.schema.json"
      }
    ],
    "menus": {
      "view/title": [
        {
          "command": "C_Cpp.referencesViewGroupByType",
          "when": "view == CppReferencesView && refView.isGroupedByFile",
          "group": "navigation"
        },
        {
          "command": "C_Cpp.referencesViewUngroupByType",
          "when": "view == CppReferencesView && !refView.isGroupedByFile",
          "group": "navigation"
        }
      ],
      "editor/title/run": [
        {
          "command": "C_Cpp.BuildAndDebugFile",
          "when": "editorLangId == 'c' && config.C_Cpp.debugShortcut && BuildAndDebug.isSourceFile || editorLangId == 'cpp' && config.C_Cpp.debugShortcut && BuildAndDebug.isSourceFile || editorLangId == 'cuda-cpp' && config.C_Cpp.debugShortcut && BuildAndDebug.isSourceFile",
          "group": "navigation@0"
        },
        {
          "command": "C_Cpp.BuildAndRunFile",
          "when": "editorLangId == 'c' && config.C_Cpp.debugShortcut && BuildAndDebug.isSourceFile || editorLangId == 'cpp' && config.C_Cpp.debugShortcut && BuildAndDebug.isSourceFile || editorLangId == 'cuda-cpp' && config.C_Cpp.debugShortcut && BuildAndDebug.isSourceFile",
          "group": "navigation@1"
        }
      ],
      "editor/title": [
        {
          "command": "C_Cpp.AddDebugConfiguration",
          "when": "editorLangId == 'c' && config.C_Cpp.debugShortcut && BuildAndDebug.isSourceFile && BuildAndDebug.isFolderOpen || editorLangId == 'cpp' && config.C_Cpp.debugShortcut && BuildAndDebug.isSourceFile && BuildAndDebug.isFolderOpen || editorLangId == 'cuda-cpp' && config.C_Cpp.debugShortcut && BuildAndDebug.isSourceFile && BuildAndDebug.isFolderOpen",
          "group": "navigation"
        }
      ],
      "editor/context": [
        {
          "command": "C_Cpp.SwitchHeaderSource",
          "when": "config.C_Cpp.intelliSenseEngine != 'Disabled' && editorLangId == 'c' || config.C_Cpp.intelliSenseEngine != 'Disabled' && editorLangId == 'cpp' || config.C_Cpp.intelliSenseEngine != 'Disabled' && editorLangId == 'cuda-cpp'",
          "group": "custom1@1"
        },
        {
          "command": "workbench.action.gotoSymbol",
          "when": "config.C_Cpp.intelliSenseEngine != 'Disabled' && editorLangId == 'c' || config.C_Cpp.intelliSenseEngine != 'Disabled' && editorLangId == 'cpp' || config.C_Cpp.intelliSenseEngine != 'Disabled' && editorLangId == 'cuda-cpp'",
          "group": "custom1@2"
        },
        {
          "command": "workbench.action.showAllSymbols",
          "when": "config.C_Cpp.intelliSenseEngine != 'Disabled' && editorLangId == 'c' || config.C_Cpp.intelliSenseEngine != 'Disabled' && editorLangId == 'cpp' || config.C_Cpp.intelliSenseEngine != 'Disabled' && editorLangId == 'cuda-cpp'",
          "group": "custom1@3"
        },
        {
          "command": "C_Cpp.RunCodeAnalysisOnActiveFile",
          "when": "config.C_Cpp.intelliSenseEngine == 'Default' && editorLangId == 'c' || config.C_Cpp.intelliSenseEngine == 'Default' && editorLangId == 'cpp' || config.C_Cpp.intelliSenseEngine == 'Default' && editorLangId == 'cuda-cpp'",
          "group": "custom2@1"
        },
        {
          "command": "C_Cpp.RestartIntelliSenseForFile",
          "when": "config.C_Cpp.intelliSenseEngine == 'Default' && editorLangId == 'c' || config.C_Cpp.intelliSenseEngine == 'Default' && editorLangId == 'cpp' || config.C_Cpp.intelliSenseEngine == 'Default' && editorLangId == 'cuda-cpp'",
          "group": "custom2@2"
        },
        {
          "command": "C_Cpp.AddDebugConfiguration",
          "when": "editorLangId == 'c' && config.C_Cpp.debugShortcut && BuildAndDebug.isSourceFile && BuildAndDebug.isFolderOpen || editorLangId == 'cpp' && config.C_Cpp.debugShortcut && BuildAndDebug.isSourceFile && BuildAndDebug.isFolderOpen || editorLangId == 'cuda-cpp' && config.C_Cpp.debugShortcut && BuildAndDebug.isSourceFile && BuildAndDebug.isFolderOpen",
          "group": "custom2@3"
        },
        {
          "command": "C_Cpp.GenerateDoxygenComment",
          "when": "editorLangId == 'c' || editorLangId == 'cpp' || editorLangId == 'cuda-cpp'",
          "group": "custom2@3"
        }
      ],
      "commandPalette": [
        {
          "command": "C_Cpp.referencesViewGroupByType",
          "when": "cppReferenceTypes:hasResults"
        },
        {
          "command": "C_Cpp.referencesViewUngroupByType",
          "when": "cppReferenceTypes:hasResults"
        }
      ]
    },
    "configurationDefaults": {
      "[cpp]": {
        "editor.wordBasedSuggestions": false,
        "editor.suggest.insertMode": "replace",
        "editor.semanticHighlighting.enabled": true
      },
      "[cuda-cpp]": {
        "editor.wordBasedSuggestions": false,
        "editor.suggest.insertMode": "replace",
        "editor.semanticHighlighting.enabled": true
      },
      "[c]": {
        "editor.wordBasedSuggestions": false,
        "editor.suggest.insertMode": "replace",
        "editor.semanticHighlighting.enabled": true
      }
    },
    "semanticTokenTypes": [
      {
        "id": "referenceType",
        "superType": "class",
        "description": "%c_cpp.semanticTokenTypes.referenceType.description%"
      },
      {
        "id": "cliProperty",
        "superType": "property",
        "description": "%c_cpp.semanticTokenTypes.cliProperty.description%"
      },
      {
        "id": "genericType",
        "superType": "class",
        "description": "%c_cpp.semanticTokenTypes.genericType.description%"
      },
      {
        "id": "valueType",
        "superType": "class",
        "description": "%c_cpp.semanticTokenTypes.valueType.description%"
      },
      {
        "id": "templateFunction",
        "superType": "function",
        "description": "%c_cpp.semanticTokenTypes.templateFunction.description%"
      },
      {
        "id": "templateType",
        "superType": "class",
        "description": "%c_cpp.semanticTokenTypes.templateType.description%"
      },
      {
        "id": "operatorOverload",
        "superType": "operator",
        "description": "%c_cpp.semanticTokenTypes.operatorOverload.description%"
      },
      {
        "id": "memberOperatorOverload",
        "superType": "operator",
        "description": "%c_cpp.semanticTokenTypes.memberOperatorOverload.description%"
      },
      {
        "id": "newOperator",
        "superType": "operator",
        "description": "%c_cpp.semanticTokenTypes.newOperator.description%"
      },
      {
        "id": "customLiteral",
        "superType": "number",
        "description": "%c_cpp.semanticTokenTypes.customLiteral.description%"
      },
      {
        "id": "numberLiteral",
        "superType": "number",
        "description": "%c_cpp.semanticTokenTypes.numberLiteral.description%"
      },
      {
        "id": "stringLiteral",
        "superType": "string",
        "description": "%c_cpp.semanticTokenTypes.stringLiteral.description%"
      }
    ],
    "semanticTokenModifiers": [
      {
        "id": "global",
        "description": "%c_cpp.semanticTokenModifiers.global.description%"
      },
      {
        "id": "local",
        "description": "%c_cpp.semanticTokenModifiers.local.description%"
      }
    ],
    "semanticTokenScopes": [
      {
        "language": "c",
        "scopes": {
          "namespace": [
            "entity.name.namespace.c"
          ],
          "type": [
            "entity.name.type.c"
          ],
          "type.defaultLibrary": [
            "support.type.c"
          ],
          "struct": [
            "storage.type.struct.c"
          ],
          "class": [
            "entity.name.type.class.c"
          ],
          "class.defaultLibrary": [
            "support.class.c"
          ],
          "interface": [
            "entity.name.type.interface.c"
          ],
          "enum": [
            "entity.name.type.enum.c"
          ],
          "function": [
            "entity.name.function.c"
          ],
          "function.defaultLibrary": [
            "support.function.c"
          ],
          "method": [
            "entity.name.function.member.c"
          ],
          "variable": [
            "variable.other.readwrite.c",
            "entity.name.variable.c"
          ],
          "variable.readonly": [
            "variable.other.constant.c"
          ],
          "variable.readonly.defaultLibrary": [
            "support.constant.c"
          ],
          "parameter": [
            "variable.parameter.c"
          ],
          "property": [
            "variable.other.property.c"
          ],
          "property.readonly": [
            "variable.other.constant.property.c"
          ],
          "enumMember": [
            "variable.other.enummember.c"
          ],
          "event": [
            "variable.other.event.c"
          ],
          "label": [
            "entity.name.label.c"
          ],
          "variable.global": [
            "variable.other.global.c"
          ],
          "variable.local": [
            "variable.other.local.c"
          ],
          "property.static": [
            "variable.other.property.static.c"
          ],
          "method.static": [
            "entity.name.function.member.static.c"
          ],
          "macro": [
            "entity.name.function.preprocessor.c",
            "entity.name.function.macro.c"
          ],
          "referenceType": [
            "entity.name.type.class.reference.c"
          ],
          "cliProperty": [
            "variable.other.property.cli.c"
          ],
          "genericType": [
            "entity.name.type.class.generic.c"
          ],
          "valueType": [
            "entity.name.type.class.value.c"
          ],
          "templateFunction": [
            "entity.name.function.templated.c"
          ],
          "templateType": [
            "entity.name.type.class.templated.c"
          ],
          "operatorOverload": [
            "entity.name.function.operator.c"
          ],
          "memberOperatorOverload": [
            "entity.name.function.operator.member.c"
          ],
          "newOperator": [
            "keyword.operator.new.c"
          ],
          "numberLiteral": [
            "entity.name.operator.custom-literal.number.c"
          ],
          "customLiteral": [
            "entity.name.operator.custom-literal.c"
          ],
          "stringLiteral": [
            "entity.name.operator.custom-literal.string.c"
          ]
        }
      },
      {
        "language": "cpp",
        "scopes": {
          "namespace": [
            "entity.name.namespace.cpp"
          ],
          "type": [
            "entity.name.type.cpp"
          ],
          "type.defaultLibrary": [
            "support.type.cpp"
          ],
          "struct": [
            "storage.type.struct.cpp"
          ],
          "class": [
            "entity.name.type.class.cpp"
          ],
          "class.defaultLibrary": [
            "support.class.cpp"
          ],
          "interface": [
            "entity.name.type.interface.cpp"
          ],
          "enum": [
            "entity.name.type.enum.cpp"
          ],
          "function": [
            "entity.name.function.cpp"
          ],
          "function.defaultLibrary": [
            "support.function.cpp"
          ],
          "method": [
            "entity.name.function.member.cpp"
          ],
          "variable": [
            "variable.other.readwrite.cpp",
            "entity.name.variable.cpp"
          ],
          "variable.readonly": [
            "variable.other.constant.cpp"
          ],
          "variable.readonly.defaultLibrary": [
            "support.constant.cpp"
          ],
          "parameter": [
            "variable.parameter.cpp"
          ],
          "property": [
            "variable.other.property.cpp"
          ],
          "property.readonly": [
            "variable.other.constant.property.cpp"
          ],
          "enumMember": [
            "variable.other.enummember.cpp"
          ],
          "event": [
            "variable.other.event.cpp"
          ],
          "label": [
            "entity.name.label.cpp"
          ],
          "variable.global": [
            "variable.other.global.cpp"
          ],
          "variable.local": [
            "variable.other.local.cpp"
          ],
          "property.static": [
            "variable.other.property.static.cpp"
          ],
          "method.static": [
            "entity.name.function.member.static.cpp"
          ],
          "macro": [
            "entity.name.function.preprocessor.cpp",
            "entity.name.function.macro.cpp"
          ],
          "referenceType": [
            "entity.name.type.class.reference.cpp"
          ],
          "cliProperty": [
            "variable.other.property.cli.cpp"
          ],
          "genericType": [
            "entity.name.type.class.generic.cpp"
          ],
          "valueType": [
            "entity.name.type.class.value.cpp"
          ],
          "templateFunction": [
            "entity.name.function.templated.cpp"
          ],
          "templateType": [
            "entity.name.type.class.templated.cpp"
          ],
          "operatorOverload": [
            "entity.name.function.operator.cpp"
          ],
          "memberOperatorOverload": [
            "entity.name.function.operator.member.cpp"
          ],
          "newOperator": [
            "keyword.operator.new.cpp"
          ],
          "numberLiteral": [
            "entity.name.operator.custom-literal.number.cpp"
          ],
          "customLiteral": [
            "entity.name.operator.custom-literal.cpp"
          ],
          "stringLiteral": [
            "entity.name.operator.custom-literal.string.cpp"
          ]
        }
      },
      {
        "language": "cuda-cpp",
        "scopes": {
          "namespace": [
            "entity.name.namespace.cuda-cpp"
          ],
          "type": [
            "entity.name.type.cuda-cpp"
          ],
          "type.defaultLibrary": [
            "support.type.cuda-cpp"
          ],
          "struct": [
            "storage.type.struct.cuda-cpp"
          ],
          "class": [
            "entity.name.type.class.cuda-cpp"
          ],
          "class.defaultLibrary": [
            "support.class.cuda-cpp"
          ],
          "interface": [
            "entity.name.type.interface.cuda-cpp"
          ],
          "enum": [
            "entity.name.type.enum.cuda-cpp"
          ],
          "function": [
            "entity.name.function.cuda-cpp"
          ],
          "function.defaultLibrary": [
            "support.function.cuda-cpp"
          ],
          "method": [
            "entity.name.function.member.cuda-cpp"
          ],
          "variable": [
            "variable.other.readwrite.cuda-cpp",
            "entity.name.variable.cuda-cpp"
          ],
          "variable.readonly": [
            "variable.other.constant.cuda-cpp"
          ],
          "variable.readonly.defaultLibrary": [
            "support.constant.cuda-cpp"
          ],
          "parameter": [
            "variable.parameter.cuda-cpp"
          ],
          "property": [
            "variable.other.property.cuda-cpp"
          ],
          "property.readonly": [
            "variable.other.constant.property.cuda-cpp"
          ],
          "enumMember": [
            "variable.other.enummember.cuda-cpp"
          ],
          "event": [
            "variable.other.event.cuda-cpp"
          ],
          "label": [
            "entity.name.label.cuda-cpp"
          ],
          "variable.global": [
            "variable.other.global.cuda-cpp"
          ],
          "variable.local": [
            "variable.other.local.cuda-cpp"
          ],
          "property.static": [
            "variable.other.property.static.cuda-cpp"
          ],
          "method.static": [
            "entity.name.function.member.static.cuda-cpp"
          ],
          "macro": [
            "entity.name.function.preprocessor.cuda-cpp",
            "entity.name.function.macro.cuda-cpp"
          ],
          "referenceType": [
            "entity.name.type.class.reference.cuda-cpp"
          ],
          "cliProperty": [
            "variable.other.property.cli.cuda-cpp"
          ],
          "genericType": [
            "entity.name.type.class.generic.cuda-cpp"
          ],
          "valueType": [
            "entity.name.type.class.value.cuda-cpp"
          ],
          "templateFunction": [
            "entity.name.function.templated.cuda-cpp"
          ],
          "templateType": [
            "entity.name.type.class.templated.cuda-cpp"
          ],
          "operatorOverload": [
            "entity.name.function.operator.cuda-cpp"
          ],
          "memberOperatorOverload": [
            "entity.name.function.operator.member.cuda-cpp"
          ],
          "newOperator": [
            "keyword.operator.new.cuda-cpp"
          ],
          "numberLiteral": [
            "entity.name.operator.custom-literal.number.cuda-cpp"
          ],
          "customLiteral": [
            "entity.name.operator.custom-literal.cuda-cpp"
          ],
          "stringLiteral": [
            "entity.name.operator.custom-literal.string.cuda-cpp"
          ]
        }
      }
    ]
  },
  "scripts": {
    "vscode:prepublish": "yarn run compile",
    "compile": "node ./tools/prepublish.js && gulp generate-native-strings && gulp translations-generate && webpack --mode production --env vscode_nls",
    "compile-dev": "node ./tools/prepublish.js && gulp generate-native-strings && webpack --mode development",
    "compile-watch": "node ./tools/prepublish.js && gulp generate-native-strings && gulp translations-generate && webpack --mode production --env vscode_nls --watch --progress",
    "compile-dev-watch": "node ./tools/prepublish.js && gulp generate-native-strings && webpack --mode development --watch --progress",
    "generateOptionsSchema": "node ./tools/prepublish.js && node ./out/tools/generateOptionsSchema.js",
    "generate-native-strings": "node ./tools/prepublish.js && gulp generate-native-strings",
    "translations-export": "node ./tools/prepublish.js && gulp generate-native-strings && gulp translations-export",
    "translations-generate": "node ./tools/prepublish.js && gulp translations-generate",
    "translations-import": "node ./tools/prepublish.js && gulp translations-import",
    "prepublishjs": "node ./tools/prepublish.js",
    "pretest": "tsc -p test.tsconfig.json",
    "lint": "gulp lint",
    "unitTests": "tsc -p test.tsconfig.json && node ./out/test/unitTests/runTest.js",
    "integrationTests": "tsc -p test.tsconfig.json && node ./out/test/integrationTests/languageServer/runTest.js",
    "intelliSenseFeaturesTests": "tsc -p test.tsconfig.json && node ./out/test/integrationTests/IntelliSenseFeatures/runTest.js",
    "import-edge-strings": "node ./import_edge_strings.js",
    "download-api": "vscode-dts dev",
    "postdownload-api": "vscode-dts master",
    "postinstall": "npm run download-api"
  },
  "devDependencies": {
    "@octokit/rest": "^18.12.0",
    "@types/glob": "^7.1.3",
    "@types/minimatch": "^3.0.3",
    "@types/mkdirp": "^0.5.2",
    "@types/mocha": "^8.2.2",
    "@types/node": "^14.14.0",
    "@types/plist": "^3.0.2",
    "@types/semver": "^7.1.0",
    "@types/tmp": "^0.1.0",
    "@types/which": "^1.3.2",
    "@types/yauzl": "^2.9.1",
    "@typescript-eslint/eslint-plugin": "^4.31.1",
    "@typescript-eslint/eslint-plugin-tslint": "^4.31.1",
    "@typescript-eslint/parser": "^4.31.1",
    "@vscode/test-electron": "^1.6.1",
    "async-child-process": "^1.1.1",
    "await-notify": "^1.0.1",
    "eslint": "^7.32.0",
    "eslint-plugin-import": "^2.24.2",
    "eslint-plugin-jsdoc": "^39.3.3",
    "event-stream": "^4.0.1",
    "fs-extra": "^8.1.0",
    "gulp": "^4.0.2",
    "gulp-env": "^0.4.0",
    "gulp-eslint": "^6.0.0",
    "gulp-filter": "^6.0.0",
    "gulp-mocha": "^8.0.0",
    "gulp-sourcemaps": "^2.6.5",
    "gulp-typescript": "^5.0.1",
    "http-proxy-agent": "^2.1.0",
    "minimist": "^1.2.6",
    "mocha": "^8.3.2",
    "parse-git-config": "^3.0.0",
    "parse5": "^5.1.0",
    "parse5-traverse": "^1.0.3",
    "ts-loader": "^8.1.0",
    "tslint": "^5.19.0",
    "typescript": "^4.4.3",
    "vscode-debugadapter": "^1.35.0",
    "vscode-debugprotocol": "^1.35.0",
    "vscode-dts": "^0.3.2",
    "vscode-nls-dev": "^4.0.0-next.1",
    "webpack": "^5.28.0",
    "webpack-cli": "^4.5.0",
    "xml2js": "^0.4.19"
  },
  "dependencies": {
    "comment-json": "^4.1.1",
    "editorconfig": "^0.15.3",
    "escape-string-regexp": "^2.0.0",
    "glob": "^7.1.6",
    "https-proxy-agent": "^2.2.4",
    "minimatch": "^3.0.4",
    "mkdirp": "^0.5.5",
    "plist": "^3.0.5",
    "tmp": "^0.2.1",
    "vscode-cpptools": "^6.1.0",
    "@vscode/extension-telemetry": "^0.6.2",
    "vscode-languageclient": "^8.0.1",
    "vscode-nls": "^5.0.0",
    "vscode-tas-client": "^0.1.27",
    "which": "^2.0.2",
    "yauzl": "^2.10.0"
  },
  "resolutions": {
    "ajv": "^6.12.3",
    "ansi-regex": "^5.0.1",
    "browserslist": "^4.16.6",
    "follow-redirects": "1.14.8",
    "glob-parent": "^5.1.2",
    "hosted-git-info": "^3.0.8",
    "nanoid": "^3.1.20",
    "path-parse": "^1.0.7",
    "set-value": "^4.0.1",
    "yargs-parser": "^15.0.1",
    "y18n": "^5.0.5",
    "minimist": "^1.2.6",
    "terser": "^5.14.2"
  }
}<|MERGE_RESOLUTION|>--- conflicted
+++ resolved
@@ -2347,13 +2347,8 @@
             "/*!",
             "//!"
           ],
-<<<<<<< HEAD
           "default":"///",
-          "description": "%c_cpp.configuration.generatedDoxygenCommentStyle.description%",
-=======
-          "default": "/**",
           "description": "%c_cpp.configuration.doxygen.generatedStyle.description%",
->>>>>>> 168eba4e
           "scope": "resource"
         },
         "C_Cpp.commentContinuationPatterns": {
