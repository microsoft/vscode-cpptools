--- conflicted
+++ resolved
@@ -11,11 +11,7 @@
   },
   "license": "SEE LICENSE IN LICENSE.txt",
   "engines": {
-<<<<<<< HEAD
     "vscode": "^1.69.0"
-=======
-    "vscode": "^1.65.0"
->>>>>>> 2dc0a866
   },
   "bugs": {
     "url": "https://github.com/Microsoft/vscode-cpptools/issues",
@@ -5077,10 +5073,6 @@
     "@types/plist": "^3.0.2",
     "@types/semver": "^7.1.0",
     "@types/tmp": "^0.1.0",
-<<<<<<< HEAD
-=======
-    "@types/vscode": "1.65.0",
->>>>>>> 2dc0a866
     "@types/which": "^1.3.2",
     "@types/yauzl": "^2.9.1",
     "@typescript-eslint/eslint-plugin": "^4.31.1",
