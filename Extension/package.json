{
  "name": "cpptools",
  "displayName": "C/C++",
  "description": "C/C++ IntelliSense, debugging, and code browsing.",
  "version": "1.13.3-main",
  "publisher": "ms-vscode",
  "icon": "LanguageCCPP_color_128x.png",
  "readme": "README.md",
  "author": {
    "name": "Microsoft Corporation"
  },
  "license": "SEE LICENSE IN LICENSE.txt",
  "engines": {
    "vscode": "^1.67.0"
  },
  "bugs": {
    "url": "https://github.com/Microsoft/vscode-cpptools/issues",
    "email": "c_cpp_support@microsoft.com"
  },
  "repository": {
    "type": "git",
    "url": "https://github.com/Microsoft/vscode-cpptools.git"
  },
  "homepage": "https://github.com/Microsoft/vscode-cpptools",
  "qna": "https://github.com/Microsoft/vscode-cpptools/issues",
  "keywords": [
    "C",
    "C++",
    "IntelliSense",
    "Microsoft",
    "multi-root ready"
  ],
  "categories": [
    "Programming Languages",
    "Debuggers",
    "Formatters",
    "Linters",
    "Snippets"
  ],
  "enabledApiProposals": [
    "terminalDataWriteEvent"
  ],
  "capabilities": {
    "untrustedWorkspaces": {
      "supported": false,
      "description": "%c_cpp.capabilities.untrustedWorkspaces.description%"
    },
    "virtualWorkspaces": false
  },
  "activationEvents": [
    "onLanguage:c",
    "onLanguage:cpp",
    "onLanguage:cuda-cpp",
    "onCommand:extension.pickNativeProcess",
    "onCommand:extension.pickRemoteNativeProcess",
    "onCommand:C_Cpp.RestartIntelliSenseForFile",
    "onCommand:C_Cpp.ConfigurationEditJSON",
    "onCommand:C_Cpp.ConfigurationEditUI",
    "onCommand:C_Cpp.ConfigurationSelect",
    "onCommand:C_Cpp.ConfigurationProviderSelect",
    "onCommand:C_Cpp.SwitchHeaderSource",
    "onCommand:C_Cpp.EnableErrorSquiggles",
    "onCommand:C_Cpp.DisableErrorSquiggles",
    "onCommand:C_Cpp.ToggleIncludeFallback",
    "onCommand:C_Cpp.ToggleDimInactiveRegions",
    "onCommand:C_Cpp.ResetDatabase",
    "onCommand:C_Cpp.TakeSurvey",
    "onCommand:C_Cpp.LogDiagnostics",
    "onCommand:C_Cpp.RescanWorkspace",
    "onCommand:C_Cpp.VcpkgClipboardInstallSuggested",
    "onCommand:C_Cpp.VcpkgOnlineHelpSuggested",
    "onCommand:C_Cpp.GenerateEditorConfig",
    "onCommand:C_Cpp.GoToNextDirectiveInGroup",
    "onCommand:C_Cpp.GoToPrevDirectiveInGroup",
    "onCommand:C_Cpp.CheckForCompiler",
    "onCommand:C_Cpp.RunCodeAnalysisOnActiveFile",
    "onCommand:C_Cpp.RunCodeAnalysisOnOpenFiles",
    "onCommand:C_Cpp.RunCodeAnalysisOnAllFiles",
    "onCommand:C_Cpp.RemoveAllCodeAnalysisProblems",
    "onCommand:C_Cpp.selectActiveSshTarget",
    "onCommand:C_Cpp.selectSshTarget",
    "onCommand:C_Cpp.activeSshTarget",
    "onDebugResolve:cppdbg",
    "onDebugResolve:cppvsdbg",
    "workspaceContains:/.vscode/c_cpp_properties.json",
    "onFileSystem:cpptools-schema"
  ],
  "main": "./dist/main",
  "contributes": {
    "walkthroughs": [
      {
        "id": "cppWelcome",
        "title": "Get Started with C++ Development",
        "description": "Dive into VS Code's rich C++ development experience.",
        "when": "false",
        "steps": [
          {
            "id": "verify.compiler.mac",
            "title": "Install a C++ compiler",
            "description": "The C++ extension uses the C++ compiler on your system to configure IntelliSense for your project. \n[Check for C++ compilers](command:C_Cpp.CheckForCompiler)",
            "when": "workspacePlatform == mac",
            "media": {
              "markdown": "dist/walkthrough/installcompiler/install-clang-macos.md"
            }
          },
          {
            "id": "verify.compiler.linux",
            "title": "Install a C++ compiler",
            "description": "The C++ extension uses the C++ compiler on your system to configure IntelliSense for your project. \n[Check for C++ compilers](command:C_Cpp.CheckForCompiler)",
            "when": "workspacePlatform == linux",
            "media": {
              "markdown": "dist/walkthrough/installcompiler/install-gcc-linux.md"
            }
          },
          {
            "id": "verify.compiler.windows",
            "title": "Install a C++ compiler",
            "description": "The C++ extension uses the C++ compiler on your system to configure IntelliSense for your project. \n[Check for C++ compilers](command:C_Cpp.CheckForCompiler)",
            "when": "workspacePlatform == windows",
            "media": {
              "markdown": "dist/walkthrough/installcompiler/install-compiler-windows.md"
            }
          },
          {
            "id": "open.project",
            "title": "Open your project folder",
            "description": "Open an existing folder that contains your C++ project, or create a new folder. \n[Pick a folder](command:workbench.action.files.openFolder)",
            "when": "workspaceFolderCount == 0",
            "media": {
              "altText": "A screenshot that shows a C++ project opened in the file Explorer.",
              "image": {
                "light": "walkthrough/images/cpp-folder-explorer-light.png",
                "dark": "walkthrough/images/cpp-folder-explorer-dark.png",
                "hc": "walkthrough/images/cpp-folder-explorer-hc.png"
              }
            }
          },
          {
            "id": "setup.intellisense",
            "title": "Configure C++ IntelliSense",
            "description": "Verify important IntelliSense settings like Compiler Path, Compiler Args, IntelliSense Mode, and Include Path. \n[Open IntelliSense Configuration](command:C_Cpp.ConfigurationEditUI?-2)",
            "media": {
              "altText": "A screenshot that shows the IntelliSense Configurations UI with important settings highlighted.",
              "image": {
                "light": "walkthrough/images/intellisense-config-light.png",
                "dark": "walkthrough/images/intellisense-config-dark.png",
                "hc": "walkthrough/images/intellisense-config-hc.png"
              }
            }
          },
          {
            "id": "run.project.mac",
            "title": "Run and debug your C++ file",
            "description": "Create a default build task and debug configuration for your project. \n[Learn more](https://code.visualstudio.com/docs/cpp/config-clang-mac#_debug-helloworldcpp)",
            "when": "workspacePlatform == mac",
            "media": {
              "markdown": "dist/walkthrough/debugconfig/run-and-debug-project-mac.md"
            }
          },
          {
            "id": "run.project.linux",
            "title": "Run and debug your C++ file",
            "description": "Create a default build task and debug configuration for your project. \n[Learn more](https://code.visualstudio.com/docs/cpp/config-linux#_debug-helloworldcpp)",
            "when": "workspacePlatform == linux",
            "media": {
              "markdown": "dist/walkthrough/debugconfig/run-and-debug-project-linux.md"
            }
          },
          {
            "id": "run.project.windows",
            "title": "Run and debug your C++ file",
            "description": "Create a default build task and debug configuration for your project. \n[Learn more](https://code.visualstudio.com/docs/cpp/config-msvc#_debug-helloworldcpp)",
            "when": "workspacePlatform == windows",
            "media": {
              "markdown": "dist/walkthrough/debugconfig/run-and-debug-project-windows.md"
            }
          },
          {
            "id": "install.cmake.tools",
            "title": "Install CMake Tools",
            "description": "Do you build your project with CMake? Install the CMake Tools extension to seamlessly build and debug your CMake project. \n[Install CMake Tools](command:workbench.extensions.installExtension?%22ms-vscode.cmake-tools%22)",
            "completionEvents": [
              "extensionInstalled:ms-vscode.cmake-tools"
            ],
            "media": {
              "altText": "A screenshot of the CMake Tools extension page in the Marketplace.",
              "image": {
                "light": "walkthrough/images/cmake-tools-light.png",
                "dark": "walkthrough/images/cmake-tools-dark.png",
                "hc": "walkthrough/images/cmake-tools-hc.png"
              }
            }
          },
          {
            "id": "watch.tutorials",
            "title": "Lean back and get started",
            "description": "Watch this series of short and practical videos about setting up C++ IntelliSense and building and debugging C++ projects. \n[Watch Tutorials](https://code.visualstudio.com/docs/cpp/introvideos-cpp)",
            "media": {
              "altText": "A screenshot with a preview of the video tutorial and a play button.",
              "image": "walkthrough/images/getting-started-video.png"
            }
          }
        ]
      }
    ],
    "taskDefinitions": [
      {
        "type": "cppbuild",
        "required": [
          "command",
          "label"
        ],
        "properties": {
          "label": {
            "type": "string",
            "description": "%c_cpp.taskDefinitions.name.description%"
          },
          "command": {
            "type": "string",
            "description": "%c_cpp.taskDefinitions.command.description%"
          },
          "args": {
            "type": "array",
            "description": "%c_cpp.taskDefinitions.args.description%"
          },
          "options": {
            "type": "object",
            "description": "%c_cpp.taskDefinitions.options.description%",
            "properties": {
              "cwd": {
                "type": "string",
                "description": "%c_cpp.taskDefinitions.options.cwd.description%"
              }
            }
          },
          "detail": {
            "type": "string",
            "description": "%c_cpp.taskDefinitions.detail.description%"
          }
        }
      }
    ],
    "views": {
      "references-view": [
        {
          "id": "CppReferencesView",
          "name": "%c_cpp.contributes.views.cppReferencesView.title%",
          "when": "cppReferenceTypes:hasResults"
        }
      ],
      "debug": [
        {
          "id": "CppSshTargetsView",
          "name": "%c_cpp.contributes.views.sshTargetsView.title%",
          "when": "enableCppSshTargetsView"
        }
      ]
    },
    "viewsWelcome": [
      {
        "view": "debug",
        "contents": "%c_cpp.contributes.viewsWelcome.contents%",
        "when": "debugStartLanguage == cpp || debugStartLanguage == c || debugStartLanguage == cuda-cpp"
      }
    ],
    "problemMatchers": [
      {
        "name": "gcc",
        "source": "gcc",
        "owner": "cpptools",
        "fileLocation": [
          "autoDetect",
          "${cwd}"
        ],
        "pattern": {
          "regexp": "^(.*?):(\\d+):(\\d*):?\\s+(?:fatal\\s+)?(warning|error):\\s+(.*)$",
          "file": 1,
          "line": 2,
          "column": 3,
          "severity": 4,
          "message": 5
        }
      },
      {
<<<<<<< HEAD
        "name": "iar",
        "source": "iar",
        "owner": "cpptools",
        "fileLocation" : "absolute",
        "pattern": {
          "regexp": "^\"(.*?)\",(\\d+)\\s+(?:[Ff]atal\\s+)?([Ww]arning|[Ee]rror)\\[(\\w+\\d+)\\]:\\s+(.*)$",
=======
        "name": "armcc5",
        "source": "armcc5",
        "owner": "cpptools",
        "fileLocation": [
          "autoDetect",
          "${cwd}"
        ],
        "pattern": {
          "regexp": "^\"(.*)?\",\\s+line\\s+(\\d+):\\s+([Ee]rror|[Ww]arning):\\s+#(.*?):\\s+(.*)$",
>>>>>>> 50eb6f94
          "file": 1,
          "line": 2,
          "severity": 3,
          "code": 4,
          "message": 5
        }
      }
    ],
    "configuration": [
      {
        "title": "%c_cpp.subheaders.intelliSense.title%",
        "properties": {
          "C_Cpp.inlayHints.autoDeclarationTypes.enabled": {
            "type": "boolean",
            "default": false,
            "markdownDescription": "%c_cpp.configuration.inlayHints.autoDeclarationTypes.enabled.markdownDescription%",
            "scope": "resource"
          },
          "C_Cpp.inlayHints.autoDeclarationTypes.showOnLeft": {
            "type": "boolean",
            "default": false,
            "markdownDescription": "%c_cpp.configuration.inlayHints.autoDeclarationTypes.showOnLeft.markdownDescription%",
            "scope": "resource"
          },
          "C_Cpp.inlayHints.parameterNames.enabled": {
            "type": "boolean",
            "default": false,
            "markdownDescription": "%c_cpp.configuration.inlayHints.parameterNames.enabled.markdownDescription%",
            "scope": "resource"
          },
          "C_Cpp.inlayHints.parameterNames.suppressWhenArgumentContainsName": {
            "type": "boolean",
            "default": true,
            "markdownDescription": "%c_cpp.configuration.inlayHints.parameterNames.suppressWhenArgumentContainsName.markdownDescription%",
            "scope": "resource"
          },
          "C_Cpp.inlayHints.parameterNames.hideLeadingUnderscores": {
            "type": "boolean",
            "default": true,
            "markdownDescription": "%c_cpp.configuration.inlayHints.parameterNames.hideLeadingUnderscores.markdownDescription%",
            "scope": "resource"
          },
          "C_Cpp.inlayHints.referenceOperator.enabled": {
            "type": "boolean",
            "default": false,
            "markdownDescription": "%c_cpp.configuration.inlayHints.referenceOperator.enabled.markdownDescription%",
            "scope": "resource"
          },
          "C_Cpp.inlayHints.referenceOperator.showSpace": {
            "type": "boolean",
            "default": false,
            "markdownDescription": "%c_cpp.configuration.inlayHints.referenceOperator.showSpace.markdownDescription%",
            "scope": "resource"
          },
          "C_Cpp.intelliSenseUpdateDelay": {
            "type": "number",
            "default": 2000,
            "description": "%c_cpp.configuration.intelliSenseUpdateDelay.description%",
            "scope": "application",
            "minimum": 500,
            "maximum": 3000
          },
          "C_Cpp.codeFolding": {
            "type": "string",
            "enum": [
              "enabled",
              "disabled"
            ],
            "default": "enabled",
            "description": "%c_cpp.configuration.codeFolding.description%",
            "scope": "window"
          },
          "C_Cpp.autocompleteAddParentheses": {
            "type": "boolean",
            "default": false,
            "markdownDescription": "%c_cpp.configuration.autocompleteAddParentheses.markdownDescription%",
            "scope": "resource"
          },
          "C_Cpp.suggestSnippets": {
            "type": "boolean",
            "default": true,
            "markdownDescription": "%c_cpp.configuration.suggestSnippets.markdownDescription%",
            "scope": "resource"
          },
          "C_Cpp.enhancedColorization": {
            "type": "string",
            "enum": [
              "enabled",
              "disabled"
            ],
            "default": "enabled",
            "markdownDescription": "%c_cpp.configuration.enhancedColorization.markdownDescription%",
            "scope": "window"
          },
          "C_Cpp.legacyCompilerArgsBehavior": {
            "type": "boolean",
            "default": false,
            "markdownDescription": "%c_cpp.configuration.legacyCompilerArgsBehavior.markdownDescription%",
            "scope": "resource"
          },
          "C_Cpp.autocomplete": {
            "type": "string",
            "enum": [
              "default",
              "disabled"
            ],
            "default": "default",
            "markdownDescription": "%c_cpp.configuration.autocomplete.markdownDescription%",
            "enumDescriptions": [
              "%c_cpp.configuration.autocomplete.default.description%",
              "%c_cpp.configuration.autocomplete.disabled.description%"
            ],
            "scope": "resource"
          },
          "C_Cpp.hover": {
            "type": "string",
            "enum": [
              "default",
              "disabled"
            ],
            "default": "default",
            "description": "%c_cpp.configuration.hover.description%",
            "scope": "resource"
          },
          "C_Cpp.errorSquiggles": {
            "type": "string",
            "enum": [
              "enabled",
              "disabled",
              "enabledIfIncludesResolve"
            ],
            "default": "enabledIfIncludesResolve",
            "description": "%c_cpp.configuration.errorSquiggles.description%",
            "scope": "resource"
          },
          "C_Cpp.dimInactiveRegions": {
            "type": "boolean",
            "default": true,
            "description": "%c_cpp.configuration.dimInactiveRegions.description%",
            "scope": "resource"
          },
          "C_Cpp.inactiveRegionOpacity": {
            "type:": "number",
            "default": 0.55,
            "markdownDescription": "%c_cpp.configuration.inactiveRegionOpacity.markdownDescription%",
            "scope": "resource",
            "minimum": 0.1,
            "maximum": 1
          },
          "C_Cpp.inactiveRegionForegroundColor": {
            "type": "string",
            "description": "%c_cpp.configuration.inactiveRegionForegroundColor.description%",
            "scope": "resource"
          },
          "C_Cpp.inactiveRegionBackgroundColor": {
            "type": "string",
            "description": "%c_cpp.configuration.inactiveRegionBackgroundColor.description%",
            "scope": "resource"
          },
          "C_Cpp.renameRequiresIdentifier": {
            "type": "boolean",
            "default": true,
            "markdownDescription": "%c_cpp.configuration.renameRequiresIdentifier.markdownDescription%",
            "scope": "application"
          },
          "C_Cpp.workspaceSymbols": {
            "type": "string",
            "enum": [
              "All",
              "Just My Code"
            ],
            "default": "Just My Code",
            "description": "%c_cpp.configuration.workspaceSymbols.description%",
            "scope": "window"
          },
          "C_Cpp.default.includePath": {
            "type": "array",
            "items": {
              "type": "string"
            },
            "uniqueItems": true,
            "markdownDescription": "%c_cpp.configuration.default.includePath.markdownDescription%",
            "scope": "machine-overridable"
          },
          "C_Cpp.default.defines": {
            "type": "array",
            "items": {
              "type": "string"
            },
            "uniqueItems": true,
            "markdownDescription": "%c_cpp.configuration.default.defines.markdownDescription%",
            "scope": "machine-overridable"
          },
          "C_Cpp.default.macFrameworkPath": {
            "type": "array",
            "items": {
              "type": "string"
            },
            "uniqueItems": true,
            "markdownDescription": "%c_cpp.configuration.default.macFrameworkPath.markdownDescription%",
            "scope": "machine-overridable"
          },
          "C_Cpp.default.windowsSdkVersion": {
            "type": "string",
            "markdownDescription": "%c_cpp.configuration.default.windowsSdkVersion.markdownDescription%",
            "pattern": "^((\\d{2}\\.\\d{1}\\.\\d{5}\\.\\d{1}$|^8\\.1)|())$",
            "scope": "machine-overridable"
          },
          "C_Cpp.default.compileCommands": {
            "type": "string",
            "markdownDescription": "%c_cpp.configuration.default.compileCommands.markdownDescription%",
            "scope": "machine-overridable"
          },
          "C_Cpp.default.forcedInclude": {
            "type": "array",
            "items": {
              "type": "string"
            },
            "uniqueItems": true,
            "markdownDescription": "%c_cpp.configuration.default.forcedInclude.markdownDescription%",
            "scope": "machine-overridable"
          },
          "C_Cpp.default.intelliSenseMode": {
            "type": "string",
            "enum": [
              "",
              "macos-clang-x86",
              "macos-clang-x64",
              "macos-clang-arm",
              "macos-clang-arm64",
              "macos-gcc-x86",
              "macos-gcc-x64",
              "macos-gcc-arm",
              "macos-gcc-arm64",
              "linux-clang-x86",
              "linux-clang-x64",
              "linux-clang-arm",
              "linux-clang-arm64",
              "linux-gcc-x86",
              "linux-gcc-x64",
              "linux-gcc-arm",
              "linux-gcc-arm64",
              "windows-clang-x86",
              "windows-clang-x64",
              "windows-clang-arm",
              "windows-clang-arm64",
              "windows-gcc-x86",
              "windows-gcc-x64",
              "windows-gcc-arm",
              "windows-gcc-arm64",
              "windows-msvc-x86",
              "windows-msvc-x64",
              "windows-msvc-arm",
              "windows-msvc-arm64",
              "clang-x86",
              "clang-x64",
              "clang-arm",
              "clang-arm64",
              "gcc-x86",
              "gcc-x64",
              "gcc-arm",
              "gcc-arm64",
              "msvc-x86",
              "msvc-x64",
              "msvc-arm",
              "msvc-arm64"
            ],
            "markdownDescription": "%c_cpp.configuration.default.intelliSenseMode.markdownDescription%",
            "scope": "machine-overridable"
          },
          "C_Cpp.default.compilerPath": {
            "type": "string",
            "default": null,
            "markdownDescription": "%c_cpp.configuration.default.compilerPath.markdownDescription%",
            "scope": "machine-overridable"
          },
          "C_Cpp.default.compilerArgs": {
            "type": "array",
            "items": {
              "type": "string"
            },
            "uniqueItems": true,
            "markdownDescription": "%c_cpp.configuration.default.compilerArgs.markdownDescription%",
            "scope": "machine-overridable"
          },
          "C_Cpp.default.cStandard": {
            "type": "string",
            "enum": [
              "",
              "c89",
              "c99",
              "c11",
              "c17",
              "gnu89",
              "gnu99",
              "gnu11",
              "gnu17"
            ],
            "markdownDescription": "%c_cpp.configuration.default.cStandard.markdownDescription%",
            "scope": "resource"
          },
          "C_Cpp.default.cppStandard": {
            "type": "string",
            "enum": [
              "",
              "c++98",
              "c++03",
              "c++11",
              "c++14",
              "c++17",
              "c++20",
              "c++23",
              "gnu++98",
              "gnu++03",
              "gnu++11",
              "gnu++14",
              "gnu++17",
              "gnu++20",
              "gnu++23"
            ],
            "markdownDescription": "%c_cpp.configuration.default.cppStandard.markdownDescription%",
            "scope": "resource"
          },
          "C_Cpp.default.configurationProvider": {
            "type": "string",
            "markdownDescription": "%c_cpp.configuration.default.configurationProvider.markdownDescription%",
            "scope": "resource"
          },
          "C_Cpp.default.mergeConfigurations": {
            "type": "boolean",
            "markdownDescription": "%c_cpp.configuration.default.mergeConfigurations.markdownDescription%",
            "scope": "resource"
          },
          "C_Cpp.default.browse.path": {
            "type": "array",
            "items": {
              "type": "string"
            },
            "default": null,
            "uniqueItems": true,
            "markdownDescription": "%c_cpp.configuration.default.browse.path.markdownDescription%",
            "scope": "machine-overridable"
          },
          "C_Cpp.default.browse.databaseFilename": {
            "type": "string",
            "markdownDescription": "%c_cpp.configuration.default.browse.databaseFilename.markdownDescription%",
            "scope": "machine-overridable"
          },
          "C_Cpp.default.browse.limitSymbolsToIncludedHeaders": {
            "type": "boolean",
            "default": true,
            "markdownDescription": "%c_cpp.configuration.default.browse.limitSymbolsToIncludedHeaders.markdownDescription%",
            "scope": "resource"
          },
          "C_Cpp.default.systemIncludePath": {
            "type": "array",
            "items": {
              "type": "string"
            },
            "uniqueItems": true,
            "markdownDescription": "%c_cpp.configuration.default.systemIncludePath.markdownDescription%",
            "scope": "machine-overridable"
          },
          "C_Cpp.default.customConfigurationVariables": {
            "type": [
              "object",
              "null"
            ],
            "default": null,
            "patternProperties": {
              "(^.+$)": {
                "type": "string"
              }
            },
            "markdownDescription": "%c_cpp.configuration.default.customConfigurationVariables.markdownDescription%",
            "scope": "machine-overridable"
          },
          "C_Cpp.default.enableConfigurationSquiggles": {
            "type": "boolean",
            "default": true,
            "markdownDescription": "%c_cpp.configuration.default.enableConfigurationSquiggles.markdownDescription%",
            "scope": "resource"
          },
          "C_Cpp.default.dotConfig": {
            "type": "string",
            "default": null,
            "markdownDescription": "%c_cpp.configuration.default.dotConfig.markdownDescription%",
            "scope": "resource"
          },
          "C_Cpp.configurationWarnings": {
            "type": "string",
            "enum": [
              "enabled",
              "disabled"
            ],
            "default": "enabled",
            "description": "%c_cpp.configuration.configurationWarnings.description%",
            "scope": "resource"
          },
          "C_Cpp.workspaceParsingPriority": {
            "type": "string",
            "enum": [
              "highest",
              "high",
              "medium",
              "low"
            ],
            "default": "highest",
            "markdownDescription": "%c_cpp.configuration.workspaceParsingPriority.markdownDescription%",
            "scope": "window"
          },
          "C_Cpp.intelliSenseEngine": {
            "type": "string",
            "enum": [
              "default",
              "Tag Parser",
              "disabled"
            ],
            "default": "default",
            "description": "%c_cpp.configuration.intelliSenseEngine.description%",
            "enumDescriptions": [
              "%c_cpp.configuration.intelliSenseEngine.default.description%",
              "%c_cpp.configuration.intelliSenseEngine.tagParser.description%",
              "%c_cpp.configuration.intelliSenseEngine.disabled.description%"
            ],
            "scope": "resource"
          },
          "C_Cpp.intelliSenseEngineFallback": {
            "type": "string",
            "enum": [
              "enabled",
              "disabled"
            ],
            "default": "disabled",
            "markdownDescription": "%c_cpp.configuration.intelliSenseEngineFallback.markdownDescription%",
            "scope": "resource"
          },
          "C_Cpp.exclusionPolicy": {
            "type": "string",
            "enum": [
              "checkFolders",
              "checkFilesAndFolders"
            ],
            "default": "checkFolders",
            "markdownDescription": "%c_cpp.configuration.exclusionPolicy.markdownDescription%",
            "enumDescriptions": [
              "%c_cpp.configuration.exclusionPolicy.checkFolders.description%",
              "%c_cpp.configuration.exclusionPolicy.checkFilesAndFolders.description%"
            ],
            "scope": "resource"
          },
          "C_Cpp.files.exclude": {
            "type": "object",
            "markdownDescription": "%c_cpp.configuration.filesExclude.markdownDescription%",
            "default": {
              "**/.vscode": true,
              "**/.vs": true
            },
            "additionalProperties": {
              "anyOf": [
                {
                  "type": "boolean",
                  "markdownDescription": "%c_cpp.configuration.filesExcludeBoolean.markdownDescription%"
                },
                {
                  "type": "object",
                  "properties": {
                    "when": {
                      "type": "string",
                      "pattern": "\\w*\\$\\(basename\\)\\w*",
                      "default": "$(basename).ext",
                      "markdownDescription": "%c_cpp.configuration.filesExcludeWhen.markdownDescription%"
                    }
                  }
                }
              ]
            },
            "scope": "resource"
          }
        }
      },
      {
        "title": "%c_cpp.subheaders.formatting.title%",
        "properties": {
          "C_Cpp.vcFormat.indent.braces": {
            "type": "boolean",
            "default": false,
            "markdownDescription": "%c_cpp.configuration.vcFormat.indent.braces.markdownDescription%",
            "scope": "resource"
          },
          "C_Cpp.vcFormat.indent.multiLineRelativeTo": {
            "type": "string",
            "enum": [
              "outermostParenthesis",
              "innermostParenthesis",
              "statementBegin"
            ],
            "enumDescriptions": [
              "%c_cpp.configuration.vcFormat.indent.multiLineRelativeTo.outermostParenthesis.description%",
              "%c_cpp.configuration.vcFormat.indent.multiLineRelativeTo.innermostParenthesis.description%",
              "%c_cpp.configuration.vcFormat.indent.multiLineRelativeTo.statementBegin.description%"
            ],
            "default": "innermostParenthesis",
            "description": "%c_cpp.configuration.vcFormat.indent.multiLineRelativeTo.description%",
            "scope": "resource"
          },
          "C_Cpp.vcFormat.indent.withinParentheses": {
            "type": "string",
            "enum": [
              "alignToParenthesis",
              "indent"
            ],
            "markdownEnumDescriptions": [
              "%c_cpp.configuration.vcFormat.indent.withinParentheses.alignToParenthesis.markdownDescription%",
              "%c_cpp.configuration.vcFormat.indent.withinParentheses.indent.markdownDescription%"
            ],
            "default": "indent",
            "markdownDescription": "%c_cpp.configuration.vcFormat.indent.withinParentheses.markdownDescription%",
            "scope": "resource"
          },
          "C_Cpp.vcFormat.indent.preserveWithinParentheses": {
            "type": "boolean",
            "default": false,
            "description": "%c_cpp.configuration.vcFormat.indent.preserveWithinParentheses.description%",
            "scope": "resource"
          },
          "C_Cpp.vcFormat.indent.caseLabels": {
            "type": "boolean",
            "default": false,
            "markdownDescription": "%c_cpp.configuration.vcFormat.indent.caseLabels.markdownDescription%",
            "scope": "resource"
          },
          "C_Cpp.vcFormat.indent.caseContents": {
            "type": "boolean",
            "default": true,
            "markdownDescription": "%c_cpp.configuration.vcFormat.indent.caseContents.markdownDescription%",
            "scope": "resource"
          },
          "C_Cpp.vcFormat.indent.caseContentsWhenBlock": {
            "type": "boolean",
            "default": false,
            "markdownDescription": "%c_cpp.configuration.vcFormat.indent.caseContentsWhenBlock.markdownDescription%",
            "scope": "resource"
          },
          "C_Cpp.vcFormat.indent.lambdaBracesWhenParameter": {
            "type": "boolean",
            "default": true,
            "markdownDescription": "%c_cpp.configuration.vcFormat.indent.lambdaBracesWhenParameter.markdownDescription%",
            "scope": "resource"
          },
          "C_Cpp.vcFormat.indent.gotoLabels": {
            "type": "string",
            "enum": [
              "oneLeft",
              "leftmostColumn",
              "none"
            ],
            "markdownEnumDescriptions": [
              "%c_cpp.configuration.vcFormat.indent.gotoLabels.oneLeft.markdownDescription%",
              "%c_cpp.configuration.vcFormat.indent.gotoLabels.leftmostColumn.markdownDescription%",
              "%c_cpp.configuration.vcFormat.indent.gotoLabels.none.markdownDescription%"
            ],
            "default": "oneLeft",
            "description": "%c_cpp.configuration.vcFormat.indent.gotoLabels.description%",
            "scope": "resource"
          },
          "C_Cpp.vcFormat.indent.preprocessor": {
            "type": "string",
            "enum": [
              "oneLeft",
              "leftmostColumn",
              "none"
            ],
            "markdownEnumDescriptions": [
              "%c_cpp.configuration.vcFormat.indent.preprocessor.oneLeft.markdownDescription%",
              "%c_cpp.configuration.vcFormat.indent.preprocessor.leftmostColumn.markdownDescription%",
              "%c_cpp.configuration.vcFormat.indent.preprocessor.none.markdownDescription%"
            ],
            "default": "leftmostColumn",
            "description": "%c_cpp.configuration.vcFormat.indent.preprocessor.description%",
            "scope": "resource"
          },
          "C_Cpp.vcFormat.indent.accessSpecifiers": {
            "type": "boolean",
            "default": false,
            "markdownDescription": "%c_cpp.configuration.vcFormat.indent.accessSpecifiers.markdownDescription%",
            "scope": "resource"
          },
          "C_Cpp.vcFormat.indent.namespaceContents": {
            "type": "boolean",
            "default": true,
            "markdownDescription": "%c_cpp.configuration.vcFormat.indent.namespaceContents.markdownDescription%",
            "scope": "resource"
          },
          "C_Cpp.vcFormat.indent.preserveComments": {
            "type": "boolean",
            "default": false,
            "description": "%c_cpp.configuration.vcFormat.indent.preserveComments.description%",
            "scope": "resource"
          },
          "C_Cpp.vcFormat.newLine.beforeOpenBrace.namespace": {
            "type": "string",
            "enum": [
              "newLine",
              "sameLine",
              "ignore"
            ],
            "enumDescriptions": [
              "%c_cpp.configuration.vcFormat.newLine.beforeOpenBrace.newLine.description%",
              "%c_cpp.configuration.vcFormat.newLine.beforeOpenBrace.sameLine.description%",
              "%c_cpp.configuration.vcFormat.newLine.beforeOpenBrace.ignore.description%"
            ],
            "default": "ignore",
            "description": "%c_cpp.configuration.vcFormat.newLine.beforeOpenBrace.namespace.description%",
            "scope": "resource"
          },
          "C_Cpp.vcFormat.newLine.beforeOpenBrace.type": {
            "type": "string",
            "enum": [
              "newLine",
              "sameLine",
              "ignore"
            ],
            "enumDescriptions": [
              "%c_cpp.configuration.vcFormat.newLine.beforeOpenBrace.newLine.description%",
              "%c_cpp.configuration.vcFormat.newLine.beforeOpenBrace.sameLine.description%",
              "%c_cpp.configuration.vcFormat.newLine.beforeOpenBrace.ignore.description%"
            ],
            "default": "ignore",
            "description": "%c_cpp.configuration.vcFormat.newLine.beforeOpenBrace.type.description%",
            "scope": "resource"
          },
          "C_Cpp.vcFormat.newLine.beforeOpenBrace.function": {
            "type": "string",
            "enum": [
              "newLine",
              "sameLine",
              "ignore"
            ],
            "enumDescriptions": [
              "%c_cpp.configuration.vcFormat.newLine.beforeOpenBrace.newLine.description%",
              "%c_cpp.configuration.vcFormat.newLine.beforeOpenBrace.sameLine.description%",
              "%c_cpp.configuration.vcFormat.newLine.beforeOpenBrace.ignore.description%"
            ],
            "default": "ignore",
            "description": "%c_cpp.configuration.vcFormat.newLine.beforeOpenBrace.function.description%",
            "scope": "resource"
          },
          "C_Cpp.vcFormat.newLine.beforeOpenBrace.block": {
            "type": "string",
            "enum": [
              "newLine",
              "sameLine",
              "ignore"
            ],
            "enumDescriptions": [
              "%c_cpp.configuration.vcFormat.newLine.beforeOpenBrace.newLine.description%",
              "%c_cpp.configuration.vcFormat.newLine.beforeOpenBrace.sameLine.description%",
              "%c_cpp.configuration.vcFormat.newLine.beforeOpenBrace.ignore.description%"
            ],
            "default": "ignore",
            "description": "%c_cpp.configuration.vcFormat.newLine.beforeOpenBrace.block.description%",
            "scope": "resource"
          },
          "C_Cpp.vcFormat.newLine.beforeOpenBrace.lambda": {
            "enum": [
              "newLine",
              "sameLine",
              "ignore"
            ],
            "enumDescriptions": [
              "%c_cpp.configuration.vcFormat.newLine.beforeOpenBrace.newLine.description%",
              "%c_cpp.configuration.vcFormat.newLine.beforeOpenBrace.sameLine.description%",
              "%c_cpp.configuration.vcFormat.newLine.beforeOpenBrace.ignore.description%"
            ],
            "default": "ignore",
            "description": "%c_cpp.configuration.vcFormat.newLine.beforeOpenBrace.lambda.description%",
            "scope": "resource"
          },
          "C_Cpp.vcFormat.newLine.scopeBracesOnSeparateLines": {
            "type": "boolean",
            "default": false,
            "description": "%c_cpp.configuration.vcFormat.newLine.scopeBracesOnSeparateLines.description%",
            "scope": "resource"
          },
          "C_Cpp.vcFormat.newLine.closeBraceSameLine.emptyType": {
            "type": "boolean",
            "default": false,
            "description": "%c_cpp.configuration.vcFormat.newLine.closeBraceSameLine.emptyType.description%",
            "scope": "resource"
          },
          "C_Cpp.vcFormat.newLine.closeBraceSameLine.emptyFunction": {
            "type": "boolean",
            "default": false,
            "description": "%c_cpp.configuration.vcFormat.newLine.closeBraceSameLine.emptyFunction.description%",
            "scope": "resource"
          },
          "C_Cpp.vcFormat.newLine.beforeCatch": {
            "type": "boolean",
            "default": true,
            "markdownDescription": "%c_cpp.configuration.vcFormat.newLine.beforeCatch.markdownDescription%",
            "scope": "resource"
          },
          "C_Cpp.vcFormat.newLine.beforeElse": {
            "type": "boolean",
            "default": true,
            "markdownDescription": "%c_cpp.configuration.vcFormat.newLine.beforeElse.markdownDescription%",
            "scope": "resource"
          },
          "C_Cpp.vcFormat.newLine.beforeWhileInDoWhile": {
            "type": "boolean",
            "default": false,
            "markdownDescription": "%c_cpp.configuration.vcFormat.newLine.beforeWhileInDoWhile.markdownDescription%",
            "scope": "resource"
          },
          "C_Cpp.vcFormat.space.beforeFunctionOpenParenthesis": {
            "type": "string",
            "enum": [
              "insert",
              "remove",
              "ignore"
            ],
            "enumDescriptions": [
              "%c_cpp.configuration.vcFormat.space.beforeFunctionOpenParenthesis.insert.description%",
              "%c_cpp.configuration.vcFormat.space.beforeFunctionOpenParenthesis.remove.description%",
              "%c_cpp.configuration.vcFormat.space.beforeFunctionOpenParenthesis.ignore.description%"
            ],
            "default": "remove",
            "description": "%c_cpp.configuration.vcFormat.space.beforeFunctionOpenParenthesis.description%",
            "scope": "resource"
          },
          "C_Cpp.vcFormat.space.withinParameterListParentheses": {
            "type": "boolean",
            "default": false,
            "description": "%c_cpp.configuration.vcFormat.space.withinParameterListParentheses.description%",
            "scope": "resource"
          },
          "C_Cpp.vcFormat.space.betweenEmptyParameterListParentheses": {
            "type": "boolean",
            "default": false,
            "description": "%c_cpp.configuration.vcFormat.space.betweenEmptyParameterListParentheses.description%",
            "scope": "resource"
          },
          "C_Cpp.vcFormat.space.afterKeywordsInControlFlowStatements": {
            "type": "boolean",
            "default": true,
            "description": "%c_cpp.configuration.vcFormat.space.afterKeywordsInControlFlowStatements.description%",
            "scope": "resource"
          },
          "C_Cpp.vcFormat.space.withinControlFlowStatementParentheses": {
            "type": "boolean",
            "default": false,
            "description": "%c_cpp.configuration.vcFormat.space.withinControlFlowStatementParentheses.description%",
            "scope": "resource"
          },
          "C_Cpp.vcFormat.space.beforeLambdaOpenParenthesis": {
            "type": "boolean",
            "default": false,
            "description": "%c_cpp.configuration.vcFormat.space.beforeLambdaOpenParenthesis.description%",
            "scope": "resource"
          },
          "C_Cpp.vcFormat.space.withinCastParentheses": {
            "type": "boolean",
            "default": false,
            "description": "%c_cpp.configuration.vcFormat.space.withinCastParentheses.description%",
            "scope": "resource"
          },
          "C_Cpp.vcFormat.space.afterCastCloseParenthesis": {
            "type": "boolean",
            "default": false,
            "description": "%c_cpp.configuration.vcFormat.space.afterCastCloseParenthesis.description%",
            "scope": "resource"
          },
          "C_Cpp.vcFormat.space.withinExpressionParentheses": {
            "type": "boolean",
            "default": false,
            "description": "%c_cpp.configuration.vcFormat.space.withinExpressionParentheses.description%",
            "scope": "resource"
          },
          "C_Cpp.vcFormat.space.beforeBlockOpenBrace": {
            "type": "boolean",
            "default": true,
            "description": "%c_cpp.configuration.vcFormat.space.beforeBlockOpenBrace.description%",
            "scope": "resource"
          },
          "C_Cpp.vcFormat.space.betweenEmptyBraces": {
            "type": "boolean",
            "default": false,
            "description": "%c_cpp.configuration.vcFormat.space.betweenEmptyBraces.description%",
            "scope": "resource"
          },
          "C_Cpp.vcFormat.space.beforeInitializerListOpenBrace": {
            "type": "boolean",
            "default": false,
            "description": "%c_cpp.configuration.vcFormat.space.beforeInitializerListOpenBrace.description%",
            "scope": "resource"
          },
          "C_Cpp.vcFormat.space.withinInitializerListBraces": {
            "type": "boolean",
            "default": true,
            "description": "%c_cpp.configuration.vcFormat.space.withinInitializerListBraces.description%",
            "scope": "resource"
          },
          "C_Cpp.vcFormat.space.preserveInInitializerList": {
            "type": "boolean",
            "default": true,
            "description": "%c_cpp.configuration.vcFormat.space.preserveInInitializerList.description%",
            "scope": "resource"
          },
          "C_Cpp.vcFormat.space.beforeOpenSquareBracket": {
            "type": "boolean",
            "default": false,
            "description": "%c_cpp.configuration.vcFormat.space.beforeOpenSquareBracket.description%",
            "scope": "resource"
          },
          "C_Cpp.vcFormat.space.withinSquareBrackets": {
            "type": "boolean",
            "default": false,
            "description": "%c_cpp.configuration.vcFormat.space.withinSquareBrackets.description%",
            "scope": "resource"
          },
          "C_Cpp.vcFormat.space.beforeEmptySquareBrackets": {
            "type": "boolean",
            "default": false,
            "description": "%c_cpp.configuration.vcFormat.space.beforeEmptySquareBrackets.description%",
            "scope": "resource"
          },
          "C_Cpp.vcFormat.space.betweenEmptySquareBrackets": {
            "type": "boolean",
            "default": false,
            "description": "%c_cpp.configuration.vcFormat.space.betweenEmptySquareBrackets.description%",
            "scope": "resource"
          },
          "C_Cpp.vcFormat.space.groupSquareBrackets": {
            "type": "boolean",
            "default": true,
            "description": "%c_cpp.configuration.vcFormat.space.groupSquareBrackets.description%",
            "scope": "resource"
          },
          "C_Cpp.vcFormat.space.withinLambdaBrackets": {
            "type": "boolean",
            "default": false,
            "description": "%c_cpp.configuration.vcFormat.space.withinLambdaBrackets.description%",
            "scope": "resource"
          },
          "C_Cpp.vcFormat.space.betweenEmptyLambdaBrackets": {
            "type": "boolean",
            "default": false,
            "description": "%c_cpp.configuration.vcFormat.space.betweenEmptyLambdaBrackets.description%",
            "scope": "resource"
          },
          "C_Cpp.vcFormat.space.beforeComma": {
            "type": "boolean",
            "default": false,
            "description": "%c_cpp.configuration.vcFormat.space.beforeComma.description%",
            "scope": "resource"
          },
          "C_Cpp.vcFormat.space.afterComma": {
            "type": "boolean",
            "default": true,
            "description": "%c_cpp.configuration.vcFormat.space.afterComma.description%",
            "scope": "resource"
          },
          "C_Cpp.vcFormat.space.removeAroundMemberOperators": {
            "type": "boolean",
            "default": true,
            "description": "%c_cpp.configuration.vcFormat.space.removeAroundMemberOperators.description%",
            "scope": "resource"
          },
          "C_Cpp.vcFormat.space.beforeInheritanceColon": {
            "type": "boolean",
            "default": true,
            "description": "%c_cpp.configuration.vcFormat.space.beforeInheritanceColon.description%",
            "scope": "resource"
          },
          "C_Cpp.vcFormat.space.beforeConstructorColon": {
            "type": "boolean",
            "default": true,
            "description": "%c_cpp.configuration.vcFormat.space.beforeConstructorColon.description%",
            "scope": "resource"
          },
          "C_Cpp.vcFormat.space.removeBeforeSemicolon": {
            "type": "boolean",
            "default": true,
            "description": "%c_cpp.configuration.vcFormat.space.removeBeforeSemicolon.description%",
            "scope": "resource"
          },
          "C_Cpp.vcFormat.space.insertAfterSemicolon": {
            "type": "boolean",
            "default": false,
            "description": "%c_cpp.configuration.vcFormat.space.insertAfterSemicolon.description%",
            "scope": "resource"
          },
          "C_Cpp.vcFormat.space.removeAroundUnaryOperator": {
            "type": "boolean",
            "default": true,
            "description": "%c_cpp.configuration.vcFormat.space.removeAroundUnaryOperator.description%",
            "scope": "resource"
          },
          "C_Cpp.vcFormat.space.aroundBinaryOperator": {
            "type": "string",
            "enum": [
              "insert",
              "remove",
              "ignore"
            ],
            "enumDescriptions": [
              "%c_cpp.configuration.vcFormat.space.aroundOperators.insert.description%",
              "%c_cpp.configuration.vcFormat.space.aroundOperators.remove.description%",
              "%c_cpp.configuration.vcFormat.space.aroundOperators.ignore.description%"
            ],
            "default": "insert",
            "description": "%c_cpp.configuration.vcFormat.space.aroundBinaryOperator.description%",
            "scope": "resource"
          },
          "C_Cpp.vcFormat.space.aroundAssignmentOperator": {
            "type": "string",
            "enum": [
              "insert",
              "remove",
              "ignore"
            ],
            "enumDescriptions": [
              "%c_cpp.configuration.vcFormat.space.aroundOperators.insert.description%",
              "%c_cpp.configuration.vcFormat.space.aroundOperators.remove.description%",
              "%c_cpp.configuration.vcFormat.space.aroundOperators.ignore.description%"
            ],
            "default": "insert",
            "description": "%c_cpp.configuration.vcFormat.space.aroundAssignmentOperator.description%",
            "scope": "resource"
          },
          "C_Cpp.vcFormat.space.pointerReferenceAlignment": {
            "type": "string",
            "enum": [
              "left",
              "center",
              "right",
              "ignore"
            ],
            "enumDescriptions": [
              "%c_cpp.configuration.vcFormat.space.pointerReferenceAlignment.left.description%",
              "%c_cpp.configuration.vcFormat.space.pointerReferenceAlignment.center.description%",
              "%c_cpp.configuration.vcFormat.space.pointerReferenceAlignment.right.description%",
              "%c_cpp.configuration.vcFormat.space.pointerReferenceAlignment.ignore.description%"
            ],
            "default": "left",
            "description": "%c_cpp.configuration.vcFormat.space.pointerReferenceAlignment.description%",
            "scope": "resource"
          },
          "C_Cpp.vcFormat.space.aroundTernaryOperator": {
            "type": "string",
            "enum": [
              "insert",
              "remove",
              "ignore"
            ],
            "enumDescriptions": [
              "%c_cpp.configuration.vcFormat.space.aroundOperators.insert.description%",
              "%c_cpp.configuration.vcFormat.space.aroundOperators.remove.description%",
              "%c_cpp.configuration.vcFormat.space.aroundOperators.ignore.description%"
            ],
            "default": "insert",
            "description": "%c_cpp.configuration.vcFormat.space.aroundTernaryOperator.description%",
            "scope": "resource"
          },
          "C_Cpp.vcFormat.wrap.preserveBlocks": {
            "type": "string",
            "enum": [
              "oneLiners",
              "allOneLineScopes",
              "never"
            ],
            "markdownEnumDescriptions": [
              "%c_cpp.configuration.vcFormat.wrap.preserveBlocks.oneLiners.markdownDescription%",
              "%c_cpp.configuration.vcFormat.wrap.preserveBlocks.allOneLineScopes.markdownDescription%",
              "%c_cpp.configuration.vcFormat.wrap.preserveBlocks.never.markdownDescription%"
            ],
            "default": "oneLiners",
            "description": "%c_cpp.configuration.vcFormat.wrap.preserveBlocks.description%",
            "scope": "resource"
          },
          "C_Cpp.clang_format_path": {
            "type": "string",
            "markdownDescription": "%c_cpp.configuration.clang_format_path.markdownDescription%",
            "scope": "machine-overridable"
          },
          "C_Cpp.clang_format_style": {
            "type": "string",
            "default": "file",
            "markdownDescription": "%c_cpp.configuration.clang_format_style.markdownDescription%",
            "scope": "resource"
          },
          "C_Cpp.formatting": {
            "type": "string",
            "enum": [
              "clangFormat",
              "vcFormat",
              "default",
              "disabled"
            ],
            "markdownEnumDescriptions": [
              "%c_cpp.configuration.formatting.clangFormat.markdownDescription%",
              "%c_cpp.configuration.formatting.vcFormat.markdownDescription%",
              "%c_cpp.configuration.formatting.Default.markdownDescription%",
              "%c_cpp.configuration.formatting.Disabled.markdownDescription%"
            ],
            "default": "default",
            "description": "%c_cpp.configuration.formatting.description%",
            "scope": "resource"
          },
          "C_Cpp.clang_format_fallbackStyle": {
            "type": "string",
            "default": "Visual Studio",
            "markdownDescription": "%c_cpp.configuration.clang_format_fallbackStyle.markdownDescription%",
            "scope": "resource"
          },
          "C_Cpp.clang_format_sortIncludes": {
            "type": [
              "boolean",
              "null"
            ],
            "enum": [
              true,
              false,
              null
            ],
            "default": null,
            "markdownDescription": "%c_cpp.configuration.clang_format_sortIncludes.markdownDescription%",
            "scope": "resource"
          }
        }
      },
      {
        "title": "%c_cpp.subheaders.codeDocumentation.title%",
        "properties": {
          "C_Cpp.doxygen.generateOnType": {
            "type": "boolean",
            "default": true,
            "description": "%c_cpp.configuration.doxygen.generateOnType.description%",
            "scope": "resource"
          },
          "C_Cpp.doxygen.generatedStyle": {
            "type": "string",
            "enum": [
              "///",
              "/**",
              "/*!",
              "//!"
            ],
            "default": "///",
            "description": "%c_cpp.configuration.doxygen.generatedStyle.description%",
            "scope": "resource"
          },
          "C_Cpp.doxygen.sectionTags": {
            "type": "array",
            "default": [
              "attention",
              "tparam",
              "param",
              "result",
              "returns",
              "retval",
              "exception",
              "deprecated",
              "warning",
              "note"
            ],
            "items": {
              "type": "string",
              "enum": [
                "attention",
                "author",
                "authors",
                "bug",
                "copyright",
                "date",
                "deprecated",
                "details",
                "exception",
                "invariant",
                "note",
                "param",
                "pre",
                "post",
                "remark",
                "remarks",
                "result",
                "returns",
                "retval",
                "since",
                "tparam",
                "test",
                "todo",
                "version",
                "warning"
              ]
            },
            "description": "%c_cpp.configuration.doxygen.sectionTags.description%",
            "scope": "resource"
          },
          "C_Cpp.commentContinuationPatterns": {
            "type": "array",
            "default": [
              "/**"
            ],
            "items": {
              "anyOf": [
                {
                  "type": "string",
                  "markdownDescription": "%c_cpp.configuration.commentContinuationPatterns.items.anyof.string.markdownDescription%"
                },
                {
                  "type": "object",
                  "properties": {
                    "begin": {
                      "type": "string",
                      "description": "%c_cpp.configuration.commentContinuationPatterns.items.anyof.object.begin.description%"
                    },
                    "continue": {
                      "type": "string",
                      "description": "%c_cpp.configuration.commentContinuationPatterns.items.anyof.object.continue.description%"
                    }
                  }
                }
              ]
            },
            "uniqueItems": true,
            "description": "%c_cpp.configuration.commentContinuationPatterns.description%",
            "scope": "window"
          },
          "C_Cpp.simplifyStructuredComments": {
            "type": "boolean",
            "default": true,
            "markdownDescription": "%c_cpp.configuration.simplifyStructuredComments.markdownDescription%",
            "scope": "application"
          }
        }
      },
      {
        "title": "%c_cpp.subheaders.codeAnalysis.title%",
        "properties": {
          "C_Cpp.codeAnalysis.maxConcurrentThreads": {
            "type": [
              "integer",
              "null"
            ],
            "markdownDescription": "%c_cpp.configuration.codeAnalysis.maxConcurrentThreads.markdownDescription%",
            "default": null,
            "minimum": 1,
            "maximum": 32,
            "scope": "machine"
          },
          "C_Cpp.codeAnalysis.maxMemory": {
            "type": [
              "integer",
              "null"
            ],
            "markdownDescription": "%c_cpp.configuration.codeAnalysis.maxMemory.markdownDescription%",
            "default": null,
            "minimum": 256,
            "maximum": 65536,
            "scope": "machine"
          },
          "C_Cpp.codeAnalysis.updateDelay": {
            "type": "number",
            "default": 2000,
            "markdownDescription": "%c_cpp.configuration.codeAnalysis.updateDelay.markdownDescription%",
            "scope": "application",
            "minimum": 0,
            "maximum": 6000
          },
          "C_Cpp.codeAnalysis.exclude": {
            "type": "object",
            "markdownDescription": "%c_cpp.configuration.codeAnalysis.exclude.markdownDescription%",
            "default": {},
            "additionalProperties": {
              "anyOf": [
                {
                  "type": "boolean",
                  "markdownDescription": "%c_cpp.configuration.codeAnalysis.excludeBoolean.markdownDescription%"
                },
                {
                  "type": "object",
                  "properties": {
                    "when": {
                      "type": "string",
                      "pattern": "\\w*\\$\\(basename\\)\\w*",
                      "default": "$(basename).ext",
                      "markdownDescription": "%c_cpp.configuration.codeAnalysis.excludeWhen.markdownDescription%"
                    }
                  }
                }
              ]
            },
            "scope": "resource"
          },
          "C_Cpp.codeAnalysis.clangTidy.codeAction.formatFixes": {
            "type": "boolean",
            "markdownDescription": "%c_cpp.configuration.codeAnalysis.clangTidy.codeAction.formatFixes.markdownDescription%",
            "default": true,
            "scope": "resource"
          },
          "C_Cpp.codeAnalysis.clangTidy.codeAction.showClear": {
            "type": "string",
            "description": "%c_cpp.configuration.codeAnalysis.clangTidy.codeAction.showClear.description%",
            "enum": [
              "None",
              "AllOnly",
              "AllAndAllType",
              "AllAndAllTypeAndThis"
            ],
            "enumDescriptions": [
              "%c_cpp.configuration.codeAnalysis.clangTidy.codeAction.showClear.None.description%",
              "%c_cpp.configuration.codeAnalysis.clangTidy.codeAction.showClear.AllOnly.description%",
              "%c_cpp.configuration.codeAnalysis.clangTidy.codeAction.showClear.AllAndAllType.description%",
              "%c_cpp.configuration.codeAnalysis.clangTidy.codeAction.showClear.AllAndAllTypeAndThis.description%"
            ],
            "default": "AllAndAllTypeAndThis",
            "scope": "application"
          },
          "C_Cpp.codeAnalysis.clangTidy.codeAction.showDisable": {
            "type": "boolean",
            "markdownDescription": "%c_cpp.configuration.codeAnalysis.clangTidy.codeAction.showDisable.markdownDescription%",
            "default": true,
            "scope": "application"
          },
          "C_Cpp.codeAnalysis.clangTidy.codeAction.showDocumentation": {
            "type": "boolean",
            "markdownDescription": "%c_cpp.configuration.codeAnalysis.clangTidy.codeAction.showDocumentation.markdownDescription%",
            "default": true,
            "scope": "application"
          },
          "C_Cpp.codeAnalysis.runAutomatically": {
            "type": "boolean",
            "markdownDescription": "%c_cpp.configuration.codeAnalysis.runAutomatically.markdownDescription%",
            "default": true,
            "scope": "resource"
          },
          "C_Cpp.codeAnalysis.clangTidy.enabled": {
            "type": "boolean",
            "default": false,
            "markdownDescription": "%c_cpp.configuration.codeAnalysis.clangTidy.enabled.markdownDescription%",
            "scope": "resource"
          },
          "C_Cpp.codeAnalysis.clangTidy.path": {
            "type": "string",
            "markdownDescription": "%c_cpp.configuration.codeAnalysis.clangTidy.path.markdownDescription%",
            "scope": "machine-overridable"
          },
          "C_Cpp.codeAnalysis.clangTidy.config": {
            "type": "string",
            "markdownDescription": "%c_cpp.configuration.codeAnalysis.clangTidy.config.markdownDescription%",
            "scope": "resource"
          },
          "C_Cpp.codeAnalysis.clangTidy.fallbackConfig": {
            "type": "string",
            "markdownDescription": "%c_cpp.configuration.codeAnalysis.clangTidy.fallbackConfig.markdownDescription%",
            "scope": "resource"
          },
          "C_Cpp.codeAnalysis.clangTidy.headerFilter": {
            "type": [
              "string",
              "null"
            ],
            "default": null,
            "markdownDescription": "%c_cpp.configuration.codeAnalysis.clangTidy.headerFilter.markdownDescription%",
            "scope": "resource"
          },
          "C_Cpp.codeAnalysis.clangTidy.args": {
            "type": "array",
            "items": {
              "type": "string"
            },
            "uniqueItems": true,
            "markdownDescription": "%c_cpp.configuration.codeAnalysis.clangTidy.args.markdownDescription%",
            "scope": "resource"
          },
          "C_Cpp.codeAnalysis.clangTidy.useBuildPath": {
            "type": "boolean",
            "default": false,
            "markdownDescription": "%c_cpp.configuration.codeAnalysis.clangTidy.useBuildPath.markdownDescription%",
            "scope": "resource"
          },
          "C_Cpp.codeAnalysis.clangTidy.checks.enabled": {
            "type": "array",
            "items": {
              "type": "string",
              "enum": [
                "*",
                "abseil-*",
                "abseil-cleanup-ctad",
                "abseil-duration-*",
                "abseil-duration-addition",
                "abseil-duration-comparison",
                "abseil-duration-conversion-cast",
                "abseil-duration-division",
                "abseil-duration-factory-*",
                "abseil-duration-factory-float",
                "abseil-duration-factory-scale",
                "abseil-duration-subtraction",
                "abseil-duration-unnecessary-conversion",
                "abseil-faster-strsplit-delimiter",
                "abseil-no-*",
                "abseil-no-internal-dependencies",
                "abseil-no-namespace",
                "abseil-redundant-strcat-calls",
                "abseil-str-cat-append",
                "abseil-string-find-*",
                "abseil-string-find-startswith",
                "abseil-string-find-str-contains",
                "abseil-time-*",
                "abseil-time-comparison",
                "abseil-time-subtraction",
                "abseil-upgrade-duration-conversions",
                "altera-*",
                "altera-id-dependent-backward-branch",
                "altera-kernel-name-restriction",
                "altera-single-work-item-barrier",
                "altera-struct-pack-align",
                "altera-unroll-loops",
                "android-*",
                "android-cloexec-*",
                "android-cloexec-accept",
                "android-cloexec-accept4",
                "android-cloexec-creat",
                "android-cloexec-dup",
                "android-cloexec-epoll-*",
                "android-cloexec-epoll-create",
                "android-cloexec-epoll-create1",
                "android-cloexec-fopen",
                "android-cloexec-inotify-*",
                "android-cloexec-inotify-init",
                "android-cloexec-inotify-init1",
                "android-cloexec-memfd-create",
                "android-cloexec-open",
                "android-cloexec-pipe",
                "android-cloexec-pipe2",
                "android-cloexec-socket",
                "android-comparison-in-temp-failure-retry",
                "boost-use-to-string",
                "bugprone-*",
                "bugprone-argument-comment",
                "bugprone-assert-side-effect",
                "bugprone-bad-signal-to-kill-thread",
                "bugprone-bool-pointer-implicit-conversion",
                "bugprone-branch-clone",
                "bugprone-copy-constructor-init",
                "bugprone-dangling-handle",
                "bugprone-dynamic-static-initializers",
                "bugprone-easily-swappable-parameters",
                "bugprone-exception-escape",
                "bugprone-fold-init-type",
                "bugprone-forward-declaration-namespace",
                "bugprone-forwarding-reference-overload",
                "bugprone-implicit-widening-of-multiplication-result",
                "bugprone-inaccurate-erase",
                "bugprone-incorrect-roundings",
                "bugprone-infinite-loop",
                "bugprone-integer-division",
                "bugprone-lambda-function-name",
                "bugprone-macro-parentheses",
                "bugprone-macro-repeated-side-effects",
                "bugprone-misplaced-*",
                "bugprone-misplaced-operator-in-strlen-in-alloc",
                "bugprone-misplaced-pointer-arithmetic-in-alloc",
                "bugprone-misplaced-widening-cast",
                "bugprone-move-forwarding-reference",
                "bugprone-multiple-statement-macro",
                "bugprone-narrowing-conversions",
                "bugprone-no-escape",
                "bugprone-not-null-terminated-result",
                "bugprone-parent-virtual-call",
                "bugprone-posix-return",
                "bugprone-redundant-branch-condition",
                "bugprone-reserved-identifier",
                "bugprone-shared-ptr-array-mismatch",
                "bugprone-signal-handler",
                "bugprone-signed-char-misuse",
                "bugprone-sizeof-*",
                "bugprone-sizeof-container",
                "bugprone-sizeof-expression",
                "bugprone-spuriously-wake-up-functions",
                "bugprone-string-*",
                "bugprone-string-constructor",
                "bugprone-string-integer-assignment",
                "bugprone-string-literal-with-embedded-nul",
                "bugprone-stringview-nullptr",
                "bugprone-suspicious-*",
                "bugprone-suspicious-enum-usage",
                "bugprone-suspicious-include",
                "bugprone-suspicious-memory-comparison",
                "bugprone-suspicious-memset-usage",
                "bugprone-suspicious-missing-comma",
                "bugprone-suspicious-semicolon",
                "bugprone-suspicious-string-compare",
                "bugprone-swapped-arguments",
                "bugprone-terminating-continue",
                "bugprone-throw-keyword-missing",
                "bugprone-too-small-loop-variable",
                "bugprone-unchecked-optional-access",
                "bugprone-undefined-memory-manipulation",
                "bugprone-undelegated-constructor",
                "bugprone-unhandled-*",
                "bugprone-unhandled-exception-at-new",
                "bugprone-unhandled-self-assignment",
                "bugprone-unused-raii",
                "bugprone-unused-return-value",
                "bugprone-use-after-move",
                "bugprone-virtual-near-miss",
                "cert-*",
                "cert-con*",
                "cert-con36-c",
                "cert-con54-cpp",
                "cert-dcl*",
                "cert-dcl03-c",
                "cert-dcl16-c",
                "cert-dcl21-cpp",
                "cert-dcl37-c",
                "cert-dcl50-cpp",
                "cert-dcl51-cpp",
                "cert-dcl54-cpp",
                "cert-dcl58-cpp",
                "cert-dcl59-cpp",
                "cert-env33-c",
                "cert-err*",
                "cert-err09-cpp",
                "cert-err33-c",
                "cert-err34-c",
                "cert-err52-cpp",
                "cert-err58-cpp",
                "cert-err60-cpp",
                "cert-err61-cpp",
                "cert-exp42-c",
                "cert-fio38-c",
                "cert-flp*",
                "cert-flp30-c",
                "cert-flp37-c",
                "cert-mem57-cpp",
                "cert-msc*",
                "cert-msc30-c",
                "cert-msc32-c",
                "cert-msc50-cpp",
                "cert-msc51-cpp",
                "cert-oop*",
                "cert-oop11-cpp",
                "cert-oop54-cpp",
                "cert-oop57-cpp",
                "cert-oop58-cpp",
                "cert-pos*",
                "cert-pos44-c",
                "cert-pos47-c",
                "cert-sig30-c",
                "cert-str34-c",
                "clang-analyzer-*",
                "clang-analyzer-core.*",
                "clang-analyzer-core.CallAndMessage",
                "clang-analyzer-core.DivideZero",
                "clang-analyzer-core.DynamicTypePropagation",
                "clang-analyzer-core.NonNullParamChecker",
                "clang-analyzer-core.NullDereference",
                "clang-analyzer-core.StackAddressEscape",
                "clang-analyzer-core.UndefinedBinaryOperatorResult",
                "clang-analyzer-core.uninitialized.*",
                "clang-analyzer-core.uninitialized.ArraySubscript",
                "clang-analyzer-core.uninitialized.Assign",
                "clang-analyzer-core.uninitialized.Branch",
                "clang-analyzer-core.uninitialized.CapturedBlockVariable",
                "clang-analyzer-core.uninitialized.UndefReturn",
                "clang-analyzer-core.VLASize",
                "clang-analyzer-cplusplus.*",
                "clang-analyzer-cplusplus.InnerPointer",
                "clang-analyzer-cplusplus.Move",
                "clang-analyzer-cplusplus.NewDelete",
                "clang-analyzer-cplusplus.NewDeleteLeaks",
                "clang-analyzer-deadcode.DeadStores",
                "clang-analyzer-nullablity.*",
                "clang-analyzer-nullability.NullableDereferenced",
                "clang-analyzer-nullability.NullablePassedToNonnull",
                "clang-analyzer-nullability.NullableReturnedFromNonnull",
                "clang-analyzer-nullability.NullPassedToNonnull",
                "clang-analyzer-nullability.NullReturnedFromNonnull",
                "clang-analyzer-optin.*",
                "clang-analyzer-optin.cplusplus.*",
                "clang-analyzer-optin.cplusplus.UninitializedObject",
                "clang-analyzer-optin.cplusplus.VirtualCall",
                "clang-analyzer-optin.mpi.MPI-Checker",
                "clang-analyzer-optin.osx.*",
                "clang-analyzer-optin.osx.cocoa.localizability.*",
                "clang-analyzer-optin.osx.cocoa.localizability.EmptyLocalizationContextChecker",
                "clang-analyzer-optin.osx.cocoa.localizability.NonLocalizedStringChecker",
                "clang-analyzer-optin.osx.OSObjectCStyleCast",
                "clang-analyzer-optin.performance.*",
                "clang-analyzer-optin.performance.GCDAntipattern",
                "clang-analyzer-optin.performance.Padding",
                "clang-analyzer-optin.portability.UnixAPI",
                "clang-analyzer-osx.*",
                "clang-analyzer-osx.API",
                "clang-analyzer-osx.cocoa.*",
                "clang-analyzer-osx.cocoa.AtSync",
                "clang-analyzer-osx.cocoa.AutoreleaseWrite",
                "clang-analyzer-osx.cocoa.ClassRelease",
                "clang-analyzer-osx.cocoa.Dealloc",
                "clang-analyzer-osx.cocoa.IncompatibleMethodTypes",
                "clang-analyzer-osx.cocoa.Loops",
                "clang-analyzer-osx.cocoa.MissingSuperCall",
                "clang-analyzer-osx.cocoa.NilArg",
                "clang-analyzer-osx.cocoa.NonNilReturnValue",
                "clang-analyzer-osx.cocoa.NSAutoreleasePool",
                "clang-analyzer-osx.cocoa.NSError",
                "clang-analyzer-osx.cocoa.ObjCGenerics",
                "clang-analyzer-osx.cocoa.RetainCount",
                "clang-analyzer-osx.cocoa.RetainCountBase",
                "clang-analyzer-osx.cocoa.RunLoopAutoreleaseLeak",
                "clang-analyzer-osx.cocoa.SelfInit",
                "clang-analyzer-osx.cocoa.SuperDealloc",
                "clang-analyzer-osx.cocoa.UnusedIvars",
                "clang-analyzer-osx.cocoa.VariadicMethodTypes",
                "clang-analyzer-osx.coreFoundation.*",
                "clang-analyzer-osx.coreFoundation.CFError",
                "clang-analyzer-osx.coreFoundation.CFNumber",
                "clang-analyzer-osx.coreFoundation.CFRetainRelease",
                "clang-analyzer-osx.coreFoundation.containers.*",
                "clang-analyzer-osx.coreFoundation.containers.OutOfBounds",
                "clang-analyzer-osx.coreFoundation.containers.PointerSizedValues",
                "clang-analyzer-osx.MIG",
                "clang-analyzer-osx.NumberObjectConversion",
                "clang-analyzer-osx.ObjCProperty",
                "clang-analyzer-osx.OSObjectRetainCount",
                "clang-analyzer-osx.SecKeychainAPI",
                "clang-analyzer-security.*",
                "clang-analyzer-security.FloatLoopCounter",
                "clang-analyzer-security.insecureAPI.*",
                "clang-analyzer-security.insecureAPI.bcmp",
                "clang-analyzer-security.insecureAPI.bcopy",
                "clang-analyzer-security.insecureAPI.bzero",
                "clang-analyzer-security.insecureAPI.DeprecatedOrUnsafeBufferHandling",
                "clang-analyzer-security.insecureAPI.getpw",
                "clang-analyzer-security.insecureAPI.gets",
                "clang-analyzer-security.insecureAPI.mkstemp",
                "clang-analyzer-security.insecureAPI.mktemp",
                "clang-analyzer-security.insecureAPI.rand",
                "clang-analyzer-security.insecureAPI.strcpy",
                "clang-analyzer-security.insecureAPI.UncheckedReturn",
                "clang-analyzer-security.insecureAPI.vfork",
                "clang-analyzer-unix.*",
                "clang-analyzer-unix.API",
                "clang-analyzer-unix.cstring.*",
                "clang-analyzer-unix.cstring.BadSizeArg",
                "clang-analyzer-unix.cstring.NullArg",
                "clang-analyzer-unix.Malloc",
                "clang-analyzer-unix.MallocSizeof",
                "clang-analyzer-unix.MismatchedDeallocator",
                "clang-analyzer-unix.Vfork",
                "clang-analyzer-valist.*",
                "clang-analyzer-valist.CopyToSelf",
                "clang-analyzer-valist.Uninitialized",
                "clang-analyzer-valist.Unterminated",
                "concurrency-*",
                "concurrency-mt-unsafe",
                "concurrency-thread-canceltype-asynchronous",
                "cppcoreguidelines-*",
                "cppcoreguidelines-avoid-*",
                "cppcoreguidelines-avoid-c-arrays",
                "cppcoreguidelines-avoid-goto",
                "cppcoreguidelines-avoid-magic-numbers",
                "cppcoreguidelines-avoid-non-const-global-variables",
                "cppcoreguidelines-c-copy-assignment-signature",
                "cppcoreguidelines-explicit-virtual-functions",
                "cppcoreguidelines-init-variables",
                "cppcoreguidelines-interfaces-global-init",
                "cppcoreguidelines-macro-to-enum",
                "cppcoreguidelines-macro-usage",
                "cppcoreguidelines-narrowing-conversions",
                "cppcoreguidelines-no-malloc",
                "cppcoreguidelines-non-private-member-variables-in-classes",
                "cppcoreguidelines-owning-memory",
                "cppcoreguidelines-prefer-member-initializer",
                "cppcoreguidelines-pro-bounds-*",
                "cppcoreguidelines-pro-bounds-array-to-pointer-decay",
                "cppcoreguidelines-pro-bounds-constant-array-index",
                "cppcoreguidelines-pro-bounds-pointer-arithmetic",
                "cppcoreguidelines-pro-type-*",
                "cppcoreguidelines-pro-type-const-cast",
                "cppcoreguidelines-pro-type-cstyle-cast",
                "cppcoreguidelines-pro-type-member-init",
                "cppcoreguidelines-pro-type-reinterpret-cast",
                "cppcoreguidelines-pro-type-static-cast-downcast",
                "cppcoreguidelines-pro-type-union-access",
                "cppcoreguidelines-pro-type-vararg",
                "cppcoreguidelines-slicing",
                "cppcoreguidelines-special-member-functions",
                "cppcoreguidelines-virtual-class-destructor",
                "darwin-*",
                "darwin-avoid-spinlock",
                "darwin-dispatch-once-nonstatic",
                "fuchsia-*",
                "fuchsia-default-*",
                "fuchsia-default-arguments-calls",
                "fuchsia-default-arguments-declarations",
                "fuchsia-header-anon-namespaces",
                "fuchsia-multiple-inheritance",
                "fuchsia-overloaded-operator",
                "fuchsia-statically-constructed-objects",
                "fuchsia-trailing-return",
                "fuchsia-virtual-inheritance",
                "google-*",
                "google-build-*",
                "google-build-explicit-make-pair",
                "google-build-namespaces",
                "google-build-using-namespace",
                "google-default-arguments",
                "google-explicit-constructor",
                "google-global-names-in-headers",
                "google-objc-*",
                "google-objc-avoid-*",
                "google-objc-avoid-nsobject-new",
                "google-objc-avoid-throwing-exception",
                "google-objc-function-naming",
                "google-objc-global-variable-declaration",
                "google-readability-*",
                "google-readability-avoid-underscore-in-googletest-name",
                "google-readability-braces-around-statements",
                "google-readability-casting",
                "google-readability-function-size",
                "google-readability-namespace-comments",
                "google-readability-todo",
                "google-runtime-*",
                "google-runtime-int",
                "google-runtime-operator",
                "google-upgrade-googletest-case",
                "hicpp-*",
                "hicpp-avoid-*",
                "hicpp-avoid-c-arrays",
                "hicpp-avoid-goto",
                "hicpp-braces-around-statements",
                "hicpp-deprecated-headers",
                "hicpp-exception-baseclass",
                "hicpp-explicit-conversions",
                "hicpp-function-size",
                "hicpp-invalid-access-moved",
                "hicpp-member-init",
                "hicpp-move-const-arg",
                "hicpp-multiway-paths-covered",
                "hicpp-named-parameter",
                "hicpp-new-delete-operators",
                "hicpp-no-*",
                "hicpp-no-array-decay",
                "hicpp-no-assembler",
                "hicpp-no-malloc",
                "hicpp-noexcept-move",
                "hicpp-signed-bitwise",
                "hicpp-special-member-functions",
                "hicpp-static-assert",
                "hicpp-undelegated-constructor",
                "hicpp-uppercase-literal-suffix",
                "hicpp-use-*",
                "hicpp-use-auto",
                "hicpp-use-emplace",
                "hicpp-use-equals-*",
                "hicpp-use-equals-default",
                "hicpp-use-equals-delete",
                "hicpp-use-noexcept",
                "hicpp-use-nullptr",
                "hicpp-use-override",
                "hicpp-vararg",
                "linuxkernel-must-check-errs",
                "llvm-*",
                "llvm-else-after-return",
                "llvm-header-guard",
                "llvm-include-order",
                "llvm-namespace-comment",
                "llvm-prefer-*",
                "llvm-prefer-isa-or-dyn-cast-in-conditionals",
                "llvm-prefer-register-over-unsigned",
                "llvm-qualified-auto",
                "llvm-twine-local",
                "llvmlibc-*",
                "llvmlibc-callee-namespace",
                "llvmlibc-implementation-in-namespace",
                "llvmlibc-restrict-system-libc-headers",
                "misc-*",
                "misc-confusable-identifiers",
                "misc-const-correctness",
                "misc-definitions-in-headers",
                "misc-misleading-*",
                "misc-misleading-bidirectional",
                "misc-misleading-identifier",
                "misc-misplaced-const",
                "misc-new-delete-overloads",
                "misc-no-recursion",
                "misc-non-*",
                "misc-non-copyable-objects",
                "misc-non-private-member-variables-in-classes",
                "misc-redundant-expression",
                "misc-static-assert",
                "misc-throw-by-value-catch-by-reference",
                "misc-unconventional-assign-operator",
                "misc-uniqueptr-reset-release",
                "misc-unused-*",
                "misc-unused-alias-decls",
                "misc-unused-parameters",
                "misc-unused-using-decls",
                "modernize-*",
                "modernize-avoid-*",
                "modernize-avoid-bind",
                "modernize-avoid-c-arrays",
                "modernize-concat-nested-namespaces",
                "modernize-deprecated-*",
                "modernize-deprecated-headers",
                "modernize-deprecated-ios-base-aliases",
                "modernize-loop-convert",
                "modernize-macro-to-enum",
                "modernize-make-*",
                "modernize-make-shared",
                "modernize-make-unique",
                "modernize-pass-by-value",
                "modernize-raw-string-literal",
                "modernize-redundant-void-arg",
                "modernize-replace-*",
                "modernize-replace-auto-ptr",
                "modernize-replace-disallow-copy-and-assign-macro",
                "modernize-replace-random-shuffle",
                "modernize-return-braced-init-list",
                "modernize-shrink-to-fit",
                "modernize-unary-static-assert",
                "modernize-use-*",
                "modernize-use-auto",
                "modernize-use-bool-literals",
                "modernize-use-default",
                "modernize-use-default-member-init",
                "modernize-use-emplace",
                "modernize-use-equals-*",
                "modernize-use-equals-default",
                "modernize-use-equals-delete",
                "modernize-use-nodiscard",
                "modernize-use-noexcept",
                "modernize-use-nullptr",
                "modernize-use-override",
                "modernize-use-trailing-return-type",
                "modernize-use-transparent-functors",
                "modernize-use-uncaught-exceptions",
                "modernize-use-using",
                "mpi-*",
                "mpi-buffer-deref",
                "mpi-type-mismatch",
                "objc-*",
                "objc-assert-equals",
                "objc-avoid-nserror-init",
                "objc-dealloc-in-category",
                "objc-forbidden-subclassing",
                "objc-missing-hash",
                "objc-nsinvocation-argument-lifetime",
                "objc-property-declaration",
                "objc-super-self",
                "openmp-*",
                "openmp-exception-escape",
                "openmp-use-default-none",
                "performance-*",
                "performance-faster-string-find",
                "performance-for-range-copy",
                "performance-implicit-conversion-in-loop",
                "performance-inefficient-*",
                "performance-inefficient-algorithm",
                "performance-inefficient-string-concatenation",
                "performance-inefficient-vector-operation",
                "performance-move-*",
                "performance-move-const-arg",
                "performance-move-constructor-init",
                "performance-no-*",
                "performance-no-automatic-move",
                "performance-no-int-to-ptr",
                "performance-noexcept-move-constructor",
                "performance-trivially-destructible",
                "performance-type-promotion-in-math-fn",
                "performance-unnecessary-*",
                "performance-unnecessary-copy-initialization",
                "performance-unnecessary-value-param",
                "portability-*",
                "portability-restrict-system-includes",
                "portability-simd-intrinsics",
                "portability-std-allocator-const",
                "readability-*",
                "readability-avoid-const-params-in-decls",
                "readability-braces-around-statements",
                "readability-const-return-type",
                "readability-container-*",
                "readability-container-contains",
                "readability-container-data-pointer",
                "readability-container-size-empty",
                "readability-convert-member-functions-to-static",
                "readability-delete-null-pointer",
                "readability-duplicate-include",
                "readability-else-after-return",
                "readability-function-*",
                "readability-function-cognitive-complexity",
                "readability-function-size",
                "readability-identifier-*",
                "readability-identifier-length",
                "readability-identifier-naming",
                "readability-implicit-bool-conversion",
                "readability-inconsistent-declaration-parameter-name",
                "readability-isolate-declaration",
                "readability-magic-numbers",
                "readability-make-member-function-const",
                "readability-misleading-indentation",
                "readability-misplaced-array-index",
                "readability-named-parameter",
                "readability-non-const-parameter",
                "readability-qualified-auto",
                "readability-redundant-*",
                "readability-redundant-access-specifiers",
                "readability-redundant-control-flow",
                "readability-redundant-declaration",
                "readability-redundant-function-ptr-dereference",
                "readability-redundant-member-init",
                "readability-redundant-preprocessor",
                "readability-redundant-smartptr-get",
                "readability-redundant-string-*",
                "readability-redundant-string-cstr",
                "readability-redundant-string-init",
                "readability-simplify-*",
                "readability-simplify-boolean-expr",
                "readability-simplify-subscript-expr",
                "readability-static-*",
                "readability-static-accessed-through-instance",
                "readability-static-definition-in-anonymous-namespace",
                "readability-string-compare",
                "readability-suspicious-call-argument",
                "readability-uniqueptr-delete-release",
                "readability-uppercase-literal-suffix",
                "readability-use-anyofallof",
                "zircon-temporary-objects"
              ]
            },
            "uniqueItems": true,
            "markdownDescription": "%c_cpp.configuration.codeAnalysis.clangTidy.checks.enabled.markdownDescription%",
            "scope": "resource"
          },
          "C_Cpp.codeAnalysis.clangTidy.checks.disabled": {
            "type": "array",
            "items": {
              "type": "string",
              "enum": [
                "*",
                "abseil-*",
                "abseil-cleanup-ctad",
                "abseil-duration-*",
                "abseil-duration-addition",
                "abseil-duration-comparison",
                "abseil-duration-conversion-cast",
                "abseil-duration-division",
                "abseil-duration-factory-*",
                "abseil-duration-factory-float",
                "abseil-duration-factory-scale",
                "abseil-duration-subtraction",
                "abseil-duration-unnecessary-conversion",
                "abseil-faster-strsplit-delimiter",
                "abseil-no-*",
                "abseil-no-internal-dependencies",
                "abseil-no-namespace",
                "abseil-redundant-strcat-calls",
                "abseil-str-cat-append",
                "abseil-string-find-*",
                "abseil-string-find-startswith",
                "abseil-string-find-str-contains",
                "abseil-time-*",
                "abseil-time-comparison",
                "abseil-time-subtraction",
                "abseil-upgrade-duration-conversions",
                "altera-*",
                "altera-id-dependent-backward-branch",
                "altera-kernel-name-restriction",
                "altera-single-work-item-barrier",
                "altera-struct-pack-align",
                "altera-unroll-loops",
                "android-*",
                "android-cloexec-*",
                "android-cloexec-accept",
                "android-cloexec-accept4",
                "android-cloexec-creat",
                "android-cloexec-dup",
                "android-cloexec-epoll-*",
                "android-cloexec-epoll-create",
                "android-cloexec-epoll-create1",
                "android-cloexec-fopen",
                "android-cloexec-inotify-*",
                "android-cloexec-inotify-init",
                "android-cloexec-inotify-init1",
                "android-cloexec-memfd-create",
                "android-cloexec-open",
                "android-cloexec-pipe",
                "android-cloexec-pipe2",
                "android-cloexec-socket",
                "android-comparison-in-temp-failure-retry",
                "boost-use-to-string",
                "bugprone-*",
                "bugprone-argument-comment",
                "bugprone-assert-side-effect",
                "bugprone-bad-signal-to-kill-thread",
                "bugprone-bool-pointer-implicit-conversion",
                "bugprone-branch-clone",
                "bugprone-copy-constructor-init",
                "bugprone-dangling-handle",
                "bugprone-dynamic-static-initializers",
                "bugprone-easily-swappable-parameters",
                "bugprone-exception-escape",
                "bugprone-fold-init-type",
                "bugprone-forward-declaration-namespace",
                "bugprone-forwarding-reference-overload",
                "bugprone-implicit-widening-of-multiplication-result",
                "bugprone-inaccurate-erase",
                "bugprone-incorrect-roundings",
                "bugprone-infinite-loop",
                "bugprone-integer-division",
                "bugprone-lambda-function-name",
                "bugprone-macro-parentheses",
                "bugprone-macro-repeated-side-effects",
                "bugprone-misplaced-*",
                "bugprone-misplaced-operator-in-strlen-in-alloc",
                "bugprone-misplaced-pointer-arithmetic-in-alloc",
                "bugprone-misplaced-widening-cast",
                "bugprone-move-forwarding-reference",
                "bugprone-multiple-statement-macro",
                "bugprone-narrowing-conversions",
                "bugprone-no-escape",
                "bugprone-not-null-terminated-result",
                "bugprone-parent-virtual-call",
                "bugprone-posix-return",
                "bugprone-redundant-branch-condition",
                "bugprone-reserved-identifier",
                "bugprone-shared-ptr-array-mismatch",
                "bugprone-signal-handler",
                "bugprone-signed-char-misuse",
                "bugprone-sizeof-*",
                "bugprone-sizeof-container",
                "bugprone-sizeof-expression",
                "bugprone-spuriously-wake-up-functions",
                "bugprone-string-*",
                "bugprone-string-constructor",
                "bugprone-string-integer-assignment",
                "bugprone-string-literal-with-embedded-nul",
                "bugprone-stringview-nullptr",
                "bugprone-suspicious-*",
                "bugprone-suspicious-enum-usage",
                "bugprone-suspicious-include",
                "bugprone-suspicious-memory-comparison",
                "bugprone-suspicious-memset-usage",
                "bugprone-suspicious-missing-comma",
                "bugprone-suspicious-semicolon",
                "bugprone-suspicious-string-compare",
                "bugprone-swapped-arguments",
                "bugprone-terminating-continue",
                "bugprone-throw-keyword-missing",
                "bugprone-too-small-loop-variable",
                "bugprone-unchecked-optional-access",
                "bugprone-undefined-memory-manipulation",
                "bugprone-undelegated-constructor",
                "bugprone-unhandled-*",
                "bugprone-unhandled-exception-at-new",
                "bugprone-unhandled-self-assignment",
                "bugprone-unused-raii",
                "bugprone-unused-return-value",
                "bugprone-use-after-move",
                "bugprone-virtual-near-miss",
                "cert-*",
                "cert-con*",
                "cert-con36-c",
                "cert-con54-cpp",
                "cert-dcl*",
                "cert-dcl03-c",
                "cert-dcl16-c",
                "cert-dcl21-cpp",
                "cert-dcl37-c",
                "cert-dcl50-cpp",
                "cert-dcl51-cpp",
                "cert-dcl54-cpp",
                "cert-dcl58-cpp",
                "cert-dcl59-cpp",
                "cert-env33-c",
                "cert-err*",
                "cert-err09-cpp",
                "cert-err33-c",
                "cert-err34-c",
                "cert-err52-cpp",
                "cert-err58-cpp",
                "cert-err60-cpp",
                "cert-err61-cpp",
                "cert-exp42-c",
                "cert-fio38-c",
                "cert-flp*",
                "cert-flp30-c",
                "cert-flp37-c",
                "cert-mem57-cpp",
                "cert-msc*",
                "cert-msc30-c",
                "cert-msc32-c",
                "cert-msc50-cpp",
                "cert-msc51-cpp",
                "cert-oop*",
                "cert-oop11-cpp",
                "cert-oop54-cpp",
                "cert-oop57-cpp",
                "cert-oop58-cpp",
                "cert-pos*",
                "cert-pos44-c",
                "cert-pos47-c",
                "cert-sig30-c",
                "cert-str34-c",
                "clang-analyzer-*",
                "clang-analyzer-core.*",
                "clang-analyzer-core.CallAndMessage",
                "clang-analyzer-core.DivideZero",
                "clang-analyzer-core.DynamicTypePropagation",
                "clang-analyzer-core.NonNullParamChecker",
                "clang-analyzer-core.NullDereference",
                "clang-analyzer-core.StackAddressEscape",
                "clang-analyzer-core.UndefinedBinaryOperatorResult",
                "clang-analyzer-core.uninitialized.*",
                "clang-analyzer-core.uninitialized.ArraySubscript",
                "clang-analyzer-core.uninitialized.Assign",
                "clang-analyzer-core.uninitialized.Branch",
                "clang-analyzer-core.uninitialized.CapturedBlockVariable",
                "clang-analyzer-core.uninitialized.UndefReturn",
                "clang-analyzer-core.VLASize",
                "clang-analyzer-cplusplus.*",
                "clang-analyzer-cplusplus.InnerPointer",
                "clang-analyzer-cplusplus.Move",
                "clang-analyzer-cplusplus.NewDelete",
                "clang-analyzer-cplusplus.NewDeleteLeaks",
                "clang-analyzer-deadcode.DeadStores",
                "clang-analyzer-nullablity.*",
                "clang-analyzer-nullability.NullableDereferenced",
                "clang-analyzer-nullability.NullablePassedToNonnull",
                "clang-analyzer-nullability.NullableReturnedFromNonnull",
                "clang-analyzer-nullability.NullPassedToNonnull",
                "clang-analyzer-nullability.NullReturnedFromNonnull",
                "clang-analyzer-optin.*",
                "clang-analyzer-optin.cplusplus.*",
                "clang-analyzer-optin.cplusplus.UninitializedObject",
                "clang-analyzer-optin.cplusplus.VirtualCall",
                "clang-analyzer-optin.mpi.MPI-Checker",
                "clang-analyzer-optin.osx.*",
                "clang-analyzer-optin.osx.cocoa.localizability.*",
                "clang-analyzer-optin.osx.cocoa.localizability.EmptyLocalizationContextChecker",
                "clang-analyzer-optin.osx.cocoa.localizability.NonLocalizedStringChecker",
                "clang-analyzer-optin.osx.OSObjectCStyleCast",
                "clang-analyzer-optin.performance.*",
                "clang-analyzer-optin.performance.GCDAntipattern",
                "clang-analyzer-optin.performance.Padding",
                "clang-analyzer-optin.portability.UnixAPI",
                "clang-analyzer-osx.*",
                "clang-analyzer-osx.API",
                "clang-analyzer-osx.cocoa.*",
                "clang-analyzer-osx.cocoa.AtSync",
                "clang-analyzer-osx.cocoa.AutoreleaseWrite",
                "clang-analyzer-osx.cocoa.ClassRelease",
                "clang-analyzer-osx.cocoa.Dealloc",
                "clang-analyzer-osx.cocoa.IncompatibleMethodTypes",
                "clang-analyzer-osx.cocoa.Loops",
                "clang-analyzer-osx.cocoa.MissingSuperCall",
                "clang-analyzer-osx.cocoa.NilArg",
                "clang-analyzer-osx.cocoa.NonNilReturnValue",
                "clang-analyzer-osx.cocoa.NSAutoreleasePool",
                "clang-analyzer-osx.cocoa.NSError",
                "clang-analyzer-osx.cocoa.ObjCGenerics",
                "clang-analyzer-osx.cocoa.RetainCount",
                "clang-analyzer-osx.cocoa.RetainCountBase",
                "clang-analyzer-osx.cocoa.RunLoopAutoreleaseLeak",
                "clang-analyzer-osx.cocoa.SelfInit",
                "clang-analyzer-osx.cocoa.SuperDealloc",
                "clang-analyzer-osx.cocoa.UnusedIvars",
                "clang-analyzer-osx.cocoa.VariadicMethodTypes",
                "clang-analyzer-osx.coreFoundation.*",
                "clang-analyzer-osx.coreFoundation.CFError",
                "clang-analyzer-osx.coreFoundation.CFNumber",
                "clang-analyzer-osx.coreFoundation.CFRetainRelease",
                "clang-analyzer-osx.coreFoundation.containers.*",
                "clang-analyzer-osx.coreFoundation.containers.OutOfBounds",
                "clang-analyzer-osx.coreFoundation.containers.PointerSizedValues",
                "clang-analyzer-osx.MIG",
                "clang-analyzer-osx.NumberObjectConversion",
                "clang-analyzer-osx.ObjCProperty",
                "clang-analyzer-osx.OSObjectRetainCount",
                "clang-analyzer-osx.SecKeychainAPI",
                "clang-analyzer-security.*",
                "clang-analyzer-security.FloatLoopCounter",
                "clang-analyzer-security.insecureAPI.*",
                "clang-analyzer-security.insecureAPI.bcmp",
                "clang-analyzer-security.insecureAPI.bcopy",
                "clang-analyzer-security.insecureAPI.bzero",
                "clang-analyzer-security.insecureAPI.DeprecatedOrUnsafeBufferHandling",
                "clang-analyzer-security.insecureAPI.getpw",
                "clang-analyzer-security.insecureAPI.gets",
                "clang-analyzer-security.insecureAPI.mkstemp",
                "clang-analyzer-security.insecureAPI.mktemp",
                "clang-analyzer-security.insecureAPI.rand",
                "clang-analyzer-security.insecureAPI.strcpy",
                "clang-analyzer-security.insecureAPI.UncheckedReturn",
                "clang-analyzer-security.insecureAPI.vfork",
                "clang-analyzer-unix.*",
                "clang-analyzer-unix.API",
                "clang-analyzer-unix.cstring.*",
                "clang-analyzer-unix.cstring.BadSizeArg",
                "clang-analyzer-unix.cstring.NullArg",
                "clang-analyzer-unix.Malloc",
                "clang-analyzer-unix.MallocSizeof",
                "clang-analyzer-unix.MismatchedDeallocator",
                "clang-analyzer-unix.Vfork",
                "clang-analyzer-valist.*",
                "clang-analyzer-valist.CopyToSelf",
                "clang-analyzer-valist.Uninitialized",
                "clang-analyzer-valist.Unterminated",
                "concurrency-*",
                "concurrency-mt-unsafe",
                "concurrency-thread-canceltype-asynchronous",
                "cppcoreguidelines-*",
                "cppcoreguidelines-avoid-*",
                "cppcoreguidelines-avoid-c-arrays",
                "cppcoreguidelines-avoid-goto",
                "cppcoreguidelines-avoid-magic-numbers",
                "cppcoreguidelines-avoid-non-const-global-variables",
                "cppcoreguidelines-c-copy-assignment-signature",
                "cppcoreguidelines-explicit-virtual-functions",
                "cppcoreguidelines-init-variables",
                "cppcoreguidelines-interfaces-global-init",
                "cppcoreguidelines-macro-to-enum",
                "cppcoreguidelines-macro-usage",
                "cppcoreguidelines-narrowing-conversions",
                "cppcoreguidelines-no-malloc",
                "cppcoreguidelines-non-private-member-variables-in-classes",
                "cppcoreguidelines-owning-memory",
                "cppcoreguidelines-prefer-member-initializer",
                "cppcoreguidelines-pro-bounds-*",
                "cppcoreguidelines-pro-bounds-array-to-pointer-decay",
                "cppcoreguidelines-pro-bounds-constant-array-index",
                "cppcoreguidelines-pro-bounds-pointer-arithmetic",
                "cppcoreguidelines-pro-type-*",
                "cppcoreguidelines-pro-type-const-cast",
                "cppcoreguidelines-pro-type-cstyle-cast",
                "cppcoreguidelines-pro-type-member-init",
                "cppcoreguidelines-pro-type-reinterpret-cast",
                "cppcoreguidelines-pro-type-static-cast-downcast",
                "cppcoreguidelines-pro-type-union-access",
                "cppcoreguidelines-pro-type-vararg",
                "cppcoreguidelines-slicing",
                "cppcoreguidelines-special-member-functions",
                "cppcoreguidelines-virtual-class-destructor",
                "darwin-*",
                "darwin-avoid-spinlock",
                "darwin-dispatch-once-nonstatic",
                "fuchsia-*",
                "fuchsia-default-*",
                "fuchsia-default-arguments-calls",
                "fuchsia-default-arguments-declarations",
                "fuchsia-header-anon-namespaces",
                "fuchsia-multiple-inheritance",
                "fuchsia-overloaded-operator",
                "fuchsia-statically-constructed-objects",
                "fuchsia-trailing-return",
                "fuchsia-virtual-inheritance",
                "google-*",
                "google-build-*",
                "google-build-explicit-make-pair",
                "google-build-namespaces",
                "google-build-using-namespace",
                "google-default-arguments",
                "google-explicit-constructor",
                "google-global-names-in-headers",
                "google-objc-*",
                "google-objc-avoid-*",
                "google-objc-avoid-nsobject-new",
                "google-objc-avoid-throwing-exception",
                "google-objc-function-naming",
                "google-objc-global-variable-declaration",
                "google-readability-*",
                "google-readability-avoid-underscore-in-googletest-name",
                "google-readability-braces-around-statements",
                "google-readability-casting",
                "google-readability-function-size",
                "google-readability-namespace-comments",
                "google-readability-todo",
                "google-runtime-*",
                "google-runtime-int",
                "google-runtime-operator",
                "google-upgrade-googletest-case",
                "hicpp-*",
                "hicpp-avoid-*",
                "hicpp-avoid-c-arrays",
                "hicpp-avoid-goto",
                "hicpp-braces-around-statements",
                "hicpp-deprecated-headers",
                "hicpp-exception-baseclass",
                "hicpp-explicit-conversions",
                "hicpp-function-size",
                "hicpp-invalid-access-moved",
                "hicpp-member-init",
                "hicpp-move-const-arg",
                "hicpp-multiway-paths-covered",
                "hicpp-named-parameter",
                "hicpp-new-delete-operators",
                "hicpp-no-*",
                "hicpp-no-array-decay",
                "hicpp-no-assembler",
                "hicpp-no-malloc",
                "hicpp-noexcept-move",
                "hicpp-signed-bitwise",
                "hicpp-special-member-functions",
                "hicpp-static-assert",
                "hicpp-undelegated-constructor",
                "hicpp-uppercase-literal-suffix",
                "hicpp-use-*",
                "hicpp-use-auto",
                "hicpp-use-emplace",
                "hicpp-use-equals-*",
                "hicpp-use-equals-default",
                "hicpp-use-equals-delete",
                "hicpp-use-noexcept",
                "hicpp-use-nullptr",
                "hicpp-use-override",
                "hicpp-vararg",
                "linuxkernel-must-check-errs",
                "llvm-*",
                "llvm-else-after-return",
                "llvm-header-guard",
                "llvm-include-order",
                "llvm-namespace-comment",
                "llvm-prefer-*",
                "llvm-prefer-isa-or-dyn-cast-in-conditionals",
                "llvm-prefer-register-over-unsigned",
                "llvm-qualified-auto",
                "llvm-twine-local",
                "llvmlibc-*",
                "llvmlibc-callee-namespace",
                "llvmlibc-implementation-in-namespace",
                "llvmlibc-restrict-system-libc-headers",
                "misc-*",
                "misc-confusable-identifiers",
                "misc-const-correctness",
                "misc-definitions-in-headers",
                "misc-misleading-*",
                "misc-misleading-bidirectional",
                "misc-misleading-identifier",
                "misc-misplaced-const",
                "misc-new-delete-overloads",
                "misc-no-recursion",
                "misc-non-*",
                "misc-non-copyable-objects",
                "misc-non-private-member-variables-in-classes",
                "misc-redundant-expression",
                "misc-static-assert",
                "misc-throw-by-value-catch-by-reference",
                "misc-unconventional-assign-operator",
                "misc-uniqueptr-reset-release",
                "misc-unused-*",
                "misc-unused-alias-decls",
                "misc-unused-parameters",
                "misc-unused-using-decls",
                "modernize-*",
                "modernize-avoid-*",
                "modernize-avoid-bind",
                "modernize-avoid-c-arrays",
                "modernize-concat-nested-namespaces",
                "modernize-deprecated-*",
                "modernize-deprecated-headers",
                "modernize-deprecated-ios-base-aliases",
                "modernize-loop-convert",
                "modernize-macro-to-enum",
                "modernize-make-*",
                "modernize-make-shared",
                "modernize-make-unique",
                "modernize-pass-by-value",
                "modernize-raw-string-literal",
                "modernize-redundant-void-arg",
                "modernize-replace-*",
                "modernize-replace-auto-ptr",
                "modernize-replace-disallow-copy-and-assign-macro",
                "modernize-replace-random-shuffle",
                "modernize-return-braced-init-list",
                "modernize-shrink-to-fit",
                "modernize-unary-static-assert",
                "modernize-use-*",
                "modernize-use-auto",
                "modernize-use-bool-literals",
                "modernize-use-default",
                "modernize-use-default-member-init",
                "modernize-use-emplace",
                "modernize-use-equals-*",
                "modernize-use-equals-default",
                "modernize-use-equals-delete",
                "modernize-use-nodiscard",
                "modernize-use-noexcept",
                "modernize-use-nullptr",
                "modernize-use-override",
                "modernize-use-trailing-return-type",
                "modernize-use-transparent-functors",
                "modernize-use-uncaught-exceptions",
                "modernize-use-using",
                "mpi-*",
                "mpi-buffer-deref",
                "mpi-type-mismatch",
                "objc-*",
                "objc-assert-equals",
                "objc-avoid-nserror-init",
                "objc-dealloc-in-category",
                "objc-forbidden-subclassing",
                "objc-missing-hash",
                "objc-nsinvocation-argument-lifetime",
                "objc-property-declaration",
                "objc-super-self",
                "openmp-*",
                "openmp-exception-escape",
                "openmp-use-default-none",
                "performance-*",
                "performance-faster-string-find",
                "performance-for-range-copy",
                "performance-implicit-conversion-in-loop",
                "performance-inefficient-*",
                "performance-inefficient-algorithm",
                "performance-inefficient-string-concatenation",
                "performance-inefficient-vector-operation",
                "performance-move-*",
                "performance-move-const-arg",
                "performance-move-constructor-init",
                "performance-no-*",
                "performance-no-automatic-move",
                "performance-no-int-to-ptr",
                "performance-noexcept-move-constructor",
                "performance-trivially-destructible",
                "performance-type-promotion-in-math-fn",
                "performance-unnecessary-*",
                "performance-unnecessary-copy-initialization",
                "performance-unnecessary-value-param",
                "portability-*",
                "portability-restrict-system-includes",
                "portability-simd-intrinsics",
                "portability-std-allocator-const",
                "readability-*",
                "readability-avoid-const-params-in-decls",
                "readability-braces-around-statements",
                "readability-const-return-type",
                "readability-container-*",
                "readability-container-contains",
                "readability-container-data-pointer",
                "readability-container-size-empty",
                "readability-convert-member-functions-to-static",
                "readability-delete-null-pointer",
                "readability-duplicate-include",
                "readability-else-after-return",
                "readability-function-*",
                "readability-function-cognitive-complexity",
                "readability-function-size",
                "readability-identifier-*",
                "readability-identifier-length",
                "readability-identifier-naming",
                "readability-implicit-bool-conversion",
                "readability-inconsistent-declaration-parameter-name",
                "readability-isolate-declaration",
                "readability-magic-numbers",
                "readability-make-member-function-const",
                "readability-misleading-indentation",
                "readability-misplaced-array-index",
                "readability-named-parameter",
                "readability-non-const-parameter",
                "readability-qualified-auto",
                "readability-redundant-*",
                "readability-redundant-access-specifiers",
                "readability-redundant-control-flow",
                "readability-redundant-declaration",
                "readability-redundant-function-ptr-dereference",
                "readability-redundant-member-init",
                "readability-redundant-preprocessor",
                "readability-redundant-smartptr-get",
                "readability-redundant-string-*",
                "readability-redundant-string-cstr",
                "readability-redundant-string-init",
                "readability-simplify-*",
                "readability-simplify-boolean-expr",
                "readability-simplify-subscript-expr",
                "readability-static-*",
                "readability-static-accessed-through-instance",
                "readability-static-definition-in-anonymous-namespace",
                "readability-string-compare",
                "readability-suspicious-call-argument",
                "readability-uniqueptr-delete-release",
                "readability-uppercase-literal-suffix",
                "readability-use-anyofallof",
                "zircon-temporary-objects"
              ]
            },
            "uniqueItems": true,
            "markdownDescription": "%c_cpp.configuration.codeAnalysis.clangTidy.checks.disabled.markdownDescription%",
            "scope": "resource"
          }
        }
      },
      {
        "title": "%c_cpp.subheaders.debugging.title%",
        "properties": {
          "C_Cpp.debugger.useBacktickCommandSubstitution": {
            "type": "boolean",
            "default": false,
            "markdownDescription": "%c_cpp.configuration.debugger.useBacktickCommandSubstitution.markdownDescription%",
            "scope": "window"
          },
          "C_Cpp.sshTargetsView": {
            "type": "string",
            "enum": [
              "enabled",
              "disabled",
              "default"
            ],
            "default": "default",
            "description": "%c_cpp.configuration.sshTargetsView.description%",
            "scope": "window"
          },
          "C_Cpp.debugShortcut": {
            "type": "boolean",
            "default": true,
            "description": "%c_cpp.configuration.debugShortcut.description%",
            "scope": "resource"
          }
        }
      },
      {
        "title": "%c_cpp.subheaders.resourceManagement.title%",
        "properties": {
          "C_Cpp.references.maxConcurrentThreads": {
            "type": [
              "integer",
              "null"
            ],
            "markdownDescription": "%c_cpp.configuration.references.maxConcurrentThreads.markdownDescription%",
            "default": null,
            "minimum": 1,
            "maximum": 32,
            "scope": "machine"
          },
          "C_Cpp.references.maxCachedProcesses": {
            "type": [
              "integer",
              "null"
            ],
            "markdownDescription": "%c_cpp.configuration.references.maxCachedProcesses.markdownDescription%",
            "default": 0,
            "minimum": 0,
            "maximum": 32,
            "scope": "machine"
          },
          "C_Cpp.references.maxMemory": {
            "type": [
              "integer",
              "null"
            ],
            "markdownDescription": "%c_cpp.configuration.references.maxMemory.markdownDescription%",
            "default": null,
            "minimum": 256,
            "maximum": 65536,
            "scope": "machine"
          },
          "C_Cpp.intelliSenseCachePath": {
            "type": "string",
            "markdownDescription": "%c_cpp.configuration.intelliSenseCachePath.markdownDescription%",
            "scope": "machine-overridable"
          },
          "C_Cpp.intelliSenseCacheSize": {
            "type": "number",
            "default": 5120,
            "markdownDescription": "%c_cpp.configuration.intelliSenseCacheSize.markdownDescription%",
            "scope": "machine-overridable",
            "minimum": 0
          },
          "C_Cpp.intelliSenseMemoryLimit": {
            "type": "number",
            "default": 4096,
            "markdownDescription": "%c_cpp.configuration.intelliSenseMemoryLimit.markdownDescription%",
            "scope": "machine-overridable",
            "minimum": 256,
            "maximum": 16384
          },
          "C_Cpp.maxConcurrentThreads": {
            "type": [
              "integer",
              "null"
            ],
            "markdownDescription": "%c_cpp.configuration.maxConcurrentThreads.markdownDescription%",
            "default": null,
            "minimum": 1,
            "maximum": 32,
            "scope": "machine"
          },
          "C_Cpp.maxCachedProcesses": {
            "type": [
              "integer",
              "null"
            ],
            "markdownDescription": "%c_cpp.configuration.maxCachedProcesses.markdownDescription%",
            "default": null,
            "minimum": 0,
            "maximum": 256,
            "scope": "machine"
          },
          "C_Cpp.maxMemory": {
            "type": [
              "integer",
              "null"
            ],
            "markdownDescription": "%c_cpp.configuration.maxMemory.markdownDescription%",
            "default": null,
            "minimum": 256,
            "maximum": 65536,
            "scope": "machine"
          },
          "C_Cpp.intelliSense.maxCachedProcesses": {
            "type": [
              "integer",
              "null"
            ],
            "markdownDescription": "%c_cpp.configuration.intelliSense.maxCachedProcesses.markdownDescription%",
            "default": null,
            "minimum": 2,
            "maximum": 128,
            "scope": "machine"
          },
          "C_Cpp.intelliSense.maxMemory": {
            "type": [
              "integer",
              "null"
            ],
            "markdownDescription": "%c_cpp.configuration.intelliSense.maxMemory.markdownDescription%",
            "default": null,
            "minimum": 256,
            "maximum": 65536,
            "scope": "machine"
          }
        }
      },
      {
        "title": "%c_cpp.subheaders.miscellaneous.title%",
        "properties": {
          "C_Cpp.vcpkg.enabled": {
            "type": "boolean",
            "default": true,
            "markdownDescription": "%c_cpp.configuration.vcpkg.enabled.markdownDescription%",
            "scope": "resource"
          },
          "C_Cpp.loggingLevel": {
            "type": "string",
            "enum": [
              "None",
              "Error",
              "Warning",
              "Information",
              "Debug"
            ],
            "default": "Error",
            "markdownDescription": "%c_cpp.configuration.loggingLevel.markdownDescription%",
            "scope": "window"
          },
          "C_Cpp.autoAddFileAssociations": {
            "type": "boolean",
            "default": true,
            "markdownDescription": "%c_cpp.configuration.autoAddFileAssociations.markdownDescription%",
            "scope": "window"
          },
          "C_Cpp.preferredPathSeparator": {
            "type": "string",
            "enum": [
              "Forward Slash",
              "Backslash"
            ],
            "default": "Forward Slash",
            "markdownDescription": "%c_cpp.configuration.preferredPathSeparator.markdownDescription%",
            "scope": "machine-overridable"
          },
          "C_Cpp.updateChannel": {
            "type": "string",
            "enum": [
              "Default",
              "Insiders"
            ],
            "default": "Default",
            "markdownDescription": "%c_cpp.configuration.updateChannel.markdownDescription%",
            "scope": "application",
            "deprecationMessage": "%c_cpp.configuration.updateChannel.deprecationMessage%"
          },
          "C_Cpp.experimentalFeatures": {
            "type": "string",
            "enum": [
              "enabled",
              "disabled"
            ],
            "default": "disabled",
            "description": "%c_cpp.configuration.experimentalFeatures.description%",
            "scope": "window"
          },
          "C_Cpp.caseSensitiveFileSupport": {
            "type": "string",
            "enum": [
              "default",
              "enabled"
            ],
            "default": "default",
            "markdownDescription": "%c_cpp.configuration.caseSensitiveFileSupport.markdownDescription%",
            "scope": "window"
          },
          "C_Cpp.addNodeAddonIncludePaths": {
            "type": "boolean",
            "default": false,
            "markdownDescription": "%c_cpp.configuration.addNodeAddonIncludePaths.markdownDescription%",
            "scope": "application"
          }
        }
      }
    ],
    "commands": [
      {
        "command": "C_Cpp.ConfigurationSelect",
        "title": "%c_cpp.command.configurationSelect.title%",
        "category": "C/C++"
      },
      {
        "command": "C_Cpp.ConfigurationProviderSelect",
        "title": "%c_cpp.command.configurationProviderSelect.title%",
        "category": "C/C++"
      },
      {
        "command": "C_Cpp.ConfigurationEditJSON",
        "title": "%c_cpp.command.configurationEditJSON.title%",
        "category": "C/C++"
      },
      {
        "command": "C_Cpp.ConfigurationEditUI",
        "title": "%c_cpp.command.configurationEditUI.title%",
        "category": "C/C++"
      },
      {
        "command": "C_Cpp.SwitchHeaderSource",
        "title": "%c_cpp.command.switchHeaderSource.title%",
        "category": "C/C++"
      },
      {
        "command": "C_Cpp.EnableErrorSquiggles",
        "title": "%c_cpp.command.enableErrorSquiggles.title%",
        "category": "C/C++"
      },
      {
        "command": "C_Cpp.DisableErrorSquiggles",
        "title": "%c_cpp.command.disableErrorSquiggles.title%",
        "category": "C/C++"
      },
      {
        "command": "C_Cpp.ToggleIncludeFallback",
        "title": "%c_cpp.command.toggleIncludeFallback.title%",
        "category": "C/C++"
      },
      {
        "command": "C_Cpp.ToggleDimInactiveRegions",
        "title": "%c_cpp.command.toggleDimInactiveRegions.title%",
        "category": "C/C++"
      },
      {
        "command": "C_Cpp.ResetDatabase",
        "title": "%c_cpp.command.resetDatabase.title%",
        "category": "C/C++"
      },
      {
        "command": "C_Cpp.TakeSurvey",
        "title": "%c_cpp.command.takeSurvey.title%",
        "category": "C/C++"
      },
      {
        "command": "C_Cpp.RestartIntelliSenseForFile",
        "title": "%c_cpp.command.restartIntelliSenseForFile.title%",
        "category": "C/C++"
      },
      {
        "command": "C_Cpp.LogDiagnostics",
        "title": "%c_cpp.command.logDiagnostics.title%",
        "category": "C/C++"
      },
      {
        "command": "C_Cpp.RescanWorkspace",
        "title": "%c_cpp.command.rescanWorkspace.title%",
        "category": "C/C++"
      },
      {
        "command": "C_Cpp.VcpkgClipboardInstallSuggested",
        "title": "%c_cpp.command.vcpkgClipboardInstallSuggested.title%",
        "category": "C/C++"
      },
      {
        "command": "C_Cpp.VcpkgOnlineHelpSuggested",
        "title": "%c_cpp.command.vcpkgOnlineHelpSuggested.title%",
        "category": "C/C++"
      },
      {
        "command": "C_Cpp.GenerateEditorConfig",
        "title": "%c_cpp.command.generateEditorConfig.title%",
        "category": "C/C++"
      },
      {
        "command": "C_Cpp.referencesViewGroupByType",
        "category": "C/C++",
        "title": "%c_cpp.command.referencesViewGroupByType.title%",
        "icon": {
          "light": "assets/ref-group-by-type-light.svg",
          "dark": "assets/ref-group-by-type-dark.svg"
        }
      },
      {
        "command": "C_Cpp.referencesViewUngroupByType",
        "category": "C/C++",
        "title": "%c_cpp.command.referencesViewUngroupByType.title%",
        "icon": {
          "light": "assets/ref-ungroup-by-type-light.svg",
          "dark": "assets/ref-ungroup-by-type-dark.svg"
        }
      },
      {
        "command": "C_Cpp.GoToNextDirectiveInGroup",
        "title": "%c_cpp.command.GoToNextDirectiveInGroup.title%",
        "category": "C/C++"
      },
      {
        "command": "C_Cpp.GoToPrevDirectiveInGroup",
        "title": "%c_cpp.command.GoToPrevDirectiveInGroup.title%",
        "category": "C/C++"
      },
      {
        "command": "C_Cpp.RunCodeAnalysisOnActiveFile",
        "title": "%c_cpp.command.RunCodeAnalysisOnActiveFile.title%",
        "category": "C/C++"
      },
      {
        "command": "C_Cpp.RunCodeAnalysisOnOpenFiles",
        "title": "%c_cpp.command.RunCodeAnalysisOnOpenFiles.title%",
        "category": "C/C++"
      },
      {
        "command": "C_Cpp.RunCodeAnalysisOnAllFiles",
        "title": "%c_cpp.command.RunCodeAnalysisOnAllFiles.title%",
        "category": "C/C++"
      },
      {
        "command": "C_Cpp.RemoveAllCodeAnalysisProblems",
        "title": "%c_cpp.command.RemoveAllCodeAnalysisProblems.title%",
        "category": "C/C++"
      },
      {
        "command": "C_Cpp.BuildAndDebugFile",
        "title": "%c_cpp.command.BuildAndDebugFile.title%",
        "category": "C/C++",
        "icon": "$(debug-alt)"
      },
      {
        "command": "C_Cpp.BuildAndRunFile",
        "title": "%c_cpp.command.BuildAndRunFile.title%",
        "category": "C/C++",
        "icon": "$(run)"
      },
      {
        "command": "C_Cpp.AddDebugConfiguration",
        "title": "%c_cpp.command.AddDebugConfiguration.title%",
        "category": "C/C++",
        "icon": "$(debug-configure)"
      },
      {
        "command": "C_Cpp.GenerateDoxygenComment",
        "title": "%c_cpp.command.GenerateDoxygenComment.title%",
        "category": "C/C++"
      },
      {
        "command": "C_Cpp.addSshTarget",
        "category": "C/C++",
        "title": "%c_cpp.command.addSshTarget.title%",
        "icon": "$(plus)"
      },
      {
        "command": "C_Cpp.removeSshTarget",
        "category": "C/C++",
        "title": "%c_cpp.command.removeSshTarget.title%",
        "icon": "$(remove)"
      },
      {
        "command": "C_Cpp.setActiveSshTarget",
        "category": "C/C++",
        "title": "%c_cpp.command.setActiveSshTarget.title%",
        "icon": "$(check)"
      },
      {
        "command": "C_Cpp.selectActiveSshTarget",
        "category": "C/C++",
        "title": "%c_cpp.command.selectActiveSshTarget.title%"
      },
      {
        "command": "C_Cpp.selectSshTarget",
        "category": "C/C++",
        "title": "%c_cpp.command.selectSshTarget.title%"
      },
      {
        "command": "C_Cpp.activeSshTarget",
        "category": "C/C++",
        "title": "%c_cpp.command.activeSshTarget.title%"
      },
      {
        "command": "C_Cpp.refreshCppSshTargetsView",
        "category": "C/C++",
        "title": "%c_cpp.command.refreshCppSshTargetsView.title%",
        "icon": "$(refresh)"
      },
      {
        "command": "C_Cpp.sshTerminal",
        "category": "C/C++",
        "title": "%c_cpp.command.sshTerminal.title%",
        "icon": "$(terminal)"
      }
    ],
    "keybindings": [
      {
        "command": "C_Cpp.SwitchHeaderSource",
        "key": "Alt+O",
        "when": "editorLangId == 'c' && editorTextFocus || editorLangId == 'cpp' && editorTextFocus || editorLangId == 'cuda-cpp' && editorTextFocus"
      }
    ],
    "debuggers": [
      {
        "type": "cppdbg",
        "label": "C++ (GDB/LLDB)",
        "languages": [
          "c",
          "cpp",
          "cuda-cpp",
          "rust"
        ],
        "_aiKeyComment": "Ignore 'Property aiKey is not allowed'. See https://github.com/microsoft/vscode/issues/76493",
        "aiKey": "0c6ae279ed8443289764825290e4f9e2-1a736e7c-1324-4338-be46-fc2a58ae4d14-7255",
        "variables": {
          "pickProcess": "extension.pickNativeProcess",
          "pickRemoteProcess": "extension.pickRemoteNativeProcess"
        },
        "configurationAttributes": {
          "launch": {
            "type": "object",
            "required": [
              "program"
            ],
            "properties": {
              "program": {
                "type": "string",
                "description": "%c_cpp.debuggers.program.description%",
                "default": "${workspaceRoot}/a.out"
              },
              "args": {
                "type": "array",
                "description": "%c_cpp.debuggers.args.description%",
                "items": {
                  "type": "string"
                },
                "default": []
              },
              "type": {
                "type": "string",
                "description": "%c_cpp.debuggers.cppdbg.type.description%",
                "default": "cppdbg"
              },
              "targetArchitecture": {
                "type": "string",
                "description": "%c_cpp.debuggers.targetArchitecture.description%",
                "default": "x64"
              },
              "cwd": {
                "type": "string",
                "description": "%c_cpp.debuggers.cwd.description%",
                "default": "."
              },
              "setupCommands": {
                "type": "array",
                "description": "%c_cpp.debuggers.setupCommands.description%",
                "items": {
                  "type": "object",
                  "default": {},
                  "properties": {
                    "text": {
                      "type": "string",
                      "description": "%c_cpp.debuggers.text.description%",
                      "default": ""
                    },
                    "description": {
                      "type": "string",
                      "description": "%c_cpp.debuggers.description.description%",
                      "default": ""
                    },
                    "ignoreFailures": {
                      "type": "boolean",
                      "description": "%c_cpp.debuggers.ignoreFailures.description%",
                      "default": false
                    }
                  }
                },
                "default": []
              },
              "postRemoteConnectCommands": {
                "type": "array",
                "description": "%c_cpp.debuggers.postRemoteConnectCommands.description%",
                "items": {
                  "type": "object",
                  "default": {},
                  "properties": {
                    "text": {
                      "type": "string",
                      "description": "%c_cpp.debuggers.text.description%",
                      "default": ""
                    },
                    "description": {
                      "type": "string",
                      "description": "%c_cpp.debuggers.description.description%",
                      "default": ""
                    },
                    "ignoreFailures": {
                      "type": "boolean",
                      "description": "%c_cpp.debuggers.ignoreFailures.description%",
                      "default": false
                    }
                  }
                },
                "default": []
              },
              "customLaunchSetupCommands": {
                "type": "array",
                "description": "%c_cpp.debuggers.customLaunchSetupCommands.description%",
                "items": {
                  "type": "object",
                  "default": {},
                  "properties": {
                    "text": {
                      "type": "string",
                      "description": "%c_cpp.debuggers.text.description%",
                      "default": ""
                    },
                    "description": {
                      "type": "string",
                      "description": "%c_cpp.debuggers.description.description%",
                      "default": ""
                    },
                    "ignoreFailures": {
                      "type": "boolean",
                      "description": "%c_cpp.debuggers.ignoreFailures.description%",
                      "default": false
                    }
                  }
                },
                "default": []
              },
              "launchCompleteCommand": {
                "enum": [
                  "exec-run",
                  "exec-continue",
                  "None"
                ],
                "description": "%c_cpp.debuggers.launchCompleteCommand.description%",
                "default": "exec-run"
              },
              "visualizerFile": {
                "type": "string",
                "description": "%c_cpp.debuggers.cppdbg.visualizerFile.description%",
                "default": ""
              },
              "svdPath": {
                "type": "string",
                "description": "%c_cpp.debuggers.cppdbg.visualizerFile.description",
                "default": ""
              },
              "showDisplayString": {
                "type": "boolean",
                "description": "%c_cpp.debuggers.showDisplayString.description%",
                "default": true
              },
              "environment": {
                "type": "array",
                "description": "%c_cpp.debuggers.environment.description%",
                "items": {
                  "type": "object",
                  "default": {},
                  "properties": {
                    "name": {
                      "type": "string"
                    },
                    "value": {
                      "type": "string"
                    }
                  }
                },
                "default": []
              },
              "envFile": {
                "type": "string",
                "description": "%c_cpp.debuggers.envFile.description%",
                "default": "${workspaceFolder}/.env"
              },
              "additionalSOLibSearchPath": {
                "type": "string",
                "description": "%c_cpp.debuggers.additionalSOLibSearchPath.description%",
                "default": ""
              },
              "MIMode": {
                "type": "string",
                "description": "%c_cpp.debuggers.MIMode.description%",
                "default": "gdb"
              },
              "miDebuggerPath": {
                "type": "string",
                "description": "%c_cpp.debuggers.miDebuggerPath.description%",
                "default": "/usr/bin/gdb"
              },
              "miDebuggerArgs": {
                "type": "string",
                "description": "%c_cpp.debuggers.miDebuggerArgs.description%",
                "default": ""
              },
              "miDebuggerServerAddress": {
                "type": "string",
                "description": "%c_cpp.debuggers.miDebuggerServerAddress.description%",
                "default": "serveraddress:port"
              },
              "useExtendedRemote": {
                "type": "boolean",
                "description": "%c_cpp.debuggers.useExtendedRemote.description%",
                "default": false
              },
              "stopAtEntry": {
                "type": "boolean",
                "description": "%c_cpp.debuggers.stopAtEntry.description%",
                "default": false
              },
              "debugServerPath": {
                "type": "string",
                "description": "%c_cpp.debuggers.debugServerPath.description%",
                "default": ""
              },
              "debugServerArgs": {
                "type": "string",
                "description": "%c_cpp.debuggers.debugServerArgs.description%",
                "default": ""
              },
              "serverStarted": {
                "type": "string",
                "description": "%c_cpp.debuggers.serverStarted.description%",
                "default": ""
              },
              "filterStdout": {
                "type": "boolean",
                "description": "%c_cpp.debuggers.filterStdout.description%",
                "default": true
              },
              "filterStderr": {
                "type": "boolean",
                "description": "%c_cpp.debuggers.filterStderr.description%",
                "default": false
              },
              "serverLaunchTimeout": {
                "type": "integer",
                "description": "%c_cpp.debuggers.serverLaunchTimeout.description%",
                "default": "10000"
              },
              "coreDumpPath": {
                "type": "string",
                "description": "%c_cpp.debuggers.coreDumpPath.description%",
                "default": ""
              },
              "externalConsole": {
                "type": "boolean",
                "description": "%c_cpp.debuggers.cppdbg.externalConsole.description%",
                "default": false
              },
              "avoidWindowsConsoleRedirection": {
                "type": "boolean",
                "description": "%c_cpp.debuggers.avoidWindowsConsoleRedirection.description%",
                "default": false
              },
              "sourceFileMap": {
                "anyOf": [
                  {
                    "type": "object",
                    "description": "%c_cpp.debuggers.sourceFileMap.description%",
                    "default": {
                      "<source-path>": "<target-path>"
                    }
                  },
                  {
                    "description": "%c_cpp.debuggers.sourceFileMap.sourceFileMapEntry.description%",
                    "type": "object",
                    "default": {
                      "<source-path>": {
                        "editorPath": "",
                        "useForBreakpoints": true
                      }
                    },
                    "properties": {
                      "<source-path>": {
                        "type": "object",
                        "default": {
                          "editorPath": "",
                          "useForBreakpoints": true
                        },
                        "properties": {
                          "editorPath": {
                            "type": "string",
                            "description": "%c_cpp.debuggers.sourceFileMap.sourceFileMapEntry.editorPath.description%",
                            "default": ""
                          },
                          "useForBreakpoints": {
                            "type": "boolean",
                            "description": "%c_cpp.debuggers.sourceFileMap.sourceFileMapEntry.useForBreakpoints.description%",
                            "default": true
                          }
                        }
                      }
                    }
                  }
                ]
              },
              "logging": {
                "description": "%c_cpp.debuggers.logging.description%",
                "type": "object",
                "default": {},
                "properties": {
                  "exceptions": {
                    "type": "boolean",
                    "description": "%c_cpp.debuggers.logging.exceptions.description%",
                    "default": true
                  },
                  "moduleLoad": {
                    "type": "boolean",
                    "description": "%c_cpp.debuggers.logging.moduleLoad.description%",
                    "default": true
                  },
                  "programOutput": {
                    "type": "boolean",
                    "description": "%c_cpp.debuggers.logging.programOutput.description%",
                    "default": true
                  },
                  "engineLogging": {
                    "type": "boolean",
                    "description": "%c_cpp.debuggers.logging.engineLogging.description%",
                    "default": false
                  },
                  "trace": {
                    "type": "boolean",
                    "description": "%c_cpp.debuggers.logging.trace.description%",
                    "default": false
                  },
                  "traceResponse": {
                    "type": "boolean",
                    "description": "%c_cpp.debuggers.logging.traceResponse.description%",
                    "default": false
                  }
                }
              },
              "pipeTransport": {
                "description": "%c_cpp.debuggers.pipeTransport.description%",
                "type": "object",
                "default": {
                  "pipeCwd": "/usr/bin",
                  "pipeProgram": "%c_cpp.debuggers.pipeTransport.default.pipeProgram%",
                  "pipeArgs": [],
                  "debuggerPath": "%c_cpp.debuggers.pipeTransport.default.debuggerPath%"
                },
                "properties": {
                  "pipeCwd": {
                    "type": "string",
                    "description": "%c_cpp.debuggers.pipeTransport.pipeCwd.description%",
                    "default": "/usr/bin"
                  },
                  "pipeProgram": {
                    "type": "string",
                    "description": "%c_cpp.debuggers.pipeTransport.pipeProgram.description%",
                    "default": "%c_cpp.debuggers.pipeTransport.default.pipeProgram%"
                  },
                  "pipeArgs": {
                    "type": "array",
                    "description": "%c_cpp.debuggers.pipeTransport.pipeArgs.description%",
                    "items": {
                      "type": "string"
                    },
                    "default": []
                  },
                  "debuggerPath": {
                    "type": "string",
                    "description": "%c_cpp.debuggers.pipeTransport.debuggerPath.description%",
                    "default": "%c_cpp.debuggers.pipeTransport.default.debuggerPath%"
                  },
                  "pipeEnv": {
                    "type": "object",
                    "additionalProperties": {
                      "type": "string"
                    },
                    "description": "%c_cpp.debuggers.pipeTransport.pipeEnv.description%",
                    "default": {}
                  },
                  "quoteArgs": {
                    "exceptions": {
                      "type": "boolean",
                      "description": "%c_cpp.debuggers.pipeTransport.quoteArgs.description%",
                      "default": true
                    }
                  }
                }
              },
              "symbolLoadInfo": {
                "description": "%c_cpp.debuggers.symbolLoadInfo.description%",
                "type": "object",
                "default": {
                  "loadAll": true,
                  "exceptionList": ""
                },
                "properties": {
                  "loadAll": {
                    "type": "boolean",
                    "description": "%c_cpp.debuggers.symbolLoadInfo.loadAll.description%",
                    "default": true
                  },
                  "exceptionList": {
                    "type": "string",
                    "description": "%c_cpp.debuggers.symbolLoadInfo.exceptionList.description%",
                    "default": ""
                  }
                }
              },
              "stopAtConnect": {
                "type": "boolean",
                "description": "%c_cpp.debuggers.stopAtConnect.description%",
                "default": false
              },
              "hardwareBreakpoints": {
                "description": "%c_cpp.debuggers.hardwareBreakpoints.description%",
                "default": {},
                "type": "object",
                "properties": {
                  "require": {
                    "type": "boolean",
                    "description": "%c_cpp.debuggers.hardwareBreakpoints.require.description%",
                    "default": false
                  },
                  "limit": {
                    "type": "integer",
                    "description": "%c_cpp.debuggers.hardwareBreakpoints.limit.description%",
                    "default": 0
                  }
                }
              },
              "unknownBreakpointHandling": {
                "type": "string",
                "enum": [
                  "throw",
                  "stop"
                ],
                "default": "throw",
                "description": "%c_cpp.debuggers.unknownBreakpointHandling.description%"
              },
              "variables": {
                "type": "object",
                "description": "%c_cpp.debuggers.variables.description%",
                "default": {
                  "<variable-name>": "<variable-value>"
                },
                "properties": {},
                "additionalProperties": {
                  "type": "string",
                  "description": "%c_cpp.debuggers.variables.properties.description%",
                  "default": ""
                }
              },
              "deploySteps": {
                "type": "array",
                "description": "%c_cpp.debuggers.deploySteps.description%",
                "items": {
                  "anyOf": [
                    {
                      "type": "object",
                      "description": "%c_cpp.debuggers.deploySteps.copyFile.description%",
                      "default": {},
                      "required": [
                        "type",
                        "files",
                        "host",
                        "targetDir"
                      ],
                      "properties": {
                        "type": {
                          "type": "string",
                          "description": "%c_cpp.debuggers.deploySteps.copyFile.description%",
                          "default": "",
                          "enum": [
                            "scp",
                            "rsync"
                          ]
                        },
                        "files": {
                          "anyOf": [
                            {
                              "type": "string"
                            },
                            {
                              "type": "array",
                              "items": {
                                "type": "string"
                              }
                            }
                          ],
                          "description": "%c_cpp.debuggers.deploySteps.copyFile.files.description%",
                          "default": ""
                        },
                        "host": {
                          "anyOf": [
                            {
                              "type": "string",
                              "description": "%c_cpp.debuggers.host.description%",
                              "default": "hello@microsoft.com"
                            },
                            {
                              "type": "object",
                              "description": "%c_cpp.debuggers.host.description%",
                              "default": {},
                              "required": [
                                "hostName"
                              ],
                              "properties": {
                                "user": {
                                  "type": "string",
                                  "description": "%c_cpp.debuggers.host.user.description%",
                                  "default": ""
                                },
                                "hostName": {
                                  "type": "string",
                                  "description": "%c_cpp.debuggers.host.hostName.description%",
                                  "default": ""
                                },
                                "port": {
                                  "anyOf": [
                                    {
                                      "type": "number"
                                    },
                                    {
                                      "type": "string",
                                      "pattern": "^\\d+$|^\\${.+}$"
                                    }
                                  ],
                                  "description": "%c_cpp.debuggers.host.port.description%",
                                  "default": 22
                                },
                                "jumpHosts": {
                                  "type": "array",
                                  "description": "%c_cpp.debuggers.host.jumpHost.description%",
                                  "items": {
                                    "type": "object",
                                    "default": {},
                                    "required": [
                                      "hostName"
                                    ],
                                    "properties": {
                                      "user": {
                                        "type": "string",
                                        "description": "%c_cpp.debuggers.host.user.description%",
                                        "default": ""
                                      },
                                      "hostName": {
                                        "type": "string",
                                        "description": "%c_cpp.debuggers.host.hostName.description%",
                                        "default": ""
                                      },
                                      "port": {
                                        "anyOf": [
                                          {
                                            "type": "number"
                                          },
                                          {
                                            "type": "string",
                                            "pattern": "^\\d+$|^\\${.+}$"
                                          }
                                        ],
                                        "description": "%c_cpp.debuggers.host.port.description%",
                                        "default": 22
                                      }
                                    }
                                  }
                                },
                                "localForwards": {
                                  "type": "array",
                                  "description": "%c_cpp.debuggers.host.localForward.description%",
                                  "items": {
                                    "type": "object",
                                    "default": {},
                                    "properties": {
                                      "bindAddress": {
                                        "type": "string",
                                        "description": "%c_cpp.debuggers.host.localForward.bindAddress.description%",
                                        "default": ""
                                      },
                                      "port": {
                                        "anyOf": [
                                          {
                                            "type": "number"
                                          },
                                          {
                                            "type": "string",
                                            "pattern": "^\\d+$|^\\${.+}$"
                                          }
                                        ],
                                        "description": "%c_cpp.debuggers.host.localForward.port.description%"
                                      },
                                      "host": {
                                        "type": "string",
                                        "description": "%c_cpp.debuggers.host.localForward.host.description%",
                                        "default": ""
                                      },
                                      "hostPort": {
                                        "anyOf": [
                                          {
                                            "type": "number"
                                          },
                                          {
                                            "type": "string",
                                            "pattern": "^\\d+$|^\\${.+}$"
                                          }
                                        ],
                                        "description": "%c_cpp.debuggers.host.localForward.hostPort.description%"
                                      },
                                      "localSocket": {
                                        "type": "string",
                                        "description": "%c_cpp.debuggers.host.localForward.localSocket.description%",
                                        "default": ""
                                      },
                                      "remoteSocket": {
                                        "type": "string",
                                        "description": "%c_cpp.debuggers.host.localForward.remoteSocket.description%",
                                        "default": ""
                                      }
                                    }
                                  }
                                }
                              }
                            }
                          ]
                        },
                        "targetDir": {
                          "type": "string",
                          "description": "%c_cpp.debuggers.deploySteps.copyFile.targetDir.description%",
                          "default": ""
                        },
                        "recursive": {
                          "type": "boolean",
                          "description": "%c_cpp.debuggers.deploySteps.copyFile.recursive.description%",
                          "default": "true"
                        },
                        "debug": {
                          "type": "boolean",
                          "description": "%c_cpp.debuggers.deploySteps.debug%"
                        }
                      },
                      "allOf": [
                        {
                          "if": {
                            "properties": {
                              "type": {
                                "const": "scp"
                              }
                            }
                          },
                          "then": {
                            "properties": {
                              "scpPath": {
                                "type": "string",
                                "description": "%c_cpp.debuggers.deploySteps.copyFile.scpPath.description%",
                                "default": ""
                              }
                            }
                          }
                        },
                        {
                          "if": {
                            "properties": {
                              "type": {
                                "const": "rsync"
                              }
                            }
                          },
                          "then": {
                            "properties": {
                              "rsyncPath": {
                                "type": "string",
                                "description": "%c_cpp.debuggers.deploySteps.copyFile.rsyncPath.description%",
                                "default": ""
                              }
                            }
                          }
                        }
                      ]
                    },
                    {
                      "type": "object",
                      "description": "%c_cpp.debuggers.deploySteps.ssh.description%",
                      "default": {},
                      "required": [
                        "type",
                        "host",
                        "command"
                      ],
                      "properties": {
                        "type": {
                          "type": "string",
                          "description": "%c_cpp.debuggers.deploySteps.ssh.description%",
                          "default": "",
                          "enum": [
                            "ssh"
                          ]
                        },
                        "host": {
                          "anyOf": [
                            {
                              "type": "string",
                              "description": "%c_cpp.debuggers.host.description%",
                              "default": "hello@microsoft.com"
                            },
                            {
                              "type": "object",
                              "description": "%c_cpp.debuggers.host.description%",
                              "default": {},
                              "required": [
                                "hostName"
                              ],
                              "properties": {
                                "user": {
                                  "type": "string",
                                  "description": "%c_cpp.debuggers.host.user.description%",
                                  "default": ""
                                },
                                "hostName": {
                                  "type": "string",
                                  "description": "%c_cpp.debuggers.host.hostName.description%",
                                  "default": ""
                                },
                                "port": {
                                  "anyOf": [
                                    {
                                      "type": "number"
                                    },
                                    {
                                      "type": "string",
                                      "pattern": "^\\d+$|^\\${.+}$"
                                    }
                                  ],
                                  "description": "%c_cpp.debuggers.host.port.description%",
                                  "default": 22
                                },
                                "jumpHosts": {
                                  "type": "array",
                                  "description": "%c_cpp.debuggers.host.jumpHost.description%",
                                  "items": {
                                    "type": "object",
                                    "default": {},
                                    "required": [
                                      "hostName"
                                    ],
                                    "properties": {
                                      "user": {
                                        "type": "string",
                                        "description": "%c_cpp.debuggers.host.user.description%",
                                        "default": ""
                                      },
                                      "hostName": {
                                        "type": "string",
                                        "description": "%c_cpp.debuggers.host.hostName.description%",
                                        "default": ""
                                      },
                                      "port": {
                                        "anyOf": [
                                          {
                                            "type": "number"
                                          },
                                          {
                                            "type": "string",
                                            "pattern": "^\\d+$|^\\${.+}$"
                                          }
                                        ],
                                        "description": "%c_cpp.debuggers.host.port.description%",
                                        "default": 22
                                      }
                                    }
                                  }
                                },
                                "localForwards": {
                                  "type": "array",
                                  "description": "%c_cpp.debuggers.host.localForward.description%",
                                  "items": {
                                    "type": "object",
                                    "default": {},
                                    "properties": {
                                      "bindAddress": {
                                        "type": "string",
                                        "description": "%c_cpp.debuggers.host.localForward.bindAddress.description%",
                                        "default": ""
                                      },
                                      "port": {
                                        "anyOf": [
                                          {
                                            "type": "number"
                                          },
                                          {
                                            "type": "string",
                                            "pattern": "^\\d+$|^\\${.+}$"
                                          }
                                        ],
                                        "description": "%c_cpp.debuggers.host.localForward.port.description%"
                                      },
                                      "host": {
                                        "type": "string",
                                        "description": "%c_cpp.debuggers.host.localForward.host.description%",
                                        "default": ""
                                      },
                                      "hostPort": {
                                        "anyOf": [
                                          {
                                            "type": "number"
                                          },
                                          {
                                            "type": "string",
                                            "pattern": "^\\d+$|^\\${.+}$"
                                          }
                                        ],
                                        "description": "%c_cpp.debuggers.host.localForward.hostPort.description%"
                                      },
                                      "localSocket": {
                                        "type": "string",
                                        "description": "%c_cpp.debuggers.host.localForward.localSocket.description%",
                                        "default": ""
                                      },
                                      "remoteSocket": {
                                        "type": "string",
                                        "description": "%c_cpp.debuggers.host.localForward.remoteSocket.description%",
                                        "default": ""
                                      }
                                    }
                                  }
                                }
                              }
                            }
                          ]
                        },
                        "command": {
                          "type": "string",
                          "description": "%c_cpp.debuggers.deploySteps.ssh.command.description%",
                          "default": ""
                        },
                        "sshPath": {
                          "type": "string",
                          "description": "%c_cpp.debuggers.deploySteps.ssh.sshPath.description%",
                          "default": ""
                        },
                        "continueOn": {
                          "type": "string",
                          "description": "%c_cpp.debuggers.deploySteps.continueOn.description%",
                          "default": ""
                        },
                        "debug": {
                          "type": "boolean",
                          "description": "%c_cpp.debuggers.deploySteps.debug%"
                        }
                      }
                    },
                    {
                      "type": "object",
                      "description": "%c_cpp.debuggers.deploySteps.shell.description%",
                      "default": {},
                      "required": [
                        "type",
                        "command"
                      ],
                      "properties": {
                        "type": {
                          "type": "string",
                          "description": "%c_cpp.debuggers.deploySteps.shell.description%",
                          "default": "",
                          "enum": [
                            "shell"
                          ]
                        },
                        "command": {
                          "type": "string",
                          "description": "%c_cpp.debuggers.deploySteps.shell.command.description%",
                          "default": ""
                        },
                        "continueOn": {
                          "type": "string",
                          "description": "%c_cpp.debuggers.deploySteps.continueOn.description%",
                          "default": ""
                        },
                        "debug": {
                          "type": "boolean",
                          "description": "%c_cpp.debuggers.deploySteps.debug%"
                        }
                      }
                    },
                    {
                      "type": "object",
                      "description": "%c_cpp.debuggers.vsCodeCommand.description%",
                      "default": {},
                      "required": [
                        "type",
                        "command"
                      ],
                      "properties": {
                        "type": {
                          "type": "string",
                          "description": "%c_cpp.debuggers.vsCodeCommand.description%",
                          "default": "",
                          "enum": [
                            "command"
                          ]
                        },
                        "command": {
                          "type": "string",
                          "description": "%c_cpp.debuggers.vsCodeCommand.command.description%",
                          "default": ""
                        },
                        "args": {
                          "type": "array",
                          "description": "%c_cpp.debuggers.vsCodeCommand.args.description%",
                          "items": {
                            "type": "string"
                          }
                        }
                      }
                    }
                  ]
                },
                "default": []
              }
            }
          },
          "attach": {
            "type": "object",
            "default": {},
            "required": [
              "program"
            ],
            "properties": {
              "program": {
                "type": "string",
                "description": "%c_cpp.debuggers.program.description%",
                "default": "${workspaceRoot}/a.out"
              },
              "type": {
                "type": "string",
                "description": "%c_cpp.debuggers.cppdbg.type.description%",
                "default": "cppdbg"
              },
              "targetArchitecture": {
                "type": "string",
                "description": "%c_cpp.debuggers.targetArchitecture.description%",
                "default": "x64"
              },
              "visualizerFile": {
                "type": "string",
                "description": "%c_cpp.debuggers.cppdbg.visualizerFile.description%",
                "default": ""
              },
              "showDisplayString": {
                "type": "boolean",
                "description": "%c_cpp.debuggers.showDisplayString.description%",
                "default": true
              },
              "additionalSOLibSearchPath": {
                "type": "string",
                "description": "%c_cpp.debuggers.additionalSOLibSearchPath.description%",
                "default": ""
              },
              "MIMode": {
                "type": "string",
                "description": "%c_cpp.debuggers.MIMode.description%",
                "default": "gdb"
              },
              "miDebuggerPath": {
                "type": "string",
                "description": "%c_cpp.debuggers.miDebuggerPath.description%",
                "default": "/usr/bin/gdb"
              },
              "miDebuggerServerAddress": {
                "type": "string",
                "description": "%c_cpp.debuggers.miDebuggerServerAddress.description%",
                "default": "serveraddress:port"
              },
              "useExtendedRemote": {
                "type": "boolean",
                "description": "%c_cpp.debuggers.useExtendedRemote.description%",
                "default": false
              },
              "processId": {
                "anyOf": [
                  {
                    "type": "string",
                    "description": "%c_cpp.debuggers.processId.anyOf.description%",
                    "default": "${command:pickProcess}"
                  },
                  {
                    "type": "integer",
                    "description": "%c_cpp.debuggers.processId.anyOf.description%",
                    "default": 0
                  }
                ]
              },
              "filterStdout": {
                "type": "boolean",
                "description": "%c_cpp.debuggers.filterStdout.description%",
                "default": true
              },
              "filterStderr": {
                "type": "boolean",
                "description": "%c_cpp.debuggers.filterStderr.description%",
                "default": false
              },
              "sourceFileMap": {
                "anyOf": [
                  {
                    "type": "object",
                    "description": "%c_cpp.debuggers.sourceFileMap.description%",
                    "default": {
                      "<source-path>": "<target-path>"
                    }
                  },
                  {
                    "description": "%c_cpp.debuggers.sourceFileMap.sourceFileMapEntry.description%",
                    "type": "object",
                    "default": {
                      "<source-path>": {
                        "editorPath": "",
                        "useForBreakpoints": true
                      }
                    },
                    "properties": {
                      "<source-path>": {
                        "type": "object",
                        "default": {
                          "editorPath": "",
                          "useForBreakpoints": true
                        },
                        "properties": {
                          "editorPath": {
                            "type": "string",
                            "description": "%c_cpp.debuggers.sourceFileMap.sourceFileMapEntry.editorPath.description%",
                            "default": ""
                          },
                          "useForBreakpoints": {
                            "type": "boolean",
                            "description": "%c_cpp.debuggers.sourceFileMap.sourceFileMapEntry.useForBreakpoints.description%",
                            "default": true
                          }
                        }
                      }
                    }
                  }
                ]
              },
              "logging": {
                "description": "%c_cpp.debuggers.logging.description%",
                "type": "object",
                "default": {},
                "properties": {
                  "exceptions": {
                    "type": "boolean",
                    "description": "%c_cpp.debuggers.logging.exceptions.description%",
                    "default": true
                  },
                  "moduleLoad": {
                    "type": "boolean",
                    "description": "%c_cpp.debuggers.logging.moduleLoad.description%",
                    "default": true
                  },
                  "programOutput": {
                    "type": "boolean",
                    "description": "%c_cpp.debuggers.logging.programOutput.description%",
                    "default": true
                  },
                  "engineLogging": {
                    "type": "boolean",
                    "description": "%c_cpp.debuggers.logging.engineLogging.description%",
                    "default": false
                  },
                  "trace": {
                    "type": "boolean",
                    "description": "%c_cpp.debuggers.logging.trace.description%",
                    "default": false
                  },
                  "traceResponse": {
                    "type": "boolean",
                    "description": "%c_cpp.debuggers.logging.traceResponse.description%",
                    "default": false
                  }
                }
              },
              "pipeTransport": {
                "description": "%c_cpp.debuggers.pipeTransport.description%",
                "type": "object",
                "default": {
                  "pipeCwd": "/usr/bin",
                  "pipeProgram": "%c_cpp.debuggers.pipeTransport.default.pipeProgram%",
                  "pipeArgs": [],
                  "debuggerPath": "%c_cpp.debuggers.pipeTransport.default.debuggerPath%"
                },
                "properties": {
                  "pipeCwd": {
                    "type": "string",
                    "description": "%c_cpp.debuggers.pipeTransport.pipeCwd.description%",
                    "default": "/usr/bin"
                  },
                  "pipeProgram": {
                    "type": "string",
                    "description": "%c_cpp.debuggers.pipeTransport.pipeProgram.description%",
                    "default": "%c_cpp.debuggers.pipeTransport.default.pipeProgram%"
                  },
                  "pipeArgs": {
                    "type": "array",
                    "description": "%c_cpp.debuggers.pipeTransport.pipeArgs.description%",
                    "items": {
                      "type": "string"
                    },
                    "default": []
                  },
                  "debuggerPath": {
                    "type": "string",
                    "description": "%c_cpp.debuggers.pipeTransport.debuggerPath.description%",
                    "default": "%c_cpp.debuggers.pipeTransport.default.debuggerPath%"
                  },
                  "pipeEnv": {
                    "type": "object",
                    "additionalProperties": {
                      "type": "string"
                    },
                    "description": "%c_cpp.debuggers.pipeTransport.pipeEnv.description%",
                    "default": {}
                  },
                  "quoteArgs": {
                    "exceptions": {
                      "type": "boolean",
                      "description": "%c_cpp.debuggers.pipeTransport.quoteArgs.description%",
                      "default": true
                    }
                  }
                }
              },
              "setupCommands": {
                "type": "array",
                "description": "%c_cpp.debuggers.setupCommands.description%",
                "items": {
                  "type": "object",
                  "default": {},
                  "properties": {
                    "text": {
                      "type": "string",
                      "description": "%c_cpp.debuggers.text.description%",
                      "default": ""
                    },
                    "description": {
                      "type": "string",
                      "description": "%c_cpp.debuggers.description.description%",
                      "default": ""
                    },
                    "ignoreFailures": {
                      "type": "boolean",
                      "description": "%c_cpp.debuggers.ignoreFailures.description%",
                      "default": false
                    }
                  }
                },
                "default": []
              },
              "symbolLoadInfo": {
                "description": "%c_cpp.debuggers.symbolLoadInfo.description%",
                "type": "object",
                "default": {
                  "loadAll": true,
                  "exceptionList": ""
                },
                "properties": {
                  "loadAll": {
                    "type": "boolean",
                    "description": "%c_cpp.debuggers.symbolLoadInfo.loadAll.description%",
                    "default": true
                  },
                  "exceptionList": {
                    "type": "string",
                    "description": "%c_cpp.debuggers.symbolLoadInfo.exceptionList.description%",
                    "default": ""
                  }
                }
              },
              "variables": {
                "type": "object",
                "description": "%c_cpp.debuggers.variables.description%",
                "default": {
                  "<variable-name>": "<variable-value>"
                },
                "properties": {},
                "additionalProperties": {
                  "type": "string",
                  "description": "%c_cpp.debuggers.variables.properties.description%",
                  "default": ""
                }
              },
              "deploySteps": {
                "type": "array",
                "description": "%c_cpp.debuggers.deploySteps.description%",
                "items": {
                  "anyOf": [
                    {
                      "type": "object",
                      "description": "%c_cpp.debuggers.deploySteps.copyFile.description%",
                      "default": {},
                      "required": [
                        "type",
                        "files",
                        "host",
                        "targetDir"
                      ],
                      "properties": {
                        "type": {
                          "type": "string",
                          "description": "%c_cpp.debuggers.deploySteps.copyFile.description%",
                          "default": "",
                          "enum": [
                            "scp",
                            "rsync"
                          ]
                        },
                        "files": {
                          "anyOf": [
                            {
                              "type": "string"
                            },
                            {
                              "type": "array",
                              "items": {
                                "type": "string"
                              }
                            }
                          ],
                          "description": "%c_cpp.debuggers.deploySteps.copyFile.files.description%",
                          "default": ""
                        },
                        "host": {
                          "anyOf": [
                            {
                              "type": "string",
                              "description": "%c_cpp.debuggers.host.description%",
                              "default": "hello@microsoft.com"
                            },
                            {
                              "type": "object",
                              "description": "%c_cpp.debuggers.host.description%",
                              "default": {},
                              "required": [
                                "hostName"
                              ],
                              "properties": {
                                "user": {
                                  "type": "string",
                                  "description": "%c_cpp.debuggers.host.user.description%",
                                  "default": ""
                                },
                                "hostName": {
                                  "type": "string",
                                  "description": "%c_cpp.debuggers.host.hostName.description%",
                                  "default": ""
                                },
                                "port": {
                                  "anyOf": [
                                    {
                                      "type": "number"
                                    },
                                    {
                                      "type": "string",
                                      "pattern": "^\\d+$|^\\${.+}$"
                                    }
                                  ],
                                  "description": "%c_cpp.debuggers.host.port.description%",
                                  "default": 22
                                },
                                "jumpHosts": {
                                  "type": "array",
                                  "description": "%c_cpp.debuggers.host.jumpHost.description%",
                                  "items": {
                                    "type": "object",
                                    "default": {},
                                    "required": [
                                      "hostName"
                                    ],
                                    "properties": {
                                      "user": {
                                        "type": "string",
                                        "description": "%c_cpp.debuggers.host.user.description%",
                                        "default": ""
                                      },
                                      "hostName": {
                                        "type": "string",
                                        "description": "%c_cpp.debuggers.host.hostName.description%",
                                        "default": ""
                                      },
                                      "port": {
                                        "anyOf": [
                                          {
                                            "type": "number"
                                          },
                                          {
                                            "type": "string",
                                            "pattern": "^\\d+$|^\\${.+}$"
                                          }
                                        ],
                                        "description": "%c_cpp.debuggers.host.port.description%",
                                        "default": 22
                                      }
                                    }
                                  }
                                },
                                "localForwards": {
                                  "type": "array",
                                  "description": "%c_cpp.debuggers.host.localForward.description%",
                                  "items": {
                                    "type": "object",
                                    "default": {},
                                    "properties": {
                                      "bindAddress": {
                                        "type": "string",
                                        "description": "%c_cpp.debuggers.host.localForward.bindAddress.description%",
                                        "default": ""
                                      },
                                      "port": {
                                        "anyOf": [
                                          {
                                            "type": "number"
                                          },
                                          {
                                            "type": "string",
                                            "pattern": "^\\d+$|^\\${.+}$"
                                          }
                                        ],
                                        "description": "%c_cpp.debuggers.host.localForward.port.description%"
                                      },
                                      "host": {
                                        "type": "string",
                                        "description": "%c_cpp.debuggers.host.localForward.host.description%",
                                        "default": ""
                                      },
                                      "hostPort": {
                                        "anyOf": [
                                          {
                                            "type": "number"
                                          },
                                          {
                                            "type": "string",
                                            "pattern": "^\\d+$|^\\${.+}$"
                                          }
                                        ],
                                        "description": "%c_cpp.debuggers.host.localForward.hostPort.description%"
                                      },
                                      "localSocket": {
                                        "type": "string",
                                        "description": "%c_cpp.debuggers.host.localForward.localSocket.description%",
                                        "default": ""
                                      },
                                      "remoteSocket": {
                                        "type": "string",
                                        "description": "%c_cpp.debuggers.host.localForward.remoteSocket.description%",
                                        "default": ""
                                      }
                                    }
                                  }
                                }
                              }
                            }
                          ]
                        },
                        "targetDir": {
                          "type": "string",
                          "description": "%c_cpp.debuggers.deploySteps.copyFile.targetDir.description%",
                          "default": ""
                        },
                        "recursive": {
                          "type": "boolean",
                          "description": "%c_cpp.debuggers.deploySteps.copyFile.recursive.description%",
                          "default": "true"
                        },
                        "debug": {
                          "type": "boolean",
                          "description": "%c_cpp.debuggers.deploySteps.debug%"
                        }
                      },
                      "allOf": [
                        {
                          "if": {
                            "properties": {
                              "type": {
                                "const": "scp"
                              }
                            }
                          },
                          "then": {
                            "properties": {
                              "scpPath": {
                                "type": "string",
                                "description": "%c_cpp.debuggers.deploySteps.copyFile.scpPath.description%",
                                "default": ""
                              }
                            }
                          }
                        },
                        {
                          "if": {
                            "properties": {
                              "type": {
                                "const": "rsync"
                              }
                            }
                          },
                          "then": {
                            "properties": {
                              "rsyncPath": {
                                "type": "string",
                                "description": "%c_cpp.debuggers.deploySteps.copyFile.rsyncPath.description%",
                                "default": ""
                              }
                            }
                          }
                        }
                      ]
                    },
                    {
                      "type": "object",
                      "description": "%c_cpp.debuggers.deploySteps.ssh.description%",
                      "default": {},
                      "required": [
                        "type",
                        "host",
                        "command"
                      ],
                      "properties": {
                        "type": {
                          "type": "string",
                          "description": "%c_cpp.debuggers.deploySteps.ssh.description%",
                          "default": "",
                          "enum": [
                            "ssh"
                          ]
                        },
                        "host": {
                          "anyOf": [
                            {
                              "type": "string",
                              "description": "%c_cpp.debuggers.host.description%",
                              "default": "hello@microsoft.com"
                            },
                            {
                              "type": "object",
                              "description": "%c_cpp.debuggers.host.description%",
                              "default": {},
                              "required": [
                                "hostName"
                              ],
                              "properties": {
                                "user": {
                                  "type": "string",
                                  "description": "%c_cpp.debuggers.host.user.description%",
                                  "default": ""
                                },
                                "hostName": {
                                  "type": "string",
                                  "description": "%c_cpp.debuggers.host.hostName.description%",
                                  "default": ""
                                },
                                "port": {
                                  "anyOf": [
                                    {
                                      "type": "number"
                                    },
                                    {
                                      "type": "string",
                                      "pattern": "^\\d+$|^\\${.+}$"
                                    }
                                  ],
                                  "description": "%c_cpp.debuggers.host.port.description%",
                                  "default": 22
                                },
                                "jumpHosts": {
                                  "type": "array",
                                  "description": "%c_cpp.debuggers.host.jumpHost.description%",
                                  "items": {
                                    "type": "object",
                                    "default": {},
                                    "required": [
                                      "hostName"
                                    ],
                                    "properties": {
                                      "user": {
                                        "type": "string",
                                        "description": "%c_cpp.debuggers.host.user.description%",
                                        "default": ""
                                      },
                                      "hostName": {
                                        "type": "string",
                                        "description": "%c_cpp.debuggers.host.hostName.description%",
                                        "default": ""
                                      },
                                      "port": {
                                        "anyOf": [
                                          {
                                            "type": "number"
                                          },
                                          {
                                            "type": "string",
                                            "pattern": "^\\d+$|^\\${.+}$"
                                          }
                                        ],
                                        "description": "%c_cpp.debuggers.host.port.description%",
                                        "default": 22
                                      }
                                    }
                                  }
                                },
                                "localForwards": {
                                  "type": "array",
                                  "description": "%c_cpp.debuggers.host.localForward.description%",
                                  "items": {
                                    "type": "object",
                                    "default": {},
                                    "properties": {
                                      "bindAddress": {
                                        "type": "string",
                                        "description": "%c_cpp.debuggers.host.localForward.bindAddress.description%",
                                        "default": ""
                                      },
                                      "port": {
                                        "anyOf": [
                                          {
                                            "type": "number"
                                          },
                                          {
                                            "type": "string",
                                            "pattern": "^\\d+$|^\\${.+}$"
                                          }
                                        ],
                                        "description": "%c_cpp.debuggers.host.localForward.port.description%"
                                      },
                                      "host": {
                                        "type": "string",
                                        "description": "%c_cpp.debuggers.host.localForward.host.description%",
                                        "default": ""
                                      },
                                      "hostPort": {
                                        "anyOf": [
                                          {
                                            "type": "number"
                                          },
                                          {
                                            "type": "string",
                                            "pattern": "^\\d+$|^\\${.+}$"
                                          }
                                        ],
                                        "description": "%c_cpp.debuggers.host.localForward.hostPort.description%"
                                      },
                                      "localSocket": {
                                        "type": "string",
                                        "description": "%c_cpp.debuggers.host.localForward.localSocket.description%",
                                        "default": ""
                                      },
                                      "remoteSocket": {
                                        "type": "string",
                                        "description": "%c_cpp.debuggers.host.localForward.remoteSocket.description%",
                                        "default": ""
                                      }
                                    }
                                  }
                                }
                              }
                            }
                          ]
                        },
                        "command": {
                          "type": "string",
                          "description": "%c_cpp.debuggers.deploySteps.ssh.command.description%",
                          "default": ""
                        },
                        "sshPath": {
                          "type": "string",
                          "description": "%c_cpp.debuggers.deploySteps.ssh.sshPath.description%",
                          "default": ""
                        },
                        "continueOn": {
                          "type": "string",
                          "description": "%c_cpp.debuggers.deploySteps.continueOn.description%",
                          "default": ""
                        },
                        "debug": {
                          "type": "boolean",
                          "description": "%c_cpp.debuggers.deploySteps.debug%"
                        }
                      }
                    },
                    {
                      "type": "object",
                      "description": "%c_cpp.debuggers.deploySteps.shell.description%",
                      "default": {},
                      "required": [
                        "type",
                        "command"
                      ],
                      "properties": {
                        "type": {
                          "type": "string",
                          "description": "%c_cpp.debuggers.deploySteps.shell.description%",
                          "default": "",
                          "enum": [
                            "shell"
                          ]
                        },
                        "command": {
                          "type": "string",
                          "description": "%c_cpp.debuggers.deploySteps.shell.command.description%",
                          "default": ""
                        },
                        "continueOn": {
                          "type": "string",
                          "description": "%c_cpp.debuggers.deploySteps.continueOn.description%",
                          "default": ""
                        },
                        "debug": {
                          "type": "boolean",
                          "description": "%c_cpp.debuggers.deploySteps.debug%"
                        }
                      }
                    },
                    {
                      "type": "object",
                      "description": "%c_cpp.debuggers.vsCodeCommand.description%",
                      "default": {},
                      "required": [
                        "type",
                        "command"
                      ],
                      "properties": {
                        "type": {
                          "type": "string",
                          "description": "%c_cpp.debuggers.vsCodeCommand.description%",
                          "default": "",
                          "enum": [
                            "command"
                          ]
                        },
                        "command": {
                          "type": "string",
                          "description": "%c_cpp.debuggers.vsCodeCommand.command.description%",
                          "default": ""
                        },
                        "args": {
                          "type": "array",
                          "description": "%c_cpp.debuggers.vsCodeCommand.args.description%",
                          "items": {
                            "type": "string"
                          }
                        }
                      }
                    }
                  ]
                },
                "default": []
              }
            }
          }
        }
      },
      {
        "type": "cppvsdbg",
        "label": "C++ (Windows)",
        "when": "workspacePlatform == windows",
        "languages": [
          "c",
          "cpp",
          "cuda-cpp",
          "rust"
        ],
        "_aiKeyComment": "Ignore 'Property aiKey is not allowed'. See https://github.com/microsoft/vscode/issues/76493",
        "aiKey": "0c6ae279ed8443289764825290e4f9e2-1a736e7c-1324-4338-be46-fc2a58ae4d14-7255",
        "variables": {
          "pickProcess": "extension.pickNativeProcess"
        },
        "configurationAttributes": {
          "launch": {
            "type": "object",
            "required": [
              "program",
              "cwd"
            ],
            "properties": {
              "program": {
                "type": "string",
                "description": "%c_cpp.debuggers.program.description%",
                "default": "${workspaceRoot}/program.exe"
              },
              "args": {
                "type": "array",
                "description": "%c_cpp.debuggers.args.description%",
                "items": {
                  "type": "string"
                },
                "default": []
              },
              "type": {
                "type": "string",
                "description": "%c_cpp.debuggers.cppvsdbg.type.description%",
                "default": "cppvsdbg"
              },
              "cwd": {
                "type": "string",
                "description": "%c_cpp.debuggers.cwd.description%",
                "default": "${workspaceRoot}"
              },
              "environment": {
                "type": "array",
                "description": "%c_cpp.debuggers.environment.description%",
                "items": {
                  "type": "object",
                  "default": {},
                  "properties": {
                    "name": {
                      "type": "string"
                    },
                    "value": {
                      "type": "string"
                    }
                  }
                },
                "default": []
              },
              "envFile": {
                "type": "string",
                "description": "%c_cpp.debuggers.envFile.description%",
                "default": "${workspaceFolder}/.env"
              },
              "symbolSearchPath": {
                "type": "string",
                "description": "%c_cpp.debuggers.symbolSearchPath.description%",
                "default": ""
              },
              "stopAtEntry": {
                "type": "boolean",
                "description": "%c_cpp.debuggers.stopAtEntry.description%",
                "default": false
              },
              "dumpPath": {
                "type": "string",
                "description": "%c_cpp.debuggers.dumpPath.description%",
                "default": ""
              },
              "visualizerFile": {
                "type": "string",
                "description": "%c_cpp.debuggers.cppvsdbg.visualizerFile.description%",
                "default": ""
              },
              "externalConsole": {
                "type": "boolean",
                "description": "%c_cpp.debuggers.cppvsdbg.externalConsole.description%",
                "default": false
              },
              "console": {
                "type": "string",
                "enum": [
                  "internalConsole",
                  "integratedTerminal",
                  "externalTerminal",
                  "newExternalWindow"
                ],
                "enumDescriptions": [
                  "%c_cpp.debuggers.cppvsdbg.console.internalConsole.description%",
                  "%c_cpp.debuggers.cppvsdbg.console.integratedTerminal.description%",
                  "%c_cpp.debuggers.cppvsdbg.console.externalTerminal.description%",
                  "%c_cpp.debuggers.cppvsdbg.console.newExternalWindow.description%"
                ],
                "description": "%c_cpp.debuggers.cppvsdbg.console.description%",
                "default": "internalConsole"
              },
              "sourceFileMap": {
                "type": "object",
                "description": "%c_cpp.debuggers.sourceFileMap.description%",
                "default": {
                  "<source-path>": "<target-path>"
                }
              },
              "enableDebugHeap": {
                "type": "boolean",
                "description": "%c_cpp.debuggers.enableDebugHeap.description%",
                "default": false
              },
              "logging": {
                "type": "object",
                "description": "%c_cpp.debuggers.logging.description%",
                "default": {},
                "properties": {
                  "exceptions": {
                    "type": "boolean",
                    "description": "%c_cpp.debuggers.logging.exceptions.description%",
                    "default": true
                  },
                  "moduleLoad": {
                    "type": "boolean",
                    "description": "%c_cpp.debuggers.logging.moduleLoad.description%",
                    "default": true
                  },
                  "programOutput": {
                    "type": "boolean",
                    "description": "%c_cpp.debuggers.logging.programOutput.description%",
                    "default": true
                  },
                  "engineLogging": {
                    "type": "boolean",
                    "description": "%c_cpp.debuggers.logging.engineLogging.description%",
                    "default": false
                  },
                  "threadExit": {
                    "type": "boolean",
                    "description": "%c_cpp.debuggers.cppvsdbg.logging.threadExit.description%",
                    "default": false
                  },
                  "processExit": {
                    "type": "boolean",
                    "description": "%c_cpp.debuggers.cppvsdbg.logging.processExit.description%",
                    "default": true
                  }
                }
              },
              "requireExactSource": {
                "type": "boolean",
                "description": "%c_cpp.debuggers.requireExactSource.description%",
                "default": true
              },
              "symbolOptions": {
                "description": "%c_cpp.debuggers.symbolOptions.description%",
                "default": {
                  "searchPaths": [],
                  "searchMicrosoftSymbolServer": false
                },
                "type": "object",
                "properties": {
                  "searchPaths": {
                    "type": "array",
                    "items": {
                      "type": "string"
                    },
                    "description": "%c_cpp.debuggers.VSSymbolOptions.searchPaths.description%",
                    "default": []
                  },
                  "searchMicrosoftSymbolServer": {
                    "type": "boolean",
                    "description": "%c_cpp.debuggers.VSSymbolOptions.searchMicrosoftSymbolServer.description%",
                    "default": false
                  },
                  "cachePath": {
                    "type": "string",
                    "description": "%c_cpp.debuggers.VSSymbolOptions.cachePath.description%",
                    "default": "%TEMP%\\SymbolCache"
                  },
                  "moduleFilter": {
                    "description": "%c_cpp.debuggers.VSSymbolOptions.moduleFilter.description%",
                    "default": {
                      "mode": "loadAllButExcluded",
                      "excludedModules": []
                    },
                    "type": "object",
                    "required": [
                      "mode"
                    ],
                    "properties": {
                      "mode": {
                        "type": "string",
                        "enum": [
                          "loadAllButExcluded",
                          "loadOnlyIncluded"
                        ],
                        "enumDescriptions": [
                          "%c_cpp.debuggers.VSSymbolOptionsModuleFilter.mode.loadAllButExcluded.enumDescriptions%",
                          "%c_cpp.debuggers.VSSymbolOptionsModuleFilter.mode.loadOnlyIncluded.enumDescriptions%"
                        ],
                        "description": "%c_cpp.debuggers.VSSymbolOptionsModuleFilter.mode.description%",
                        "default": "loadAllButExcluded"
                      },
                      "excludedModules": {
                        "type": "array",
                        "items": {
                          "type": "string"
                        },
                        "description": "%c_cpp.debuggers.VSSymbolOptionsModuleFilter.excludedModules.description%",
                        "default": []
                      },
                      "includedModules": {
                        "type": "array",
                        "items": {
                          "type": "string"
                        },
                        "description": "%c_cpp.debuggers.VSSymbolOptionsModuleFilter.includedModules.description%",
                        "default": [
                          "MyExampleModule.dll"
                        ]
                      },
                      "includeSymbolsNextToModules": {
                        "type": "boolean",
                        "description": "%c_cpp.debuggers.VSSymbolOptionsModuleFilter.includeSymbolsNextToModules.description%",
                        "default": true
                      }
                    }
                  }
                }
              }
            }
          },
          "attach": {
            "type": "object",
            "default": {},
            "required": [
              "processId"
            ],
            "properties": {
              "type": {
                "type": "string",
                "description": "%c_cpp.debuggers.cppvsdbg.type.description%",
                "default": "cppvsdbg"
              },
              "symbolSearchPath": {
                "type": "string",
                "description": "%c_cpp.debuggers.symbolSearchPath.description%",
                "default": ""
              },
              "processId": {
                "anyOf": [
                  {
                    "type": "string",
                    "description": "%c_cpp.debuggers.processId.anyOf.description%",
                    "default": "${command:pickProcess}"
                  },
                  {
                    "type": "integer",
                    "description": "%c_cpp.debuggers.processId.anyOf.description%",
                    "default": 0
                  }
                ]
              },
              "visualizerFile": {
                "type": "string",
                "description": "%c_cpp.debuggers.cppvsdbg.visualizerFile.description%",
                "default": ""
              },
              "sourceFileMap": {
                "type": "object",
                "description": "%c_cpp.debuggers.sourceFileMap.description%",
                "default": {
                  "<source-path>": "<target-path>"
                }
              },
              "logging": {
                "type": "object",
                "description": "%c_cpp.debuggers.logging.description%",
                "default": {},
                "properties": {
                  "exceptions": {
                    "type": "boolean",
                    "description": "%c_cpp.debuggers.logging.exceptions.description%",
                    "default": true
                  },
                  "moduleLoad": {
                    "type": "boolean",
                    "description": "%c_cpp.debuggers.logging.moduleLoad.description%",
                    "default": true
                  },
                  "programOutput": {
                    "type": "boolean",
                    "description": "%c_cpp.debuggers.logging.programOutput.description%",
                    "default": true
                  },
                  "trace": {
                    "type": "boolean",
                    "description": "%c_cpp.debuggers.logging.trace.description%",
                    "default": false
                  }
                }
              },
              "requireExactSource": {
                "type": "boolean",
                "description": "%c_cpp.debuggers.requireExactSource.description%",
                "default": true
              },
              "symbolOptions": {
                "description": "%c_cpp.debuggers.symbolOptions.description%",
                "default": {
                  "searchPaths": [],
                  "searchMicrosoftSymbolServer": false
                },
                "type": "object",
                "properties": {
                  "searchPaths": {
                    "type": "array",
                    "items": {
                      "type": "string"
                    },
                    "description": "%c_cpp.debuggers.VSSymbolOptions.searchPaths.description%",
                    "default": []
                  },
                  "searchMicrosoftSymbolServer": {
                    "type": "boolean",
                    "description": "%c_cpp.debuggers.VSSymbolOptions.searchMicrosoftSymbolServer.description%",
                    "default": false
                  },
                  "cachePath": {
                    "type": "string",
                    "description": "%c_cpp.debuggers.VSSymbolOptions.cachePath.description%",
                    "default": "%TEMP%\\SymbolCache"
                  },
                  "moduleFilter": {
                    "description": "%c_cpp.debuggers.VSSymbolOptions.moduleFilter.description%",
                    "default": {
                      "mode": "loadAllButExcluded",
                      "excludedModules": []
                    },
                    "type": "object",
                    "required": [
                      "mode"
                    ],
                    "properties": {
                      "mode": {
                        "type": "string",
                        "enum": [
                          "loadAllButExcluded",
                          "loadOnlyIncluded"
                        ],
                        "enumDescriptions": [
                          "%c_cpp.debuggers.VSSymbolOptionsModuleFilter.mode.loadAllButExcluded.enumDescriptions%",
                          "%c_cpp.debuggers.VSSymbolOptionsModuleFilter.mode.loadOnlyIncluded.enumDescriptions%"
                        ],
                        "description": "%c_cpp.debuggers.VSSymbolOptionsModuleFilter.mode.description%",
                        "default": "loadAllButExcluded"
                      },
                      "excludedModules": {
                        "type": "array",
                        "items": {
                          "type": "string"
                        },
                        "description": "%c_cpp.debuggers.VSSymbolOptionsModuleFilter.excludedModules.description%",
                        "default": []
                      },
                      "includedModules": {
                        "type": "array",
                        "items": {
                          "type": "string"
                        },
                        "description": "%c_cpp.debuggers.VSSymbolOptionsModuleFilter.includedModules.description%",
                        "default": [
                          "MyExampleModule.dll"
                        ]
                      },
                      "includeSymbolsNextToModules": {
                        "type": "boolean",
                        "description": "%c_cpp.debuggers.VSSymbolOptionsModuleFilter.includeSymbolsNextToModules.description%",
                        "default": true
                      }
                    }
                  }
                }
              }
            }
          }
        }
      }
    ],
    "breakpoints": [
      {
        "language": "c"
      },
      {
        "language": "cpp"
      },
      {
        "language": "cuda-cpp"
      },
      {
        "language": "cuda"
      },
      {
        "language": "rust"
      }
    ],
    "jsonValidation": [
      {
        "fileMatch": "c_cpp_properties.json",
        "url": "cpptools-schema:///c_cpp_properties.schema.json"
      }
    ],
    "menus": {
      "view/title": [
        {
          "command": "C_Cpp.referencesViewGroupByType",
          "when": "view == CppReferencesView && refView.isGroupedByFile",
          "group": "navigation"
        },
        {
          "command": "C_Cpp.referencesViewUngroupByType",
          "when": "view == CppReferencesView && !refView.isGroupedByFile",
          "group": "navigation"
        },
        {
          "command": "C_Cpp.addSshTarget",
          "when": "view == CppSshTargetsView",
          "group": "navigation"
        },
        {
          "command": "C_Cpp.refreshCppSshTargetsView",
          "when": "view == CppSshTargetsView",
          "group": "navigation"
        }
      ],
      "view/item/context": [
        {
          "command": "C_Cpp.setActiveSshTarget",
          "when": "viewItem == CppSshTargetsView.targetLeafCanSetActive || viewItem == CppSshTargetsView.targetLeafRemovableCanSetActive",
          "group": "inline@0"
        },
        {
          "command": "C_Cpp.sshTerminal",
          "when": "view == CppSshTargetsView",
          "group": "inline@1"
        },
        {
          "command": "C_Cpp.removeSshTarget",
          "when": "viewItem == CppSshTargetsView.targetLeafRemovable || viewItem == CppSshTargetsView.targetLeafRemovableCanSetActive",
          "group": "inline@2"
        }
      ],
      "editor/title/run": [
        {
          "command": "C_Cpp.BuildAndDebugFile",
          "when": "editorLangId == 'c' && config.C_Cpp.debugShortcut && BuildAndDebug.isSourceFile || editorLangId == 'cpp' && config.C_Cpp.debugShortcut && BuildAndDebug.isSourceFile || editorLangId == 'cuda-cpp' && config.C_Cpp.debugShortcut && BuildAndDebug.isSourceFile",
          "group": "navigation@0"
        },
        {
          "command": "C_Cpp.BuildAndRunFile",
          "when": "editorLangId == 'c' && config.C_Cpp.debugShortcut && BuildAndDebug.isSourceFile || editorLangId == 'cpp' && config.C_Cpp.debugShortcut && BuildAndDebug.isSourceFile || editorLangId == 'cuda-cpp' && config.C_Cpp.debugShortcut && BuildAndDebug.isSourceFile",
          "group": "navigation@1"
        }
      ],
      "editor/title": [
        {
          "command": "C_Cpp.AddDebugConfiguration",
          "when": "editorLangId == 'c' && config.C_Cpp.debugShortcut && BuildAndDebug.isSourceFile && BuildAndDebug.isFolderOpen || editorLangId == 'cpp' && config.C_Cpp.debugShortcut && BuildAndDebug.isSourceFile && BuildAndDebug.isFolderOpen || editorLangId == 'cuda-cpp' && config.C_Cpp.debugShortcut && BuildAndDebug.isSourceFile && BuildAndDebug.isFolderOpen",
          "group": "navigation"
        }
      ],
      "editor/context": [
        {
          "command": "C_Cpp.SwitchHeaderSource",
          "when": "config.C_Cpp.intelliSenseEngine != 'disabled' && config.C_Cpp.intelliSenseEngine != 'Disabled' && editorLangId == 'c' || config.C_Cpp.intelliSenseEngine != 'disabled' && config.C_Cpp.intelliSenseEngine != 'Disabled' && editorLangId == 'cpp' || config.C_Cpp.intelliSenseEngine != 'disabled' && config.C_Cpp.intelliSenseEngine != 'Disabled' && editorLangId == 'cuda-cpp'",
          "group": "custom1@1"
        },
        {
          "command": "workbench.action.gotoSymbol",
          "when": "config.C_Cpp.intelliSenseEngine != 'disabled' && config.C_Cpp.intelliSenseEngine != 'Disabled' && editorLangId == 'c' || config.C_Cpp.intelliSenseEngine != 'disabled' && config.C_Cpp.intelliSenseEngine != 'Disabled' && editorLangId == 'cpp' || config.C_Cpp.intelliSenseEngine != 'disabled' && config.C_Cpp.intelliSenseEngine != 'Disabled' && editorLangId == 'cuda-cpp'",
          "group": "custom1@2"
        },
        {
          "command": "workbench.action.showAllSymbols",
          "when": "config.C_Cpp.intelliSenseEngine != 'disabled' && config.C_Cpp.intelliSenseEngine != 'Disabled' && editorLangId == 'c' || config.C_Cpp.intelliSenseEngine != 'disabled' && config.C_Cpp.intelliSenseEngine != 'Disabled' && editorLangId == 'cpp' || config.C_Cpp.intelliSenseEngine != 'disabled' && config.C_Cpp.intelliSenseEngine != 'Disabled' && editorLangId == 'cuda-cpp'",
          "group": "custom1@3"
        },
        {
          "command": "C_Cpp.RunCodeAnalysisOnActiveFile",
          "when": "config.C_Cpp.intelliSenseEngine == 'Default' && editorLangId == 'c' || config.C_Cpp.intelliSenseEngine == 'default' && editorLangId == 'c' || config.C_Cpp.intelliSenseEngine == 'Default' && editorLangId == 'cpp' || config.C_Cpp.intelliSenseEngine == 'default' && editorLangId == 'cpp' || config.C_Cpp.intelliSenseEngine == 'Default' && editorLangId == 'cuda-cpp' || config.C_Cpp.intelliSenseEngine == 'default' && editorLangId == 'cuda-cpp'",
          "group": "custom2@1"
        },
        {
          "command": "C_Cpp.RestartIntelliSenseForFile",
          "when": "config.C_Cpp.intelliSenseEngine == 'Default' && editorLangId == 'c' || config.C_Cpp.intelliSenseEngine == 'default' && editorLangId == 'c' || config.C_Cpp.intelliSenseEngine == 'Default' && editorLangId == 'cpp' || config.C_Cpp.intelliSenseEngine == 'default' && editorLangId == 'cpp' || config.C_Cpp.intelliSenseEngine == 'Default' && editorLangId == 'cuda-cpp' || config.C_Cpp.intelliSenseEngine == 'default' && editorLangId == 'cuda-cpp'",
          "group": "custom2@2"
        },
        {
          "command": "C_Cpp.AddDebugConfiguration",
          "when": "editorLangId == 'c' && config.C_Cpp.debugShortcut && BuildAndDebug.isSourceFile && BuildAndDebug.isFolderOpen || editorLangId == 'cpp' && config.C_Cpp.debugShortcut && BuildAndDebug.isSourceFile && BuildAndDebug.isFolderOpen || editorLangId == 'cuda-cpp' && config.C_Cpp.debugShortcut && BuildAndDebug.isSourceFile && BuildAndDebug.isFolderOpen",
          "group": "custom2@3"
        },
        {
          "command": "C_Cpp.GenerateDoxygenComment",
          "when": "editorLangId == 'c' && config.C_Cpp.intelliSenseEngine != 'disabled' && config.C_Cpp.intelliSenseEngine != 'Disabled' || editorLangId == 'cpp' && config.C_Cpp.intelliSenseEngine != 'disabled' && config.C_Cpp.intelliSenseEngine != 'Disabled' || editorLangId == 'cuda-cpp' && config.C_Cpp.intelliSenseEngine != 'disabled' && config.C_Cpp.intelliSenseEngine != 'Disabled'",
          "group": "custom2@3"
        }
      ],
      "commandPalette": [
        {
          "command": "C_Cpp.referencesViewGroupByType",
          "when": "cppReferenceTypes:hasResults"
        },
        {
          "command": "C_Cpp.referencesViewUngroupByType",
          "when": "cppReferenceTypes:hasResults"
        },
        {
          "command": "C_Cpp.addSshTarget",
          "when": "never"
        },
        {
          "command": "C_Cpp.removeSshTarget",
          "when": "never"
        },
        {
          "command": "C_Cpp.setActiveSshTarget",
          "when": "never"
        },
        {
          "command": "C_Cpp.selectSshTarget",
          "when": "never"
        },
        {
          "command": "C_Cpp.activeSshTarget",
          "when": "never"
        },
        {
          "command": "C_Cpp.refreshCppSshTargetsView",
          "when": "never"
        },
        {
          "command": "C_Cpp.sshTerminal",
          "when": "never"
        }
      ]
    },
    "configurationDefaults": {
      "[cpp]": {
        "editor.wordBasedSuggestions": false,
        "editor.suggest.insertMode": "replace",
        "editor.semanticHighlighting.enabled": true
      },
      "[cuda-cpp]": {
        "editor.wordBasedSuggestions": false,
        "editor.suggest.insertMode": "replace",
        "editor.semanticHighlighting.enabled": true
      },
      "[c]": {
        "editor.wordBasedSuggestions": false,
        "editor.suggest.insertMode": "replace",
        "editor.semanticHighlighting.enabled": true
      }
    },
    "semanticTokenTypes": [
      {
        "id": "referenceType",
        "superType": "class",
        "description": "%c_cpp.semanticTokenTypes.referenceType.description%"
      },
      {
        "id": "cliProperty",
        "superType": "property",
        "description": "%c_cpp.semanticTokenTypes.cliProperty.description%"
      },
      {
        "id": "genericType",
        "superType": "class",
        "description": "%c_cpp.semanticTokenTypes.genericType.description%"
      },
      {
        "id": "valueType",
        "superType": "class",
        "description": "%c_cpp.semanticTokenTypes.valueType.description%"
      },
      {
        "id": "templateFunction",
        "superType": "function",
        "description": "%c_cpp.semanticTokenTypes.templateFunction.description%"
      },
      {
        "id": "templateType",
        "superType": "class",
        "description": "%c_cpp.semanticTokenTypes.templateType.description%"
      },
      {
        "id": "operatorOverload",
        "superType": "operator",
        "description": "%c_cpp.semanticTokenTypes.operatorOverload.description%"
      },
      {
        "id": "memberOperatorOverload",
        "superType": "operator",
        "description": "%c_cpp.semanticTokenTypes.memberOperatorOverload.description%"
      },
      {
        "id": "newOperator",
        "superType": "operator",
        "description": "%c_cpp.semanticTokenTypes.newOperator.description%"
      },
      {
        "id": "customLiteral",
        "superType": "number",
        "description": "%c_cpp.semanticTokenTypes.customLiteral.description%"
      },
      {
        "id": "numberLiteral",
        "superType": "number",
        "description": "%c_cpp.semanticTokenTypes.numberLiteral.description%"
      },
      {
        "id": "stringLiteral",
        "superType": "string",
        "description": "%c_cpp.semanticTokenTypes.stringLiteral.description%"
      }
    ],
    "semanticTokenModifiers": [
      {
        "id": "global",
        "description": "%c_cpp.semanticTokenModifiers.global.description%"
      },
      {
        "id": "local",
        "description": "%c_cpp.semanticTokenModifiers.local.description%"
      }
    ],
    "semanticTokenScopes": [
      {
        "language": "c",
        "scopes": {
          "namespace": [
            "entity.name.namespace.c"
          ],
          "type": [
            "entity.name.type.c"
          ],
          "type.defaultLibrary": [
            "support.type.c"
          ],
          "struct": [
            "storage.type.struct.c"
          ],
          "class": [
            "entity.name.type.class.c"
          ],
          "class.defaultLibrary": [
            "support.class.c"
          ],
          "interface": [
            "entity.name.type.interface.c"
          ],
          "enum": [
            "entity.name.type.enum.c"
          ],
          "function": [
            "entity.name.function.c"
          ],
          "function.defaultLibrary": [
            "support.function.c"
          ],
          "method": [
            "entity.name.function.member.c"
          ],
          "variable": [
            "variable.other.readwrite.c",
            "entity.name.variable.c"
          ],
          "variable.readonly": [
            "variable.other.constant.c"
          ],
          "variable.readonly.defaultLibrary": [
            "support.constant.c"
          ],
          "parameter": [
            "variable.parameter.c"
          ],
          "property": [
            "variable.other.property.c"
          ],
          "property.readonly": [
            "variable.other.constant.property.c"
          ],
          "enumMember": [
            "variable.other.enummember.c"
          ],
          "event": [
            "variable.other.event.c"
          ],
          "label": [
            "entity.name.label.c"
          ],
          "variable.global": [
            "variable.other.global.c"
          ],
          "variable.local": [
            "variable.other.local.c"
          ],
          "property.static": [
            "variable.other.property.static.c"
          ],
          "method.static": [
            "entity.name.function.member.static.c"
          ],
          "macro": [
            "entity.name.function.preprocessor.c",
            "entity.name.function.macro.c"
          ],
          "referenceType": [
            "entity.name.type.class.reference.c"
          ],
          "cliProperty": [
            "variable.other.property.cli.c"
          ],
          "genericType": [
            "entity.name.type.class.generic.c"
          ],
          "valueType": [
            "entity.name.type.class.value.c"
          ],
          "templateFunction": [
            "entity.name.function.templated.c"
          ],
          "templateType": [
            "entity.name.type.class.templated.c"
          ],
          "operatorOverload": [
            "entity.name.function.operator.c"
          ],
          "memberOperatorOverload": [
            "entity.name.function.operator.member.c"
          ],
          "newOperator": [
            "keyword.operator.new.c"
          ],
          "numberLiteral": [
            "entity.name.operator.custom-literal.number.c"
          ],
          "customLiteral": [
            "entity.name.operator.custom-literal.c"
          ],
          "stringLiteral": [
            "entity.name.operator.custom-literal.string.c"
          ]
        }
      },
      {
        "language": "cpp",
        "scopes": {
          "namespace": [
            "entity.name.namespace.cpp"
          ],
          "type": [
            "entity.name.type.cpp"
          ],
          "type.defaultLibrary": [
            "support.type.cpp"
          ],
          "struct": [
            "storage.type.struct.cpp"
          ],
          "class": [
            "entity.name.type.class.cpp"
          ],
          "class.defaultLibrary": [
            "support.class.cpp"
          ],
          "interface": [
            "entity.name.type.interface.cpp"
          ],
          "enum": [
            "entity.name.type.enum.cpp"
          ],
          "function": [
            "entity.name.function.cpp"
          ],
          "function.defaultLibrary": [
            "support.function.cpp"
          ],
          "method": [
            "entity.name.function.member.cpp"
          ],
          "variable": [
            "variable.other.readwrite.cpp",
            "entity.name.variable.cpp"
          ],
          "variable.readonly": [
            "variable.other.constant.cpp"
          ],
          "variable.readonly.defaultLibrary": [
            "support.constant.cpp"
          ],
          "parameter": [
            "variable.parameter.cpp"
          ],
          "property": [
            "variable.other.property.cpp"
          ],
          "property.readonly": [
            "variable.other.constant.property.cpp"
          ],
          "enumMember": [
            "variable.other.enummember.cpp"
          ],
          "event": [
            "variable.other.event.cpp"
          ],
          "label": [
            "entity.name.label.cpp"
          ],
          "variable.global": [
            "variable.other.global.cpp"
          ],
          "variable.local": [
            "variable.other.local.cpp"
          ],
          "property.static": [
            "variable.other.property.static.cpp"
          ],
          "method.static": [
            "entity.name.function.member.static.cpp"
          ],
          "macro": [
            "entity.name.function.preprocessor.cpp",
            "entity.name.function.macro.cpp"
          ],
          "referenceType": [
            "entity.name.type.class.reference.cpp"
          ],
          "cliProperty": [
            "variable.other.property.cli.cpp"
          ],
          "genericType": [
            "entity.name.type.class.generic.cpp"
          ],
          "valueType": [
            "entity.name.type.class.value.cpp"
          ],
          "templateFunction": [
            "entity.name.function.templated.cpp"
          ],
          "templateType": [
            "entity.name.type.class.templated.cpp"
          ],
          "operatorOverload": [
            "entity.name.function.operator.cpp"
          ],
          "memberOperatorOverload": [
            "entity.name.function.operator.member.cpp"
          ],
          "newOperator": [
            "keyword.operator.new.cpp"
          ],
          "numberLiteral": [
            "entity.name.operator.custom-literal.number.cpp"
          ],
          "customLiteral": [
            "entity.name.operator.custom-literal.cpp"
          ],
          "stringLiteral": [
            "entity.name.operator.custom-literal.string.cpp"
          ]
        }
      },
      {
        "language": "cuda-cpp",
        "scopes": {
          "namespace": [
            "entity.name.namespace.cuda-cpp"
          ],
          "type": [
            "entity.name.type.cuda-cpp"
          ],
          "type.defaultLibrary": [
            "support.type.cuda-cpp"
          ],
          "struct": [
            "storage.type.struct.cuda-cpp"
          ],
          "class": [
            "entity.name.type.class.cuda-cpp"
          ],
          "class.defaultLibrary": [
            "support.class.cuda-cpp"
          ],
          "interface": [
            "entity.name.type.interface.cuda-cpp"
          ],
          "enum": [
            "entity.name.type.enum.cuda-cpp"
          ],
          "function": [
            "entity.name.function.cuda-cpp"
          ],
          "function.defaultLibrary": [
            "support.function.cuda-cpp"
          ],
          "method": [
            "entity.name.function.member.cuda-cpp"
          ],
          "variable": [
            "variable.other.readwrite.cuda-cpp",
            "entity.name.variable.cuda-cpp"
          ],
          "variable.readonly": [
            "variable.other.constant.cuda-cpp"
          ],
          "variable.readonly.defaultLibrary": [
            "support.constant.cuda-cpp"
          ],
          "parameter": [
            "variable.parameter.cuda-cpp"
          ],
          "property": [
            "variable.other.property.cuda-cpp"
          ],
          "property.readonly": [
            "variable.other.constant.property.cuda-cpp"
          ],
          "enumMember": [
            "variable.other.enummember.cuda-cpp"
          ],
          "event": [
            "variable.other.event.cuda-cpp"
          ],
          "label": [
            "entity.name.label.cuda-cpp"
          ],
          "variable.global": [
            "variable.other.global.cuda-cpp"
          ],
          "variable.local": [
            "variable.other.local.cuda-cpp"
          ],
          "property.static": [
            "variable.other.property.static.cuda-cpp"
          ],
          "method.static": [
            "entity.name.function.member.static.cuda-cpp"
          ],
          "macro": [
            "entity.name.function.preprocessor.cuda-cpp",
            "entity.name.function.macro.cuda-cpp"
          ],
          "referenceType": [
            "entity.name.type.class.reference.cuda-cpp"
          ],
          "cliProperty": [
            "variable.other.property.cli.cuda-cpp"
          ],
          "genericType": [
            "entity.name.type.class.generic.cuda-cpp"
          ],
          "valueType": [
            "entity.name.type.class.value.cuda-cpp"
          ],
          "templateFunction": [
            "entity.name.function.templated.cuda-cpp"
          ],
          "templateType": [
            "entity.name.type.class.templated.cuda-cpp"
          ],
          "operatorOverload": [
            "entity.name.function.operator.cuda-cpp"
          ],
          "memberOperatorOverload": [
            "entity.name.function.operator.member.cuda-cpp"
          ],
          "newOperator": [
            "keyword.operator.new.cuda-cpp"
          ],
          "numberLiteral": [
            "entity.name.operator.custom-literal.number.cuda-cpp"
          ],
          "customLiteral": [
            "entity.name.operator.custom-literal.cuda-cpp"
          ],
          "stringLiteral": [
            "entity.name.operator.custom-literal.string.cuda-cpp"
          ]
        }
      }
    ]
  },
  "scripts": {
    "vscode:prepublish": "yarn run compile",
    "compile": "node ./tools/prepublish.js && gulp generate-native-strings && gulp translations-generate && webpack --mode production --env vscode_nls",
    "compile-dev": "node ./tools/prepublish.js && gulp generate-native-strings && webpack --mode development",
    "compile-watch": "node ./tools/prepublish.js && gulp generate-native-strings && gulp translations-generate && webpack --mode production --env vscode_nls --watch --progress",
    "compile-dev-watch": "node ./tools/prepublish.js && gulp generate-native-strings && webpack --mode development --watch --progress",
    "generateOptionsSchema": "node ./tools/prepublish.js && node ./out/tools/generateOptionsSchema.js",
    "generate-native-strings": "node ./tools/prepublish.js && gulp generate-native-strings",
    "translations-export": "node ./tools/prepublish.js && gulp generate-native-strings && gulp translations-export",
    "translations-generate": "node ./tools/prepublish.js && gulp translations-generate",
    "translations-import": "node ./tools/prepublish.js && gulp translations-import",
    "prepublishjs": "node ./tools/prepublish.js",
    "pretest": "tsc -p test.tsconfig.json",
    "lint": "gulp lint",
    "unitTests": "tsc -p test.tsconfig.json && node ./out/test/unitTests/runTest.js",
    "integrationTests": "tsc -p test.tsconfig.json && node ./out/test/integrationTests/languageServer/runTest.js",
    "intelliSenseFeaturesTests": "tsc -p test.tsconfig.json && node ./out/test/integrationTests/IntelliSenseFeatures/runTest.js",
    "import-edge-strings": "node ./import_edge_strings.js",
    "download-api": "vscode-dts dev",
    "postdownload-api": "vscode-dts master",
    "postinstall": "npm run download-api"
  },
  "devDependencies": {
    "@octokit/rest": "^18.12.0",
    "@types/glob": "^7.1.3",
    "@types/minimatch": "^3.0.5",
    "@types/mkdirp": "^0.5.2",
    "@types/mocha": "^8.2.2",
    "@types/node": "^14.14.0",
    "@types/plist": "^3.0.2",
    "@types/semver": "^7.1.0",
    "@types/tmp": "^0.1.0",
    "@types/shell-quote": "^1.7.1",
    "@types/which": "^1.3.2",
    "@types/yauzl": "^2.9.1",
    "@typescript-eslint/eslint-plugin": "^4.31.1",
    "@typescript-eslint/eslint-plugin-tslint": "^4.31.1",
    "@typescript-eslint/parser": "^4.31.1",
    "@vscode/test-electron": "^1.6.1",
    "async-child-process": "^1.1.1",
    "await-notify": "^1.0.1",
    "eslint": "^7.32.0",
    "eslint-plugin-import": "^2.24.2",
    "eslint-plugin-jsdoc": "^39.3.3",
    "event-stream": "^4.0.1",
    "fs-extra": "^8.1.0",
    "gulp": "^4.0.2",
    "gulp-env": "^0.4.0",
    "gulp-eslint": "^6.0.0",
    "gulp-filter": "^6.0.0",
    "gulp-mocha": "^8.0.0",
    "gulp-sourcemaps": "^2.6.5",
    "gulp-typescript": "^5.0.1",
    "minimist": "^1.2.6",
    "mocha": "^8.3.2",
    "parse-git-config": "^3.0.0",
    "parse5": "^5.1.0",
    "parse5-traverse": "^1.0.3",
    "ts-loader": "^8.1.0",
    "tslint": "^5.19.0",
    "typescript": "^4.4.3",
    "vscode-debugadapter": "^1.35.0",
    "vscode-debugprotocol": "^1.35.0",
    "vscode-dts": "^0.3.2",
    "vscode-nls-dev": "^4.0.0-next.1",
    "webpack": "^5.28.0",
    "webpack-cli": "^4.5.0",
    "xml2js": "^0.4.19"
  },
  "dependencies": {
    "chokidar": "^3.5.3",
    "comment-json": "^4.1.1",
    "editorconfig": "^0.15.3",
    "escape-string-regexp": "^2.0.0",
    "glob": "^7.1.6",
    "minimatch": "^3.0.5",
    "mkdirp": "^0.5.5",
    "node-loader": "^2.0.0",
    "plist": "^3.0.5",
    "tmp": "^0.2.1",
    "posix-getopt": "^1.2.1",
    "shell-quote": "^1.7.3",
    "ssh-config": "^4.1.0",
    "vscode-cpptools": "^6.1.0",
    "@vscode/extension-telemetry": "^0.6.2",
    "vscode-languageclient": "^8.0.1",
    "vscode-nls": "^5.0.0",
    "vscode-tas-client": "^0.1.27",
    "which": "^2.0.2",
    "yauzl": "^2.10.0"
  },
  "resolutions": {
    "ajv": "^6.12.3",
    "ansi-regex": "^5.0.1",
    "browserslist": "^4.16.6",
    "follow-redirects": "1.14.8",
    "glob-parent": "^5.1.2",
    "hosted-git-info": "^3.0.8",
    "minimatch": "^3.0.5",
    "nanoid": "^3.1.20",
    "path-parse": "^1.0.7",
    "set-value": "^4.0.1",
    "yargs-parser": "^15.0.1",
    "y18n": "^5.0.5",
    "minimist": "^1.2.6",
    "terser": "^5.14.2"
  }
}<|MERGE_RESOLUTION|>--- conflicted
+++ resolved
@@ -282,14 +282,20 @@
         }
       },
       {
-<<<<<<< HEAD
         "name": "iar",
         "source": "iar",
         "owner": "cpptools",
         "fileLocation" : "absolute",
         "pattern": {
           "regexp": "^\"(.*?)\",(\\d+)\\s+(?:[Ff]atal\\s+)?([Ww]arning|[Ee]rror)\\[(\\w+\\d+)\\]:\\s+(.*)$",
-=======
+          "file": 1,
+          "line": 2,
+          "severity": 3,
+          "code": 4,
+          "message": 5
+        }
+      },
+      {
         "name": "armcc5",
         "source": "armcc5",
         "owner": "cpptools",
@@ -299,7 +305,6 @@
         ],
         "pattern": {
           "regexp": "^\"(.*)?\",\\s+line\\s+(\\d+):\\s+([Ee]rror|[Ww]arning):\\s+#(.*?):\\s+(.*)$",
->>>>>>> 50eb6f94
           "file": 1,
           "line": 2,
           "severity": 3,
