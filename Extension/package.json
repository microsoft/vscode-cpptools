{
    "name": "cpptools",
    "displayName": "C/C++",
    "description": "C/C++ IntelliSense, debugging, and code browsing.",
    "version": "1.17.5-main",
    "publisher": "ms-vscode",
    "icon": "LanguageCCPP_color_128x.png",
    "readme": "README.md",
    "author": {
        "name": "Microsoft Corporation"
    },
    "license": "SEE LICENSE IN LICENSE.txt",
    "engines": {
        "vscode": "^1.67.0"
    },
    "bugs": {
        "url": "https://github.com/Microsoft/vscode-cpptools/issues",
        "email": "c_cpp_support@microsoft.com"
    },
    "repository": {
        "type": "git",
        "url": "https://github.com/Microsoft/vscode-cpptools.git"
    },
    "homepage": "https://github.com/Microsoft/vscode-cpptools",
    "qna": "https://github.com/Microsoft/vscode-cpptools/issues",
    "keywords": [
        "C",
        "C++",
        "IntelliSense",
        "Microsoft",
        "multi-root ready"
    ],
    "categories": [
        "Programming Languages",
        "Debuggers",
        "Formatters",
        "Linters",
        "Snippets"
    ],
    "enabledApiProposals": [
        "terminalDataWriteEvent"
    ],
    "capabilities": {
        "untrustedWorkspaces": {
            "supported": false,
            "description": "%c_cpp.capabilities.untrustedWorkspaces.description%"
        },
        "virtualWorkspaces": false
    },
    "activationEvents": [
        "onLanguage:c",
        "onLanguage:cpp",
        "onLanguage:cuda-cpp",
        "onCommand:extension.pickNativeProcess",
        "onCommand:extension.pickRemoteNativeProcess",
        "onDebugResolve:cppdbg",
        "onDebugResolve:cppvsdbg",
        "workspaceContains:/.vscode/c_cpp_properties.json",
        "onFileSystem:cpptools-schema"
    ],
    "main": "./dist/src/main",
    "contributes": {
        "walkthroughs": [
            {
                "id": "cppWelcome",
                "title": "%c_cpp.walkthrough.title%",
                "description": "%c_cpp.walkthrough.description%",
                "steps": [
                    {
                        "id": "awaiting.activation.mac",
                        "title": "%c_cpp.walkthrough.set.up.title%",
                        "description": "%c_cpp.walkthrough.activating.description%",
                        "when": "workspacePlatform == mac && cpptools.scanForCompilersDone == false",
                        "media": {
                            "markdown": "dist/walkthrough/installcompiler/install-clang-macos.md"
                        }
                    },
                    {
                        "id": "awaiting.activation.linux",
                        "title": "%c_cpp.walkthrough.set.up.title%",
                        "description": "%c_cpp.walkthrough.activating.description%",
                        "when": "workspacePlatform == linux && cpptools.scanForCompilersDone == false",
                        "media": {
                            "markdown": "dist/walkthrough/installcompiler/install-gcc-linux.md"
                        }
                    },
                    {
                        "id": "awaiting.activation.windows",
                        "title": "%c_cpp.walkthrough.set.up.title%",
                        "description": "%c_cpp.walkthrough.activating.description%",
                        "when": "workspacePlatform == windows && cpptools.scanForCompilersDone == false",
                        "media": {
                            "markdown": "dist/walkthrough/installcompiler/install-compiler-windows.md"
                        }
                    },
                    {
                        "id": "no.compilers.found.mac",
                        "title": "%c_cpp.walkthrough.set.up.title%",
                        "description": "%c_cpp.walkthrough.no.compilers.description%",
                        "when": "workspacePlatform == mac && cpptools.scanForCompilersDone == true && cpptools.scanForCompilersEmpty == true",
                        "media": {
                            "markdown": "dist/walkthrough/installcompiler/install-clang-macos.md"
                        }
                    },
                    {
                        "id": "no.compilers.found.linux",
                        "title": "%c_cpp.walkthrough.set.up.title%",
                        "description": "%c_cpp.walkthrough.no.compilers.description%",
                        "when": "workspacePlatform == linux && cpptools.scanForCompilersDone == true && cpptools.scanForCompilersEmpty == true",
                        "media": {
                            "markdown": "dist/walkthrough/installcompiler/install-gcc-linux.md"
                        }
                    },
                    {
                        "id": "no.compilers.found.windows",
                        "title": "%c_cpp.walkthrough.set.up.title%",
                        "description": "%c_cpp.walkthrough.no.compilers.description%",
                        "when": "workspacePlatform == windows && cpptools.scanForCompilersDone == true && cpptools.scanForCompilersEmpty == true",
                        "media": {
                            "markdown": "dist/walkthrough/installcompiler/install-compiler-windows.md"
                        }
                    },
                    {
                        "id": "verify.compiler.mac",
                        "title": "%c_cpp.walkthrough.set.up.title%",
                        "description": "%c_cpp.walkthrough.compilers.found.description%",
                        "when": "workspacePlatform == mac && cpptools.scanForCompilersDone == true && cpptools.scanForCompilersEmpty == false",
                        "media": {
                            "markdown": "dist/walkthrough/installcompiler/install-clang-macos.md"
                        },
                        "completionEvents": [
                            "onContext:cpptools.trustedCompilerFound"
                        ]
                    },
                    {
                        "id": "verify.compiler.linux",
                        "title": "%c_cpp.walkthrough.set.up.title%",
                        "description": "%c_cpp.walkthrough.compilers.found.description%",
                        "when": "workspacePlatform == linux && cpptools.scanForCompilersDone == true && cpptools.scanForCompilersEmpty == false",
                        "media": {
                            "markdown": "dist/walkthrough/installcompiler/install-gcc-linux.md"
                        },
                        "completionEvents": [
                            "onContext:cpptools.trustedCompilerFound"
                        ]
                    },
                    {
                        "id": "verify.compiler.windows",
                        "title": "%c_cpp.walkthrough.set.up.title%",
                        "description": "%c_cpp.walkthrough.compilers.found.description%",
                        "when": "workspacePlatform == windows && cpptools.scanForCompilersDone == true && cpptools.scanForCompilersEmpty == false",
                        "media": {
                            "markdown": "dist/walkthrough/installcompiler/install-compiler-windows.md"
                        },
                        "completionEvents": [
                            "onContext:cpptools.trustedCompilerFound"
                        ]
                    },
                    {
                        "id": "create.cpp.file",
                        "title": "%c_cpp.walkthrough.create.cpp.file.title%",
                        "description": "%c_cpp.walkthrough.create.cpp.file.description%",
                        "media": {
                            "svg": "dist/walkthrough/images/create-a-file.svg",
                            "altText": "%c_cpp.walkthrough.create.cpp.file.altText%"
                        }
                    },
                    {
                        "id": "relaunch.developer.command.prompt.windows",
                        "title": "%c_cpp.walkthrough.command.prompt.title%",
                        "description": "%c_cpp.walkthrough.command.prompt.description%",
                        "when": "workspacePlatform == windows",
                        "media": {
                            "markdown": "dist/walkthrough/devcommandprompt/open-developer-command-prompt.md"
                        },
                        "completionEvents": [
                            "onContext:cpptools.msvcEnvironmentFound"
                        ]
                    },
                    {
                        "id": "run.project.mac",
                        "title": "%c_cpp.walkthrough.run.debug.title%",
                        "description": "%c_cpp.walkthrough.run.debug.mac.description%",
                        "when": "workspacePlatform == mac",
                        "media": {
                            "altText": "%c_cpp.walkthrough.run.debug.windows.altText%",
                            "svg": "dist/walkthrough/images/run-and-debug.svg"
                        }
                    },
                    {
                        "id": "run.project.linux",
                        "title": "%c_cpp.walkthrough.run.debug.title%",
                        "description": "%c_cpp.walkthrough.run.debug.linux.description%",
                        "when": "workspacePlatform == linux",
                        "media": {
                            "altText": "%c_cpp.walkthrough.run.debug.windows.altText%",
                            "svg": "dist/walkthrough/images/run-and-debug.svg"
                        }
                    },
                    {
                        "id": "run.project.windows",
                        "title": "%c_cpp.walkthrough.run.debug.title%",
                        "description": "%c_cpp.walkthrough.run.debug.windows.description%",
                        "when": "workspacePlatform == windows",
                        "media": {
                            "altText": "%c_cpp.walkthrough.run.debug.windows.altText%",
                            "svg": "dist/walkthrough/images/run-and-debug.svg"
                        }
                    },
                    {
                        "id": "customize.debugging.linux",
                        "title": "%c_cpp.walkthrough.customize.debugging.title%",
                        "when": "workspacePlatform == linux",
                        "description": "%c_cpp.walkthrough.customize.debugging.mac.description%",
                        "media": {
                            "altText": "%c_cpp.walkthrough.customize.debugging.altText%",
                            "svg": "dist/walkthrough/images/customize-debugging.svg"
                        }
                    },
                    {
                        "id": "customize.debugging.windows",
                        "title": "%c_cpp.walkthrough.customize.debugging.title%",
                        "when": "workspacePlatform == windows",
                        "description": "%c_cpp.walkthrough.customize.debugging.linux.description%",
                        "media": {
                            "altText": "%c_cpp.walkthrough.customize.debugging.altText%",
                            "svg": "dist/walkthrough/images/customize-debugging.svg"
                        }
                    },
                    {
                        "id": "customize.debugging.mac",
                        "title": "%c_cpp.walkthrough.customize.debugging.title%",
                        "when": "workspacePlatform == mac",
                        "description": "%c_cpp.walkthrough.customize.debugging.windows.description%",
                        "media": {
                            "altText": "%c_cpp.walkthrough.customize.debugging.altText%",
                            "svg": "dist/walkthrough/images/customize-debugging.svg"
                        }
                    }
                ]
            }
        ],
        "taskDefinitions": [
            {
                "type": "cppbuild",
                "required": [
                    "command",
                    "label"
                ],
                "properties": {
                    "label": {
                        "type": "string",
                        "description": "%c_cpp.taskDefinitions.name.description%"
                    },
                    "command": {
                        "type": "string",
                        "description": "%c_cpp.taskDefinitions.command.description%"
                    },
                    "args": {
                        "type": "array",
                        "description": "%c_cpp.taskDefinitions.args.description%"
                    },
                    "options": {
                        "type": "object",
                        "description": "%c_cpp.taskDefinitions.options.description%",
                        "properties": {
                            "cwd": {
                                "type": "string",
                                "description": "%c_cpp.taskDefinitions.options.cwd.description%"
                            }
                        }
                    },
                    "detail": {
                        "type": "string",
                        "description": "%c_cpp.taskDefinitions.detail.description%"
                    }
                }
            }
        ],
        "views": {
            "references-view": [
                {
                    "id": "CppReferencesView",
                    "name": "%c_cpp.contributes.views.cppReferencesView.title%",
                    "when": "cpptools.hasReferencesResults"
                }
            ],
            "debug": [
                {
                    "id": "CppSshTargetsView",
                    "name": "%c_cpp.contributes.views.sshTargetsView.title%",
                    "when": "cpptools.enableSshTargetsView"
                }
            ]
        },
        "viewsWelcome": [
            {
                "view": "debug",
                "contents": "%c_cpp.contributes.viewsWelcome.contents%",
                "when": "debugStartLanguage == cpp || debugStartLanguage == c || debugStartLanguage == cuda-cpp"
            }
        ],
        "problemMatchers": [
            {
                "name": "gcc",
                "source": "gcc",
                "owner": "cpptools",
                "fileLocation": [
                    "autoDetect",
                    "${cwd}"
                ],
                "pattern": {
                    "regexp": "^(.*?):(\\d+):(\\d*):?\\s+(?:fatal\\s+)?(warning|error):\\s+(.*)$",
                    "file": 1,
                    "line": 2,
                    "column": 3,
                    "severity": 4,
                    "message": 5
                }
            },
            {
                "name": "iar",
                "source": "iar",
                "owner": "cpptools",
                "fileLocation": "absolute",
                "pattern": {
                    "regexp": "^\"(.*?)\",(\\d+)\\s+(?:[Ff]atal\\s+)?([Ww]arning|[Ee]rror)\\[(\\w+\\d+)\\]:\\s+(.*)$",
                    "file": 1,
                    "line": 2,
                    "severity": 3,
                    "code": 4,
                    "message": 5
                }
            },
            {
                "name": "armcc5",
                "source": "armcc5",
                "owner": "cpptools",
                "fileLocation": [
                    "autoDetect",
                    "${cwd}"
                ],
                "pattern": {
                    "regexp": "^\"(.*)?\",\\s+line\\s+(\\d+):\\s+([Ee]rror|[Ww]arning):\\s+#(.*?):\\s+(.*)$",
                    "file": 1,
                    "line": 2,
                    "severity": 3,
                    "code": 4,
                    "message": 5
                }
            }
        ],
        "configuration": [
            {
                "title": "%c_cpp.subheaders.intelliSense.title%",
                "properties": {
                    "C_Cpp.inlayHints.autoDeclarationTypes.enabled": {
                        "type": "boolean",
                        "default": false,
                        "markdownDescription": "%c_cpp.configuration.inlayHints.autoDeclarationTypes.enabled.markdownDescription%",
                        "scope": "resource"
                    },
                    "C_Cpp.inlayHints.autoDeclarationTypes.showOnLeft": {
                        "type": "boolean",
                        "default": false,
                        "markdownDescription": "%c_cpp.configuration.inlayHints.autoDeclarationTypes.showOnLeft.markdownDescription%",
                        "scope": "resource"
                    },
                    "C_Cpp.inlayHints.parameterNames.enabled": {
                        "type": "boolean",
                        "default": false,
                        "markdownDescription": "%c_cpp.configuration.inlayHints.parameterNames.enabled.markdownDescription%",
                        "scope": "resource"
                    },
                    "C_Cpp.inlayHints.parameterNames.suppressWhenArgumentContainsName": {
                        "type": "boolean",
                        "default": true,
                        "markdownDescription": "%c_cpp.configuration.inlayHints.parameterNames.suppressWhenArgumentContainsName.markdownDescription%",
                        "scope": "resource"
                    },
                    "C_Cpp.inlayHints.parameterNames.hideLeadingUnderscores": {
                        "type": "boolean",
                        "default": true,
                        "markdownDescription": "%c_cpp.configuration.inlayHints.parameterNames.hideLeadingUnderscores.markdownDescription%",
                        "scope": "resource"
                    },
                    "C_Cpp.inlayHints.referenceOperator.enabled": {
                        "type": "boolean",
                        "default": false,
                        "markdownDescription": "%c_cpp.configuration.inlayHints.referenceOperator.enabled.markdownDescription%",
                        "scope": "resource"
                    },
                    "C_Cpp.inlayHints.referenceOperator.showSpace": {
                        "type": "boolean",
                        "default": false,
                        "markdownDescription": "%c_cpp.configuration.inlayHints.referenceOperator.showSpace.markdownDescription%",
                        "scope": "resource"
                    },
                    "C_Cpp.intelliSenseUpdateDelay": {
                        "type": "number",
                        "default": 2000,
                        "description": "%c_cpp.configuration.intelliSenseUpdateDelay.description%",
                        "scope": "application",
                        "minimum": 500,
                        "maximum": 3000
                    },
                    "C_Cpp.codeFolding": {
                        "type": "string",
                        "enum": [
                            "enabled",
                            "disabled"
                        ],
                        "default": "enabled",
                        "description": "%c_cpp.configuration.codeFolding.description%",
                        "scope": "window"
                    },
                    "C_Cpp.autocompleteAddParentheses": {
                        "type": "boolean",
                        "default": false,
                        "markdownDescription": "%c_cpp.configuration.autocompleteAddParentheses.markdownDescription%",
                        "scope": "resource"
                    },
                    "C_Cpp.suggestSnippets": {
                        "type": "boolean",
                        "default": true,
                        "markdownDescription": "%c_cpp.configuration.suggestSnippets.markdownDescription%",
                        "scope": "resource"
                    },
                    "C_Cpp.enhancedColorization": {
                        "type": "string",
                        "enum": [
                            "enabled",
                            "disabled"
                        ],
                        "default": "enabled",
                        "markdownDescription": "%c_cpp.configuration.enhancedColorization.markdownDescription%",
                        "scope": "window"
                    },
                    "C_Cpp.legacyCompilerArgsBehavior": {
                        "type": "boolean",
                        "default": false,
                        "markdownDescription": "%c_cpp.configuration.legacyCompilerArgsBehavior.markdownDescription%",
                        "scope": "resource"
                    },
                    "C_Cpp.autocomplete": {
                        "type": "string",
                        "enum": [
                            "default",
                            "disabled"
                        ],
                        "default": "default",
                        "markdownDescription": "%c_cpp.configuration.autocomplete.markdownDescription%",
                        "enumDescriptions": [
                            "%c_cpp.configuration.autocomplete.default.description%",
                            "%c_cpp.configuration.autocomplete.disabled.description%"
                        ],
                        "scope": "resource"
                    },
                    "C_Cpp.hover": {
                        "type": "string",
                        "enum": [
                            "default",
                            "disabled"
                        ],
                        "default": "default",
                        "description": "%c_cpp.configuration.hover.description%",
                        "scope": "resource"
                    },
                    "C_Cpp.errorSquiggles": {
                        "type": "string",
                        "enum": [
                            "enabled",
                            "disabled",
                            "enabledIfIncludesResolve"
                        ],
                        "default": "enabledIfIncludesResolve",
                        "description": "%c_cpp.configuration.errorSquiggles.description%",
                        "scope": "resource"
                    },
                    "C_Cpp.dimInactiveRegions": {
                        "type": "boolean",
                        "default": true,
                        "description": "%c_cpp.configuration.dimInactiveRegions.description%",
                        "scope": "resource"
                    },
                    "C_Cpp.inactiveRegionOpacity": {
                        "type:": "number",
                        "default": 0.55,
                        "markdownDescription": "%c_cpp.configuration.inactiveRegionOpacity.markdownDescription%",
                        "scope": "resource",
                        "minimum": 0.1,
                        "maximum": 1
                    },
                    "C_Cpp.inactiveRegionForegroundColor": {
                        "type": "string",
                        "description": "%c_cpp.configuration.inactiveRegionForegroundColor.description%",
                        "scope": "resource"
                    },
                    "C_Cpp.inactiveRegionBackgroundColor": {
                        "type": "string",
                        "description": "%c_cpp.configuration.inactiveRegionBackgroundColor.description%",
                        "scope": "resource"
                    },
                    "C_Cpp.renameRequiresIdentifier": {
                        "type": "boolean",
                        "default": true,
                        "markdownDescription": "%c_cpp.configuration.renameRequiresIdentifier.markdownDescription%",
                        "scope": "application"
                    },
                    "C_Cpp.workspaceSymbols": {
                        "type": "string",
                        "enum": [
                            "All",
                            "Just My Code"
                        ],
                        "default": "Just My Code",
                        "description": "%c_cpp.configuration.workspaceSymbols.description%",
                        "scope": "window"
                    },
                    "C_Cpp.default.includePath": {
                        "type": "array",
                        "items": {
                            "type": "string"
                        },
                        "uniqueItems": true,
                        "markdownDescription": "%c_cpp.configuration.default.includePath.markdownDescription%",
                        "scope": "machine-overridable"
                    },
                    "C_Cpp.default.defines": {
                        "type": "array",
                        "items": {
                            "type": "string"
                        },
                        "uniqueItems": true,
                        "markdownDescription": "%c_cpp.configuration.default.defines.markdownDescription%",
                        "scope": "machine-overridable"
                    },
                    "C_Cpp.default.macFrameworkPath": {
                        "type": "array",
                        "items": {
                            "type": "string"
                        },
                        "uniqueItems": true,
                        "markdownDescription": "%c_cpp.configuration.default.macFrameworkPath.markdownDescription%",
                        "scope": "machine-overridable"
                    },
                    "C_Cpp.default.windowsSdkVersion": {
                        "type": "string",
                        "markdownDescription": "%c_cpp.configuration.default.windowsSdkVersion.markdownDescription%",
                        "pattern": "^((\\d{2}\\.\\d{1}\\.\\d{5}\\.\\d{1}$|^8\\.1)|())$",
                        "scope": "machine-overridable"
                    },
                    "C_Cpp.default.compileCommands": {
                        "type": "string",
                        "markdownDescription": "%c_cpp.configuration.default.compileCommands.markdownDescription%",
                        "scope": "machine-overridable"
                    },
                    "C_Cpp.default.forcedInclude": {
                        "type": "array",
                        "items": {
                            "type": "string"
                        },
                        "uniqueItems": true,
                        "markdownDescription": "%c_cpp.configuration.default.forcedInclude.markdownDescription%",
                        "scope": "machine-overridable"
                    },
                    "C_Cpp.default.intelliSenseMode": {
                        "type": "string",
                        "enum": [
                            "",
                            "macos-clang-x86",
                            "macos-clang-x64",
                            "macos-clang-arm",
                            "macos-clang-arm64",
                            "macos-gcc-x86",
                            "macos-gcc-x64",
                            "macos-gcc-arm",
                            "macos-gcc-arm64",
                            "linux-clang-x86",
                            "linux-clang-x64",
                            "linux-clang-arm",
                            "linux-clang-arm64",
                            "linux-gcc-x86",
                            "linux-gcc-x64",
                            "linux-gcc-arm",
                            "linux-gcc-arm64",
                            "windows-clang-x86",
                            "windows-clang-x64",
                            "windows-clang-arm",
                            "windows-clang-arm64",
                            "windows-gcc-x86",
                            "windows-gcc-x64",
                            "windows-gcc-arm",
                            "windows-gcc-arm64",
                            "windows-msvc-x86",
                            "windows-msvc-x64",
                            "windows-msvc-arm",
                            "windows-msvc-arm64",
                            "clang-x86",
                            "clang-x64",
                            "clang-arm",
                            "clang-arm64",
                            "gcc-x86",
                            "gcc-x64",
                            "gcc-arm",
                            "gcc-arm64",
                            "msvc-x86",
                            "msvc-x64",
                            "msvc-arm",
                            "msvc-arm64"
                        ],
                        "markdownDescription": "%c_cpp.configuration.default.intelliSenseMode.markdownDescription%",
                        "scope": "machine-overridable"
                    },
                    "C_Cpp.default.compilerPath": {
                        "type": [
                            "string",
                            "null"
                        ],
                        "default": null,
                        "markdownDescription": "%c_cpp.configuration.default.compilerPath.markdownDescription%",
                        "scope": "machine-overridable"
                    },
                    "C_Cpp.default.compilerArgs": {
                        "type": "array",
                        "items": {
                            "type": "string"
                        },
                        "uniqueItems": true,
                        "markdownDescription": "%c_cpp.configuration.default.compilerArgs.markdownDescription%",
                        "scope": "machine-overridable"
                    },
                    "C_Cpp.default.cStandard": {
                        "type": "string",
                        "enum": [
                            "",
                            "c89",
                            "c99",
                            "c11",
                            "c17",
                            "c23",
                            "gnu89",
                            "gnu99",
                            "gnu11",
                            "gnu17",
                            "gnu23"
                        ],
                        "markdownDescription": "%c_cpp.configuration.default.cStandard.markdownDescription%",
                        "scope": "resource"
                    },
                    "C_Cpp.default.cppStandard": {
                        "type": "string",
                        "enum": [
                            "",
                            "c++98",
                            "c++03",
                            "c++11",
                            "c++14",
                            "c++17",
                            "c++20",
                            "c++23",
                            "gnu++98",
                            "gnu++03",
                            "gnu++11",
                            "gnu++14",
                            "gnu++17",
                            "gnu++20",
                            "gnu++23"
                        ],
                        "markdownDescription": "%c_cpp.configuration.default.cppStandard.markdownDescription%",
                        "scope": "resource"
                    },
                    "C_Cpp.default.configurationProvider": {
                        "type": "string",
                        "markdownDescription": "%c_cpp.configuration.default.configurationProvider.markdownDescription%",
                        "scope": "resource"
                    },
                    "C_Cpp.default.mergeConfigurations": {
                        "type": "boolean",
                        "markdownDescription": "%c_cpp.configuration.default.mergeConfigurations.markdownDescription%",
                        "scope": "resource"
                    },
                    "C_Cpp.default.browse.path": {
                        "type": "array",
                        "items": {
                            "type": "string"
                        },
                        "default": null,
                        "uniqueItems": true,
                        "markdownDescription": "%c_cpp.configuration.default.browse.path.markdownDescription%",
                        "scope": "machine-overridable"
                    },
                    "C_Cpp.default.browse.databaseFilename": {
                        "type": "string",
                        "markdownDescription": "%c_cpp.configuration.default.browse.databaseFilename.markdownDescription%",
                        "scope": "machine-overridable"
                    },
                    "C_Cpp.default.browse.limitSymbolsToIncludedHeaders": {
                        "type": "boolean",
                        "default": true,
                        "markdownDescription": "%c_cpp.configuration.default.browse.limitSymbolsToIncludedHeaders.markdownDescription%",
                        "scope": "resource"
                    },
                    "C_Cpp.default.systemIncludePath": {
                        "type": "array",
                        "items": {
                            "type": "string"
                        },
                        "uniqueItems": true,
                        "markdownDescription": "%c_cpp.configuration.default.systemIncludePath.markdownDescription%",
                        "scope": "machine-overridable"
                    },
                    "C_Cpp.default.customConfigurationVariables": {
                        "type": [
                            "object",
                            "null"
                        ],
                        "default": null,
                        "patternProperties": {
                            "(^.+$)": {
                                "type": "string"
                            }
                        },
                        "markdownDescription": "%c_cpp.configuration.default.customConfigurationVariables.markdownDescription%",
                        "scope": "machine-overridable"
                    },
                    "C_Cpp.default.enableConfigurationSquiggles": {
                        "type": "boolean",
                        "default": true,
                        "markdownDescription": "%c_cpp.configuration.default.enableConfigurationSquiggles.markdownDescription%",
                        "scope": "resource"
                    },
                    "C_Cpp.default.dotConfig": {
                        "type": "string",
                        "markdownDescription": "%c_cpp.configuration.default.dotConfig.markdownDescription%",
                        "scope": "resource"
                    },
                    "C_Cpp.configurationWarnings": {
                        "type": "string",
                        "enum": [
                            "enabled",
                            "disabled"
                        ],
                        "default": "enabled",
                        "description": "%c_cpp.configuration.configurationWarnings.description%",
                        "scope": "resource"
                    },
                    "C_Cpp.workspaceParsingPriority": {
                        "type": "string",
                        "enum": [
                            "highest",
                            "high",
                            "medium",
                            "low"
                        ],
                        "default": "highest",
                        "markdownDescription": "%c_cpp.configuration.workspaceParsingPriority.markdownDescription%",
                        "scope": "window"
                    },
                    "C_Cpp.intelliSenseEngine": {
                        "type": "string",
                        "enum": [
                            "default",
                            "Tag Parser",
                            "disabled"
                        ],
                        "default": "default",
                        "description": "%c_cpp.configuration.intelliSenseEngine.description%",
                        "enumDescriptions": [
                            "%c_cpp.configuration.intelliSenseEngine.default.description%",
                            "%c_cpp.configuration.intelliSenseEngine.tagParser.description%",
                            "%c_cpp.configuration.intelliSenseEngine.disabled.description%"
                        ],
                        "scope": "resource"
                    },
                    "C_Cpp.intelliSenseEngineFallback": {
                        "type": "string",
                        "enum": [
                            "enabled",
                            "disabled"
                        ],
                        "default": "disabled",
                        "markdownDescription": "%c_cpp.configuration.intelliSenseEngineFallback.markdownDescription%",
                        "scope": "resource"
                    },
                    "C_Cpp.exclusionPolicy": {
                        "type": "string",
                        "enum": [
                            "checkFolders",
                            "checkFilesAndFolders"
                        ],
                        "default": "checkFolders",
                        "markdownDescription": "%c_cpp.configuration.exclusionPolicy.markdownDescription%",
                        "enumDescriptions": [
                            "%c_cpp.configuration.exclusionPolicy.checkFolders.description%",
                            "%c_cpp.configuration.exclusionPolicy.checkFilesAndFolders.description%"
                        ],
                        "scope": "resource"
                    },
                    "C_Cpp.files.exclude": {
                        "type": "object",
                        "markdownDescription": "%c_cpp.configuration.filesExclude.markdownDescription%",
                        "default": {
                            "**/.vscode": true,
                            "**/.vs": true
                        },
                        "additionalProperties": {
                            "anyOf": [
                                {
                                    "type": "boolean",
                                    "markdownDescription": "%c_cpp.configuration.filesExcludeBoolean.markdownDescription%"
                                },
                                {
                                    "type": "object",
                                    "properties": {
                                        "when": {
                                            "type": "string",
                                            "pattern": "\\w*\\$\\(basename\\)\\w*",
                                            "default": "$(basename).ext",
                                            "markdownDescription": "%c_cpp.configuration.filesExcludeWhen.markdownDescription%"
                                        }
                                    }
                                }
                            ]
                        },
                        "scope": "resource"
                    }
                }
            },
            {
                "title": "%c_cpp.subheaders.formatting.title%",
                "properties": {
                    "C_Cpp.vcFormat.indent.braces": {
                        "type": "boolean",
                        "default": false,
                        "markdownDescription": "%c_cpp.configuration.vcFormat.indent.braces.markdownDescription%",
                        "scope": "resource"
                    },
                    "C_Cpp.vcFormat.indent.multiLineRelativeTo": {
                        "type": "string",
                        "enum": [
                            "outermostParenthesis",
                            "innermostParenthesis",
                            "statementBegin"
                        ],
                        "enumDescriptions": [
                            "%c_cpp.configuration.vcFormat.indent.multiLineRelativeTo.outermostParenthesis.description%",
                            "%c_cpp.configuration.vcFormat.indent.multiLineRelativeTo.innermostParenthesis.description%",
                            "%c_cpp.configuration.vcFormat.indent.multiLineRelativeTo.statementBegin.description%"
                        ],
                        "default": "innermostParenthesis",
                        "description": "%c_cpp.configuration.vcFormat.indent.multiLineRelativeTo.description%",
                        "scope": "resource"
                    },
                    "C_Cpp.vcFormat.indent.withinParentheses": {
                        "type": "string",
                        "enum": [
                            "alignToParenthesis",
                            "indent"
                        ],
                        "markdownEnumDescriptions": [
                            "%c_cpp.configuration.vcFormat.indent.withinParentheses.alignToParenthesis.markdownDescription%",
                            "%c_cpp.configuration.vcFormat.indent.withinParentheses.indent.markdownDescription%"
                        ],
                        "default": "indent",
                        "markdownDescription": "%c_cpp.configuration.vcFormat.indent.withinParentheses.markdownDescription%",
                        "scope": "resource"
                    },
                    "C_Cpp.vcFormat.indent.preserveWithinParentheses": {
                        "type": "boolean",
                        "default": false,
                        "description": "%c_cpp.configuration.vcFormat.indent.preserveWithinParentheses.description%",
                        "scope": "resource"
                    },
                    "C_Cpp.vcFormat.indent.caseLabels": {
                        "type": "boolean",
                        "default": false,
                        "markdownDescription": "%c_cpp.configuration.vcFormat.indent.caseLabels.markdownDescription%",
                        "scope": "resource"
                    },
                    "C_Cpp.vcFormat.indent.caseContents": {
                        "type": "boolean",
                        "default": true,
                        "markdownDescription": "%c_cpp.configuration.vcFormat.indent.caseContents.markdownDescription%",
                        "scope": "resource"
                    },
                    "C_Cpp.vcFormat.indent.caseContentsWhenBlock": {
                        "type": "boolean",
                        "default": false,
                        "markdownDescription": "%c_cpp.configuration.vcFormat.indent.caseContentsWhenBlock.markdownDescription%",
                        "scope": "resource"
                    },
                    "C_Cpp.vcFormat.indent.lambdaBracesWhenParameter": {
                        "type": "boolean",
                        "default": true,
                        "markdownDescription": "%c_cpp.configuration.vcFormat.indent.lambdaBracesWhenParameter.markdownDescription%",
                        "scope": "resource"
                    },
                    "C_Cpp.vcFormat.indent.gotoLabels": {
                        "type": "string",
                        "enum": [
                            "oneLeft",
                            "leftmostColumn",
                            "none"
                        ],
                        "markdownEnumDescriptions": [
                            "%c_cpp.configuration.vcFormat.indent.gotoLabels.oneLeft.markdownDescription%",
                            "%c_cpp.configuration.vcFormat.indent.gotoLabels.leftmostColumn.markdownDescription%",
                            "%c_cpp.configuration.vcFormat.indent.gotoLabels.none.markdownDescription%"
                        ],
                        "default": "oneLeft",
                        "description": "%c_cpp.configuration.vcFormat.indent.gotoLabels.description%",
                        "scope": "resource"
                    },
                    "C_Cpp.vcFormat.indent.preprocessor": {
                        "type": "string",
                        "enum": [
                            "oneLeft",
                            "leftmostColumn",
                            "none"
                        ],
                        "markdownEnumDescriptions": [
                            "%c_cpp.configuration.vcFormat.indent.preprocessor.oneLeft.markdownDescription%",
                            "%c_cpp.configuration.vcFormat.indent.preprocessor.leftmostColumn.markdownDescription%",
                            "%c_cpp.configuration.vcFormat.indent.preprocessor.none.markdownDescription%"
                        ],
                        "default": "leftmostColumn",
                        "description": "%c_cpp.configuration.vcFormat.indent.preprocessor.description%",
                        "scope": "resource"
                    },
                    "C_Cpp.vcFormat.indent.accessSpecifiers": {
                        "type": "boolean",
                        "default": false,
                        "markdownDescription": "%c_cpp.configuration.vcFormat.indent.accessSpecifiers.markdownDescription%",
                        "scope": "resource"
                    },
                    "C_Cpp.vcFormat.indent.namespaceContents": {
                        "type": "boolean",
                        "default": true,
                        "markdownDescription": "%c_cpp.configuration.vcFormat.indent.namespaceContents.markdownDescription%",
                        "scope": "resource"
                    },
                    "C_Cpp.vcFormat.indent.preserveComments": {
                        "type": "boolean",
                        "default": false,
                        "description": "%c_cpp.configuration.vcFormat.indent.preserveComments.description%",
                        "scope": "resource"
                    },
                    "C_Cpp.vcFormat.newLine.beforeOpenBrace.namespace": {
                        "type": "string",
                        "enum": [
                            "newLine",
                            "sameLine",
                            "ignore"
                        ],
                        "enumDescriptions": [
                            "%c_cpp.configuration.vcFormat.newLine.beforeOpenBrace.newLine.description%",
                            "%c_cpp.configuration.vcFormat.newLine.beforeOpenBrace.sameLine.description%",
                            "%c_cpp.configuration.vcFormat.newLine.beforeOpenBrace.ignore.description%"
                        ],
                        "default": "ignore",
                        "description": "%c_cpp.configuration.vcFormat.newLine.beforeOpenBrace.namespace.description%",
                        "scope": "resource"
                    },
                    "C_Cpp.vcFormat.newLine.beforeOpenBrace.type": {
                        "type": "string",
                        "enum": [
                            "newLine",
                            "sameLine",
                            "ignore"
                        ],
                        "enumDescriptions": [
                            "%c_cpp.configuration.vcFormat.newLine.beforeOpenBrace.newLine.description%",
                            "%c_cpp.configuration.vcFormat.newLine.beforeOpenBrace.sameLine.description%",
                            "%c_cpp.configuration.vcFormat.newLine.beforeOpenBrace.ignore.description%"
                        ],
                        "default": "ignore",
                        "description": "%c_cpp.configuration.vcFormat.newLine.beforeOpenBrace.type.description%",
                        "scope": "resource"
                    },
                    "C_Cpp.vcFormat.newLine.beforeOpenBrace.function": {
                        "type": "string",
                        "enum": [
                            "newLine",
                            "sameLine",
                            "ignore"
                        ],
                        "enumDescriptions": [
                            "%c_cpp.configuration.vcFormat.newLine.beforeOpenBrace.newLine.description%",
                            "%c_cpp.configuration.vcFormat.newLine.beforeOpenBrace.sameLine.description%",
                            "%c_cpp.configuration.vcFormat.newLine.beforeOpenBrace.ignore.description%"
                        ],
                        "default": "ignore",
                        "description": "%c_cpp.configuration.vcFormat.newLine.beforeOpenBrace.function.description%",
                        "scope": "resource"
                    },
                    "C_Cpp.vcFormat.newLine.beforeOpenBrace.block": {
                        "type": "string",
                        "enum": [
                            "newLine",
                            "sameLine",
                            "ignore"
                        ],
                        "enumDescriptions": [
                            "%c_cpp.configuration.vcFormat.newLine.beforeOpenBrace.newLine.description%",
                            "%c_cpp.configuration.vcFormat.newLine.beforeOpenBrace.sameLine.description%",
                            "%c_cpp.configuration.vcFormat.newLine.beforeOpenBrace.ignore.description%"
                        ],
                        "default": "ignore",
                        "description": "%c_cpp.configuration.vcFormat.newLine.beforeOpenBrace.block.description%",
                        "scope": "resource"
                    },
                    "C_Cpp.vcFormat.newLine.beforeOpenBrace.lambda": {
                        "enum": [
                            "newLine",
                            "sameLine",
                            "ignore"
                        ],
                        "enumDescriptions": [
                            "%c_cpp.configuration.vcFormat.newLine.beforeOpenBrace.newLine.description%",
                            "%c_cpp.configuration.vcFormat.newLine.beforeOpenBrace.sameLine.description%",
                            "%c_cpp.configuration.vcFormat.newLine.beforeOpenBrace.ignore.description%"
                        ],
                        "default": "ignore",
                        "description": "%c_cpp.configuration.vcFormat.newLine.beforeOpenBrace.lambda.description%",
                        "scope": "resource"
                    },
                    "C_Cpp.vcFormat.newLine.scopeBracesOnSeparateLines": {
                        "type": "boolean",
                        "default": false,
                        "description": "%c_cpp.configuration.vcFormat.newLine.scopeBracesOnSeparateLines.description%",
                        "scope": "resource"
                    },
                    "C_Cpp.vcFormat.newLine.closeBraceSameLine.emptyType": {
                        "type": "boolean",
                        "default": false,
                        "description": "%c_cpp.configuration.vcFormat.newLine.closeBraceSameLine.emptyType.description%",
                        "scope": "resource"
                    },
                    "C_Cpp.vcFormat.newLine.closeBraceSameLine.emptyFunction": {
                        "type": "boolean",
                        "default": false,
                        "description": "%c_cpp.configuration.vcFormat.newLine.closeBraceSameLine.emptyFunction.description%",
                        "scope": "resource"
                    },
                    "C_Cpp.vcFormat.newLine.beforeCatch": {
                        "type": "boolean",
                        "default": true,
                        "markdownDescription": "%c_cpp.configuration.vcFormat.newLine.beforeCatch.markdownDescription%",
                        "scope": "resource"
                    },
                    "C_Cpp.vcFormat.newLine.beforeElse": {
                        "type": "boolean",
                        "default": true,
                        "markdownDescription": "%c_cpp.configuration.vcFormat.newLine.beforeElse.markdownDescription%",
                        "scope": "resource"
                    },
                    "C_Cpp.vcFormat.newLine.beforeWhileInDoWhile": {
                        "type": "boolean",
                        "default": false,
                        "markdownDescription": "%c_cpp.configuration.vcFormat.newLine.beforeWhileInDoWhile.markdownDescription%",
                        "scope": "resource"
                    },
                    "C_Cpp.vcFormat.space.beforeFunctionOpenParenthesis": {
                        "type": "string",
                        "enum": [
                            "insert",
                            "remove",
                            "ignore"
                        ],
                        "enumDescriptions": [
                            "%c_cpp.configuration.vcFormat.space.beforeFunctionOpenParenthesis.insert.description%",
                            "%c_cpp.configuration.vcFormat.space.beforeFunctionOpenParenthesis.remove.description%",
                            "%c_cpp.configuration.vcFormat.space.beforeFunctionOpenParenthesis.ignore.description%"
                        ],
                        "default": "remove",
                        "description": "%c_cpp.configuration.vcFormat.space.beforeFunctionOpenParenthesis.description%",
                        "scope": "resource"
                    },
                    "C_Cpp.vcFormat.space.withinParameterListParentheses": {
                        "type": "boolean",
                        "default": false,
                        "description": "%c_cpp.configuration.vcFormat.space.withinParameterListParentheses.description%",
                        "scope": "resource"
                    },
                    "C_Cpp.vcFormat.space.betweenEmptyParameterListParentheses": {
                        "type": "boolean",
                        "default": false,
                        "description": "%c_cpp.configuration.vcFormat.space.betweenEmptyParameterListParentheses.description%",
                        "scope": "resource"
                    },
                    "C_Cpp.vcFormat.space.afterKeywordsInControlFlowStatements": {
                        "type": "boolean",
                        "default": true,
                        "description": "%c_cpp.configuration.vcFormat.space.afterKeywordsInControlFlowStatements.description%",
                        "scope": "resource"
                    },
                    "C_Cpp.vcFormat.space.withinControlFlowStatementParentheses": {
                        "type": "boolean",
                        "default": false,
                        "description": "%c_cpp.configuration.vcFormat.space.withinControlFlowStatementParentheses.description%",
                        "scope": "resource"
                    },
                    "C_Cpp.vcFormat.space.beforeLambdaOpenParenthesis": {
                        "type": "boolean",
                        "default": false,
                        "description": "%c_cpp.configuration.vcFormat.space.beforeLambdaOpenParenthesis.description%",
                        "scope": "resource"
                    },
                    "C_Cpp.vcFormat.space.withinCastParentheses": {
                        "type": "boolean",
                        "default": false,
                        "description": "%c_cpp.configuration.vcFormat.space.withinCastParentheses.description%",
                        "scope": "resource"
                    },
                    "C_Cpp.vcFormat.space.afterCastCloseParenthesis": {
                        "type": "boolean",
                        "default": false,
                        "description": "%c_cpp.configuration.vcFormat.space.afterCastCloseParenthesis.description%",
                        "scope": "resource"
                    },
                    "C_Cpp.vcFormat.space.withinExpressionParentheses": {
                        "type": "boolean",
                        "default": false,
                        "description": "%c_cpp.configuration.vcFormat.space.withinExpressionParentheses.description%",
                        "scope": "resource"
                    },
                    "C_Cpp.vcFormat.space.beforeBlockOpenBrace": {
                        "type": "boolean",
                        "default": true,
                        "description": "%c_cpp.configuration.vcFormat.space.beforeBlockOpenBrace.description%",
                        "scope": "resource"
                    },
                    "C_Cpp.vcFormat.space.betweenEmptyBraces": {
                        "type": "boolean",
                        "default": false,
                        "description": "%c_cpp.configuration.vcFormat.space.betweenEmptyBraces.description%",
                        "scope": "resource"
                    },
                    "C_Cpp.vcFormat.space.beforeInitializerListOpenBrace": {
                        "type": "boolean",
                        "default": false,
                        "description": "%c_cpp.configuration.vcFormat.space.beforeInitializerListOpenBrace.description%",
                        "scope": "resource"
                    },
                    "C_Cpp.vcFormat.space.withinInitializerListBraces": {
                        "type": "boolean",
                        "default": true,
                        "description": "%c_cpp.configuration.vcFormat.space.withinInitializerListBraces.description%",
                        "scope": "resource"
                    },
                    "C_Cpp.vcFormat.space.preserveInInitializerList": {
                        "type": "boolean",
                        "default": true,
                        "description": "%c_cpp.configuration.vcFormat.space.preserveInInitializerList.description%",
                        "scope": "resource"
                    },
                    "C_Cpp.vcFormat.space.beforeOpenSquareBracket": {
                        "type": "boolean",
                        "default": false,
                        "description": "%c_cpp.configuration.vcFormat.space.beforeOpenSquareBracket.description%",
                        "scope": "resource"
                    },
                    "C_Cpp.vcFormat.space.withinSquareBrackets": {
                        "type": "boolean",
                        "default": false,
                        "description": "%c_cpp.configuration.vcFormat.space.withinSquareBrackets.description%",
                        "scope": "resource"
                    },
                    "C_Cpp.vcFormat.space.beforeEmptySquareBrackets": {
                        "type": "boolean",
                        "default": false,
                        "description": "%c_cpp.configuration.vcFormat.space.beforeEmptySquareBrackets.description%",
                        "scope": "resource"
                    },
                    "C_Cpp.vcFormat.space.betweenEmptySquareBrackets": {
                        "type": "boolean",
                        "default": false,
                        "description": "%c_cpp.configuration.vcFormat.space.betweenEmptySquareBrackets.description%",
                        "scope": "resource"
                    },
                    "C_Cpp.vcFormat.space.groupSquareBrackets": {
                        "type": "boolean",
                        "default": true,
                        "description": "%c_cpp.configuration.vcFormat.space.groupSquareBrackets.description%",
                        "scope": "resource"
                    },
                    "C_Cpp.vcFormat.space.withinLambdaBrackets": {
                        "type": "boolean",
                        "default": false,
                        "description": "%c_cpp.configuration.vcFormat.space.withinLambdaBrackets.description%",
                        "scope": "resource"
                    },
                    "C_Cpp.vcFormat.space.betweenEmptyLambdaBrackets": {
                        "type": "boolean",
                        "default": false,
                        "description": "%c_cpp.configuration.vcFormat.space.betweenEmptyLambdaBrackets.description%",
                        "scope": "resource"
                    },
                    "C_Cpp.vcFormat.space.beforeComma": {
                        "type": "boolean",
                        "default": false,
                        "description": "%c_cpp.configuration.vcFormat.space.beforeComma.description%",
                        "scope": "resource"
                    },
                    "C_Cpp.vcFormat.space.afterComma": {
                        "type": "boolean",
                        "default": true,
                        "description": "%c_cpp.configuration.vcFormat.space.afterComma.description%",
                        "scope": "resource"
                    },
                    "C_Cpp.vcFormat.space.removeAroundMemberOperators": {
                        "type": "boolean",
                        "default": true,
                        "description": "%c_cpp.configuration.vcFormat.space.removeAroundMemberOperators.description%",
                        "scope": "resource"
                    },
                    "C_Cpp.vcFormat.space.beforeInheritanceColon": {
                        "type": "boolean",
                        "default": true,
                        "description": "%c_cpp.configuration.vcFormat.space.beforeInheritanceColon.description%",
                        "scope": "resource"
                    },
                    "C_Cpp.vcFormat.space.beforeConstructorColon": {
                        "type": "boolean",
                        "default": true,
                        "description": "%c_cpp.configuration.vcFormat.space.beforeConstructorColon.description%",
                        "scope": "resource"
                    },
                    "C_Cpp.vcFormat.space.removeBeforeSemicolon": {
                        "type": "boolean",
                        "default": true,
                        "description": "%c_cpp.configuration.vcFormat.space.removeBeforeSemicolon.description%",
                        "scope": "resource"
                    },
                    "C_Cpp.vcFormat.space.insertAfterSemicolon": {
                        "type": "boolean",
                        "default": false,
                        "description": "%c_cpp.configuration.vcFormat.space.insertAfterSemicolon.description%",
                        "scope": "resource"
                    },
                    "C_Cpp.vcFormat.space.removeAroundUnaryOperator": {
                        "type": "boolean",
                        "default": true,
                        "description": "%c_cpp.configuration.vcFormat.space.removeAroundUnaryOperator.description%",
                        "scope": "resource"
                    },
                    "C_Cpp.vcFormat.space.aroundBinaryOperator": {
                        "type": "string",
                        "enum": [
                            "insert",
                            "remove",
                            "ignore"
                        ],
                        "enumDescriptions": [
                            "%c_cpp.configuration.vcFormat.space.aroundOperators.insert.description%",
                            "%c_cpp.configuration.vcFormat.space.aroundOperators.remove.description%",
                            "%c_cpp.configuration.vcFormat.space.aroundOperators.ignore.description%"
                        ],
                        "default": "insert",
                        "description": "%c_cpp.configuration.vcFormat.space.aroundBinaryOperator.description%",
                        "scope": "resource"
                    },
                    "C_Cpp.vcFormat.space.aroundAssignmentOperator": {
                        "type": "string",
                        "enum": [
                            "insert",
                            "remove",
                            "ignore"
                        ],
                        "enumDescriptions": [
                            "%c_cpp.configuration.vcFormat.space.aroundOperators.insert.description%",
                            "%c_cpp.configuration.vcFormat.space.aroundOperators.remove.description%",
                            "%c_cpp.configuration.vcFormat.space.aroundOperators.ignore.description%"
                        ],
                        "default": "insert",
                        "description": "%c_cpp.configuration.vcFormat.space.aroundAssignmentOperator.description%",
                        "scope": "resource"
                    },
                    "C_Cpp.vcFormat.space.pointerReferenceAlignment": {
                        "type": "string",
                        "enum": [
                            "left",
                            "center",
                            "right",
                            "ignore"
                        ],
                        "enumDescriptions": [
                            "%c_cpp.configuration.vcFormat.space.pointerReferenceAlignment.left.description%",
                            "%c_cpp.configuration.vcFormat.space.pointerReferenceAlignment.center.description%",
                            "%c_cpp.configuration.vcFormat.space.pointerReferenceAlignment.right.description%",
                            "%c_cpp.configuration.vcFormat.space.pointerReferenceAlignment.ignore.description%"
                        ],
                        "default": "left",
                        "description": "%c_cpp.configuration.vcFormat.space.pointerReferenceAlignment.description%",
                        "scope": "resource"
                    },
                    "C_Cpp.vcFormat.space.aroundTernaryOperator": {
                        "type": "string",
                        "enum": [
                            "insert",
                            "remove",
                            "ignore"
                        ],
                        "enumDescriptions": [
                            "%c_cpp.configuration.vcFormat.space.aroundOperators.insert.description%",
                            "%c_cpp.configuration.vcFormat.space.aroundOperators.remove.description%",
                            "%c_cpp.configuration.vcFormat.space.aroundOperators.ignore.description%"
                        ],
                        "default": "insert",
                        "description": "%c_cpp.configuration.vcFormat.space.aroundTernaryOperator.description%",
                        "scope": "resource"
                    },
                    "C_Cpp.vcFormat.wrap.preserveBlocks": {
                        "type": "string",
                        "enum": [
                            "oneLiners",
                            "allOneLineScopes",
                            "never"
                        ],
                        "markdownEnumDescriptions": [
                            "%c_cpp.configuration.vcFormat.wrap.preserveBlocks.oneLiners.markdownDescription%",
                            "%c_cpp.configuration.vcFormat.wrap.preserveBlocks.allOneLineScopes.markdownDescription%",
                            "%c_cpp.configuration.vcFormat.wrap.preserveBlocks.never.markdownDescription%"
                        ],
                        "default": "oneLiners",
                        "description": "%c_cpp.configuration.vcFormat.wrap.preserveBlocks.description%",
                        "scope": "resource"
                    },
                    "C_Cpp.clang_format_path": {
                        "type": "string",
                        "markdownDescription": "%c_cpp.configuration.clang_format_path.markdownDescription%",
                        "scope": "machine-overridable"
                    },
                    "C_Cpp.clang_format_style": {
                        "type": "string",
                        "default": "file",
                        "markdownDescription": "%c_cpp.configuration.clang_format_style.markdownDescription%",
                        "scope": "resource"
                    },
                    "C_Cpp.formatting": {
                        "type": "string",
                        "enum": [
                            "clangFormat",
                            "vcFormat",
                            "default",
                            "disabled"
                        ],
                        "markdownEnumDescriptions": [
                            "%c_cpp.configuration.formatting.clangFormat.markdownDescription%",
                            "%c_cpp.configuration.formatting.vcFormat.markdownDescription%",
                            "%c_cpp.configuration.formatting.Default.markdownDescription%",
                            "%c_cpp.configuration.formatting.Disabled.markdownDescription%"
                        ],
                        "default": "default",
                        "description": "%c_cpp.configuration.formatting.description%",
                        "scope": "resource"
                    },
                    "C_Cpp.clang_format_fallbackStyle": {
                        "type": "string",
                        "default": "Visual Studio",
                        "markdownDescription": "%c_cpp.configuration.clang_format_fallbackStyle.markdownDescription%",
                        "scope": "resource"
                    },
                    "C_Cpp.clang_format_sortIncludes": {
                        "type": [
                            "boolean",
                            "null"
                        ],
                        "enum": [
                            true,
                            false,
                            null
                        ],
                        "default": null,
                        "markdownDescription": "%c_cpp.configuration.clang_format_sortIncludes.markdownDescription%",
                        "scope": "resource"
                    }
                }
            },
            {
                "title": "%c_cpp.subheaders.codeDocumentation.title%",
                "properties": {
                    "C_Cpp.doxygen.generateOnType": {
                        "type": "boolean",
                        "default": true,
                        "description": "%c_cpp.configuration.doxygen.generateOnType.description%",
                        "scope": "resource"
                    },
                    "C_Cpp.doxygen.generatedStyle": {
                        "type": "string",
                        "enum": [
                            "///",
                            "/**",
                            "/*!",
                            "//!"
                        ],
                        "default": "///",
                        "description": "%c_cpp.configuration.doxygen.generatedStyle.description%",
                        "scope": "resource"
                    },
                    "C_Cpp.doxygen.sectionTags": {
                        "type": "array",
                        "default": [
                            "attention",
                            "tparam",
                            "param",
                            "result",
                            "returns",
                            "retval",
                            "exception",
                            "deprecated",
                            "warning",
                            "note"
                        ],
                        "items": {
                            "type": "string",
                            "enum": [
                                "attention",
                                "author",
                                "authors",
                                "bug",
                                "copyright",
                                "date",
                                "deprecated",
                                "details",
                                "exception",
                                "invariant",
                                "note",
                                "param",
                                "pre",
                                "post",
                                "remark",
                                "remarks",
                                "result",
                                "returns",
                                "retval",
                                "since",
                                "tparam",
                                "test",
                                "todo",
                                "version",
                                "warning"
                            ]
                        },
                        "description": "%c_cpp.configuration.doxygen.sectionTags.description%",
                        "scope": "resource"
                    },
                    "C_Cpp.commentContinuationPatterns": {
                        "type": "array",
                        "default": [
                            "/**"
                        ],
                        "items": {
                            "anyOf": [
                                {
                                    "type": "string",
                                    "markdownDescription": "%c_cpp.configuration.commentContinuationPatterns.items.anyof.string.markdownDescription%"
                                },
                                {
                                    "type": "object",
                                    "properties": {
                                        "begin": {
                                            "type": "string",
                                            "description": "%c_cpp.configuration.commentContinuationPatterns.items.anyof.object.begin.description%"
                                        },
                                        "continue": {
                                            "type": "string",
                                            "description": "%c_cpp.configuration.commentContinuationPatterns.items.anyof.object.continue.description%"
                                        }
                                    }
                                }
                            ]
                        },
                        "uniqueItems": true,
                        "description": "%c_cpp.configuration.commentContinuationPatterns.description%",
                        "scope": "window"
                    },
                    "C_Cpp.markdownInComments": {
                        "type": "string",
                        "enum": [
                            "subsetEnabled",
                            "enabled",
                            "disabled"
                        ],
                        "enumDescriptions": [
                            "%c_cpp.configuration.markdownInComments.subsetEnabled.description%",
                            "%c_cpp.configuration.markdownInComments.enabled.description%",
                            "%c_cpp.configuration.markdownInComments.disabled.description%"
                        ],
                        "default": "subsetEnabled",
                        "description": "%c_cpp.configuration.markdownInComments.description%",
                        "scope": "resource"
                    },
                    "C_Cpp.simplifyStructuredComments": {
                        "type": "boolean",
                        "default": true,
                        "markdownDescription": "%c_cpp.configuration.simplifyStructuredComments.markdownDescription%",
                        "scope": "application"
                    }
                }
            },
            {
                "title": "%c_cpp.subheaders.codeAnalysis.title%",
                "properties": {
                    "C_Cpp.codeAnalysis.maxConcurrentThreads": {
                        "type": [
                            "integer",
                            "null"
                        ],
                        "markdownDescription": "%c_cpp.configuration.codeAnalysis.maxConcurrentThreads.markdownDescription%",
                        "default": null,
                        "minimum": 1,
                        "maximum": 32,
                        "scope": "machine"
                    },
                    "C_Cpp.codeAnalysis.maxMemory": {
                        "type": [
                            "integer",
                            "null"
                        ],
                        "markdownDescription": "%c_cpp.configuration.codeAnalysis.maxMemory.markdownDescription%",
                        "default": null,
                        "minimum": 256,
                        "maximum": 65536,
                        "scope": "machine"
                    },
                    "C_Cpp.codeAnalysis.updateDelay": {
                        "type": "number",
                        "default": 2000,
                        "markdownDescription": "%c_cpp.configuration.codeAnalysis.updateDelay.markdownDescription%",
                        "scope": "application",
                        "minimum": 0,
                        "maximum": 6000
                    },
                    "C_Cpp.codeAnalysis.exclude": {
                        "type": "object",
                        "markdownDescription": "%c_cpp.configuration.codeAnalysis.exclude.markdownDescription%",
                        "default": {},
                        "additionalProperties": {
                            "anyOf": [
                                {
                                    "type": "boolean",
                                    "markdownDescription": "%c_cpp.configuration.codeAnalysis.excludeBoolean.markdownDescription%"
                                },
                                {
                                    "type": "object",
                                    "properties": {
                                        "when": {
                                            "type": "string",
                                            "pattern": "\\w*\\$\\(basename\\)\\w*",
                                            "default": "$(basename).ext",
                                            "markdownDescription": "%c_cpp.configuration.codeAnalysis.excludeWhen.markdownDescription%"
                                        }
                                    }
                                }
                            ]
                        },
                        "scope": "resource"
                    },
                    "C_Cpp.codeAnalysis.clangTidy.codeAction.formatFixes": {
                        "type": "boolean",
                        "markdownDescription": "%c_cpp.configuration.codeAnalysis.clangTidy.codeAction.formatFixes.markdownDescription%",
                        "default": true,
                        "scope": "resource"
                    },
                    "C_Cpp.codeAnalysis.clangTidy.codeAction.showClear": {
                        "type": "string",
                        "description": "%c_cpp.configuration.codeAnalysis.clangTidy.codeAction.showClear.description%",
                        "enum": [
                            "None",
                            "AllOnly",
                            "AllAndAllType",
                            "AllAndAllTypeAndThis"
                        ],
                        "enumDescriptions": [
                            "%c_cpp.configuration.codeAnalysis.clangTidy.codeAction.showClear.None.description%",
                            "%c_cpp.configuration.codeAnalysis.clangTidy.codeAction.showClear.AllOnly.description%",
                            "%c_cpp.configuration.codeAnalysis.clangTidy.codeAction.showClear.AllAndAllType.description%",
                            "%c_cpp.configuration.codeAnalysis.clangTidy.codeAction.showClear.AllAndAllTypeAndThis.description%"
                        ],
                        "default": "AllAndAllTypeAndThis",
                        "scope": "application"
                    },
                    "C_Cpp.codeAnalysis.clangTidy.codeAction.showDisable": {
                        "type": "boolean",
                        "markdownDescription": "%c_cpp.configuration.codeAnalysis.clangTidy.codeAction.showDisable.markdownDescription%",
                        "default": true,
                        "scope": "application"
                    },
                    "C_Cpp.codeAnalysis.clangTidy.codeAction.showDocumentation": {
                        "type": "boolean",
                        "markdownDescription": "%c_cpp.configuration.codeAnalysis.clangTidy.codeAction.showDocumentation.markdownDescription%",
                        "default": true,
                        "scope": "application"
                    },
                    "C_Cpp.codeAnalysis.runAutomatically": {
                        "type": "boolean",
                        "markdownDescription": "%c_cpp.configuration.codeAnalysis.runAutomatically.markdownDescription%",
                        "default": true,
                        "scope": "resource"
                    },
                    "C_Cpp.codeAnalysis.clangTidy.enabled": {
                        "type": "boolean",
                        "default": false,
                        "markdownDescription": "%c_cpp.configuration.codeAnalysis.clangTidy.enabled.markdownDescription%",
                        "scope": "resource"
                    },
                    "C_Cpp.codeAnalysis.clangTidy.path": {
                        "type": "string",
                        "markdownDescription": "%c_cpp.configuration.codeAnalysis.clangTidy.path.markdownDescription%",
                        "scope": "machine-overridable"
                    },
                    "C_Cpp.codeAnalysis.clangTidy.config": {
                        "type": "string",
                        "markdownDescription": "%c_cpp.configuration.codeAnalysis.clangTidy.config.markdownDescription%",
                        "scope": "resource"
                    },
                    "C_Cpp.codeAnalysis.clangTidy.fallbackConfig": {
                        "type": "string",
                        "markdownDescription": "%c_cpp.configuration.codeAnalysis.clangTidy.fallbackConfig.markdownDescription%",
                        "scope": "resource"
                    },
                    "C_Cpp.codeAnalysis.clangTidy.headerFilter": {
                        "type": [
                            "string",
                            "null"
                        ],
                        "default": null,
                        "markdownDescription": "%c_cpp.configuration.codeAnalysis.clangTidy.headerFilter.markdownDescription%",
                        "scope": "resource"
                    },
                    "C_Cpp.codeAnalysis.clangTidy.args": {
                        "type": "array",
                        "items": {
                            "type": "string"
                        },
                        "uniqueItems": true,
                        "markdownDescription": "%c_cpp.configuration.codeAnalysis.clangTidy.args.markdownDescription%",
                        "scope": "resource"
                    },
                    "C_Cpp.codeAnalysis.clangTidy.useBuildPath": {
                        "type": "boolean",
                        "default": false,
                        "markdownDescription": "%c_cpp.configuration.codeAnalysis.clangTidy.useBuildPath.markdownDescription%",
                        "scope": "resource"
                    },
                    "C_Cpp.codeAnalysis.clangTidy.checks.enabled": {
                        "type": "array",
                        "items": {
                            "type": "string",
                            "enum": [
                                "*",
                                "abseil-*",
                                "abseil-cleanup-ctad",
                                "abseil-duration-*",
                                "abseil-duration-addition",
                                "abseil-duration-comparison",
                                "abseil-duration-conversion-cast",
                                "abseil-duration-division",
                                "abseil-duration-factory-*",
                                "abseil-duration-factory-float",
                                "abseil-duration-factory-scale",
                                "abseil-duration-subtraction",
                                "abseil-duration-unnecessary-conversion",
                                "abseil-faster-strsplit-delimiter",
                                "abseil-no-*",
                                "abseil-no-internal-dependencies",
                                "abseil-no-namespace",
                                "abseil-redundant-strcat-calls",
                                "abseil-str-cat-append",
                                "abseil-string-find-*",
                                "abseil-string-find-startswith",
                                "abseil-string-find-str-contains",
                                "abseil-time-*",
                                "abseil-time-comparison",
                                "abseil-time-subtraction",
                                "abseil-upgrade-duration-conversions",
                                "altera-*",
                                "altera-id-dependent-backward-branch",
                                "altera-kernel-name-restriction",
                                "altera-single-work-item-barrier",
                                "altera-struct-pack-align",
                                "altera-unroll-loops",
                                "android-*",
                                "android-cloexec-*",
                                "android-cloexec-accept",
                                "android-cloexec-accept4",
                                "android-cloexec-creat",
                                "android-cloexec-dup",
                                "android-cloexec-epoll-*",
                                "android-cloexec-epoll-create",
                                "android-cloexec-epoll-create1",
                                "android-cloexec-fopen",
                                "android-cloexec-inotify-*",
                                "android-cloexec-inotify-init",
                                "android-cloexec-inotify-init1",
                                "android-cloexec-memfd-create",
                                "android-cloexec-open",
                                "android-cloexec-pipe",
                                "android-cloexec-pipe2",
                                "android-cloexec-socket",
                                "android-comparison-in-temp-failure-retry",
                                "boost-use-to-string",
                                "bugprone-*",
                                "bugprone-argument-comment",
                                "bugprone-assert-side-effect",
                                "bugprone-assignment-in-if-condition",
                                "bugprone-bad-signal-to-kill-thread",
                                "bugprone-bool-pointer-implicit-conversion",
                                "bugprone-branch-clone",
                                "bugprone-copy-constructor-init",
                                "bugprone-dangling-handle",
                                "bugprone-dynamic-static-initializers",
                                "bugprone-easily-swappable-parameters",
                                "bugprone-exception-escape",
                                "bugprone-fold-init-type",
                                "bugprone-forward-declaration-namespace",
                                "bugprone-forwarding-reference-overload",
                                "bugprone-implicit-widening-of-multiplication-result",
                                "bugprone-inaccurate-erase",
                                "bugprone-incorrect-roundings",
                                "bugprone-infinite-loop",
                                "bugprone-integer-division",
                                "bugprone-lambda-function-name",
                                "bugprone-macro-parentheses",
                                "bugprone-macro-repeated-side-effects",
                                "bugprone-misplaced-*",
                                "bugprone-misplaced-operator-in-strlen-in-alloc",
                                "bugprone-misplaced-pointer-arithmetic-in-alloc",
                                "bugprone-misplaced-widening-cast",
                                "bugprone-move-forwarding-reference",
                                "bugprone-multiple-statement-macro",
                                "bugprone-narrowing-conversions",
                                "bugprone-no-escape",
                                "bugprone-not-null-terminated-result",
                                "bugprone-parent-virtual-call",
                                "bugprone-posix-return",
                                "bugprone-redundant-branch-condition",
                                "bugprone-reserved-identifier",
                                "bugprone-shared-ptr-array-mismatch",
                                "bugprone-signal-handler",
                                "bugprone-signed-char-misuse",
                                "bugprone-sizeof-*",
                                "bugprone-sizeof-container",
                                "bugprone-sizeof-expression",
                                "bugprone-spuriously-wake-up-functions",
                                "bugprone-standalone-empty",
                                "bugprone-string-*",
                                "bugprone-string-constructor",
                                "bugprone-string-integer-assignment",
                                "bugprone-string-literal-with-embedded-nul",
                                "bugprone-stringview-nullptr",
                                "bugprone-suspicious-*",
                                "bugprone-suspicious-enum-usage",
                                "bugprone-suspicious-include",
                                "bugprone-suspicious-memory-comparison",
                                "bugprone-suspicious-memset-usage",
                                "bugprone-suspicious-missing-comma",
                                "bugprone-suspicious-realloc-usage",
                                "bugprone-suspicious-semicolon",
                                "bugprone-suspicious-string-compare",
                                "bugprone-swapped-arguments",
                                "bugprone-terminating-continue",
                                "bugprone-throw-keyword-missing",
                                "bugprone-too-small-loop-variable",
                                "bugprone-unchecked-optional-access",
                                "bugprone-undefined-memory-manipulation",
                                "bugprone-undelegated-constructor",
                                "bugprone-unhandled-*",
                                "bugprone-unhandled-exception-at-new",
                                "bugprone-unhandled-self-assignment",
                                "bugprone-unused-raii",
                                "bugprone-unused-return-value",
                                "bugprone-use-after-move",
                                "bugprone-virtual-near-miss",
                                "cert-*",
                                "cert-con*",
                                "cert-con36-c",
                                "cert-con54-cpp",
                                "cert-dcl*",
                                "cert-dcl03-c",
                                "cert-dcl16-c",
                                "cert-dcl21-cpp",
                                "cert-dcl37-c",
                                "cert-dcl50-cpp",
                                "cert-dcl51-cpp",
                                "cert-dcl54-cpp",
                                "cert-dcl58-cpp",
                                "cert-dcl59-cpp",
                                "cert-env33-c",
                                "cert-err*",
                                "cert-err09-cpp",
                                "cert-err33-c",
                                "cert-err34-c",
                                "cert-err52-cpp",
                                "cert-err58-cpp",
                                "cert-err60-cpp",
                                "cert-err61-cpp",
                                "cert-exp42-c",
                                "cert-fio38-c",
                                "cert-flp*",
                                "cert-flp30-c",
                                "cert-flp37-c",
                                "cert-mem57-cpp",
                                "cert-msc*",
                                "cert-msc30-c",
                                "cert-msc32-c",
                                "cert-msc50-cpp",
                                "cert-msc51-cpp",
                                "cert-msc54-cpp",
                                "cert-oop*",
                                "cert-oop11-cpp",
                                "cert-oop54-cpp",
                                "cert-oop57-cpp",
                                "cert-oop58-cpp",
                                "cert-pos*",
                                "cert-pos44-c",
                                "cert-pos47-c",
                                "cert-sig30-c",
                                "cert-str34-c",
                                "clang-analyzer-*",
                                "clang-analyzer-core.*",
                                "clang-analyzer-core.CallAndMessage",
                                "clang-analyzer-core.DivideZero",
                                "clang-analyzer-core.DynamicTypePropagation",
                                "clang-analyzer-core.NonNullParamChecker",
                                "clang-analyzer-core.NullDereference",
                                "clang-analyzer-core.StackAddressEscape",
                                "clang-analyzer-core.UndefinedBinaryOperatorResult",
                                "clang-analyzer-core.uninitialized.*",
                                "clang-analyzer-core.uninitialized.ArraySubscript",
                                "clang-analyzer-core.uninitialized.Assign",
                                "clang-analyzer-core.uninitialized.Branch",
                                "clang-analyzer-core.uninitialized.CapturedBlockVariable",
                                "clang-analyzer-core.uninitialized.UndefReturn",
                                "clang-analyzer-core.VLASize",
                                "clang-analyzer-cplusplus.*",
                                "clang-analyzer-cplusplus.InnerPointer",
                                "clang-analyzer-cplusplus.Move",
                                "clang-analyzer-cplusplus.NewDelete",
                                "clang-analyzer-cplusplus.NewDeleteLeaks",
                                "clang-analyzer-deadcode.DeadStores",
                                "clang-analyzer-nullablity.*",
                                "clang-analyzer-nullability.NullableDereferenced",
                                "clang-analyzer-nullability.NullablePassedToNonnull",
                                "clang-analyzer-nullability.NullableReturnedFromNonnull",
                                "clang-analyzer-nullability.NullPassedToNonnull",
                                "clang-analyzer-nullability.NullReturnedFromNonnull",
                                "clang-analyzer-optin.*",
                                "clang-analyzer-optin.cplusplus.*",
                                "clang-analyzer-optin.cplusplus.UninitializedObject",
                                "clang-analyzer-optin.cplusplus.VirtualCall",
                                "clang-analyzer-optin.mpi.MPI-Checker",
                                "clang-analyzer-optin.osx.*",
                                "clang-analyzer-optin.osx.cocoa.localizability.*",
                                "clang-analyzer-optin.osx.cocoa.localizability.EmptyLocalizationContextChecker",
                                "clang-analyzer-optin.osx.cocoa.localizability.NonLocalizedStringChecker",
                                "clang-analyzer-optin.osx.OSObjectCStyleCast",
                                "clang-analyzer-optin.performance.*",
                                "clang-analyzer-optin.performance.GCDAntipattern",
                                "clang-analyzer-optin.performance.Padding",
                                "clang-analyzer-optin.portability.UnixAPI",
                                "clang-analyzer-osx.*",
                                "clang-analyzer-osx.API",
                                "clang-analyzer-osx.cocoa.*",
                                "clang-analyzer-osx.cocoa.AtSync",
                                "clang-analyzer-osx.cocoa.AutoreleaseWrite",
                                "clang-analyzer-osx.cocoa.ClassRelease",
                                "clang-analyzer-osx.cocoa.Dealloc",
                                "clang-analyzer-osx.cocoa.IncompatibleMethodTypes",
                                "clang-analyzer-osx.cocoa.Loops",
                                "clang-analyzer-osx.cocoa.MissingSuperCall",
                                "clang-analyzer-osx.cocoa.NilArg",
                                "clang-analyzer-osx.cocoa.NonNilReturnValue",
                                "clang-analyzer-osx.cocoa.NSAutoreleasePool",
                                "clang-analyzer-osx.cocoa.NSError",
                                "clang-analyzer-osx.cocoa.ObjCGenerics",
                                "clang-analyzer-osx.cocoa.RetainCount",
                                "clang-analyzer-osx.cocoa.RetainCountBase",
                                "clang-analyzer-osx.cocoa.RunLoopAutoreleaseLeak",
                                "clang-analyzer-osx.cocoa.SelfInit",
                                "clang-analyzer-osx.cocoa.SuperDealloc",
                                "clang-analyzer-osx.cocoa.UnusedIvars",
                                "clang-analyzer-osx.cocoa.VariadicMethodTypes",
                                "clang-analyzer-osx.coreFoundation.*",
                                "clang-analyzer-osx.coreFoundation.CFError",
                                "clang-analyzer-osx.coreFoundation.CFNumber",
                                "clang-analyzer-osx.coreFoundation.CFRetainRelease",
                                "clang-analyzer-osx.coreFoundation.containers.*",
                                "clang-analyzer-osx.coreFoundation.containers.OutOfBounds",
                                "clang-analyzer-osx.coreFoundation.containers.PointerSizedValues",
                                "clang-analyzer-osx.MIG",
                                "clang-analyzer-osx.NumberObjectConversion",
                                "clang-analyzer-osx.ObjCProperty",
                                "clang-analyzer-osx.OSObjectRetainCount",
                                "clang-analyzer-osx.SecKeychainAPI",
                                "clang-analyzer-security.*",
                                "clang-analyzer-security.FloatLoopCounter",
                                "clang-analyzer-security.insecureAPI.*",
                                "clang-analyzer-security.insecureAPI.bcmp",
                                "clang-analyzer-security.insecureAPI.bcopy",
                                "clang-analyzer-security.insecureAPI.bzero",
                                "clang-analyzer-security.insecureAPI.DeprecatedOrUnsafeBufferHandling",
                                "clang-analyzer-security.insecureAPI.getpw",
                                "clang-analyzer-security.insecureAPI.gets",
                                "clang-analyzer-security.insecureAPI.mkstemp",
                                "clang-analyzer-security.insecureAPI.mktemp",
                                "clang-analyzer-security.insecureAPI.rand",
                                "clang-analyzer-security.insecureAPI.strcpy",
                                "clang-analyzer-security.insecureAPI.UncheckedReturn",
                                "clang-analyzer-security.insecureAPI.vfork",
                                "clang-analyzer-unix.*",
                                "clang-analyzer-unix.API",
                                "clang-analyzer-unix.cstring.*",
                                "clang-analyzer-unix.cstring.BadSizeArg",
                                "clang-analyzer-unix.cstring.NullArg",
                                "clang-analyzer-unix.Malloc",
                                "clang-analyzer-unix.MallocSizeof",
                                "clang-analyzer-unix.MismatchedDeallocator",
                                "clang-analyzer-unix.Vfork",
                                "clang-analyzer-valist.*",
                                "clang-analyzer-valist.CopyToSelf",
                                "clang-analyzer-valist.Uninitialized",
                                "clang-analyzer-valist.Unterminated",
                                "concurrency-*",
                                "concurrency-mt-unsafe",
                                "concurrency-thread-canceltype-asynchronous",
                                "cppcoreguidelines-*",
                                "cppcoreguidelines-avoid-*",
                                "cppcoreguidelines-avoid-c-arrays",
                                "cppcoreguidelines-avoid-const-or-ref-data-members",
                                "cppcoreguidelines-avoid-do-while",
                                "cppcoreguidelines-avoid-goto",
                                "cppcoreguidelines-avoid-magic-numbers",
                                "cppcoreguidelines-avoid-non-const-global-variables",
                                "cppcoreguidelines-avoid-reference-coroutine-parameters",
                                "cppcoreguidelines-c-copy-assignment-signature",
                                "cppcoreguidelines-explicit-virtual-functions",
                                "cppcoreguidelines-init-variables",
                                "cppcoreguidelines-interfaces-global-init",
                                "cppcoreguidelines-macro-to-enum",
                                "cppcoreguidelines-macro-usage",
                                "cppcoreguidelines-narrowing-conversions",
                                "cppcoreguidelines-no-malloc",
                                "cppcoreguidelines-non-private-member-variables-in-classes",
                                "cppcoreguidelines-owning-memory",
                                "cppcoreguidelines-prefer-member-initializer",
                                "cppcoreguidelines-pro-bounds-*",
                                "cppcoreguidelines-pro-bounds-array-to-pointer-decay",
                                "cppcoreguidelines-pro-bounds-constant-array-index",
                                "cppcoreguidelines-pro-bounds-pointer-arithmetic",
                                "cppcoreguidelines-pro-type-*",
                                "cppcoreguidelines-pro-type-const-cast",
                                "cppcoreguidelines-pro-type-cstyle-cast",
                                "cppcoreguidelines-pro-type-member-init",
                                "cppcoreguidelines-pro-type-reinterpret-cast",
                                "cppcoreguidelines-pro-type-static-cast-downcast",
                                "cppcoreguidelines-pro-type-union-access",
                                "cppcoreguidelines-pro-type-vararg",
                                "cppcoreguidelines-slicing",
                                "cppcoreguidelines-special-member-functions",
                                "cppcoreguidelines-virtual-class-destructor",
                                "darwin-*",
                                "darwin-avoid-spinlock",
                                "darwin-dispatch-once-nonstatic",
                                "fuchsia-*",
                                "fuchsia-default-*",
                                "fuchsia-default-arguments-calls",
                                "fuchsia-default-arguments-declarations",
                                "fuchsia-header-anon-namespaces",
                                "fuchsia-multiple-inheritance",
                                "fuchsia-overloaded-operator",
                                "fuchsia-statically-constructed-objects",
                                "fuchsia-trailing-return",
                                "fuchsia-virtual-inheritance",
                                "google-*",
                                "google-build-*",
                                "google-build-explicit-make-pair",
                                "google-build-namespaces",
                                "google-build-using-namespace",
                                "google-default-arguments",
                                "google-explicit-constructor",
                                "google-global-names-in-headers",
                                "google-objc-*",
                                "google-objc-avoid-*",
                                "google-objc-avoid-nsobject-new",
                                "google-objc-avoid-throwing-exception",
                                "google-objc-function-naming",
                                "google-objc-global-variable-declaration",
                                "google-readability-*",
                                "google-readability-avoid-underscore-in-googletest-name",
                                "google-readability-braces-around-statements",
                                "google-readability-casting",
                                "google-readability-function-size",
                                "google-readability-namespace-comments",
                                "google-readability-todo",
                                "google-runtime-*",
                                "google-runtime-int",
                                "google-runtime-operator",
                                "google-upgrade-googletest-case",
                                "hicpp-*",
                                "hicpp-avoid-*",
                                "hicpp-avoid-c-arrays",
                                "hicpp-avoid-goto",
                                "hicpp-braces-around-statements",
                                "hicpp-deprecated-headers",
                                "hicpp-exception-baseclass",
                                "hicpp-explicit-conversions",
                                "hicpp-function-size",
                                "hicpp-invalid-access-moved",
                                "hicpp-member-init",
                                "hicpp-move-const-arg",
                                "hicpp-multiway-paths-covered",
                                "hicpp-named-parameter",
                                "hicpp-new-delete-operators",
                                "hicpp-no-*",
                                "hicpp-no-array-decay",
                                "hicpp-no-assembler",
                                "hicpp-no-malloc",
                                "hicpp-noexcept-move",
                                "hicpp-signed-bitwise",
                                "hicpp-special-member-functions",
                                "hicpp-static-assert",
                                "hicpp-undelegated-constructor",
                                "hicpp-uppercase-literal-suffix",
                                "hicpp-use-*",
                                "hicpp-use-auto",
                                "hicpp-use-emplace",
                                "hicpp-use-equals-*",
                                "hicpp-use-equals-default",
                                "hicpp-use-equals-delete",
                                "hicpp-use-noexcept",
                                "hicpp-use-nullptr",
                                "hicpp-use-override",
                                "hicpp-vararg",
                                "linuxkernel-must-use-errs",
                                "llvm-*",
                                "llvm-else-after-return",
                                "llvm-header-guard",
                                "llvm-include-order",
                                "llvm-namespace-comment",
                                "llvm-prefer-*",
                                "llvm-prefer-isa-or-dyn-cast-in-conditionals",
                                "llvm-prefer-register-over-unsigned",
                                "llvm-qualified-auto",
                                "llvm-twine-local",
                                "llvmlibc-*",
                                "llvmlibc-callee-namespace",
                                "llvmlibc-implementation-in-namespace",
                                "llvmlibc-restrict-system-libc-headers",
                                "misc-*",
                                "misc-confusable-identifiers",
                                "misc-const-correctness",
                                "misc-definitions-in-headers",
                                "misc-misleading-*",
                                "misc-misleading-bidirectional",
                                "misc-misleading-identifier",
                                "misc-misplaced-const",
                                "misc-new-delete-overloads",
                                "misc-no-recursion",
                                "misc-non-*",
                                "misc-non-copyable-objects",
                                "misc-non-private-member-variables-in-classes",
                                "misc-redundant-expression",
                                "misc-static-assert",
                                "misc-throw-by-value-catch-by-reference",
                                "misc-unconventional-assign-operator",
                                "misc-uniqueptr-reset-release",
                                "misc-unused-*",
                                "misc-unused-alias-decls",
                                "misc-unused-parameters",
                                "misc-unused-using-decls",
                                "misc-use-anonymous-namespace",
                                "modernize-*",
                                "modernize-avoid-*",
                                "modernize-avoid-bind",
                                "modernize-avoid-c-arrays",
                                "modernize-concat-nested-namespaces",
                                "modernize-deprecated-*",
                                "modernize-deprecated-headers",
                                "modernize-deprecated-ios-base-aliases",
                                "modernize-loop-convert",
                                "modernize-macro-to-enum",
                                "modernize-make-*",
                                "modernize-make-shared",
                                "modernize-make-unique",
                                "modernize-pass-by-value",
                                "modernize-raw-string-literal",
                                "modernize-redundant-void-arg",
                                "modernize-replace-*",
                                "modernize-replace-auto-ptr",
                                "modernize-replace-disallow-copy-and-assign-macro",
                                "modernize-replace-random-shuffle",
                                "modernize-return-braced-init-list",
                                "modernize-shrink-to-fit",
                                "modernize-unary-static-assert",
                                "modernize-use-*",
                                "modernize-use-auto",
                                "modernize-use-bool-literals",
                                "modernize-use-default",
                                "modernize-use-default-member-init",
                                "modernize-use-emplace",
                                "modernize-use-equals-*",
                                "modernize-use-equals-default",
                                "modernize-use-equals-delete",
                                "modernize-use-nodiscard",
                                "modernize-use-noexcept",
                                "modernize-use-nullptr",
                                "modernize-use-override",
                                "modernize-use-trailing-return-type",
                                "modernize-use-transparent-functors",
                                "modernize-use-uncaught-exceptions",
                                "modernize-use-using",
                                "mpi-*",
                                "mpi-buffer-deref",
                                "mpi-type-mismatch",
                                "objc-*",
                                "objc-assert-equals",
                                "objc-avoid-nserror-init",
                                "objc-dealloc-in-category",
                                "objc-forbidden-subclassing",
                                "objc-missing-hash",
                                "objc-nsdate-formatter",
                                "objc-nsinvocation-argument-lifetime",
                                "objc-property-declaration",
                                "objc-super-self",
                                "openmp-*",
                                "openmp-exception-escape",
                                "openmp-use-default-none",
                                "performance-*",
                                "performance-faster-string-find",
                                "performance-for-range-copy",
                                "performance-implicit-conversion-in-loop",
                                "performance-inefficient-*",
                                "performance-inefficient-algorithm",
                                "performance-inefficient-string-concatenation",
                                "performance-inefficient-vector-operation",
                                "performance-move-*",
                                "performance-move-const-arg",
                                "performance-move-constructor-init",
                                "performance-no-*",
                                "performance-no-automatic-move",
                                "performance-no-int-to-ptr",
                                "performance-noexcept-move-constructor",
                                "performance-trivially-destructible",
                                "performance-type-promotion-in-math-fn",
                                "performance-unnecessary-*",
                                "performance-unnecessary-copy-initialization",
                                "performance-unnecessary-value-param",
                                "portability-*",
                                "portability-restrict-system-includes",
                                "portability-simd-intrinsics",
                                "portability-std-allocator-const",
                                "readability-*",
                                "readability-avoid-const-params-in-decls",
                                "readability-braces-around-statements",
                                "readability-const-return-type",
                                "readability-container-*",
                                "readability-container-contains",
                                "readability-container-data-pointer",
                                "readability-container-size-empty",
                                "readability-convert-member-functions-to-static",
                                "readability-delete-null-pointer",
                                "readability-duplicate-include",
                                "readability-else-after-return",
                                "readability-function-*",
                                "readability-function-cognitive-complexity",
                                "readability-function-size",
                                "readability-identifier-*",
                                "readability-identifier-length",
                                "readability-identifier-naming",
                                "readability-implicit-bool-conversion",
                                "readability-inconsistent-declaration-parameter-name",
                                "readability-isolate-declaration",
                                "readability-magic-numbers",
                                "readability-make-member-function-const",
                                "readability-misleading-indentation",
                                "readability-misplaced-array-index",
                                "readability-named-parameter",
                                "readability-non-const-parameter",
                                "readability-qualified-auto",
                                "readability-redundant-*",
                                "readability-redundant-access-specifiers",
                                "readability-redundant-control-flow",
                                "readability-redundant-declaration",
                                "readability-redundant-function-ptr-dereference",
                                "readability-redundant-member-init",
                                "readability-redundant-preprocessor",
                                "readability-redundant-smartptr-get",
                                "readability-redundant-string-*",
                                "readability-redundant-string-cstr",
                                "readability-redundant-string-init",
                                "readability-simplify-*",
                                "readability-simplify-boolean-expr",
                                "readability-simplify-subscript-expr",
                                "readability-static-*",
                                "readability-static-accessed-through-instance",
                                "readability-static-definition-in-anonymous-namespace",
                                "readability-string-compare",
                                "readability-suspicious-call-argument",
                                "readability-uniqueptr-delete-release",
                                "readability-uppercase-literal-suffix",
                                "readability-use-anyofallof",
                                "zircon-temporary-objects"
                            ]
                        },
                        "uniqueItems": true,
                        "markdownDescription": "%c_cpp.configuration.codeAnalysis.clangTidy.checks.enabled.markdownDescription%",
                        "scope": "resource"
                    },
                    "C_Cpp.codeAnalysis.clangTidy.checks.disabled": {
                        "type": "array",
                        "items": {
                            "type": "string",
                            "enum": [
                                "*",
                                "abseil-*",
                                "abseil-cleanup-ctad",
                                "abseil-duration-*",
                                "abseil-duration-addition",
                                "abseil-duration-comparison",
                                "abseil-duration-conversion-cast",
                                "abseil-duration-division",
                                "abseil-duration-factory-*",
                                "abseil-duration-factory-float",
                                "abseil-duration-factory-scale",
                                "abseil-duration-subtraction",
                                "abseil-duration-unnecessary-conversion",
                                "abseil-faster-strsplit-delimiter",
                                "abseil-no-*",
                                "abseil-no-internal-dependencies",
                                "abseil-no-namespace",
                                "abseil-redundant-strcat-calls",
                                "abseil-str-cat-append",
                                "abseil-string-find-*",
                                "abseil-string-find-startswith",
                                "abseil-string-find-str-contains",
                                "abseil-time-*",
                                "abseil-time-comparison",
                                "abseil-time-subtraction",
                                "abseil-upgrade-duration-conversions",
                                "altera-*",
                                "altera-id-dependent-backward-branch",
                                "altera-kernel-name-restriction",
                                "altera-single-work-item-barrier",
                                "altera-struct-pack-align",
                                "altera-unroll-loops",
                                "android-*",
                                "android-cloexec-*",
                                "android-cloexec-accept",
                                "android-cloexec-accept4",
                                "android-cloexec-creat",
                                "android-cloexec-dup",
                                "android-cloexec-epoll-*",
                                "android-cloexec-epoll-create",
                                "android-cloexec-epoll-create1",
                                "android-cloexec-fopen",
                                "android-cloexec-inotify-*",
                                "android-cloexec-inotify-init",
                                "android-cloexec-inotify-init1",
                                "android-cloexec-memfd-create",
                                "android-cloexec-open",
                                "android-cloexec-pipe",
                                "android-cloexec-pipe2",
                                "android-cloexec-socket",
                                "android-comparison-in-temp-failure-retry",
                                "boost-use-to-string",
                                "bugprone-*",
                                "bugprone-argument-comment",
                                "bugprone-assert-side-effect",
                                "bugprone-assignment-in-if-condition",
                                "bugprone-bad-signal-to-kill-thread",
                                "bugprone-bool-pointer-implicit-conversion",
                                "bugprone-branch-clone",
                                "bugprone-copy-constructor-init",
                                "bugprone-dangling-handle",
                                "bugprone-dynamic-static-initializers",
                                "bugprone-easily-swappable-parameters",
                                "bugprone-exception-escape",
                                "bugprone-fold-init-type",
                                "bugprone-forward-declaration-namespace",
                                "bugprone-forwarding-reference-overload",
                                "bugprone-implicit-widening-of-multiplication-result",
                                "bugprone-inaccurate-erase",
                                "bugprone-incorrect-roundings",
                                "bugprone-infinite-loop",
                                "bugprone-integer-division",
                                "bugprone-lambda-function-name",
                                "bugprone-macro-parentheses",
                                "bugprone-macro-repeated-side-effects",
                                "bugprone-misplaced-*",
                                "bugprone-misplaced-operator-in-strlen-in-alloc",
                                "bugprone-misplaced-pointer-arithmetic-in-alloc",
                                "bugprone-misplaced-widening-cast",
                                "bugprone-move-forwarding-reference",
                                "bugprone-multiple-statement-macro",
                                "bugprone-narrowing-conversions",
                                "bugprone-no-escape",
                                "bugprone-not-null-terminated-result",
                                "bugprone-parent-virtual-call",
                                "bugprone-posix-return",
                                "bugprone-redundant-branch-condition",
                                "bugprone-reserved-identifier",
                                "bugprone-shared-ptr-array-mismatch",
                                "bugprone-signal-handler",
                                "bugprone-signed-char-misuse",
                                "bugprone-sizeof-*",
                                "bugprone-sizeof-container",
                                "bugprone-sizeof-expression",
                                "bugprone-spuriously-wake-up-functions",
                                "bugprone-standalone-empty",
                                "bugprone-string-*",
                                "bugprone-string-constructor",
                                "bugprone-string-integer-assignment",
                                "bugprone-string-literal-with-embedded-nul",
                                "bugprone-stringview-nullptr",
                                "bugprone-suspicious-*",
                                "bugprone-suspicious-enum-usage",
                                "bugprone-suspicious-include",
                                "bugprone-suspicious-memory-comparison",
                                "bugprone-suspicious-memset-usage",
                                "bugprone-suspicious-missing-comma",
                                "bugprone-suspicious-realloc-usage",
                                "bugprone-suspicious-semicolon",
                                "bugprone-suspicious-string-compare",
                                "bugprone-swapped-arguments",
                                "bugprone-terminating-continue",
                                "bugprone-throw-keyword-missing",
                                "bugprone-too-small-loop-variable",
                                "bugprone-unchecked-optional-access",
                                "bugprone-undefined-memory-manipulation",
                                "bugprone-undelegated-constructor",
                                "bugprone-unhandled-*",
                                "bugprone-unhandled-exception-at-new",
                                "bugprone-unhandled-self-assignment",
                                "bugprone-unused-raii",
                                "bugprone-unused-return-value",
                                "bugprone-use-after-move",
                                "bugprone-virtual-near-miss",
                                "cert-*",
                                "cert-con*",
                                "cert-con36-c",
                                "cert-con54-cpp",
                                "cert-dcl*",
                                "cert-dcl03-c",
                                "cert-dcl16-c",
                                "cert-dcl21-cpp",
                                "cert-dcl37-c",
                                "cert-dcl50-cpp",
                                "cert-dcl51-cpp",
                                "cert-dcl54-cpp",
                                "cert-dcl58-cpp",
                                "cert-dcl59-cpp",
                                "cert-env33-c",
                                "cert-err*",
                                "cert-err09-cpp",
                                "cert-err33-c",
                                "cert-err34-c",
                                "cert-err52-cpp",
                                "cert-err58-cpp",
                                "cert-err60-cpp",
                                "cert-err61-cpp",
                                "cert-exp42-c",
                                "cert-fio38-c",
                                "cert-flp*",
                                "cert-flp30-c",
                                "cert-flp37-c",
                                "cert-mem57-cpp",
                                "cert-msc*",
                                "cert-msc30-c",
                                "cert-msc32-c",
                                "cert-msc50-cpp",
                                "cert-msc51-cpp",
                                "cert-msc54-cpp",
                                "cert-oop*",
                                "cert-oop11-cpp",
                                "cert-oop54-cpp",
                                "cert-oop57-cpp",
                                "cert-oop58-cpp",
                                "cert-pos*",
                                "cert-pos44-c",
                                "cert-pos47-c",
                                "cert-sig30-c",
                                "cert-str34-c",
                                "clang-analyzer-*",
                                "clang-analyzer-core.*",
                                "clang-analyzer-core.CallAndMessage",
                                "clang-analyzer-core.DivideZero",
                                "clang-analyzer-core.DynamicTypePropagation",
                                "clang-analyzer-core.NonNullParamChecker",
                                "clang-analyzer-core.NullDereference",
                                "clang-analyzer-core.StackAddressEscape",
                                "clang-analyzer-core.UndefinedBinaryOperatorResult",
                                "clang-analyzer-core.uninitialized.*",
                                "clang-analyzer-core.uninitialized.ArraySubscript",
                                "clang-analyzer-core.uninitialized.Assign",
                                "clang-analyzer-core.uninitialized.Branch",
                                "clang-analyzer-core.uninitialized.CapturedBlockVariable",
                                "clang-analyzer-core.uninitialized.UndefReturn",
                                "clang-analyzer-core.VLASize",
                                "clang-analyzer-cplusplus.*",
                                "clang-analyzer-cplusplus.InnerPointer",
                                "clang-analyzer-cplusplus.Move",
                                "clang-analyzer-cplusplus.NewDelete",
                                "clang-analyzer-cplusplus.NewDeleteLeaks",
                                "clang-analyzer-deadcode.DeadStores",
                                "clang-analyzer-nullablity.*",
                                "clang-analyzer-nullability.NullableDereferenced",
                                "clang-analyzer-nullability.NullablePassedToNonnull",
                                "clang-analyzer-nullability.NullableReturnedFromNonnull",
                                "clang-analyzer-nullability.NullPassedToNonnull",
                                "clang-analyzer-nullability.NullReturnedFromNonnull",
                                "clang-analyzer-optin.*",
                                "clang-analyzer-optin.cplusplus.*",
                                "clang-analyzer-optin.cplusplus.UninitializedObject",
                                "clang-analyzer-optin.cplusplus.VirtualCall",
                                "clang-analyzer-optin.mpi.MPI-Checker",
                                "clang-analyzer-optin.osx.*",
                                "clang-analyzer-optin.osx.cocoa.localizability.*",
                                "clang-analyzer-optin.osx.cocoa.localizability.EmptyLocalizationContextChecker",
                                "clang-analyzer-optin.osx.cocoa.localizability.NonLocalizedStringChecker",
                                "clang-analyzer-optin.osx.OSObjectCStyleCast",
                                "clang-analyzer-optin.performance.*",
                                "clang-analyzer-optin.performance.GCDAntipattern",
                                "clang-analyzer-optin.performance.Padding",
                                "clang-analyzer-optin.portability.UnixAPI",
                                "clang-analyzer-osx.*",
                                "clang-analyzer-osx.API",
                                "clang-analyzer-osx.cocoa.*",
                                "clang-analyzer-osx.cocoa.AtSync",
                                "clang-analyzer-osx.cocoa.AutoreleaseWrite",
                                "clang-analyzer-osx.cocoa.ClassRelease",
                                "clang-analyzer-osx.cocoa.Dealloc",
                                "clang-analyzer-osx.cocoa.IncompatibleMethodTypes",
                                "clang-analyzer-osx.cocoa.Loops",
                                "clang-analyzer-osx.cocoa.MissingSuperCall",
                                "clang-analyzer-osx.cocoa.NilArg",
                                "clang-analyzer-osx.cocoa.NonNilReturnValue",
                                "clang-analyzer-osx.cocoa.NSAutoreleasePool",
                                "clang-analyzer-osx.cocoa.NSError",
                                "clang-analyzer-osx.cocoa.ObjCGenerics",
                                "clang-analyzer-osx.cocoa.RetainCount",
                                "clang-analyzer-osx.cocoa.RetainCountBase",
                                "clang-analyzer-osx.cocoa.RunLoopAutoreleaseLeak",
                                "clang-analyzer-osx.cocoa.SelfInit",
                                "clang-analyzer-osx.cocoa.SuperDealloc",
                                "clang-analyzer-osx.cocoa.UnusedIvars",
                                "clang-analyzer-osx.cocoa.VariadicMethodTypes",
                                "clang-analyzer-osx.coreFoundation.*",
                                "clang-analyzer-osx.coreFoundation.CFError",
                                "clang-analyzer-osx.coreFoundation.CFNumber",
                                "clang-analyzer-osx.coreFoundation.CFRetainRelease",
                                "clang-analyzer-osx.coreFoundation.containers.*",
                                "clang-analyzer-osx.coreFoundation.containers.OutOfBounds",
                                "clang-analyzer-osx.coreFoundation.containers.PointerSizedValues",
                                "clang-analyzer-osx.MIG",
                                "clang-analyzer-osx.NumberObjectConversion",
                                "clang-analyzer-osx.ObjCProperty",
                                "clang-analyzer-osx.OSObjectRetainCount",
                                "clang-analyzer-osx.SecKeychainAPI",
                                "clang-analyzer-security.*",
                                "clang-analyzer-security.FloatLoopCounter",
                                "clang-analyzer-security.insecureAPI.*",
                                "clang-analyzer-security.insecureAPI.bcmp",
                                "clang-analyzer-security.insecureAPI.bcopy",
                                "clang-analyzer-security.insecureAPI.bzero",
                                "clang-analyzer-security.insecureAPI.DeprecatedOrUnsafeBufferHandling",
                                "clang-analyzer-security.insecureAPI.getpw",
                                "clang-analyzer-security.insecureAPI.gets",
                                "clang-analyzer-security.insecureAPI.mkstemp",
                                "clang-analyzer-security.insecureAPI.mktemp",
                                "clang-analyzer-security.insecureAPI.rand",
                                "clang-analyzer-security.insecureAPI.strcpy",
                                "clang-analyzer-security.insecureAPI.UncheckedReturn",
                                "clang-analyzer-security.insecureAPI.vfork",
                                "clang-analyzer-unix.*",
                                "clang-analyzer-unix.API",
                                "clang-analyzer-unix.cstring.*",
                                "clang-analyzer-unix.cstring.BadSizeArg",
                                "clang-analyzer-unix.cstring.NullArg",
                                "clang-analyzer-unix.Malloc",
                                "clang-analyzer-unix.MallocSizeof",
                                "clang-analyzer-unix.MismatchedDeallocator",
                                "clang-analyzer-unix.Vfork",
                                "clang-analyzer-valist.*",
                                "clang-analyzer-valist.CopyToSelf",
                                "clang-analyzer-valist.Uninitialized",
                                "clang-analyzer-valist.Unterminated",
                                "concurrency-*",
                                "concurrency-mt-unsafe",
                                "concurrency-thread-canceltype-asynchronous",
                                "cppcoreguidelines-*",
                                "cppcoreguidelines-avoid-*",
                                "cppcoreguidelines-avoid-c-arrays",
                                "cppcoreguidelines-avoid-const-or-ref-data-members",
                                "cppcoreguidelines-avoid-do-while",
                                "cppcoreguidelines-avoid-goto",
                                "cppcoreguidelines-avoid-magic-numbers",
                                "cppcoreguidelines-avoid-non-const-global-variables",
                                "cppcoreguidelines-avoid-reference-coroutine-parameters",
                                "cppcoreguidelines-c-copy-assignment-signature",
                                "cppcoreguidelines-explicit-virtual-functions",
                                "cppcoreguidelines-init-variables",
                                "cppcoreguidelines-interfaces-global-init",
                                "cppcoreguidelines-macro-to-enum",
                                "cppcoreguidelines-macro-usage",
                                "cppcoreguidelines-narrowing-conversions",
                                "cppcoreguidelines-no-malloc",
                                "cppcoreguidelines-non-private-member-variables-in-classes",
                                "cppcoreguidelines-owning-memory",
                                "cppcoreguidelines-prefer-member-initializer",
                                "cppcoreguidelines-pro-bounds-*",
                                "cppcoreguidelines-pro-bounds-array-to-pointer-decay",
                                "cppcoreguidelines-pro-bounds-constant-array-index",
                                "cppcoreguidelines-pro-bounds-pointer-arithmetic",
                                "cppcoreguidelines-pro-type-*",
                                "cppcoreguidelines-pro-type-const-cast",
                                "cppcoreguidelines-pro-type-cstyle-cast",
                                "cppcoreguidelines-pro-type-member-init",
                                "cppcoreguidelines-pro-type-reinterpret-cast",
                                "cppcoreguidelines-pro-type-static-cast-downcast",
                                "cppcoreguidelines-pro-type-union-access",
                                "cppcoreguidelines-pro-type-vararg",
                                "cppcoreguidelines-slicing",
                                "cppcoreguidelines-special-member-functions",
                                "cppcoreguidelines-virtual-class-destructor",
                                "darwin-*",
                                "darwin-avoid-spinlock",
                                "darwin-dispatch-once-nonstatic",
                                "fuchsia-*",
                                "fuchsia-default-*",
                                "fuchsia-default-arguments-calls",
                                "fuchsia-default-arguments-declarations",
                                "fuchsia-header-anon-namespaces",
                                "fuchsia-multiple-inheritance",
                                "fuchsia-overloaded-operator",
                                "fuchsia-statically-constructed-objects",
                                "fuchsia-trailing-return",
                                "fuchsia-virtual-inheritance",
                                "google-*",
                                "google-build-*",
                                "google-build-explicit-make-pair",
                                "google-build-namespaces",
                                "google-build-using-namespace",
                                "google-default-arguments",
                                "google-explicit-constructor",
                                "google-global-names-in-headers",
                                "google-objc-*",
                                "google-objc-avoid-*",
                                "google-objc-avoid-nsobject-new",
                                "google-objc-avoid-throwing-exception",
                                "google-objc-function-naming",
                                "google-objc-global-variable-declaration",
                                "google-readability-*",
                                "google-readability-avoid-underscore-in-googletest-name",
                                "google-readability-braces-around-statements",
                                "google-readability-casting",
                                "google-readability-function-size",
                                "google-readability-namespace-comments",
                                "google-readability-todo",
                                "google-runtime-*",
                                "google-runtime-int",
                                "google-runtime-operator",
                                "google-upgrade-googletest-case",
                                "hicpp-*",
                                "hicpp-avoid-*",
                                "hicpp-avoid-c-arrays",
                                "hicpp-avoid-goto",
                                "hicpp-braces-around-statements",
                                "hicpp-deprecated-headers",
                                "hicpp-exception-baseclass",
                                "hicpp-explicit-conversions",
                                "hicpp-function-size",
                                "hicpp-invalid-access-moved",
                                "hicpp-member-init",
                                "hicpp-move-const-arg",
                                "hicpp-multiway-paths-covered",
                                "hicpp-named-parameter",
                                "hicpp-new-delete-operators",
                                "hicpp-no-*",
                                "hicpp-no-array-decay",
                                "hicpp-no-assembler",
                                "hicpp-no-malloc",
                                "hicpp-noexcept-move",
                                "hicpp-signed-bitwise",
                                "hicpp-special-member-functions",
                                "hicpp-static-assert",
                                "hicpp-undelegated-constructor",
                                "hicpp-uppercase-literal-suffix",
                                "hicpp-use-*",
                                "hicpp-use-auto",
                                "hicpp-use-emplace",
                                "hicpp-use-equals-*",
                                "hicpp-use-equals-default",
                                "hicpp-use-equals-delete",
                                "hicpp-use-noexcept",
                                "hicpp-use-nullptr",
                                "hicpp-use-override",
                                "hicpp-vararg",
                                "linuxkernel-must-use-errs",
                                "llvm-*",
                                "llvm-else-after-return",
                                "llvm-header-guard",
                                "llvm-include-order",
                                "llvm-namespace-comment",
                                "llvm-prefer-*",
                                "llvm-prefer-isa-or-dyn-cast-in-conditionals",
                                "llvm-prefer-register-over-unsigned",
                                "llvm-qualified-auto",
                                "llvm-twine-local",
                                "llvmlibc-*",
                                "llvmlibc-callee-namespace",
                                "llvmlibc-implementation-in-namespace",
                                "llvmlibc-restrict-system-libc-headers",
                                "misc-*",
                                "misc-confusable-identifiers",
                                "misc-const-correctness",
                                "misc-definitions-in-headers",
                                "misc-misleading-*",
                                "misc-misleading-bidirectional",
                                "misc-misleading-identifier",
                                "misc-misplaced-const",
                                "misc-new-delete-overloads",
                                "misc-no-recursion",
                                "misc-non-*",
                                "misc-non-copyable-objects",
                                "misc-non-private-member-variables-in-classes",
                                "misc-redundant-expression",
                                "misc-static-assert",
                                "misc-throw-by-value-catch-by-reference",
                                "misc-unconventional-assign-operator",
                                "misc-uniqueptr-reset-release",
                                "misc-unused-*",
                                "misc-unused-alias-decls",
                                "misc-unused-parameters",
                                "misc-unused-using-decls",
                                "misc-use-anonymous-namespace",
                                "modernize-*",
                                "modernize-avoid-*",
                                "modernize-avoid-bind",
                                "modernize-avoid-c-arrays",
                                "modernize-concat-nested-namespaces",
                                "modernize-deprecated-*",
                                "modernize-deprecated-headers",
                                "modernize-deprecated-ios-base-aliases",
                                "modernize-loop-convert",
                                "modernize-macro-to-enum",
                                "modernize-make-*",
                                "modernize-make-shared",
                                "modernize-make-unique",
                                "modernize-pass-by-value",
                                "modernize-raw-string-literal",
                                "modernize-redundant-void-arg",
                                "modernize-replace-*",
                                "modernize-replace-auto-ptr",
                                "modernize-replace-disallow-copy-and-assign-macro",
                                "modernize-replace-random-shuffle",
                                "modernize-return-braced-init-list",
                                "modernize-shrink-to-fit",
                                "modernize-unary-static-assert",
                                "modernize-use-*",
                                "modernize-use-auto",
                                "modernize-use-bool-literals",
                                "modernize-use-default",
                                "modernize-use-default-member-init",
                                "modernize-use-emplace",
                                "modernize-use-equals-*",
                                "modernize-use-equals-default",
                                "modernize-use-equals-delete",
                                "modernize-use-nodiscard",
                                "modernize-use-noexcept",
                                "modernize-use-nullptr",
                                "modernize-use-override",
                                "modernize-use-trailing-return-type",
                                "modernize-use-transparent-functors",
                                "modernize-use-uncaught-exceptions",
                                "modernize-use-using",
                                "mpi-*",
                                "mpi-buffer-deref",
                                "mpi-type-mismatch",
                                "objc-*",
                                "objc-assert-equals",
                                "objc-avoid-nserror-init",
                                "objc-dealloc-in-category",
                                "objc-forbidden-subclassing",
                                "objc-missing-hash",
                                "objc-nsdate-formatter",
                                "objc-nsinvocation-argument-lifetime",
                                "objc-property-declaration",
                                "objc-super-self",
                                "openmp-*",
                                "openmp-exception-escape",
                                "openmp-use-default-none",
                                "performance-*",
                                "performance-faster-string-find",
                                "performance-for-range-copy",
                                "performance-implicit-conversion-in-loop",
                                "performance-inefficient-*",
                                "performance-inefficient-algorithm",
                                "performance-inefficient-string-concatenation",
                                "performance-inefficient-vector-operation",
                                "performance-move-*",
                                "performance-move-const-arg",
                                "performance-move-constructor-init",
                                "performance-no-*",
                                "performance-no-automatic-move",
                                "performance-no-int-to-ptr",
                                "performance-noexcept-move-constructor",
                                "performance-trivially-destructible",
                                "performance-type-promotion-in-math-fn",
                                "performance-unnecessary-*",
                                "performance-unnecessary-copy-initialization",
                                "performance-unnecessary-value-param",
                                "portability-*",
                                "portability-restrict-system-includes",
                                "portability-simd-intrinsics",
                                "portability-std-allocator-const",
                                "readability-*",
                                "readability-avoid-const-params-in-decls",
                                "readability-braces-around-statements",
                                "readability-const-return-type",
                                "readability-container-*",
                                "readability-container-contains",
                                "readability-container-data-pointer",
                                "readability-container-size-empty",
                                "readability-convert-member-functions-to-static",
                                "readability-delete-null-pointer",
                                "readability-duplicate-include",
                                "readability-else-after-return",
                                "readability-function-*",
                                "readability-function-cognitive-complexity",
                                "readability-function-size",
                                "readability-identifier-*",
                                "readability-identifier-length",
                                "readability-identifier-naming",
                                "readability-implicit-bool-conversion",
                                "readability-inconsistent-declaration-parameter-name",
                                "readability-isolate-declaration",
                                "readability-magic-numbers",
                                "readability-make-member-function-const",
                                "readability-misleading-indentation",
                                "readability-misplaced-array-index",
                                "readability-named-parameter",
                                "readability-non-const-parameter",
                                "readability-qualified-auto",
                                "readability-redundant-*",
                                "readability-redundant-access-specifiers",
                                "readability-redundant-control-flow",
                                "readability-redundant-declaration",
                                "readability-redundant-function-ptr-dereference",
                                "readability-redundant-member-init",
                                "readability-redundant-preprocessor",
                                "readability-redundant-smartptr-get",
                                "readability-redundant-string-*",
                                "readability-redundant-string-cstr",
                                "readability-redundant-string-init",
                                "readability-simplify-*",
                                "readability-simplify-boolean-expr",
                                "readability-simplify-subscript-expr",
                                "readability-static-*",
                                "readability-static-accessed-through-instance",
                                "readability-static-definition-in-anonymous-namespace",
                                "readability-string-compare",
                                "readability-suspicious-call-argument",
                                "readability-uniqueptr-delete-release",
                                "readability-uppercase-literal-suffix",
                                "readability-use-anyofallof",
                                "zircon-temporary-objects"
                            ]
                        },
                        "uniqueItems": true,
                        "markdownDescription": "%c_cpp.configuration.codeAnalysis.clangTidy.checks.disabled.markdownDescription%",
                        "scope": "resource"
                    }
                }
            },
            {
                "title": "%c_cpp.subheaders.debugging.title%",
                "properties": {
                    "C_Cpp.debugger.useBacktickCommandSubstitution": {
                        "type": "boolean",
                        "default": false,
                        "markdownDescription": "%c_cpp.configuration.debugger.useBacktickCommandSubstitution.markdownDescription%",
                        "scope": "window"
                    },
                    "C_Cpp.sshTargetsView": {
                        "type": "string",
                        "enum": [
                            "enabled",
                            "disabled",
                            "default"
                        ],
                        "default": "default",
                        "description": "%c_cpp.configuration.sshTargetsView.description%",
                        "scope": "window"
                    },
                    "C_Cpp.debugShortcut": {
                        "type": "boolean",
                        "default": true,
                        "description": "%c_cpp.configuration.debugShortcut.description%",
                        "scope": "resource"
                    }
                }
            },
            {
                "title": "%c_cpp.subheaders.resourceManagement.title%",
                "properties": {
                    "C_Cpp.references.maxConcurrentThreads": {
                        "type": [
                            "integer",
                            "null"
                        ],
                        "markdownDescription": "%c_cpp.configuration.references.maxConcurrentThreads.markdownDescription%",
                        "default": null,
                        "minimum": 1,
                        "maximum": 32,
                        "scope": "machine"
                    },
                    "C_Cpp.references.maxCachedProcesses": {
                        "type": [
                            "integer",
                            "null"
                        ],
                        "markdownDescription": "%c_cpp.configuration.references.maxCachedProcesses.markdownDescription%",
                        "default": 0,
                        "minimum": 0,
                        "maximum": 32,
                        "scope": "machine"
                    },
                    "C_Cpp.references.maxMemory": {
                        "type": [
                            "integer",
                            "null"
                        ],
                        "markdownDescription": "%c_cpp.configuration.references.maxMemory.markdownDescription%",
                        "default": null,
                        "minimum": 256,
                        "maximum": 65536,
                        "scope": "machine"
                    },
                    "C_Cpp.intelliSenseCachePath": {
                        "type": "string",
                        "markdownDescription": "%c_cpp.configuration.intelliSenseCachePath.markdownDescription%",
                        "scope": "machine-overridable"
                    },
                    "C_Cpp.intelliSenseCacheSize": {
                        "type": "number",
                        "default": 5120,
                        "markdownDescription": "%c_cpp.configuration.intelliSenseCacheSize.markdownDescription%",
                        "scope": "machine-overridable",
                        "minimum": 0
                    },
                    "C_Cpp.intelliSenseMemoryLimit": {
                        "type": "number",
                        "default": 4096,
                        "markdownDescription": "%c_cpp.configuration.intelliSenseMemoryLimit.markdownDescription%",
                        "scope": "machine-overridable",
                        "minimum": 256,
                        "maximum": 16384
                    },
                    "C_Cpp.maxConcurrentThreads": {
                        "type": [
                            "integer",
                            "null"
                        ],
                        "markdownDescription": "%c_cpp.configuration.maxConcurrentThreads.markdownDescription%",
                        "default": null,
                        "minimum": 1,
                        "maximum": 32,
                        "scope": "machine"
                    },
                    "C_Cpp.maxCachedProcesses": {
                        "type": [
                            "integer",
                            "null"
                        ],
                        "markdownDescription": "%c_cpp.configuration.maxCachedProcesses.markdownDescription%",
                        "default": null,
                        "minimum": 0,
                        "maximum": 256,
                        "scope": "machine"
                    },
                    "C_Cpp.maxMemory": {
                        "type": [
                            "integer",
                            "null"
                        ],
                        "markdownDescription": "%c_cpp.configuration.maxMemory.markdownDescription%",
                        "default": null,
                        "minimum": 256,
                        "maximum": 65536,
                        "scope": "machine"
                    },
                    "C_Cpp.intelliSense.maxCachedProcesses": {
                        "type": [
                            "integer",
                            "null"
                        ],
                        "markdownDescription": "%c_cpp.configuration.intelliSense.maxCachedProcesses.markdownDescription%",
                        "default": null,
                        "minimum": 2,
                        "maximum": 128,
                        "scope": "machine"
                    },
                    "C_Cpp.intelliSense.maxMemory": {
                        "type": [
                            "integer",
                            "null"
                        ],
                        "markdownDescription": "%c_cpp.configuration.intelliSense.maxMemory.markdownDescription%",
                        "default": null,
                        "minimum": 256,
                        "maximum": 65536,
                        "scope": "machine"
                    }
                }
            },
            {
                "title": "%c_cpp.subheaders.miscellaneous.title%",
                "properties": {
                    "C_Cpp.vcpkg.enabled": {
                        "type": "boolean",
                        "default": true,
                        "markdownDescription": "%c_cpp.configuration.vcpkg.enabled.markdownDescription%",
                        "scope": "resource"
                    },
                    "C_Cpp.loggingLevel": {
                        "type": "string",
                        "enum": [
                            "None",
                            "Error",
                            "Warning",
                            "Information",
                            "Debug"
                        ],
                        "default": "Error",
                        "markdownDescription": "%c_cpp.configuration.loggingLevel.markdownDescription%",
                        "scope": "window"
                    },
                    "C_Cpp.autoAddFileAssociations": {
                        "type": "boolean",
                        "default": true,
                        "markdownDescription": "%c_cpp.configuration.autoAddFileAssociations.markdownDescription%",
                        "scope": "window"
                    },
                    "C_Cpp.preferredPathSeparator": {
                        "type": "string",
                        "enum": [
                            "Forward Slash",
                            "Backslash"
                        ],
                        "default": "Forward Slash",
                        "markdownDescription": "%c_cpp.configuration.preferredPathSeparator.markdownDescription%",
                        "scope": "machine-overridable"
                    },
                    "C_Cpp.updateChannel": {
                        "type": "string",
                        "enum": [
                            "Default",
                            "Insiders"
                        ],
                        "default": "Default",
                        "markdownDescription": "%c_cpp.configuration.updateChannel.markdownDescription%",
                        "scope": "application",
                        "deprecationMessage": "%c_cpp.configuration.updateChannel.deprecationMessage%"
                    },
                    "C_Cpp.experimentalFeatures": {
                        "type": "string",
                        "enum": [
                            "enabled",
                            "disabled"
                        ],
                        "default": "disabled",
                        "description": "%c_cpp.configuration.experimentalFeatures.description%",
                        "scope": "window"
                    },
                    "C_Cpp.caseSensitiveFileSupport": {
                        "type": "string",
                        "enum": [
                            "default",
                            "enabled"
                        ],
                        "default": "default",
                        "markdownDescription": "%c_cpp.configuration.caseSensitiveFileSupport.markdownDescription%",
                        "scope": "window"
                    },
                    "C_Cpp.addNodeAddonIncludePaths": {
                        "type": "boolean",
                        "default": false,
                        "markdownDescription": "%c_cpp.configuration.addNodeAddonIncludePaths.markdownDescription%",
                        "scope": "application"
                    }
                }
            }
        ],
        "commands": [
            {
                "command": "C_Cpp.ConfigurationSelect",
                "title": "%c_cpp.command.configurationSelect.title%",
                "category": "C/C++"
            },
            {
                "command": "C_Cpp.ConfigurationProviderSelect",
                "title": "%c_cpp.command.configurationProviderSelect.title%",
                "category": "C/C++"
            },
            {
                "command": "C_Cpp.ConfigurationEditJSON",
                "title": "%c_cpp.command.configurationEditJSON.title%",
                "category": "C/C++"
            },
            {
                "command": "C_Cpp.ConfigurationEditUI",
                "title": "%c_cpp.command.configurationEditUI.title%",
                "category": "C/C++"
            },
            {
                "command": "C_Cpp.SelectDefaultCompiler",
                "title": "%c_cpp.command.selectDefaultCompiler.title%",
                "category": "C/C++"
            },
            {
                "command": "C_Cpp.SelectIntelliSenseConfiguration",
                "title": "%c_cpp.command.selectIntelliSenseConfiguration.title%",
                "category": "C/C++"
            },
            {
                "command": "C_Cpp.RescanCompilers",
                "title": "%c_cpp.command.rescanCompilers.title%",
                "category": "C/C++"
            },
            {
                "command": "C_Cpp.SwitchHeaderSource",
                "title": "%c_cpp.command.switchHeaderSource.title%",
                "category": "C/C++"
            },
            {
                "command": "C_Cpp.EnableErrorSquiggles",
                "title": "%c_cpp.command.enableErrorSquiggles.title%",
                "category": "C/C++"
            },
            {
                "command": "C_Cpp.DisableErrorSquiggles",
                "title": "%c_cpp.command.disableErrorSquiggles.title%",
                "category": "C/C++"
            },
            {
                "command": "C_Cpp.ToggleIncludeFallback",
                "title": "%c_cpp.command.toggleIncludeFallback.title%",
                "category": "C/C++"
            },
            {
                "command": "C_Cpp.ToggleDimInactiveRegions",
                "title": "%c_cpp.command.toggleDimInactiveRegions.title%",
                "category": "C/C++"
            },
            {
                "command": "C_Cpp.ResetDatabase",
                "title": "%c_cpp.command.resetDatabase.title%",
                "category": "C/C++"
            },
            {
                "command": "C_Cpp.TakeSurvey",
                "title": "%c_cpp.command.takeSurvey.title%",
                "category": "C/C++"
            },
            {
                "command": "C_Cpp.RestartIntelliSenseForFile",
                "title": "%c_cpp.command.restartIntelliSenseForFile.title%",
                "category": "C/C++"
            },
            {
                "command": "C_Cpp.LogDiagnostics",
                "title": "%c_cpp.command.logDiagnostics.title%",
                "category": "C/C++"
            },
            {
                "command": "C_Cpp.RescanWorkspace",
                "title": "%c_cpp.command.rescanWorkspace.title%",
                "category": "C/C++"
            },
            {
                "command": "C_Cpp.VcpkgClipboardInstallSuggested",
                "title": "%c_cpp.command.vcpkgClipboardInstallSuggested.title%",
                "category": "C/C++"
            },
            {
                "command": "C_Cpp.VcpkgOnlineHelpSuggested",
                "title": "%c_cpp.command.vcpkgOnlineHelpSuggested.title%",
                "category": "C/C++"
            },
            {
                "command": "C_Cpp.GenerateEditorConfig",
                "title": "%c_cpp.command.generateEditorConfig.title%",
                "category": "C/C++"
            },
            {
                "command": "C_Cpp.referencesViewGroupByType",
                "category": "C/C++",
                "title": "%c_cpp.command.referencesViewGroupByType.title%",
                "icon": {
                    "light": "assets/ref-group-by-type-light.svg",
                    "dark": "assets/ref-group-by-type-dark.svg"
                }
            },
            {
                "command": "C_Cpp.referencesViewUngroupByType",
                "category": "C/C++",
                "title": "%c_cpp.command.referencesViewUngroupByType.title%",
                "icon": {
                    "light": "assets/ref-ungroup-by-type-light.svg",
                    "dark": "assets/ref-ungroup-by-type-dark.svg"
                }
            },
            {
                "command": "C_Cpp.GoToNextDirectiveInGroup",
                "title": "%c_cpp.command.GoToNextDirectiveInGroup.title%",
                "category": "C/C++"
            },
            {
                "command": "C_Cpp.GoToPrevDirectiveInGroup",
                "title": "%c_cpp.command.GoToPrevDirectiveInGroup.title%",
                "category": "C/C++"
            },
            {
                "command": "C_Cpp.CreateDeclarationOrDefinition",
                "title": "%c_cpp.command.CreateDeclarationOrDefinition.title%",
                "category": "C/C++"
            },
            {
                "command": "C_Cpp.RunCodeAnalysisOnActiveFile",
                "title": "%c_cpp.command.RunCodeAnalysisOnActiveFile.title%",
                "category": "C/C++"
            },
            {
                "command": "C_Cpp.RunCodeAnalysisOnOpenFiles",
                "title": "%c_cpp.command.RunCodeAnalysisOnOpenFiles.title%",
                "category": "C/C++"
            },
            {
                "command": "C_Cpp.RunCodeAnalysisOnAllFiles",
                "title": "%c_cpp.command.RunCodeAnalysisOnAllFiles.title%",
                "category": "C/C++"
            },
            {
                "command": "C_Cpp.RemoveAllCodeAnalysisProblems",
                "title": "%c_cpp.command.RemoveAllCodeAnalysisProblems.title%",
                "category": "C/C++"
            },
            {
                "command": "C_Cpp.BuildAndDebugFile",
                "title": "%c_cpp.command.BuildAndDebugFile.title%",
                "category": "C/C++",
                "icon": "$(debug-alt)"
            },
            {
                "command": "C_Cpp.BuildAndRunFile",
                "title": "%c_cpp.command.BuildAndRunFile.title%",
                "category": "C/C++",
                "icon": "$(run)"
            },
            {
                "command": "C_Cpp.AddDebugConfiguration",
                "title": "%c_cpp.command.AddDebugConfiguration.title%",
                "category": "C/C++",
                "icon": "$(debug-configure)"
            },
            {
                "command": "C_Cpp.GenerateDoxygenComment",
                "title": "%c_cpp.command.GenerateDoxygenComment.title%",
                "category": "C/C++"
            },
            {
                "command": "C_Cpp.addSshTarget",
                "category": "C/C++",
                "title": "%c_cpp.command.addSshTarget.title%",
                "icon": "$(plus)"
            },
            {
                "command": "C_Cpp.removeSshTarget",
                "category": "C/C++",
                "title": "%c_cpp.command.removeSshTarget.title%",
                "icon": "$(remove)"
            },
            {
                "command": "C_Cpp.setActiveSshTarget",
                "category": "C/C++",
                "title": "%c_cpp.command.setActiveSshTarget.title%",
                "icon": "$(check)"
            },
            {
                "command": "C_Cpp.selectActiveSshTarget",
                "category": "C/C++",
                "title": "%c_cpp.command.selectActiveSshTarget.title%"
            },
            {
                "command": "C_Cpp.selectSshTarget",
                "category": "C/C++",
                "title": "%c_cpp.command.selectSshTarget.title%"
            },
            {
                "command": "C_Cpp.activeSshTarget",
                "category": "C/C++",
                "title": "%c_cpp.command.activeSshTarget.title%"
            },
            {
                "command": "C_Cpp.refreshCppSshTargetsView",
                "category": "C/C++",
                "title": "%c_cpp.command.refreshCppSshTargetsView.title%",
                "icon": "$(refresh)"
            },
            {
                "command": "C_Cpp.sshTerminal",
                "category": "C/C++",
                "title": "%c_cpp.command.sshTerminal.title%",
                "icon": "$(terminal)"
            }
        ],
        "keybindings": [
            {
                "command": "C_Cpp.SwitchHeaderSource",
                "key": "Alt+O",
                "when": "editorLangId =~ /^(c|(cuda-)?cpp)$/ && editorTextFocus && !(config.C_Cpp.intelliSenseEngine =~ /^[dD]isabled$/)"
            }
        ],
        "debuggers": [
            {
                "type": "cppdbg",
                "label": "C++ (GDB/LLDB)",
                "languages": [
                    "ada",
                    "c",
                    "cpp",
                    "cuda-cpp",
                    "rust"
                ],
                "_aiKeyComment": "Ignore 'Property aiKey is not allowed'. See https://github.com/microsoft/vscode/issues/76493",
                "aiKey": "0c6ae279ed8443289764825290e4f9e2-1a736e7c-1324-4338-be46-fc2a58ae4d14-7255",
                "variables": {
                    "pickProcess": "extension.pickNativeProcess",
                    "pickRemoteProcess": "extension.pickRemoteNativeProcess"
                },
                "configurationAttributes": {
                    "launch": {
                        "type": "object",
                        "required": [
                            "program"
                        ],
                        "properties": {
                            "program": {
                                "type": "string",
                                "description": "%c_cpp.debuggers.program.description%",
                                "default": "${workspaceRoot}/a.out"
                            },
                            "args": {
                                "type": "array",
                                "description": "%c_cpp.debuggers.args.description%",
                                "items": {
                                    "type": "string"
                                },
                                "default": []
                            },
                            "type": {
                                "type": "string",
                                "description": "%c_cpp.debuggers.cppdbg.type.description%",
                                "default": "cppdbg"
                            },
                            "targetArchitecture": {
                                "type": "string",
                                "description": "%c_cpp.debuggers.targetArchitecture.description%",
                                "default": "x64"
                            },
                            "cwd": {
                                "type": "string",
                                "description": "%c_cpp.debuggers.cwd.description%",
                                "default": "."
                            },
                            "setupCommands": {
                                "type": "array",
                                "description": "%c_cpp.debuggers.setupCommands.description%",
                                "items": {
                                    "type": "object",
                                    "default": {},
                                    "properties": {
                                        "text": {
                                            "type": "string",
                                            "description": "%c_cpp.debuggers.text.description%",
                                            "default": ""
                                        },
                                        "description": {
                                            "type": "string",
                                            "description": "%c_cpp.debuggers.description.description%",
                                            "default": ""
                                        },
                                        "ignoreFailures": {
                                            "type": "boolean",
                                            "description": "%c_cpp.debuggers.ignoreFailures.description%",
                                            "default": false
                                        }
                                    }
                                },
                                "default": []
                            },
                            "postRemoteConnectCommands": {
                                "type": "array",
                                "description": "%c_cpp.debuggers.postRemoteConnectCommands.description%",
                                "items": {
                                    "type": "object",
                                    "default": {},
                                    "properties": {
                                        "text": {
                                            "type": "string",
                                            "description": "%c_cpp.debuggers.text.description%",
                                            "default": ""
                                        },
                                        "description": {
                                            "type": "string",
                                            "description": "%c_cpp.debuggers.description.description%",
                                            "default": ""
                                        },
                                        "ignoreFailures": {
                                            "type": "boolean",
                                            "description": "%c_cpp.debuggers.ignoreFailures.description%",
                                            "default": false
                                        }
                                    }
                                },
                                "default": []
                            },
                            "customLaunchSetupCommands": {
                                "type": "array",
                                "description": "%c_cpp.debuggers.customLaunchSetupCommands.description%",
                                "items": {
                                    "type": "object",
                                    "default": {},
                                    "properties": {
                                        "text": {
                                            "type": "string",
                                            "description": "%c_cpp.debuggers.text.description%",
                                            "default": ""
                                        },
                                        "description": {
                                            "type": "string",
                                            "description": "%c_cpp.debuggers.description.description%",
                                            "default": ""
                                        },
                                        "ignoreFailures": {
                                            "type": "boolean",
                                            "description": "%c_cpp.debuggers.ignoreFailures.description%",
                                            "default": false
                                        }
                                    }
                                },
                                "default": []
                            },
                            "launchCompleteCommand": {
                                "enum": [
                                    "exec-run",
                                    "exec-continue",
                                    "None"
                                ],
                                "description": "%c_cpp.debuggers.launchCompleteCommand.description%",
                                "default": "exec-run"
                            },
                            "visualizerFile": {
                                "anyOf": [
                                    {
                                        "type": "string",
                                        "default": ""
                                    },
                                    {
                                        "type": "array",
                                        "default": [],
                                        "items": {
                                            "type": "string"
                                        }
                                    }
                                ],
                                "description": "%c_cpp.debuggers.cppdbg.visualizerFile.description%"
                            },
                            "svdPath": {
                                "type": "string",
                                "description": "%c_cpp.debuggers.cppdbg.visualizerFile.description",
                                "default": ""
                            },
                            "showDisplayString": {
                                "type": "boolean",
                                "description": "%c_cpp.debuggers.showDisplayString.description%",
                                "default": true
                            },
                            "environment": {
                                "type": "array",
                                "description": "%c_cpp.debuggers.environment.description%",
                                "items": {
                                    "type": "object",
                                    "default": {},
                                    "properties": {
                                        "name": {
                                            "type": "string"
                                        },
                                        "value": {
                                            "type": "string"
                                        }
                                    }
                                },
                                "default": []
                            },
                            "envFile": {
                                "type": "string",
                                "description": "%c_cpp.debuggers.envFile.description%",
                                "default": "${workspaceFolder}/.env"
                            },
                            "additionalSOLibSearchPath": {
                                "type": "string",
                                "description": "%c_cpp.debuggers.additionalSOLibSearchPath.description%",
                                "default": ""
                            },
                            "MIMode": {
                                "type": "string",
                                "description": "%c_cpp.debuggers.MIMode.description%",
                                "default": "gdb"
                            },
                            "miDebuggerPath": {
                                "type": "string",
                                "description": "%c_cpp.debuggers.miDebuggerPath.description%",
                                "default": "/usr/bin/gdb"
                            },
                            "miDebuggerArgs": {
                                "type": "string",
                                "description": "%c_cpp.debuggers.miDebuggerArgs.description%",
                                "default": ""
                            },
                            "miDebuggerServerAddress": {
                                "type": "string",
                                "description": "%c_cpp.debuggers.miDebuggerServerAddress.description%",
                                "default": "serveraddress:port"
                            },
                            "useExtendedRemote": {
                                "type": "boolean",
                                "description": "%c_cpp.debuggers.useExtendedRemote.description%",
                                "default": false
                            },
                            "stopAtEntry": {
                                "type": "boolean",
                                "description": "%c_cpp.debuggers.stopAtEntry.description%",
                                "default": false
                            },
                            "debugServerPath": {
                                "type": "string",
                                "description": "%c_cpp.debuggers.debugServerPath.description%",
                                "default": ""
                            },
                            "debugServerArgs": {
                                "type": "string",
                                "description": "%c_cpp.debuggers.debugServerArgs.description%",
                                "default": ""
                            },
                            "serverStarted": {
                                "type": "string",
                                "description": "%c_cpp.debuggers.serverStarted.description%",
                                "default": ""
                            },
                            "filterStdout": {
                                "type": "boolean",
                                "description": "%c_cpp.debuggers.filterStdout.description%",
                                "default": true
                            },
                            "filterStderr": {
                                "type": "boolean",
                                "description": "%c_cpp.debuggers.filterStderr.description%",
                                "default": false
                            },
                            "serverLaunchTimeout": {
                                "type": "integer",
                                "description": "%c_cpp.debuggers.serverLaunchTimeout.description%",
                                "default": "10000"
                            },
                            "coreDumpPath": {
                                "type": "string",
                                "description": "%c_cpp.debuggers.coreDumpPath.description%",
                                "default": ""
                            },
                            "externalConsole": {
                                "type": "boolean",
                                "description": "%c_cpp.debuggers.cppdbg.externalConsole.description%",
                                "default": false
                            },
                            "avoidWindowsConsoleRedirection": {
                                "type": "boolean",
                                "description": "%c_cpp.debuggers.avoidWindowsConsoleRedirection.description%",
                                "default": false
                            },
                            "sourceFileMap": {
                                "anyOf": [
                                    {
                                        "type": "object",
                                        "description": "%c_cpp.debuggers.sourceFileMap.description%",
                                        "default": {
                                            "<source-path>": "<target-path>"
                                        }
                                    },
                                    {
                                        "description": "%c_cpp.debuggers.sourceFileMap.sourceFileMapEntry.description%",
                                        "type": "object",
                                        "default": {
                                            "<source-path>": {
                                                "editorPath": "",
                                                "useForBreakpoints": true
                                            }
                                        },
                                        "properties": {
                                            "<source-path>": {
                                                "type": "object",
                                                "default": {
                                                    "editorPath": "",
                                                    "useForBreakpoints": true
                                                },
                                                "properties": {
                                                    "editorPath": {
                                                        "type": "string",
                                                        "description": "%c_cpp.debuggers.sourceFileMap.sourceFileMapEntry.editorPath.description%",
                                                        "default": ""
                                                    },
                                                    "useForBreakpoints": {
                                                        "type": "boolean",
                                                        "description": "%c_cpp.debuggers.sourceFileMap.sourceFileMapEntry.useForBreakpoints.description%",
                                                        "default": true
                                                    }
                                                }
                                            }
                                        }
                                    }
                                ]
                            },
                            "logging": {
                                "description": "%c_cpp.debuggers.logging.description%",
                                "type": "object",
                                "default": {},
                                "properties": {
                                    "exceptions": {
                                        "type": "boolean",
                                        "description": "%c_cpp.debuggers.logging.exceptions.description%",
                                        "default": true
                                    },
                                    "moduleLoad": {
                                        "type": "boolean",
                                        "description": "%c_cpp.debuggers.logging.moduleLoad.description%",
                                        "default": true
                                    },
                                    "programOutput": {
                                        "type": "boolean",
                                        "description": "%c_cpp.debuggers.logging.programOutput.description%",
                                        "default": true
                                    },
                                    "engineLogging": {
                                        "anyOf": [
                                            {
                                                "type": "string",
                                                "enum": [
                                                    "verbose",
                                                    "warning",
                                                    "error",
                                                    "none"
                                                ],
                                                "enumDescriptions": [
                                                    "%c_cpp.debuggers.logging.category.verbose.description%",
                                                    "%c_cpp.debuggers.logging.category.warning.description%",
                                                    "%c_cpp.debuggers.logging.category.error.description%",
                                                    "%c_cpp.debuggers.logging.category.none.description%"
                                                ],
                                                "description": "%c_cpp.debuggers.logging.engineLogging.description%",
                                                "default": "none"
                                            },
                                            {
                                                "type": "boolean",
                                                "description": "%c_cpp.debuggers.logging.engineLogging.description%",
                                                "default": false
                                            }
                                        ]
                                    },
                                    "trace": {
                                        "type": "boolean",
                                        "description": "%c_cpp.debuggers.logging.trace.description%",
                                        "default": false
                                    },
                                    "traceResponse": {
                                        "type": "boolean",
                                        "description": "%c_cpp.debuggers.logging.traceResponse.description%",
                                        "default": false
                                    },
                                    "natvisDiagnostics": {
                                        "anyOf": [
                                            {
                                                "type": "string",
                                                "enum": [
                                                    "verbose",
                                                    "warning",
                                                    "error",
                                                    "none"
                                                ],
                                                "enumDescriptions": [
                                                    "%c_cpp.debuggers.logging.category.verbose.description%",
                                                    "%c_cpp.debuggers.logging.category.warning.description%",
                                                    "%c_cpp.debuggers.logging.category.error.description%",
                                                    "%c_cpp.debuggers.logging.category.none.description%"
                                                ],
                                                "description": "%c_cpp.debuggers.logging.natvisDiagnostics.description%",
                                                "default": "none"
                                            },
                                            {
                                                "type": "boolean",
                                                "description": "%c_cpp.debuggers.logging.natvisDiagnostics.description%",
                                                "default": false
                                            }
                                        ]
                                    }
                                }
                            },
                            "pipeTransport": {
                                "description": "%c_cpp.debuggers.pipeTransport.description%",
                                "type": "object",
                                "default": {
                                    "pipeCwd": "/usr/bin",
                                    "pipeProgram": "%c_cpp.debuggers.pipeTransport.default.pipeProgram%",
                                    "pipeArgs": [],
                                    "debuggerPath": "%c_cpp.debuggers.pipeTransport.default.debuggerPath%"
                                },
                                "properties": {
                                    "pipeCwd": {
                                        "type": "string",
                                        "description": "%c_cpp.debuggers.pipeTransport.pipeCwd.description%",
                                        "default": "/usr/bin"
                                    },
                                    "pipeProgram": {
                                        "type": "string",
                                        "description": "%c_cpp.debuggers.pipeTransport.pipeProgram.description%",
                                        "default": "%c_cpp.debuggers.pipeTransport.default.pipeProgram%"
                                    },
                                    "pipeArgs": {
                                        "type": "array",
                                        "description": "%c_cpp.debuggers.pipeTransport.pipeArgs.description%",
                                        "items": {
                                            "type": "string"
                                        },
                                        "default": []
                                    },
                                    "debuggerPath": {
                                        "type": "string",
                                        "description": "%c_cpp.debuggers.pipeTransport.debuggerPath.description%",
                                        "default": "%c_cpp.debuggers.pipeTransport.default.debuggerPath%"
                                    },
                                    "pipeEnv": {
                                        "type": "object",
                                        "additionalProperties": {
                                            "type": "string"
                                        },
                                        "description": "%c_cpp.debuggers.pipeTransport.pipeEnv.description%",
                                        "default": {}
                                    },
                                    "quoteArgs": {
                                        "exceptions": {
                                            "type": "boolean",
                                            "description": "%c_cpp.debuggers.pipeTransport.quoteArgs.description%",
                                            "default": true
                                        }
                                    }
                                }
                            },
                            "symbolLoadInfo": {
                                "description": "%c_cpp.debuggers.symbolLoadInfo.description%",
                                "type": "object",
                                "default": {
                                    "loadAll": true,
                                    "exceptionList": ""
                                },
                                "properties": {
                                    "loadAll": {
                                        "type": "boolean",
                                        "description": "%c_cpp.debuggers.symbolLoadInfo.loadAll.description%",
                                        "default": true
                                    },
                                    "exceptionList": {
                                        "type": "string",
                                        "description": "%c_cpp.debuggers.symbolLoadInfo.exceptionList.description%",
                                        "default": ""
                                    }
                                }
                            },
                            "stopAtConnect": {
                                "type": "boolean",
                                "description": "%c_cpp.debuggers.stopAtConnect.description%",
                                "default": false
                            },
                            "hardwareBreakpoints": {
                                "description": "%c_cpp.debuggers.hardwareBreakpoints.description%",
                                "default": {},
                                "type": "object",
                                "properties": {
                                    "require": {
                                        "type": "boolean",
                                        "description": "%c_cpp.debuggers.hardwareBreakpoints.require.description%",
                                        "default": false
                                    },
                                    "limit": {
                                        "type": "integer",
                                        "description": "%c_cpp.debuggers.hardwareBreakpoints.limit.description%",
                                        "default": 0
                                    }
                                }
                            },
                            "unknownBreakpointHandling": {
                                "type": "string",
                                "enum": [
                                    "throw",
                                    "stop"
                                ],
                                "default": "throw",
                                "description": "%c_cpp.debuggers.unknownBreakpointHandling.description%"
                            },
                            "variables": {
                                "type": "object",
                                "description": "%c_cpp.debuggers.variables.description%",
                                "default": {
                                    "<variable-name>": "<variable-value>"
                                },
                                "properties": {},
                                "additionalProperties": {
                                    "type": "string",
                                    "description": "%c_cpp.debuggers.variables.properties.description%",
                                    "default": ""
                                }
                            },
                            "deploySteps": {
                                "type": "array",
                                "description": "%c_cpp.debuggers.deploySteps.description%",
                                "items": {
                                    "anyOf": [
                                        {
                                            "type": "object",
                                            "description": "%c_cpp.debuggers.deploySteps.copyFile.description%",
                                            "default": {},
                                            "required": [
                                                "type",
                                                "files",
                                                "host",
                                                "targetDir"
                                            ],
                                            "properties": {
                                                "type": {
                                                    "type": "string",
                                                    "description": "%c_cpp.debuggers.deploySteps.copyFile.description%",
                                                    "default": "",
                                                    "enum": [
                                                        "scp",
                                                        "rsync"
                                                    ]
                                                },
                                                "files": {
                                                    "anyOf": [
                                                        {
                                                            "type": "string"
                                                        },
                                                        {
                                                            "type": "array",
                                                            "items": {
                                                                "type": "string"
                                                            }
                                                        }
                                                    ],
                                                    "description": "%c_cpp.debuggers.deploySteps.copyFile.files.description%",
                                                    "default": ""
                                                },
                                                "host": {
                                                    "anyOf": [
                                                        {
                                                            "type": "string",
                                                            "description": "%c_cpp.debuggers.host.description%",
                                                            "default": "hello@microsoft.com"
                                                        },
                                                        {
                                                            "type": "object",
                                                            "description": "%c_cpp.debuggers.host.description%",
                                                            "default": {},
                                                            "required": [
                                                                "hostName"
                                                            ],
                                                            "properties": {
                                                                "user": {
                                                                    "type": "string",
                                                                    "description": "%c_cpp.debuggers.host.user.description%",
                                                                    "default": ""
                                                                },
                                                                "hostName": {
                                                                    "type": "string",
                                                                    "description": "%c_cpp.debuggers.host.hostName.description%",
                                                                    "default": ""
                                                                },
                                                                "port": {
                                                                    "anyOf": [
                                                                        {
                                                                            "type": "number"
                                                                        },
                                                                        {
                                                                            "type": "string",
                                                                            "pattern": "^\\d+$|^\\${.+}$"
                                                                        }
                                                                    ],
                                                                    "description": "%c_cpp.debuggers.host.port.description%",
                                                                    "default": 22
                                                                },
                                                                "jumpHosts": {
                                                                    "type": "array",
                                                                    "description": "%c_cpp.debuggers.host.jumpHost.description%",
                                                                    "items": {
                                                                        "type": "object",
                                                                        "default": {},
                                                                        "required": [
                                                                            "hostName"
                                                                        ],
                                                                        "properties": {
                                                                            "user": {
                                                                                "type": "string",
                                                                                "description": "%c_cpp.debuggers.host.user.description%",
                                                                                "default": ""
                                                                            },
                                                                            "hostName": {
                                                                                "type": "string",
                                                                                "description": "%c_cpp.debuggers.host.hostName.description%",
                                                                                "default": ""
                                                                            },
                                                                            "port": {
                                                                                "anyOf": [
                                                                                    {
                                                                                        "type": "number"
                                                                                    },
                                                                                    {
                                                                                        "type": "string",
                                                                                        "pattern": "^\\d+$|^\\${.+}$"
                                                                                    }
                                                                                ],
                                                                                "description": "%c_cpp.debuggers.host.port.description%",
                                                                                "default": 22
                                                                            }
                                                                        }
                                                                    }
                                                                },
                                                                "localForwards": {
                                                                    "type": "array",
                                                                    "description": "%c_cpp.debuggers.host.localForward.description%",
                                                                    "items": {
                                                                        "type": "object",
                                                                        "default": {},
                                                                        "properties": {
                                                                            "bindAddress": {
                                                                                "type": "string",
                                                                                "description": "%c_cpp.debuggers.host.localForward.bindAddress.description%",
                                                                                "default": ""
                                                                            },
                                                                            "port": {
                                                                                "anyOf": [
                                                                                    {
                                                                                        "type": "number"
                                                                                    },
                                                                                    {
                                                                                        "type": "string",
                                                                                        "pattern": "^\\d+$|^\\${.+}$"
                                                                                    }
                                                                                ],
                                                                                "description": "%c_cpp.debuggers.host.localForward.port.description%"
                                                                            },
                                                                            "host": {
                                                                                "type": "string",
                                                                                "description": "%c_cpp.debuggers.host.localForward.host.description%",
                                                                                "default": ""
                                                                            },
                                                                            "hostPort": {
                                                                                "anyOf": [
                                                                                    {
                                                                                        "type": "number"
                                                                                    },
                                                                                    {
                                                                                        "type": "string",
                                                                                        "pattern": "^\\d+$|^\\${.+}$"
                                                                                    }
                                                                                ],
                                                                                "description": "%c_cpp.debuggers.host.localForward.hostPort.description%"
                                                                            },
                                                                            "localSocket": {
                                                                                "type": "string",
                                                                                "description": "%c_cpp.debuggers.host.localForward.localSocket.description%",
                                                                                "default": ""
                                                                            },
                                                                            "remoteSocket": {
                                                                                "type": "string",
                                                                                "description": "%c_cpp.debuggers.host.localForward.remoteSocket.description%",
                                                                                "default": ""
                                                                            }
                                                                        }
                                                                    }
                                                                }
                                                            }
                                                        }
                                                    ]
                                                },
                                                "targetDir": {
                                                    "type": "string",
                                                    "description": "%c_cpp.debuggers.deploySteps.copyFile.targetDir.description%",
                                                    "default": ""
                                                },
                                                "recursive": {
                                                    "type": "boolean",
                                                    "description": "%c_cpp.debuggers.deploySteps.copyFile.recursive.description%",
                                                    "default": "true"
                                                },
                                                "debug": {
                                                    "type": "boolean",
                                                    "description": "%c_cpp.debuggers.deploySteps.debug%"
                                                }
                                            },
                                            "allOf": [
                                                {
                                                    "if": {
                                                        "properties": {
                                                            "type": {
                                                                "const": "scp"
                                                            }
                                                        }
                                                    },
                                                    "then": {
                                                        "properties": {
                                                            "scpPath": {
                                                                "type": "string",
                                                                "description": "%c_cpp.debuggers.deploySteps.copyFile.scpPath.description%",
                                                                "default": ""
                                                            }
                                                        }
                                                    }
                                                },
                                                {
                                                    "if": {
                                                        "properties": {
                                                            "type": {
                                                                "const": "rsync"
                                                            }
                                                        }
                                                    },
                                                    "then": {
                                                        "properties": {
                                                            "rsyncPath": {
                                                                "type": "string",
                                                                "description": "%c_cpp.debuggers.deploySteps.copyFile.rsyncPath.description%",
                                                                "default": ""
                                                            }
                                                        }
                                                    }
                                                }
                                            ]
                                        },
                                        {
                                            "type": "object",
                                            "description": "%c_cpp.debuggers.deploySteps.ssh.description%",
                                            "default": {},
                                            "required": [
                                                "type",
                                                "host",
                                                "command"
                                            ],
                                            "properties": {
                                                "type": {
                                                    "type": "string",
                                                    "description": "%c_cpp.debuggers.deploySteps.ssh.description%",
                                                    "default": "",
                                                    "enum": [
                                                        "ssh"
                                                    ]
                                                },
                                                "host": {
                                                    "anyOf": [
                                                        {
                                                            "type": "string",
                                                            "description": "%c_cpp.debuggers.host.description%",
                                                            "default": "hello@microsoft.com"
                                                        },
                                                        {
                                                            "type": "object",
                                                            "description": "%c_cpp.debuggers.host.description%",
                                                            "default": {},
                                                            "required": [
                                                                "hostName"
                                                            ],
                                                            "properties": {
                                                                "user": {
                                                                    "type": "string",
                                                                    "description": "%c_cpp.debuggers.host.user.description%",
                                                                    "default": ""
                                                                },
                                                                "hostName": {
                                                                    "type": "string",
                                                                    "description": "%c_cpp.debuggers.host.hostName.description%",
                                                                    "default": ""
                                                                },
                                                                "port": {
                                                                    "anyOf": [
                                                                        {
                                                                            "type": "number"
                                                                        },
                                                                        {
                                                                            "type": "string",
                                                                            "pattern": "^\\d+$|^\\${.+}$"
                                                                        }
                                                                    ],
                                                                    "description": "%c_cpp.debuggers.host.port.description%",
                                                                    "default": 22
                                                                },
                                                                "jumpHosts": {
                                                                    "type": "array",
                                                                    "description": "%c_cpp.debuggers.host.jumpHost.description%",
                                                                    "items": {
                                                                        "type": "object",
                                                                        "default": {},
                                                                        "required": [
                                                                            "hostName"
                                                                        ],
                                                                        "properties": {
                                                                            "user": {
                                                                                "type": "string",
                                                                                "description": "%c_cpp.debuggers.host.user.description%",
                                                                                "default": ""
                                                                            },
                                                                            "hostName": {
                                                                                "type": "string",
                                                                                "description": "%c_cpp.debuggers.host.hostName.description%",
                                                                                "default": ""
                                                                            },
                                                                            "port": {
                                                                                "anyOf": [
                                                                                    {
                                                                                        "type": "number"
                                                                                    },
                                                                                    {
                                                                                        "type": "string",
                                                                                        "pattern": "^\\d+$|^\\${.+}$"
                                                                                    }
                                                                                ],
                                                                                "description": "%c_cpp.debuggers.host.port.description%",
                                                                                "default": 22
                                                                            }
                                                                        }
                                                                    }
                                                                },
                                                                "localForwards": {
                                                                    "type": "array",
                                                                    "description": "%c_cpp.debuggers.host.localForward.description%",
                                                                    "items": {
                                                                        "type": "object",
                                                                        "default": {},
                                                                        "properties": {
                                                                            "bindAddress": {
                                                                                "type": "string",
                                                                                "description": "%c_cpp.debuggers.host.localForward.bindAddress.description%",
                                                                                "default": ""
                                                                            },
                                                                            "port": {
                                                                                "anyOf": [
                                                                                    {
                                                                                        "type": "number"
                                                                                    },
                                                                                    {
                                                                                        "type": "string",
                                                                                        "pattern": "^\\d+$|^\\${.+}$"
                                                                                    }
                                                                                ],
                                                                                "description": "%c_cpp.debuggers.host.localForward.port.description%"
                                                                            },
                                                                            "host": {
                                                                                "type": "string",
                                                                                "description": "%c_cpp.debuggers.host.localForward.host.description%",
                                                                                "default": ""
                                                                            },
                                                                            "hostPort": {
                                                                                "anyOf": [
                                                                                    {
                                                                                        "type": "number"
                                                                                    },
                                                                                    {
                                                                                        "type": "string",
                                                                                        "pattern": "^\\d+$|^\\${.+}$"
                                                                                    }
                                                                                ],
                                                                                "description": "%c_cpp.debuggers.host.localForward.hostPort.description%"
                                                                            },
                                                                            "localSocket": {
                                                                                "type": "string",
                                                                                "description": "%c_cpp.debuggers.host.localForward.localSocket.description%",
                                                                                "default": ""
                                                                            },
                                                                            "remoteSocket": {
                                                                                "type": "string",
                                                                                "description": "%c_cpp.debuggers.host.localForward.remoteSocket.description%",
                                                                                "default": ""
                                                                            }
                                                                        }
                                                                    }
                                                                }
                                                            }
                                                        }
                                                    ]
                                                },
                                                "command": {
                                                    "type": "string",
                                                    "description": "%c_cpp.debuggers.deploySteps.ssh.command.description%",
                                                    "default": ""
                                                },
                                                "sshPath": {
                                                    "type": "string",
                                                    "description": "%c_cpp.debuggers.deploySteps.ssh.sshPath.description%",
                                                    "default": ""
                                                },
                                                "continueOn": {
                                                    "type": "string",
                                                    "description": "%c_cpp.debuggers.deploySteps.continueOn.description%",
                                                    "default": ""
                                                },
                                                "debug": {
                                                    "type": "boolean",
                                                    "description": "%c_cpp.debuggers.deploySteps.debug%"
                                                }
                                            }
                                        },
                                        {
                                            "type": "object",
                                            "description": "%c_cpp.debuggers.deploySteps.shell.description%",
                                            "default": {},
                                            "required": [
                                                "type",
                                                "command"
                                            ],
                                            "properties": {
                                                "type": {
                                                    "type": "string",
                                                    "description": "%c_cpp.debuggers.deploySteps.shell.description%",
                                                    "default": "",
                                                    "enum": [
                                                        "shell"
                                                    ]
                                                },
                                                "command": {
                                                    "type": "string",
                                                    "description": "%c_cpp.debuggers.deploySteps.shell.command.description%",
                                                    "default": ""
                                                },
                                                "continueOn": {
                                                    "type": "string",
                                                    "description": "%c_cpp.debuggers.deploySteps.continueOn.description%",
                                                    "default": ""
                                                },
                                                "debug": {
                                                    "type": "boolean",
                                                    "description": "%c_cpp.debuggers.deploySteps.debug%"
                                                }
                                            }
                                        },
                                        {
                                            "type": "object",
                                            "description": "%c_cpp.debuggers.vsCodeCommand.description%",
                                            "default": {},
                                            "required": [
                                                "type",
                                                "command"
                                            ],
                                            "properties": {
                                                "type": {
                                                    "type": "string",
                                                    "description": "%c_cpp.debuggers.vsCodeCommand.description%",
                                                    "default": "",
                                                    "enum": [
                                                        "command"
                                                    ]
                                                },
                                                "command": {
                                                    "type": "string",
                                                    "description": "%c_cpp.debuggers.vsCodeCommand.command.description%",
                                                    "default": ""
                                                },
                                                "args": {
                                                    "type": "array",
                                                    "description": "%c_cpp.debuggers.vsCodeCommand.args.description%",
                                                    "items": {
                                                        "type": "string"
                                                    }
                                                }
                                            }
                                        }
                                    ]
                                },
                                "default": []
                            }
                        }
                    },
                    "attach": {
                        "type": "object",
                        "default": {},
                        "required": [
                            "program"
                        ],
                        "properties": {
                            "program": {
                                "type": "string",
                                "description": "%c_cpp.debuggers.program.description%",
                                "default": "${workspaceRoot}/a.out"
                            },
                            "type": {
                                "type": "string",
                                "description": "%c_cpp.debuggers.cppdbg.type.description%",
                                "default": "cppdbg"
                            },
                            "targetArchitecture": {
                                "type": "string",
                                "description": "%c_cpp.debuggers.targetArchitecture.description%",
                                "default": "x64"
                            },
                            "visualizerFile": {
                                "type": "string",
                                "description": "%c_cpp.debuggers.cppdbg.visualizerFile.description%",
                                "default": ""
                            },
                            "showDisplayString": {
                                "type": "boolean",
                                "description": "%c_cpp.debuggers.showDisplayString.description%",
                                "default": true
                            },
                            "additionalSOLibSearchPath": {
                                "type": "string",
                                "description": "%c_cpp.debuggers.additionalSOLibSearchPath.description%",
                                "default": ""
                            },
                            "MIMode": {
                                "type": "string",
                                "description": "%c_cpp.debuggers.MIMode.description%",
                                "default": "gdb"
                            },
                            "miDebuggerPath": {
                                "type": "string",
                                "description": "%c_cpp.debuggers.miDebuggerPath.description%",
                                "default": "/usr/bin/gdb"
                            },
                            "miDebuggerArgs": {
                                "type": "string",
                                "description": "%c_cpp.debuggers.miDebuggerArgs.description%",
                                "default": ""
                            },
                            "miDebuggerServerAddress": {
                                "type": "string",
                                "description": "%c_cpp.debuggers.miDebuggerServerAddress.description%",
                                "default": "serveraddress:port"
                            },
                            "useExtendedRemote": {
                                "type": "boolean",
                                "description": "%c_cpp.debuggers.useExtendedRemote.description%",
                                "default": false
                            },
                            "processId": {
                                "anyOf": [
                                    {
                                        "type": "string",
                                        "description": "%c_cpp.debuggers.processId.anyOf.description%",
                                        "default": "${command:pickProcess}"
                                    },
                                    {
                                        "type": "integer",
                                        "description": "%c_cpp.debuggers.processId.anyOf.description%",
                                        "default": 0
                                    }
                                ]
                            },
                            "filterStdout": {
                                "type": "boolean",
                                "description": "%c_cpp.debuggers.filterStdout.description%",
                                "default": true
                            },
                            "filterStderr": {
                                "type": "boolean",
                                "description": "%c_cpp.debuggers.filterStderr.description%",
                                "default": false
                            },
                            "sourceFileMap": {
                                "anyOf": [
                                    {
                                        "type": "object",
                                        "description": "%c_cpp.debuggers.sourceFileMap.description%",
                                        "default": {
                                            "<source-path>": "<target-path>"
                                        }
                                    },
                                    {
                                        "description": "%c_cpp.debuggers.sourceFileMap.sourceFileMapEntry.description%",
                                        "type": "object",
                                        "default": {
                                            "<source-path>": {
                                                "editorPath": "",
                                                "useForBreakpoints": true
                                            }
                                        },
                                        "properties": {
                                            "<source-path>": {
                                                "type": "object",
                                                "default": {
                                                    "editorPath": "",
                                                    "useForBreakpoints": true
                                                },
                                                "properties": {
                                                    "editorPath": {
                                                        "type": "string",
                                                        "description": "%c_cpp.debuggers.sourceFileMap.sourceFileMapEntry.editorPath.description%",
                                                        "default": ""
                                                    },
                                                    "useForBreakpoints": {
                                                        "type": "boolean",
                                                        "description": "%c_cpp.debuggers.sourceFileMap.sourceFileMapEntry.useForBreakpoints.description%",
                                                        "default": true
                                                    }
                                                }
                                            }
                                        }
                                    }
                                ]
                            },
                            "logging": {
                                "description": "%c_cpp.debuggers.logging.description%",
                                "type": "object",
                                "default": {},
                                "properties": {
                                    "exceptions": {
                                        "type": "boolean",
                                        "description": "%c_cpp.debuggers.logging.exceptions.description%",
                                        "default": true
                                    },
                                    "moduleLoad": {
                                        "type": "boolean",
                                        "description": "%c_cpp.debuggers.logging.moduleLoad.description%",
                                        "default": true
                                    },
                                    "programOutput": {
                                        "type": "boolean",
                                        "description": "%c_cpp.debuggers.logging.programOutput.description%",
                                        "default": true
                                    },
                                    "engineLogging": {
                                        "anyOf": [
                                            {
                                                "type": "string",
                                                "enum": [
                                                    "verbose",
                                                    "warning",
                                                    "error",
                                                    "none"
                                                ],
                                                "enumDescriptions": [
                                                    "%c_cpp.debuggers.logging.category.verbose.description%",
                                                    "%c_cpp.debuggers.logging.category.warning.description%",
                                                    "%c_cpp.debuggers.logging.category.error.description%",
                                                    "%c_cpp.debuggers.logging.category.none.description%"
                                                ],
                                                "description": "%c_cpp.debuggers.logging.engineLogging.description%",
                                                "default": "none"
                                            },
                                            {
                                                "type": "boolean",
                                                "description": "%c_cpp.debuggers.logging.engineLogging.description%",
                                                "default": false
                                            }
                                        ]
                                    },
                                    "trace": {
                                        "type": "boolean",
                                        "description": "%c_cpp.debuggers.logging.trace.description%",
                                        "default": false
                                    },
                                    "traceResponse": {
                                        "type": "boolean",
                                        "description": "%c_cpp.debuggers.logging.traceResponse.description%",
                                        "default": false
                                    },
                                    "natvisDiagnostics": {
                                        "anyOf": [
                                            {
                                                "type": "string",
                                                "enum": [
                                                    "verbose",
                                                    "warning",
                                                    "error",
                                                    "none"
                                                ],
                                                "enumDescriptions": [
                                                    "%c_cpp.debuggers.logging.category.verbose.description%",
                                                    "%c_cpp.debuggers.logging.category.warning.description%",
                                                    "%c_cpp.debuggers.logging.category.error.description%",
                                                    "%c_cpp.debuggers.logging.category.none.description%"
                                                ],
                                                "description": "%c_cpp.debuggers.logging.natvisDiagnostics.description%",
                                                "default": "none"
                                            },
                                            {
                                                "type": "boolean",
                                                "description": "%c_cpp.debuggers.logging.natvisDiagnostics.description%",
                                                "default": false
                                            }
                                        ]
                                    }
                                }
                            },
                            "pipeTransport": {
                                "description": "%c_cpp.debuggers.pipeTransport.description%",
                                "type": "object",
                                "default": {
                                    "pipeCwd": "/usr/bin",
                                    "pipeProgram": "%c_cpp.debuggers.pipeTransport.default.pipeProgram%",
                                    "pipeArgs": [],
                                    "debuggerPath": "%c_cpp.debuggers.pipeTransport.default.debuggerPath%"
                                },
                                "properties": {
                                    "pipeCwd": {
                                        "type": "string",
                                        "description": "%c_cpp.debuggers.pipeTransport.pipeCwd.description%",
                                        "default": "/usr/bin"
                                    },
                                    "pipeProgram": {
                                        "type": "string",
                                        "description": "%c_cpp.debuggers.pipeTransport.pipeProgram.description%",
                                        "default": "%c_cpp.debuggers.pipeTransport.default.pipeProgram%"
                                    },
                                    "pipeArgs": {
                                        "type": "array",
                                        "description": "%c_cpp.debuggers.pipeTransport.pipeArgs.description%",
                                        "items": {
                                            "type": "string"
                                        },
                                        "default": []
                                    },
                                    "debuggerPath": {
                                        "type": "string",
                                        "description": "%c_cpp.debuggers.pipeTransport.debuggerPath.description%",
                                        "default": "%c_cpp.debuggers.pipeTransport.default.debuggerPath%"
                                    },
                                    "pipeEnv": {
                                        "type": "object",
                                        "additionalProperties": {
                                            "type": "string"
                                        },
                                        "description": "%c_cpp.debuggers.pipeTransport.pipeEnv.description%",
                                        "default": {}
                                    },
                                    "quoteArgs": {
                                        "exceptions": {
                                            "type": "boolean",
                                            "description": "%c_cpp.debuggers.pipeTransport.quoteArgs.description%",
                                            "default": true
                                        }
                                    }
                                }
                            },
                            "setupCommands": {
                                "type": "array",
                                "description": "%c_cpp.debuggers.setupCommands.description%",
                                "items": {
                                    "type": "object",
                                    "default": {},
                                    "properties": {
                                        "text": {
                                            "type": "string",
                                            "description": "%c_cpp.debuggers.text.description%",
                                            "default": ""
                                        },
                                        "description": {
                                            "type": "string",
                                            "description": "%c_cpp.debuggers.description.description%",
                                            "default": ""
                                        },
                                        "ignoreFailures": {
                                            "type": "boolean",
                                            "description": "%c_cpp.debuggers.ignoreFailures.description%",
                                            "default": false
                                        }
                                    }
                                },
                                "default": []
                            },
                            "symbolLoadInfo": {
                                "description": "%c_cpp.debuggers.symbolLoadInfo.description%",
                                "type": "object",
                                "default": {
                                    "loadAll": true,
                                    "exceptionList": ""
                                },
                                "properties": {
                                    "loadAll": {
                                        "type": "boolean",
                                        "description": "%c_cpp.debuggers.symbolLoadInfo.loadAll.description%",
                                        "default": true
                                    },
                                    "exceptionList": {
                                        "type": "string",
                                        "description": "%c_cpp.debuggers.symbolLoadInfo.exceptionList.description%",
                                        "default": ""
                                    }
                                }
                            },
                            "variables": {
                                "type": "object",
                                "description": "%c_cpp.debuggers.variables.description%",
                                "default": {
                                    "<variable-name>": "<variable-value>"
                                },
                                "properties": {},
                                "additionalProperties": {
                                    "type": "string",
                                    "description": "%c_cpp.debuggers.variables.properties.description%",
                                    "default": ""
                                }
                            },
                            "deploySteps": {
                                "type": "array",
                                "description": "%c_cpp.debuggers.deploySteps.description%",
                                "items": {
                                    "anyOf": [
                                        {
                                            "type": "object",
                                            "description": "%c_cpp.debuggers.deploySteps.copyFile.description%",
                                            "default": {},
                                            "required": [
                                                "type",
                                                "files",
                                                "host",
                                                "targetDir"
                                            ],
                                            "properties": {
                                                "type": {
                                                    "type": "string",
                                                    "description": "%c_cpp.debuggers.deploySteps.copyFile.description%",
                                                    "default": "",
                                                    "enum": [
                                                        "scp",
                                                        "rsync"
                                                    ]
                                                },
                                                "files": {
                                                    "anyOf": [
                                                        {
                                                            "type": "string"
                                                        },
                                                        {
                                                            "type": "array",
                                                            "items": {
                                                                "type": "string"
                                                            }
                                                        }
                                                    ],
                                                    "description": "%c_cpp.debuggers.deploySteps.copyFile.files.description%",
                                                    "default": ""
                                                },
                                                "host": {
                                                    "anyOf": [
                                                        {
                                                            "type": "string",
                                                            "description": "%c_cpp.debuggers.host.description%",
                                                            "default": "hello@microsoft.com"
                                                        },
                                                        {
                                                            "type": "object",
                                                            "description": "%c_cpp.debuggers.host.description%",
                                                            "default": {},
                                                            "required": [
                                                                "hostName"
                                                            ],
                                                            "properties": {
                                                                "user": {
                                                                    "type": "string",
                                                                    "description": "%c_cpp.debuggers.host.user.description%",
                                                                    "default": ""
                                                                },
                                                                "hostName": {
                                                                    "type": "string",
                                                                    "description": "%c_cpp.debuggers.host.hostName.description%",
                                                                    "default": ""
                                                                },
                                                                "port": {
                                                                    "anyOf": [
                                                                        {
                                                                            "type": "number"
                                                                        },
                                                                        {
                                                                            "type": "string",
                                                                            "pattern": "^\\d+$|^\\${.+}$"
                                                                        }
                                                                    ],
                                                                    "description": "%c_cpp.debuggers.host.port.description%",
                                                                    "default": 22
                                                                },
                                                                "jumpHosts": {
                                                                    "type": "array",
                                                                    "description": "%c_cpp.debuggers.host.jumpHost.description%",
                                                                    "items": {
                                                                        "type": "object",
                                                                        "default": {},
                                                                        "required": [
                                                                            "hostName"
                                                                        ],
                                                                        "properties": {
                                                                            "user": {
                                                                                "type": "string",
                                                                                "description": "%c_cpp.debuggers.host.user.description%",
                                                                                "default": ""
                                                                            },
                                                                            "hostName": {
                                                                                "type": "string",
                                                                                "description": "%c_cpp.debuggers.host.hostName.description%",
                                                                                "default": ""
                                                                            },
                                                                            "port": {
                                                                                "anyOf": [
                                                                                    {
                                                                                        "type": "number"
                                                                                    },
                                                                                    {
                                                                                        "type": "string",
                                                                                        "pattern": "^\\d+$|^\\${.+}$"
                                                                                    }
                                                                                ],
                                                                                "description": "%c_cpp.debuggers.host.port.description%",
                                                                                "default": 22
                                                                            }
                                                                        }
                                                                    }
                                                                },
                                                                "localForwards": {
                                                                    "type": "array",
                                                                    "description": "%c_cpp.debuggers.host.localForward.description%",
                                                                    "items": {
                                                                        "type": "object",
                                                                        "default": {},
                                                                        "properties": {
                                                                            "bindAddress": {
                                                                                "type": "string",
                                                                                "description": "%c_cpp.debuggers.host.localForward.bindAddress.description%",
                                                                                "default": ""
                                                                            },
                                                                            "port": {
                                                                                "anyOf": [
                                                                                    {
                                                                                        "type": "number"
                                                                                    },
                                                                                    {
                                                                                        "type": "string",
                                                                                        "pattern": "^\\d+$|^\\${.+}$"
                                                                                    }
                                                                                ],
                                                                                "description": "%c_cpp.debuggers.host.localForward.port.description%"
                                                                            },
                                                                            "host": {
                                                                                "type": "string",
                                                                                "description": "%c_cpp.debuggers.host.localForward.host.description%",
                                                                                "default": ""
                                                                            },
                                                                            "hostPort": {
                                                                                "anyOf": [
                                                                                    {
                                                                                        "type": "number"
                                                                                    },
                                                                                    {
                                                                                        "type": "string",
                                                                                        "pattern": "^\\d+$|^\\${.+}$"
                                                                                    }
                                                                                ],
                                                                                "description": "%c_cpp.debuggers.host.localForward.hostPort.description%"
                                                                            },
                                                                            "localSocket": {
                                                                                "type": "string",
                                                                                "description": "%c_cpp.debuggers.host.localForward.localSocket.description%",
                                                                                "default": ""
                                                                            },
                                                                            "remoteSocket": {
                                                                                "type": "string",
                                                                                "description": "%c_cpp.debuggers.host.localForward.remoteSocket.description%",
                                                                                "default": ""
                                                                            }
                                                                        }
                                                                    }
                                                                }
                                                            }
                                                        }
                                                    ]
                                                },
                                                "targetDir": {
                                                    "type": "string",
                                                    "description": "%c_cpp.debuggers.deploySteps.copyFile.targetDir.description%",
                                                    "default": ""
                                                },
                                                "recursive": {
                                                    "type": "boolean",
                                                    "description": "%c_cpp.debuggers.deploySteps.copyFile.recursive.description%",
                                                    "default": "true"
                                                },
                                                "debug": {
                                                    "type": "boolean",
                                                    "description": "%c_cpp.debuggers.deploySteps.debug%"
                                                }
                                            },
                                            "allOf": [
                                                {
                                                    "if": {
                                                        "properties": {
                                                            "type": {
                                                                "const": "scp"
                                                            }
                                                        }
                                                    },
                                                    "then": {
                                                        "properties": {
                                                            "scpPath": {
                                                                "type": "string",
                                                                "description": "%c_cpp.debuggers.deploySteps.copyFile.scpPath.description%",
                                                                "default": ""
                                                            }
                                                        }
                                                    }
                                                },
                                                {
                                                    "if": {
                                                        "properties": {
                                                            "type": {
                                                                "const": "rsync"
                                                            }
                                                        }
                                                    },
                                                    "then": {
                                                        "properties": {
                                                            "rsyncPath": {
                                                                "type": "string",
                                                                "description": "%c_cpp.debuggers.deploySteps.copyFile.rsyncPath.description%",
                                                                "default": ""
                                                            }
                                                        }
                                                    }
                                                }
                                            ]
                                        },
                                        {
                                            "type": "object",
                                            "description": "%c_cpp.debuggers.deploySteps.ssh.description%",
                                            "default": {},
                                            "required": [
                                                "type",
                                                "host",
                                                "command"
                                            ],
                                            "properties": {
                                                "type": {
                                                    "type": "string",
                                                    "description": "%c_cpp.debuggers.deploySteps.ssh.description%",
                                                    "default": "",
                                                    "enum": [
                                                        "ssh"
                                                    ]
                                                },
                                                "host": {
                                                    "anyOf": [
                                                        {
                                                            "type": "string",
                                                            "description": "%c_cpp.debuggers.host.description%",
                                                            "default": "hello@microsoft.com"
                                                        },
                                                        {
                                                            "type": "object",
                                                            "description": "%c_cpp.debuggers.host.description%",
                                                            "default": {},
                                                            "required": [
                                                                "hostName"
                                                            ],
                                                            "properties": {
                                                                "user": {
                                                                    "type": "string",
                                                                    "description": "%c_cpp.debuggers.host.user.description%",
                                                                    "default": ""
                                                                },
                                                                "hostName": {
                                                                    "type": "string",
                                                                    "description": "%c_cpp.debuggers.host.hostName.description%",
                                                                    "default": ""
                                                                },
                                                                "port": {
                                                                    "anyOf": [
                                                                        {
                                                                            "type": "number"
                                                                        },
                                                                        {
                                                                            "type": "string",
                                                                            "pattern": "^\\d+$|^\\${.+}$"
                                                                        }
                                                                    ],
                                                                    "description": "%c_cpp.debuggers.host.port.description%",
                                                                    "default": 22
                                                                },
                                                                "jumpHosts": {
                                                                    "type": "array",
                                                                    "description": "%c_cpp.debuggers.host.jumpHost.description%",
                                                                    "items": {
                                                                        "type": "object",
                                                                        "default": {},
                                                                        "required": [
                                                                            "hostName"
                                                                        ],
                                                                        "properties": {
                                                                            "user": {
                                                                                "type": "string",
                                                                                "description": "%c_cpp.debuggers.host.user.description%",
                                                                                "default": ""
                                                                            },
                                                                            "hostName": {
                                                                                "type": "string",
                                                                                "description": "%c_cpp.debuggers.host.hostName.description%",
                                                                                "default": ""
                                                                            },
                                                                            "port": {
                                                                                "anyOf": [
                                                                                    {
                                                                                        "type": "number"
                                                                                    },
                                                                                    {
                                                                                        "type": "string",
                                                                                        "pattern": "^\\d+$|^\\${.+}$"
                                                                                    }
                                                                                ],
                                                                                "description": "%c_cpp.debuggers.host.port.description%",
                                                                                "default": 22
                                                                            }
                                                                        }
                                                                    }
                                                                },
                                                                "localForwards": {
                                                                    "type": "array",
                                                                    "description": "%c_cpp.debuggers.host.localForward.description%",
                                                                    "items": {
                                                                        "type": "object",
                                                                        "default": {},
                                                                        "properties": {
                                                                            "bindAddress": {
                                                                                "type": "string",
                                                                                "description": "%c_cpp.debuggers.host.localForward.bindAddress.description%",
                                                                                "default": ""
                                                                            },
                                                                            "port": {
                                                                                "anyOf": [
                                                                                    {
                                                                                        "type": "number"
                                                                                    },
                                                                                    {
                                                                                        "type": "string",
                                                                                        "pattern": "^\\d+$|^\\${.+}$"
                                                                                    }
                                                                                ],
                                                                                "description": "%c_cpp.debuggers.host.localForward.port.description%"
                                                                            },
                                                                            "host": {
                                                                                "type": "string",
                                                                                "description": "%c_cpp.debuggers.host.localForward.host.description%",
                                                                                "default": ""
                                                                            },
                                                                            "hostPort": {
                                                                                "anyOf": [
                                                                                    {
                                                                                        "type": "number"
                                                                                    },
                                                                                    {
                                                                                        "type": "string",
                                                                                        "pattern": "^\\d+$|^\\${.+}$"
                                                                                    }
                                                                                ],
                                                                                "description": "%c_cpp.debuggers.host.localForward.hostPort.description%"
                                                                            },
                                                                            "localSocket": {
                                                                                "type": "string",
                                                                                "description": "%c_cpp.debuggers.host.localForward.localSocket.description%",
                                                                                "default": ""
                                                                            },
                                                                            "remoteSocket": {
                                                                                "type": "string",
                                                                                "description": "%c_cpp.debuggers.host.localForward.remoteSocket.description%",
                                                                                "default": ""
                                                                            }
                                                                        }
                                                                    }
                                                                }
                                                            }
                                                        }
                                                    ]
                                                },
                                                "command": {
                                                    "type": "string",
                                                    "description": "%c_cpp.debuggers.deploySteps.ssh.command.description%",
                                                    "default": ""
                                                },
                                                "sshPath": {
                                                    "type": "string",
                                                    "description": "%c_cpp.debuggers.deploySteps.ssh.sshPath.description%",
                                                    "default": ""
                                                },
                                                "continueOn": {
                                                    "type": "string",
                                                    "description": "%c_cpp.debuggers.deploySteps.continueOn.description%",
                                                    "default": ""
                                                },
                                                "debug": {
                                                    "type": "boolean",
                                                    "description": "%c_cpp.debuggers.deploySteps.debug%"
                                                }
                                            }
                                        },
                                        {
                                            "type": "object",
                                            "description": "%c_cpp.debuggers.deploySteps.shell.description%",
                                            "default": {},
                                            "required": [
                                                "type",
                                                "command"
                                            ],
                                            "properties": {
                                                "type": {
                                                    "type": "string",
                                                    "description": "%c_cpp.debuggers.deploySteps.shell.description%",
                                                    "default": "",
                                                    "enum": [
                                                        "shell"
                                                    ]
                                                },
                                                "command": {
                                                    "type": "string",
                                                    "description": "%c_cpp.debuggers.deploySteps.shell.command.description%",
                                                    "default": ""
                                                },
                                                "continueOn": {
                                                    "type": "string",
                                                    "description": "%c_cpp.debuggers.deploySteps.continueOn.description%",
                                                    "default": ""
                                                },
                                                "debug": {
                                                    "type": "boolean",
                                                    "description": "%c_cpp.debuggers.deploySteps.debug%"
                                                }
                                            }
                                        },
                                        {
                                            "type": "object",
                                            "description": "%c_cpp.debuggers.vsCodeCommand.description%",
                                            "default": {},
                                            "required": [
                                                "type",
                                                "command"
                                            ],
                                            "properties": {
                                                "type": {
                                                    "type": "string",
                                                    "description": "%c_cpp.debuggers.vsCodeCommand.description%",
                                                    "default": "",
                                                    "enum": [
                                                        "command"
                                                    ]
                                                },
                                                "command": {
                                                    "type": "string",
                                                    "description": "%c_cpp.debuggers.vsCodeCommand.command.description%",
                                                    "default": ""
                                                },
                                                "args": {
                                                    "type": "array",
                                                    "description": "%c_cpp.debuggers.vsCodeCommand.args.description%",
                                                    "items": {
                                                        "type": "string"
                                                    }
                                                }
                                            }
                                        }
                                    ]
                                },
                                "default": []
                            }
                        }
                    }
                }
            },
            {
                "type": "cppvsdbg",
                "label": "C++ (Windows)",
                "when": "workspacePlatform == windows",
                "languages": [
                    "ada",
                    "c",
                    "cpp",
                    "cuda-cpp",
                    "rust"
                ],
                "_aiKeyComment": "Ignore 'Property aiKey is not allowed'. See https://github.com/microsoft/vscode/issues/76493",
                "aiKey": "0c6ae279ed8443289764825290e4f9e2-1a736e7c-1324-4338-be46-fc2a58ae4d14-7255",
                "variables": {
                    "pickProcess": "extension.pickNativeProcess"
                },
                "configurationAttributes": {
                    "launch": {
                        "type": "object",
                        "required": [
                            "program",
                            "cwd"
                        ],
                        "properties": {
                            "program": {
                                "type": "string",
                                "description": "%c_cpp.debuggers.program.description%",
                                "default": "${workspaceRoot}/program.exe"
                            },
                            "args": {
                                "type": "array",
                                "description": "%c_cpp.debuggers.args.description%",
                                "items": {
                                    "type": "string"
                                },
                                "default": []
                            },
                            "type": {
                                "type": "string",
                                "description": "%c_cpp.debuggers.cppvsdbg.type.description%",
                                "default": "cppvsdbg"
                            },
                            "cwd": {
                                "type": "string",
                                "description": "%c_cpp.debuggers.cwd.description%",
                                "default": "${workspaceRoot}"
                            },
                            "environment": {
                                "type": "array",
                                "description": "%c_cpp.debuggers.environment.description%",
                                "items": {
                                    "type": "object",
                                    "default": {},
                                    "properties": {
                                        "name": {
                                            "type": "string"
                                        },
                                        "value": {
                                            "type": "string"
                                        }
                                    }
                                },
                                "default": []
                            },
                            "envFile": {
                                "type": "string",
                                "description": "%c_cpp.debuggers.envFile.description%",
                                "default": "${workspaceFolder}/.env"
                            },
                            "symbolSearchPath": {
                                "type": "string",
                                "description": "%c_cpp.debuggers.symbolSearchPath.description%",
                                "default": ""
                            },
                            "stopAtEntry": {
                                "type": "boolean",
                                "description": "%c_cpp.debuggers.stopAtEntry.description%",
                                "default": false
                            },
                            "dumpPath": {
                                "type": "string",
                                "description": "%c_cpp.debuggers.dumpPath.description%",
                                "default": ""
                            },
                            "visualizerFile": {
                                "type": "string",
                                "description": "%c_cpp.debuggers.cppvsdbg.visualizerFile.description%",
                                "default": ""
                            },
                            "externalConsole": {
                                "type": "boolean",
                                "description": "%c_cpp.debuggers.cppvsdbg.externalConsole.description%",
                                "default": false
                            },
                            "console": {
                                "type": "string",
                                "enum": [
                                    "internalConsole",
                                    "integratedTerminal",
                                    "externalTerminal",
                                    "newExternalWindow"
                                ],
                                "enumDescriptions": [
                                    "%c_cpp.debuggers.cppvsdbg.console.internalConsole.description%",
                                    "%c_cpp.debuggers.cppvsdbg.console.integratedTerminal.description%",
                                    "%c_cpp.debuggers.cppvsdbg.console.externalTerminal.description%",
                                    "%c_cpp.debuggers.cppvsdbg.console.newExternalWindow.description%"
                                ],
                                "description": "%c_cpp.debuggers.cppvsdbg.console.description%",
                                "default": "internalConsole"
                            },
                            "sourceFileMap": {
                                "type": "object",
                                "description": "%c_cpp.debuggers.sourceFileMap.description%",
                                "default": {
                                    "<source-path>": "<target-path>"
                                }
                            },
                            "enableDebugHeap": {
                                "type": "boolean",
                                "description": "%c_cpp.debuggers.enableDebugHeap.description%",
                                "default": false
                            },
                            "logging": {
                                "type": "object",
                                "description": "%c_cpp.debuggers.logging.description%",
                                "default": {},
                                "properties": {
                                    "exceptions": {
                                        "type": "boolean",
                                        "description": "%c_cpp.debuggers.logging.exceptions.description%",
                                        "default": true
                                    },
                                    "moduleLoad": {
                                        "type": "boolean",
                                        "description": "%c_cpp.debuggers.logging.moduleLoad.description%",
                                        "default": true
                                    },
                                    "programOutput": {
                                        "type": "boolean",
                                        "description": "%c_cpp.debuggers.logging.programOutput.description%",
                                        "default": true
                                    },
                                    "engineLogging": {
                                        "type": "boolean",
                                        "description": "%c_cpp.debuggers.logging.engineLogging.description%",
                                        "default": false
                                    },
                                    "threadExit": {
                                        "type": "boolean",
                                        "description": "%c_cpp.debuggers.cppvsdbg.logging.threadExit.description%",
                                        "default": false
                                    },
                                    "processExit": {
                                        "type": "boolean",
                                        "description": "%c_cpp.debuggers.cppvsdbg.logging.processExit.description%",
                                        "default": true
                                    }
                                }
                            },
                            "requireExactSource": {
                                "type": "boolean",
                                "description": "%c_cpp.debuggers.requireExactSource.description%",
                                "default": true
                            },
                            "symbolOptions": {
                                "description": "%c_cpp.debuggers.symbolOptions.description%",
                                "default": {
                                    "searchPaths": [],
                                    "searchMicrosoftSymbolServer": false
                                },
                                "type": "object",
                                "properties": {
                                    "searchPaths": {
                                        "type": "array",
                                        "items": {
                                            "type": "string"
                                        },
                                        "description": "%c_cpp.debuggers.VSSymbolOptions.searchPaths.description%",
                                        "default": []
                                    },
                                    "searchMicrosoftSymbolServer": {
                                        "type": "boolean",
                                        "description": "%c_cpp.debuggers.VSSymbolOptions.searchMicrosoftSymbolServer.description%",
                                        "default": false
                                    },
                                    "cachePath": {
                                        "type": "string",
                                        "description": "%c_cpp.debuggers.VSSymbolOptions.cachePath.description%",
                                        "default": "%TEMP%\\SymbolCache"
                                    },
                                    "moduleFilter": {
                                        "description": "%c_cpp.debuggers.VSSymbolOptions.moduleFilter.description%",
                                        "default": {
                                            "mode": "loadAllButExcluded",
                                            "excludedModules": []
                                        },
                                        "type": "object",
                                        "required": [
                                            "mode"
                                        ],
                                        "properties": {
                                            "mode": {
                                                "type": "string",
                                                "enum": [
                                                    "loadAllButExcluded",
                                                    "loadOnlyIncluded"
                                                ],
                                                "enumDescriptions": [
                                                    "%c_cpp.debuggers.VSSymbolOptionsModuleFilter.mode.loadAllButExcluded.enumDescriptions%",
                                                    "%c_cpp.debuggers.VSSymbolOptionsModuleFilter.mode.loadOnlyIncluded.enumDescriptions%"
                                                ],
                                                "description": "%c_cpp.debuggers.VSSymbolOptionsModuleFilter.mode.description%",
                                                "default": "loadAllButExcluded"
                                            },
                                            "excludedModules": {
                                                "type": "array",
                                                "items": {
                                                    "type": "string"
                                                },
                                                "description": "%c_cpp.debuggers.VSSymbolOptionsModuleFilter.excludedModules.description%",
                                                "default": []
                                            },
                                            "includedModules": {
                                                "type": "array",
                                                "items": {
                                                    "type": "string"
                                                },
                                                "description": "%c_cpp.debuggers.VSSymbolOptionsModuleFilter.includedModules.description%",
                                                "default": [
                                                    "MyExampleModule.dll"
                                                ]
                                            },
                                            "includeSymbolsNextToModules": {
                                                "type": "boolean",
                                                "description": "%c_cpp.debuggers.VSSymbolOptionsModuleFilter.includeSymbolsNextToModules.description%",
                                                "default": true
                                            }
                                        }
                                    }
                                }
                            }
                        }
                    },
                    "attach": {
                        "type": "object",
                        "default": {},
                        "required": [
                            "processId"
                        ],
                        "properties": {
                            "type": {
                                "type": "string",
                                "description": "%c_cpp.debuggers.cppvsdbg.type.description%",
                                "default": "cppvsdbg"
                            },
                            "symbolSearchPath": {
                                "type": "string",
                                "description": "%c_cpp.debuggers.symbolSearchPath.description%",
                                "default": ""
                            },
                            "processId": {
                                "anyOf": [
                                    {
                                        "type": "string",
                                        "description": "%c_cpp.debuggers.processId.anyOf.description%",
                                        "default": "${command:pickProcess}"
                                    },
                                    {
                                        "type": "integer",
                                        "description": "%c_cpp.debuggers.processId.anyOf.description%",
                                        "default": 0
                                    }
                                ]
                            },
                            "visualizerFile": {
                                "type": "string",
                                "description": "%c_cpp.debuggers.cppvsdbg.visualizerFile.description%",
                                "default": ""
                            },
                            "sourceFileMap": {
                                "type": "object",
                                "description": "%c_cpp.debuggers.sourceFileMap.description%",
                                "default": {
                                    "<source-path>": "<target-path>"
                                }
                            },
                            "logging": {
                                "type": "object",
                                "description": "%c_cpp.debuggers.logging.description%",
                                "default": {},
                                "properties": {
                                    "exceptions": {
                                        "type": "boolean",
                                        "description": "%c_cpp.debuggers.logging.exceptions.description%",
                                        "default": true
                                    },
                                    "moduleLoad": {
                                        "type": "boolean",
                                        "description": "%c_cpp.debuggers.logging.moduleLoad.description%",
                                        "default": true
                                    },
                                    "programOutput": {
                                        "type": "boolean",
                                        "description": "%c_cpp.debuggers.logging.programOutput.description%",
                                        "default": true
                                    },
                                    "trace": {
                                        "type": "boolean",
                                        "description": "%c_cpp.debuggers.logging.trace.description%",
                                        "default": false
                                    }
                                }
                            },
                            "requireExactSource": {
                                "type": "boolean",
                                "description": "%c_cpp.debuggers.requireExactSource.description%",
                                "default": true
                            },
                            "symbolOptions": {
                                "description": "%c_cpp.debuggers.symbolOptions.description%",
                                "default": {
                                    "searchPaths": [],
                                    "searchMicrosoftSymbolServer": false
                                },
                                "type": "object",
                                "properties": {
                                    "searchPaths": {
                                        "type": "array",
                                        "items": {
                                            "type": "string"
                                        },
                                        "description": "%c_cpp.debuggers.VSSymbolOptions.searchPaths.description%",
                                        "default": []
                                    },
                                    "searchMicrosoftSymbolServer": {
                                        "type": "boolean",
                                        "description": "%c_cpp.debuggers.VSSymbolOptions.searchMicrosoftSymbolServer.description%",
                                        "default": false
                                    },
                                    "cachePath": {
                                        "type": "string",
                                        "description": "%c_cpp.debuggers.VSSymbolOptions.cachePath.description%",
                                        "default": "%TEMP%\\SymbolCache"
                                    },
                                    "moduleFilter": {
                                        "description": "%c_cpp.debuggers.VSSymbolOptions.moduleFilter.description%",
                                        "default": {
                                            "mode": "loadAllButExcluded",
                                            "excludedModules": []
                                        },
                                        "type": "object",
                                        "required": [
                                            "mode"
                                        ],
                                        "properties": {
                                            "mode": {
                                                "type": "string",
                                                "enum": [
                                                    "loadAllButExcluded",
                                                    "loadOnlyIncluded"
                                                ],
                                                "enumDescriptions": [
                                                    "%c_cpp.debuggers.VSSymbolOptionsModuleFilter.mode.loadAllButExcluded.enumDescriptions%",
                                                    "%c_cpp.debuggers.VSSymbolOptionsModuleFilter.mode.loadOnlyIncluded.enumDescriptions%"
                                                ],
                                                "description": "%c_cpp.debuggers.VSSymbolOptionsModuleFilter.mode.description%",
                                                "default": "loadAllButExcluded"
                                            },
                                            "excludedModules": {
                                                "type": "array",
                                                "items": {
                                                    "type": "string"
                                                },
                                                "description": "%c_cpp.debuggers.VSSymbolOptionsModuleFilter.excludedModules.description%",
                                                "default": []
                                            },
                                            "includedModules": {
                                                "type": "array",
                                                "items": {
                                                    "type": "string"
                                                },
                                                "description": "%c_cpp.debuggers.VSSymbolOptionsModuleFilter.includedModules.description%",
                                                "default": [
                                                    "MyExampleModule.dll"
                                                ]
                                            },
                                            "includeSymbolsNextToModules": {
                                                "type": "boolean",
                                                "description": "%c_cpp.debuggers.VSSymbolOptionsModuleFilter.includeSymbolsNextToModules.description%",
                                                "default": true
                                            }
                                        }
                                    }
                                }
                            }
                        }
                    }
                }
            }
        ],
        "breakpoints": [
            {
                "language": "ada"
            },
            {
                "language": "c"
            },
            {
                "language": "cpp"
            },
            {
                "language": "cuda-cpp"
            },
            {
                "language": "cuda"
            },
            {
                "language": "rust"
            }
        ],
        "jsonValidation": [
            {
                "fileMatch": "c_cpp_properties.json",
                "url": "cpptools-schema:///c_cpp_properties.schema.json"
            }
        ],
        "menus": {
            "view/title": [
                {
                    "command": "C_Cpp.referencesViewGroupByType",
                    "when": "view == CppReferencesView && refView.isGroupedByFile",
                    "group": "navigation"
                },
                {
                    "command": "C_Cpp.referencesViewUngroupByType",
                    "when": "view == CppReferencesView && !refView.isGroupedByFile",
                    "group": "navigation"
                },
                {
                    "command": "C_Cpp.addSshTarget",
                    "when": "view == CppSshTargetsView",
                    "group": "navigation"
                },
                {
                    "command": "C_Cpp.refreshCppSshTargetsView",
                    "when": "view == CppSshTargetsView",
                    "group": "navigation"
                }
            ],
            "view/item/context": [
                {
                    "command": "C_Cpp.setActiveSshTarget",
                    "when": "viewItem == CppSshTargetsView.targetLeafCanSetActive || viewItem == CppSshTargetsView.targetLeafRemovableCanSetActive",
                    "group": "inline@0"
                },
                {
                    "command": "C_Cpp.sshTerminal",
                    "when": "view == CppSshTargetsView",
                    "group": "inline@1"
                },
                {
                    "command": "C_Cpp.removeSshTarget",
                    "when": "viewItem == CppSshTargetsView.targetLeafRemovable || viewItem == CppSshTargetsView.targetLeafRemovableCanSetActive",
                    "group": "inline@2"
                }
            ],
            "editor/title/run": [
                {
                    "command": "C_Cpp.BuildAndDebugFile",
                    "when": "editorLangId =~ /^(c|(cuda-)?cpp)$/ && config.C_Cpp.debugShortcut && cpptools.buildAndDebug.isSourceFile",
                    "group": "navigation@0"
                },
                {
                    "command": "C_Cpp.BuildAndRunFile",
                    "when": "editorLangId =~ /^(c|(cuda-)?cpp)$/ && config.C_Cpp.debugShortcut && cpptools.buildAndDebug.isSourceFile",
                    "group": "navigation@1"
                }
            ],
            "editor/title": [
                {
                    "command": "C_Cpp.AddDebugConfiguration",
                    "when": "editorLangId =~ /^(c|(cuda-)?cpp)$/ && config.C_Cpp.debugShortcut && cpptools.buildAndDebug.isSourceFile && cpptools.buildAndDebug.isFolderOpen",
                    "group": "navigation"
                }
            ],
            "editor/context": [
                {
                    "command": "C_Cpp.SwitchHeaderSource",
                    "when": "editorLangId =~ /^(c|(cuda-)?cpp)$/ && !(config.C_Cpp.intelliSenseEngine =~ /^[dD]isabled$/)",
                    "group": "custom1@1"
                },
                {
                    "command": "workbench.action.gotoSymbol",
                    "when": "editorLangId =~ /^(c|(cuda-)?cpp)$/ && !(config.C_Cpp.intelliSenseEngine =~ /^[dD]isabled$/)",
                    "group": "custom1@2"
                },
                {
                    "command": "workbench.action.showAllSymbols",
                    "when": "editorLangId =~ /^(c|(cuda-)?cpp)$/ && !(config.C_Cpp.intelliSenseEngine =~ /^[dD]isabled$/)",
                    "group": "custom1@3"
                },
                {
                    "command": "C_Cpp.RunCodeAnalysisOnActiveFile",
                    "when": "editorLangId =~ /^(c|(cuda-)?cpp)$/ && config.C_Cpp.intelliSenseEngine =~ /^[dD]efault$/",
                    "group": "custom2@1"
                },
                {
                    "command": "C_Cpp.RestartIntelliSenseForFile",
                    "when": "editorLangId =~ /^(c|(cuda-)?cpp)$/ && config.C_Cpp.intelliSenseEngine =~ /^[dD]efault$/",
                    "group": "custom2@2"
                },
                {
                    "command": "C_Cpp.AddDebugConfiguration",
                    "when": "editorLangId =~ /^(c|(cuda-)?cpp)$/ && config.C_Cpp.debugShortcut && cpptools.buildAndDebug.isSourceFile && cpptools.buildAndDebug.isFolderOpen",
                    "group": "custom2@3"
                },
                {
                    "command": "C_Cpp.GenerateDoxygenComment",
                    "when": "editorLangId =~ /^(c|(cuda-)?cpp)$/ && !(config.C_Cpp.intelliSenseEngine =~ /^[dD]isabled$/)",
                    "group": "custom2@4"
                },
                {
                    "command": "C_Cpp.CreateDeclarationOrDefinition",
                    "when": "editorLangId =~ /^(c|(cuda-)?cpp)$/ && !(config.C_Cpp.intelliSenseEngine =~ /^[dD]isabled$/)",
                    "group": "custom2@5"
                }
            ],
            "commandPalette": [
                {
                    "command": "C_Cpp.ConfigurationSelect",
                    "when": "!(config.C_Cpp.intelliSenseEngine =~ /^[dD]isabled$/)"
                },
                {
                    "command": "C_Cpp.ConfigurationProviderSelect",
                    "when": "!(config.C_Cpp.intelliSenseEngine =~ /^[dD]isabled$/)"
                },
                {
                    "command": "C_Cpp.ConfigurationEditJSON",
                    "when": "!(config.C_Cpp.intelliSenseEngine =~ /^[dD]isabled$/)"
                },
                {
                    "command": "C_Cpp.ConfigurationEditUI",
                    "when": "!(config.C_Cpp.intelliSenseEngine =~ /^[dD]isabled$/)"
                },
                {
                    "command": "C_Cpp.SelectIntelliSenseConfiguration",
                    "when": "!(config.C_Cpp.intelliSenseEngine =~ /^[dD]isabled$/)"
                },
                {
                    "command": "C_Cpp.SwitchHeaderSource",
                    "when": "editorLangId =~ /^(c|(cuda-)?cpp)$/ && !(config.C_Cpp.intelliSenseEngine =~ /^[dD]isabled$/)"
                },
                {
                    "command": "C_Cpp.EnableErrorSquiggles",
                    "when": "config.C_Cpp.intelliSenseEngine =~ /^[dD]efault$/"
                },
                {
                    "command": "C_Cpp.DisableErrorSquiggles",
                    "when": "config.C_Cpp.intelliSenseEngine =~ /^[dD]efault$/"
                },
                {
                    "command": "C_Cpp.ToggleIncludeFallback",
                    "when": "config.C_Cpp.intelliSenseEngine =~ /^[dD]efault$/"
                },
                {
                    "command": "C_Cpp.ToggleDimInactiveRegions",
                    "when": "config.C_Cpp.intelliSenseEngine =~ /^[dD]efault$/"
                },
                {
                    "command": "C_Cpp.ResetDatabase",
                    "when": "!(config.C_Cpp.intelliSenseEngine =~ /^[dD]isabled$/)"
                },
                {
                    "command": "C_Cpp.RestartIntelliSenseForFile",
                    "when": "editorLangId =~ /^(c|(cuda-)?cpp)$/ && config.C_Cpp.intelliSenseEngine =~ /^[dD]efault$/"
                },
                {
                    "command": "C_Cpp.LogDiagnostics",
                    "when": "editorLangId =~ /^(c|(cuda-)?cpp)$/ && !(config.C_Cpp.intelliSenseEngine =~ /^[dD]isabled$/)"
                },
                {
                    "command": "C_Cpp.RescanWorkspace",
                    "when": "!(config.C_Cpp.intelliSenseEngine =~ /^[dD]isabled$/)"
                },
                {
                    "command": "C_Cpp.VcpkgClipboardInstallSuggested",
                    "when": "editorLangId =~ /^(c|(cuda-)?cpp)$/ && config.C_Cpp.intelliSenseEngine =~ /^[dD]efault$/"
                },
                {
                    "command": "C_Cpp.GenerateEditorConfig",
                    "when": "!(config.C_Cpp.intelliSenseEngine =~ /^[dD]isabled$/)"
                },
                {
                    "command": "C_Cpp.GoToNextDirectiveInGroup",
                    "when": "editorLangId =~ /^(c|(cuda-)?cpp)$/ && !(config.C_Cpp.intelliSenseEngine =~ /^[dD]isabled$/)"
                },
                {
                    "command": "C_Cpp.GoToPrevDirectiveInGroup",
                    "when": "editorLangId =~ /^(c|(cuda-)?cpp)$/ && !(config.C_Cpp.intelliSenseEngine =~ /^[dD]isabled$/)"
                },
                {
                    "command": "C_Cpp.CreateDeclarationOrDefinition",
                    "when": "editorLangId =~ /^(c|(cuda-)?cpp)$/ && !(config.C_Cpp.intelliSenseEngine =~ /^[dD]isabled$/)"
                },
                {
                    "command": "C_Cpp.RunCodeAnalysisOnActiveFile",
                    "when": "editorLangId =~ /^(c|(cuda-)?cpp)$/ && config.C_Cpp.intelliSenseEngine =~ /^[dD]efault$/"
                },
                {
                    "command": "C_Cpp.RunCodeAnalysisOnOpenFiles",
                    "when": "config.C_Cpp.intelliSenseEngine =~ /^[dD]efault$/"
                },
                {
                    "command": "C_Cpp.RunCodeAnalysisOnAllFiles",
                    "when": "config.C_Cpp.intelliSenseEngine =~ /^[dD]efault$/"
                },
                {
                    "command": "C_Cpp.RemoveAllCodeAnalysisProblems",
                    "when": "config.C_Cpp.intelliSenseEngine =~ /^[dD]efault$/"
                },
                {
                    "command": "C_Cpp.BuildAndDebugFile",
                    "when": "editorLangId =~ /^(c|(cuda-)?cpp)$/ && config.C_Cpp.debugShortcut && cpptools.buildAndDebug.isSourceFile"
                },
                {
                    "command": "C_Cpp.BuildAndRunFile",
                    "when": "editorLangId =~ /^(c|(cuda-)?cpp)$/ && config.C_Cpp.debugShortcut && cpptools.buildAndDebug.isSourceFile"
                },
                {
                    "command": "C_Cpp.AddDebugConfiguration",
                    "when": "config.C_Cpp.debugShortcut && cpptools.buildAndDebug.isFolderOpen"
                },
                {
                    "command": "C_Cpp.GenerateDoxygenComment",
                    "when": "editorLangId =~ /^(c|(cuda-)?cpp)$/ && !(config.C_Cpp.intelliSenseEngine =~ /^[dD]isabled$/)"
                },
                {
                    "command": "C_Cpp.referencesViewGroupByType",
                    "when": "cpptools.hasReferencesResults"
                },
                {
                    "command": "C_Cpp.referencesViewUngroupByType",
                    "when": "cpptools.hasReferencesResults"
                },
                {
                    "command": "C_Cpp.SelectDefaultCompiler",
                    "when": "never"
                },
                {
                    "command": "C_Cpp.RescanCompilers",
                    "when": "never"
                },
                {
                    "command": "C_Cpp.addSshTarget",
                    "when": "never"
                },
                {
                    "command": "C_Cpp.removeSshTarget",
                    "when": "never"
                },
                {
                    "command": "C_Cpp.setActiveSshTarget",
                    "when": "never"
                },
                {
                    "command": "C_Cpp.selectSshTarget",
                    "when": "never"
                },
                {
                    "command": "C_Cpp.activeSshTarget",
                    "when": "never"
                },
                {
                    "command": "C_Cpp.refreshCppSshTargetsView",
                    "when": "never"
                },
                {
                    "command": "C_Cpp.sshTerminal",
                    "when": "never"
                }
            ]
        },
        "configurationDefaults": {
            "[cpp]": {
                "editor.wordBasedSuggestions": false,
                "editor.suggest.insertMode": "replace",
                "editor.semanticHighlighting.enabled": true
            },
            "[cuda-cpp]": {
                "editor.wordBasedSuggestions": false,
                "editor.suggest.insertMode": "replace",
                "editor.semanticHighlighting.enabled": true
            },
            "[c]": {
                "editor.wordBasedSuggestions": false,
                "editor.suggest.insertMode": "replace",
                "editor.semanticHighlighting.enabled": true
            }
        },
        "semanticTokenTypes": [
            {
                "id": "referenceType",
                "superType": "class",
                "description": "%c_cpp.semanticTokenTypes.referenceType.description%"
            },
            {
                "id": "cliProperty",
                "superType": "property",
                "description": "%c_cpp.semanticTokenTypes.cliProperty.description%"
            },
            {
                "id": "genericType",
                "superType": "class",
                "description": "%c_cpp.semanticTokenTypes.genericType.description%"
            },
            {
                "id": "valueType",
                "superType": "class",
                "description": "%c_cpp.semanticTokenTypes.valueType.description%"
            },
            {
                "id": "templateFunction",
                "superType": "function",
                "description": "%c_cpp.semanticTokenTypes.templateFunction.description%"
            },
            {
                "id": "templateType",
                "superType": "class",
                "description": "%c_cpp.semanticTokenTypes.templateType.description%"
            },
            {
                "id": "operatorOverload",
                "superType": "operator",
                "description": "%c_cpp.semanticTokenTypes.operatorOverload.description%"
            },
            {
                "id": "memberOperatorOverload",
                "superType": "operator",
                "description": "%c_cpp.semanticTokenTypes.memberOperatorOverload.description%"
            },
            {
                "id": "newOperator",
                "superType": "operator",
                "description": "%c_cpp.semanticTokenTypes.newOperator.description%"
            },
            {
                "id": "customLiteral",
                "superType": "number",
                "description": "%c_cpp.semanticTokenTypes.customLiteral.description%"
            },
            {
                "id": "numberLiteral",
                "superType": "number",
                "description": "%c_cpp.semanticTokenTypes.numberLiteral.description%"
            },
            {
                "id": "stringLiteral",
                "superType": "string",
                "description": "%c_cpp.semanticTokenTypes.stringLiteral.description%"
            }
        ],
        "semanticTokenModifiers": [
            {
                "id": "global",
                "description": "%c_cpp.semanticTokenModifiers.global.description%"
            },
            {
                "id": "local",
                "description": "%c_cpp.semanticTokenModifiers.local.description%"
            }
        ],
        "semanticTokenScopes": [
            {
                "language": "c",
                "scopes": {
                    "namespace": [
                        "entity.name.namespace.c"
                    ],
                    "type": [
                        "entity.name.type.c"
                    ],
                    "type.defaultLibrary": [
                        "support.type.c"
                    ],
                    "struct": [
                        "storage.type.struct.c"
                    ],
                    "class": [
                        "entity.name.type.class.c"
                    ],
                    "class.defaultLibrary": [
                        "support.class.c"
                    ],
                    "interface": [
                        "entity.name.type.interface.c"
                    ],
                    "enum": [
                        "entity.name.type.enum.c"
                    ],
                    "function": [
                        "entity.name.function.c"
                    ],
                    "function.defaultLibrary": [
                        "support.function.c"
                    ],
                    "method": [
                        "entity.name.function.member.c"
                    ],
                    "variable": [
                        "variable.other.readwrite.c",
                        "entity.name.variable.c"
                    ],
                    "variable.readonly": [
                        "variable.other.constant.c"
                    ],
                    "variable.readonly.defaultLibrary": [
                        "support.constant.c"
                    ],
                    "parameter": [
                        "variable.parameter.c"
                    ],
                    "property": [
                        "variable.other.property.c"
                    ],
                    "property.readonly": [
                        "variable.other.constant.property.c"
                    ],
                    "enumMember": [
                        "variable.other.enummember.c"
                    ],
                    "event": [
                        "variable.other.event.c"
                    ],
                    "label": [
                        "entity.name.label.c"
                    ],
                    "variable.global": [
                        "variable.other.global.c"
                    ],
                    "variable.local": [
                        "variable.other.local.c"
                    ],
                    "property.static": [
                        "variable.other.property.static.c"
                    ],
                    "method.static": [
                        "entity.name.function.member.static.c"
                    ],
                    "macro": [
                        "entity.name.function.preprocessor.c",
                        "entity.name.function.macro.c"
                    ],
                    "referenceType": [
                        "entity.name.type.class.reference.c"
                    ],
                    "cliProperty": [
                        "variable.other.property.cli.c"
                    ],
                    "genericType": [
                        "entity.name.type.class.generic.c"
                    ],
                    "valueType": [
                        "entity.name.type.class.value.c"
                    ],
                    "templateFunction": [
                        "entity.name.function.templated.c"
                    ],
                    "templateType": [
                        "entity.name.type.class.templated.c"
                    ],
                    "operatorOverload": [
                        "entity.name.function.operator.c"
                    ],
                    "memberOperatorOverload": [
                        "entity.name.function.operator.member.c"
                    ],
                    "newOperator": [
                        "keyword.operator.new.c"
                    ],
                    "numberLiteral": [
                        "entity.name.operator.custom-literal.number.c"
                    ],
                    "customLiteral": [
                        "entity.name.operator.custom-literal.c"
                    ],
                    "stringLiteral": [
                        "entity.name.operator.custom-literal.string.c"
                    ]
                }
            },
            {
                "language": "cpp",
                "scopes": {
                    "namespace": [
                        "entity.name.namespace.cpp"
                    ],
                    "type": [
                        "entity.name.type.cpp"
                    ],
                    "type.defaultLibrary": [
                        "support.type.cpp"
                    ],
                    "struct": [
                        "storage.type.struct.cpp"
                    ],
                    "class": [
                        "entity.name.type.class.cpp"
                    ],
                    "class.defaultLibrary": [
                        "support.class.cpp"
                    ],
                    "interface": [
                        "entity.name.type.interface.cpp"
                    ],
                    "enum": [
                        "entity.name.type.enum.cpp"
                    ],
                    "function": [
                        "entity.name.function.cpp"
                    ],
                    "function.defaultLibrary": [
                        "support.function.cpp"
                    ],
                    "method": [
                        "entity.name.function.member.cpp"
                    ],
                    "variable": [
                        "variable.other.readwrite.cpp",
                        "entity.name.variable.cpp"
                    ],
                    "variable.readonly": [
                        "variable.other.constant.cpp"
                    ],
                    "variable.readonly.defaultLibrary": [
                        "support.constant.cpp"
                    ],
                    "parameter": [
                        "variable.parameter.cpp"
                    ],
                    "property": [
                        "variable.other.property.cpp"
                    ],
                    "property.readonly": [
                        "variable.other.constant.property.cpp"
                    ],
                    "enumMember": [
                        "variable.other.enummember.cpp"
                    ],
                    "event": [
                        "variable.other.event.cpp"
                    ],
                    "label": [
                        "entity.name.label.cpp"
                    ],
                    "variable.global": [
                        "variable.other.global.cpp"
                    ],
                    "variable.local": [
                        "variable.other.local.cpp"
                    ],
                    "property.static": [
                        "variable.other.property.static.cpp"
                    ],
                    "method.static": [
                        "entity.name.function.member.static.cpp"
                    ],
                    "macro": [
                        "entity.name.function.preprocessor.cpp",
                        "entity.name.function.macro.cpp"
                    ],
                    "referenceType": [
                        "entity.name.type.class.reference.cpp"
                    ],
                    "cliProperty": [
                        "variable.other.property.cli.cpp"
                    ],
                    "genericType": [
                        "entity.name.type.class.generic.cpp"
                    ],
                    "valueType": [
                        "entity.name.type.class.value.cpp"
                    ],
                    "templateFunction": [
                        "entity.name.function.templated.cpp"
                    ],
                    "templateType": [
                        "entity.name.type.class.templated.cpp"
                    ],
                    "operatorOverload": [
                        "entity.name.function.operator.cpp"
                    ],
                    "memberOperatorOverload": [
                        "entity.name.function.operator.member.cpp"
                    ],
                    "newOperator": [
                        "keyword.operator.new.cpp"
                    ],
                    "numberLiteral": [
                        "entity.name.operator.custom-literal.number.cpp"
                    ],
                    "customLiteral": [
                        "entity.name.operator.custom-literal.cpp"
                    ],
                    "stringLiteral": [
                        "entity.name.operator.custom-literal.string.cpp"
                    ]
                }
            },
            {
                "language": "cuda-cpp",
                "scopes": {
                    "namespace": [
                        "entity.name.namespace.cuda-cpp"
                    ],
                    "type": [
                        "entity.name.type.cuda-cpp"
                    ],
                    "type.defaultLibrary": [
                        "support.type.cuda-cpp"
                    ],
                    "struct": [
                        "storage.type.struct.cuda-cpp"
                    ],
                    "class": [
                        "entity.name.type.class.cuda-cpp"
                    ],
                    "class.defaultLibrary": [
                        "support.class.cuda-cpp"
                    ],
                    "interface": [
                        "entity.name.type.interface.cuda-cpp"
                    ],
                    "enum": [
                        "entity.name.type.enum.cuda-cpp"
                    ],
                    "function": [
                        "entity.name.function.cuda-cpp"
                    ],
                    "function.defaultLibrary": [
                        "support.function.cuda-cpp"
                    ],
                    "method": [
                        "entity.name.function.member.cuda-cpp"
                    ],
                    "variable": [
                        "variable.other.readwrite.cuda-cpp",
                        "entity.name.variable.cuda-cpp"
                    ],
                    "variable.readonly": [
                        "variable.other.constant.cuda-cpp"
                    ],
                    "variable.readonly.defaultLibrary": [
                        "support.constant.cuda-cpp"
                    ],
                    "parameter": [
                        "variable.parameter.cuda-cpp"
                    ],
                    "property": [
                        "variable.other.property.cuda-cpp"
                    ],
                    "property.readonly": [
                        "variable.other.constant.property.cuda-cpp"
                    ],
                    "enumMember": [
                        "variable.other.enummember.cuda-cpp"
                    ],
                    "event": [
                        "variable.other.event.cuda-cpp"
                    ],
                    "label": [
                        "entity.name.label.cuda-cpp"
                    ],
                    "variable.global": [
                        "variable.other.global.cuda-cpp"
                    ],
                    "variable.local": [
                        "variable.other.local.cuda-cpp"
                    ],
                    "property.static": [
                        "variable.other.property.static.cuda-cpp"
                    ],
                    "method.static": [
                        "entity.name.function.member.static.cuda-cpp"
                    ],
                    "macro": [
                        "entity.name.function.preprocessor.cuda-cpp",
                        "entity.name.function.macro.cuda-cpp"
                    ],
                    "referenceType": [
                        "entity.name.type.class.reference.cuda-cpp"
                    ],
                    "cliProperty": [
                        "variable.other.property.cli.cuda-cpp"
                    ],
                    "genericType": [
                        "entity.name.type.class.generic.cuda-cpp"
                    ],
                    "valueType": [
                        "entity.name.type.class.value.cuda-cpp"
                    ],
                    "templateFunction": [
                        "entity.name.function.templated.cuda-cpp"
                    ],
                    "templateType": [
                        "entity.name.type.class.templated.cuda-cpp"
                    ],
                    "operatorOverload": [
                        "entity.name.function.operator.cuda-cpp"
                    ],
                    "memberOperatorOverload": [
                        "entity.name.function.operator.member.cuda-cpp"
                    ],
                    "newOperator": [
                        "keyword.operator.new.cuda-cpp"
                    ],
                    "numberLiteral": [
                        "entity.name.operator.custom-literal.number.cuda-cpp"
                    ],
                    "customLiteral": [
                        "entity.name.operator.custom-literal.cuda-cpp"
                    ],
                    "stringLiteral": [
                        "entity.name.operator.custom-literal.string.cuda-cpp"
                    ]
                }
            }
        ]
    },
    "scripts": {
        "scripts": "ts-node -T .scripts/scripts.ts",
        "show": "ts-node -T .scripts/clean.ts show",
        "clean": "ts-node -T .scripts/clean.ts",
        "test": "yarn install && (yarn verify prep --quiet || yarn prep) && (yarn verify compiled --quiet || yarn build) && ts-node -T .scripts/test.ts",
        "code": "yarn install && (yarn verify compiled --quiet || yarn build) && yarn verify binaries && ts-node -T .scripts/code.ts",
        "verify": "ts-node -T .scripts/verify.ts",
<<<<<<< HEAD
        "prep": "npx vscode-dts dev && npx vscode-dts main && yarn copy-walkthrough-media && yarn generate-native-strings && yarn translations-generate",
        "lint": "eslint -c .eslintrc.js --report-unused-disable-directives src test ui .scripts",
        "compile": "yarn install && (yarn verify prep || yarn prep) && tsc --build tsconfig.json",
        "watch": "yarn install && (yarn verify prep || yarn prep )&& tsc --build tsconfig.json --watch",
        "rebuild": "yarn install && yarn clean && yarn prep && yarn compile",
        "vscode:prepublish": "yarn clean && yarn webpack",
        "webpack": "yarn install && (yarn verify prep || yarn prep) && tsc --build ui.tsconfig.json && webpack --mode production --env vscode_nls",
=======
        "prep": "yarn prep:dts && yarn copy-walkthrough-media && yarn generate-native-strings && yarn translations-generate",
        "lint": "yarn install && eslint -c .eslintrc.js --report-unused-disable-directives src test ui .scripts",
        "compile": "yarn install && (yarn verify prep --quiet || yarn prep) && yarn build",
        "watch": "yarn install && (yarn verify prep --quiet || yarn prep) && tsc --build tsconfig.json --watch",
        "rebuild": "yarn install && yarn clean && yarn prep && yarn build",
        "vscode:prepublish": "yarn clean && yarn webpack",
        "webpack": "yarn install && (yarn verify prep --quiet || yarn prep) && tsc --build ui.tsconfig.json && webpack --mode production --env vscode_nls",
>>>>>>> b4a70dfc
        "generate-native-strings": "ts-node -T ./.scripts/generateNativeStrings.ts",
        "generate-options-schema": "ts-node -T ./.scripts/generateOptionsSchema.ts",
        "copy-walkthrough-media": "ts-node -T ./.scripts/copyWalkthruMedia.ts",
        "translations-export": "yarn generate-native-strings && gulp translations-export",
        "translations-generate": "set NODE_OPTIONS=--no-experimental-fetch && gulp translations-generate",
        "translations-import": "gulp translations-import",
<<<<<<< HEAD
        "import-edge-strings": "ts-node -T ./.scripts/import_edge_strings.ts"
=======
        "import-edge-strings": "ts-node -T ./.scripts/import_edge_strings.ts",
        "prep:dts": "yarn verify dts --quiet || (npx vscode-dts dev && npx vscode-dts main)",
        "build": "yarn prep:dts && echo [Building TypeScript code] && tsc --build tsconfig.json"
>>>>>>> b4a70dfc
    },
    "devDependencies": {
        "@octokit/rest": "^18.12.0",
        "@types/glob": "^7.1.6",
        "@types/minimatch": "^3.0.5",
        "@types/mkdirp": "^0.5.2",
        "@types/mocha": "^10.0.1",
        "@types/node": "^18.11.9",
        "@types/plist": "^3.0.2",
        "@types/semver": "^7.1.0",
        "@types/shell-quote": "^1.7.1",
        "@types/tmp": "^0.1.0",
        "@types/which": "^1.3.2",
        "@types/yauzl": "^2.9.1",
        "@typescript-eslint/eslint-plugin": "^6.5.0",
        "@typescript-eslint/parser": "^6.5.0",
        "eslint-plugin-header": "^3.1.1",
        "@vscode/test-electron": "^2.3.3",
        "@vscode/dts": "^0.4.0",
        "async-child-process": "^1.1.1",
        "await-notify": "^1.0.1",
        "eslint": "^8.45.0",
        "eslint-plugin-import": "^2.27.5",
        "eslint-plugin-jsdoc": "^46.4.4",
        "eslint-plugin-etc": "^2.0.3",
        "event-stream": "^4.0.1",
        "fs-extra": "^8.1.0",
        "gulp": "^4.0.2",
        "gulp-env": "^0.4.0",
        "gulp-filter": "^6.0.0",
        "gulp-sourcemaps": "^2.6.5",
        "gulp-typescript": "^5.0.1",
        "minimist": "^1.2.7",
        "mocha": "^10.2.0",
        "parse-git-config": "^3.0.0",
        "parse5": "^5.1.0",
        "parse5-traverse": "^1.0.3",
        "ts-loader": "^8.1.0",
        "ts-node": "10.9.1",
        "typescript": "^5.2.2",
        "@vscode/debugadapter": "^1.61.0",
        "@vscode/debugprotocol": "^1.61.0",
        "vscode-nls-dev": "^4.0.0-next.1",
        "webpack": "^5.86.0",
        "webpack-cli": "^5.1.4",
        "xml2js": "^0.5.0"
    },
    "dependencies": {
        "@vscode/extension-telemetry": "^0.6.2",
        "chokidar": "^3.5.3",
        "comment-json": "^4.1.1",
        "editorconfig": "^0.15.3",
        "escape-string-regexp": "^2.0.0",
        "glob": "^7.1.6",
        "minimatch": "^3.0.5",
        "mkdirp": "^0.5.5",
        "node-loader": "^2.0.0",
        "node-stream-zip": "^1.15.0",
        "plist": "^3.0.5",
        "posix-getopt": "^1.2.1",
        "shell-quote": "^1.7.3",
        "ssh-config": "^4.1.0",
        "tmp": "^0.2.1",
        "vscode-cpptools": "^6.1.0",
        "vscode-languageclient": "^8.1.0-next.4",
        "vscode-nls": "^5.0.0",
        "vscode-tas-client": "^0.1.27",
        "which": "^2.0.2",
        "https-proxy-agent": "^5.0.0",
        "proxy-from-env": "^1.1.0"
    },
    "resolutions": {
        "chokidar": "^3.5.3",
        "gulp-mocha/mocha/nanoid": "^3.1.20",
        "gulp-mocha/mocha/minimatch": "^3.0.5",
        "gulp/**/glob-parent": "^5.1.2"
    }
}<|MERGE_RESOLUTION|>--- conflicted
+++ resolved
@@ -6124,15 +6124,6 @@
         "test": "yarn install && (yarn verify prep --quiet || yarn prep) && (yarn verify compiled --quiet || yarn build) && ts-node -T .scripts/test.ts",
         "code": "yarn install && (yarn verify compiled --quiet || yarn build) && yarn verify binaries && ts-node -T .scripts/code.ts",
         "verify": "ts-node -T .scripts/verify.ts",
-<<<<<<< HEAD
-        "prep": "npx vscode-dts dev && npx vscode-dts main && yarn copy-walkthrough-media && yarn generate-native-strings && yarn translations-generate",
-        "lint": "eslint -c .eslintrc.js --report-unused-disable-directives src test ui .scripts",
-        "compile": "yarn install && (yarn verify prep || yarn prep) && tsc --build tsconfig.json",
-        "watch": "yarn install && (yarn verify prep || yarn prep )&& tsc --build tsconfig.json --watch",
-        "rebuild": "yarn install && yarn clean && yarn prep && yarn compile",
-        "vscode:prepublish": "yarn clean && yarn webpack",
-        "webpack": "yarn install && (yarn verify prep || yarn prep) && tsc --build ui.tsconfig.json && webpack --mode production --env vscode_nls",
-=======
         "prep": "yarn prep:dts && yarn copy-walkthrough-media && yarn generate-native-strings && yarn translations-generate",
         "lint": "yarn install && eslint -c .eslintrc.js --report-unused-disable-directives src test ui .scripts",
         "compile": "yarn install && (yarn verify prep --quiet || yarn prep) && yarn build",
@@ -6140,20 +6131,15 @@
         "rebuild": "yarn install && yarn clean && yarn prep && yarn build",
         "vscode:prepublish": "yarn clean && yarn webpack",
         "webpack": "yarn install && (yarn verify prep --quiet || yarn prep) && tsc --build ui.tsconfig.json && webpack --mode production --env vscode_nls",
->>>>>>> b4a70dfc
         "generate-native-strings": "ts-node -T ./.scripts/generateNativeStrings.ts",
         "generate-options-schema": "ts-node -T ./.scripts/generateOptionsSchema.ts",
         "copy-walkthrough-media": "ts-node -T ./.scripts/copyWalkthruMedia.ts",
         "translations-export": "yarn generate-native-strings && gulp translations-export",
         "translations-generate": "set NODE_OPTIONS=--no-experimental-fetch && gulp translations-generate",
         "translations-import": "gulp translations-import",
-<<<<<<< HEAD
-        "import-edge-strings": "ts-node -T ./.scripts/import_edge_strings.ts"
-=======
         "import-edge-strings": "ts-node -T ./.scripts/import_edge_strings.ts",
         "prep:dts": "yarn verify dts --quiet || (npx vscode-dts dev && npx vscode-dts main)",
         "build": "yarn prep:dts && echo [Building TypeScript code] && tsc --build tsconfig.json"
->>>>>>> b4a70dfc
     },
     "devDependencies": {
         "@octokit/rest": "^18.12.0",
