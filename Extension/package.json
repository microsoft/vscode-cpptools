--- conflicted
+++ resolved
@@ -3221,7 +3221,6 @@
             {
                 "command": "C_Cpp.SwitchHeaderSource",
                 "key": "Alt+O",
-<<<<<<< HEAD
                 "when": "editorLangId == 'c' && editorTextFocus || editorLangId == 'cpp' && editorTextFocus || editorLangId == 'cuda-cpp' && editorTextFocus"
             },
             {
@@ -3231,10 +3230,7 @@
                     "kind": "refactor.inline.macro",
                     "apply": "first"
                 },
-                "when": "editorLangId =~ /^(c|(cuda-)?cpp)?$/ && editorTextFocus && !(config.C_Cpp.intelliSenseEngine =~ /^[dD]isabled$/)"
-=======
                 "when": "editorLangId =~ /^(c|(cuda-)?cpp)$/ && editorTextFocus && !(config.C_Cpp.intelliSenseEngine =~ /^[dD]isabled$/)"
->>>>>>> 6b209947
             }
         ],
         "debuggers": [
