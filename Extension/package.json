{
  "name": "cpptools",
  "displayName": "C/C++",
  "description": "C/C++ IntelliSense, debugging, and code browsing.",
  "version": "0.25.0-master",
  "publisher": "ms-vscode",
  "preview": true,
  "icon": "LanguageCCPP_color_128x.png",
  "readme": "README.md",
  "author": {
    "name": "Microsoft Corporation"
  },
  "license": "SEE LICENSE IN LICENSE.txt",
  "engines": {
    "vscode": "^1.30.0"
  },
  "bugs": {
    "url": "https://github.com/Microsoft/vscode-cpptools/issues",
    "email": "c_cpp_support@microsoft.com"
  },
  "repository": {
    "type": "git",
    "url": "https://github.com/Microsoft/vscode-cpptools.git"
  },
  "homepage": "https://github.com/Microsoft/vscode-cpptools",
  "qna": "https://github.com/Microsoft/vscode-cpptools/issues",
  "keywords": [
    "C",
    "C++",
    "IntelliSense",
    "Microsoft",
    "multi-root ready"
  ],
  "categories": [
    "Programming Languages",
    "Debuggers",
    "Formatters",
    "Linters",
    "Snippets"
  ],
  "activationEvents": [
    "*"
  ],
  "main": "./dist/main",
  "contributes": {
    "problemMatchers": [
      {
        "name": "gcc",
        "source": "gcc",
        "owner": "cpptools",
        "fileLocation": [
          "relative",
          "${workspaceFolder}"
        ],
        "pattern": {
          "regexp": "^(.*):(\\d+):(\\d+):\\s+(?:fatal\\s+)?(warning|error):\\s+(.*)$",
          "file": 1,
          "line": 2,
          "column": 3,
          "severity": 4,
          "message": 5
        }
      }
    ],
    "configuration": {
      "type": "object",
      "title": "C/C++",
      "properties": {
        "C_Cpp.clang_format_path": {
          "type": [
            "string",
            "null"
          ],
          "default": null,
          "description": "The full path of the clang-format executable.",
          "scope": "machine"
        },
        "C_Cpp.clang_format_style": {
          "type": "string",
          "default": "file",
          "description": "Coding style, currently supports: Visual Studio, LLVM, Google, Chromium, Mozilla, WebKit. Use \"file\" to load the style from a .clang-format file in the current or parent directory. Use {key: value, ...} to set specific parameters. For example, the \"Visual Studio\" style is similar to: { BasedOnStyle: LLVM, UseTab: Never, IndentWidth: 4, TabWidth: 4, BreakBeforeBraces: Allman, AllowShortIfStatementsOnASingleLine: false, IndentCaseLabels: false, ColumnLimit: 0, AccessModifierOffset: -4 }",
          "scope": "resource"
        },
        "C_Cpp.clang_format_fallbackStyle": {
          "type": "string",
          "default": "Visual Studio",
          "description": "Name of the predefined style used as a fallback in case clang-format is invoked with style \"file\" but the .clang-format file is not found. Possible values are Visual Studio, LLVM, Google, Chromium, Mozilla, WebKit, none, or use {key: value, ...} to set specific parameters. For example, the \"Visual Studio\" style is similar to: { BasedOnStyle: LLVM, UseTab: Never, IndentWidth: 4, TabWidth: 4, BreakBeforeBraces: Allman, AllowShortIfStatementsOnASingleLine: false, IndentCaseLabels: false, ColumnLimit: 0, AccessModifierOffset: -4 }",
          "scope": "resource"
        },
        "C_Cpp.clang_format_sortIncludes": {
          "type": [
            "boolean",
            "null"
          ],
          "enum": [
            true,
            false,
            null
          ],
          "default": null,
          "description": "If set, overrides the include sorting behavior determined by the SortIncludes parameter.",
          "scope": "resource"
        },
        "C_Cpp.intelliSenseEngine": {
          "type": "string",
          "enum": [
            "Default",
            "Tag Parser",
            "Disabled"
          ],
          "default": "Default",
          "description": "Controls the IntelliSense provider. \"Tag Parser\" provides \"fuzzy\" results that are not context-aware. \"Default\" provides context-aware results. \"Disabled\" turns off C/C++ language service features.",
          "scope": "resource"
        },
        "C_Cpp.intelliSenseEngineFallback": {
          "type": "string",
          "enum": [
            "Enabled",
            "Disabled"
          ],
          "default": "Disabled",
          "description": "Controls whether the IntelliSense engine will automatically switch to the Tag Parser for translation units containing #include errors.",
          "scope": "resource"
        },
        "C_Cpp.autocomplete": {
          "type": "string",
          "enum": [
            "Default",
            "Disabled"
          ],
          "default": "Default",
          "description": "Controls the auto-completion provider. \"Default\" uses the active IntelliSense engine. \"Disabled\" uses the word-based completion provided by Visual Studio Code.",
          "scope": "resource"
        },
        "C_Cpp.errorSquiggles": {
          "type": "string",
          "enum": [
            "Enabled",
            "Disabled",
            "EnabledIfIncludesResolve"
          ],
          "default": "EnabledIfIncludesResolve",
          "description": "Controls whether suspected compile errors detected by the IntelliSense engine will be reported back to the editor. This setting is ignored by the Tag Parser engine.",
          "scope": "resource"
        },
        "C_Cpp.dimInactiveRegions": {
          "type": "boolean",
          "default": true,
          "description": "Controls whether inactive preprocessor blocks are colored differently than active code. This setting has no effect if IntelliSense is disabled or if using the Default High Contrast theme.",
          "scope": "resource"
        },
        "C_Cpp.inactiveRegionOpacity": {
          "type:": "number",
          "default": 0.55,
          "Description": "Controls the opacity of inactive preprocessor blocks. Scales between 0.1 and 1.0. This setting only applies when inactive region dimming is enabled.",
          "scope": "resource",
          "minimum": 0.1,
          "maximum": 1
        },
        "C_Cpp.inactiveRegionForegroundColor": {
          "type": [
            "string",
            "null"
          ],
          "default": null,
          "description": "Controls the font coloring of inactive preprocessor blocks. Input is in the form a hexadecimal color code or a valid Theme Color. If not set, this defaults to the syntax coloring scheme of the editor. This setting only applies when inactive region dimming is enabled.",
          "scope": "resource"
        },
        "C_Cpp.inactiveRegionBackgroundColor": {
          "type": [
            "string",
            "null"
          ],
          "default": null,
          "description": "Controls the background coloring of inactive preprocessor blocks. Input is in the form a hexadecimal color code or a valid Theme Color. If not set, this defaults to transparent. This setting only applies when inactive region dimming is enabled.",
          "scope": "resource"
        },
        "C_Cpp.formatting": {
          "type": "string",
          "enum": [
            "Default",
            "Disabled"
          ],
          "default": "Default",
          "description": "\"Default\" enables code formatting. \"Disabled\" disables code formatting.",
          "scope": "resource"
        },
        "C_Cpp.navigation.length": {
          "type": "number",
          "default": 60,
          "description": "Maximum character length of the scope/navigation UI in the status bar. The UI may not appear if this value is too large.",
          "scope": "resource"
        },
        "C_Cpp.loggingLevel": {
          "type": "string",
          "enum": [
            "None",
            "Error",
            "Warning",
            "Information",
            "Debug"
          ],
          "default": "Error",
          "description": "The verbosity of logging in the Output Panel. The order of levels from least verbose to most verbose is: None < Error < Warning < Information < Debug.",
          "scope": "resource"
        },
        "C_Cpp.autoAddFileAssociations": {
          "type": "boolean",
          "default": true,
          "description": "Controls whether files are automatically added to files.associations when they are the target of a navigation operation from a C/C++ file.",
          "scope": "resource"
        },
        "C_Cpp.workspaceParsingPriority": {
          "type": "string",
          "enum": [
            "highest",
            "high",
            "medium",
            "low"
          ],
          "default": "highest",
          "description": "Controls whether parsing of the non-active workspace files uses sleeps to avoid using 100% CPU. The values highest/high/medium/low correspond to approximately 100/75/50/25% CPU usage.",
          "scope": "resource"
        },
        "C_Cpp.workspaceSymbols": {
          "type": "string",
          "enum": [
            "All",
            "Just My Code"
          ],
          "default": "Just My Code",
          "description": "The symbols to include in the query results when 'Go to Symbol in Workspace' is invoked",
          "scope": "resource"
        },
        "C_Cpp.exclusionPolicy": {
          "type": "string",
          "enum": [
            "checkFolders",
            "checkFilesAndFolders"
          ],
          "default": "checkFolders",
          "description": "Instructs the extension when to use the \"files.exclude\" setting when determining which files should be added to the code navigation database while traversing through the paths in the \"browse.path\" array. \"checkFolders\" means that the exclusion filters will only be evaluated once per folder (individual files are not checked). \"checkFilesAndFolders\" means that the exclusion filters will be evaluated against every file and folder encountered. If your \"files.exclude\" setting only contains folders, then \"checkFolders\" is the best choice and will increase the speed at which the extension can initialize the code navigation database.",
          "scope": "resource"
        },
        "C_Cpp.preferredPathSeparator": {
          "type": "string",
          "enum": [
            "Forward Slash",
            "Backslash"
          ],
          "default": "Forward Slash",
          "description": "The character used as a path separator for #include auto-completion results.",
          "scope": "resource"
        },
        "C_Cpp.commentContinuationPatterns": {
          "type": "array",
          "default": [
            "/**"
          ],
          "items": {
            "anyOf": [
              {
                "type": "string",
                "description": "The pattern that begins a multiline or single line comment block. The continuation pattern defaults to ' * ' for multiline comment blocks or this string for single line comment blocks."
              },
              {
                "type": "object",
                "properties": {
                  "begin": {
                    "type": "string",
                    "description": "The pattern that begins a multiline or single line comment block."
                  },
                  "continue": {
                    "type": "string",
                    "description": "The text that will be inserted on the next line when Enter is pressed inside a multiline or single line comment block."
                  }
                }
              }
            ]
          },
          "description": "Defines the editor behavior for when the Enter key is pressed inside a multiline or single line comment block.",
          "scope": "resource"
        },
        "C_Cpp.configurationWarnings": {
          "type": "string",
          "enum": [
            "Enabled",
            "Disabled"
          ],
          "default": "Enabled",
          "description": "Determines whether pop up notifications will be shown when a configuration provider extension is unable to provide a configuration for a source file.",
          "scope": "resource"
        },
        "C_Cpp.intelliSenseCachePath": {
          "type": "string",
          "default": null,
          "description": "Defines the folder path for cached precompiled headers used by IntelliSense. The default cache path is \"%LocalAppData%/Microsoft/vscode-cpptools\" on Windows and \"~/.vscode-cpptools\" on Linux and Mac. The default path will be used if no path is specified or if a specified path is invalid.",
          "scope": "resource"
        },
        "C_Cpp.intelliSenseCacheSize": {
          "type": "number",
          "default": 5120,
          "description": "Maximum size of the per-workspace hard drive space in megabytes for cached precompiled headers; the actual usage may fluctuate around this value. The default size is 5120 MB. Precompiled header caching is disabled when the size is 0.",
          "scope": "resource",
          "minimum": 0
        },
        "C_Cpp.default.includePath": {
          "type": [
            "array",
            "null"
          ],
          "items": {
            "type": "string"
          },
          "default": null,
          "description": "The value to use in a configuration if \"includePath\" is not specified, or the values to insert if \"${default}\" is present in \"includePath\".",
          "scope": "resource"
        },
        "C_Cpp.default.defines": {
          "type": [
            "array",
            "null"
          ],
          "items": {
            "type": "string"
          },
          "default": null,
          "description": "The value to use in a configuration if \"defines\" is not specified, or the values to insert if \"${default}\" is present in \"defines\".",
          "scope": "resource"
        },
        "C_Cpp.default.macFrameworkPath": {
          "type": [
            "array",
            "null"
          ],
          "items": {
            "type": "string"
          },
          "default": null,
          "description": "The value to use in a configuration if \"macFrameworkPath\" is not specified, or the values to insert if \"${default}\" is present in \"macFrameworkPath\".",
          "scope": "resource"
        },
        "C_Cpp.default.windowsSdkVersion": {
          "type": [
            "string",
            "null"
          ],
          "default": null,
          "description": "Version of the Windows SDK include path to use on Windows, e.g. '10.0.17134.0'.",
          "pattern": "^\\d{2}\\.\\d{1}\\.\\d{5}\\.\\d{1}$|^8\\.1$",
          "scope": "resource"
        },
        "C_Cpp.default.compileCommands": {
          "type": [
            "string",
            "null"
          ],
          "default": null,
          "description": "The value to use in a configuration if \"compileCommands\" is either not specified, or set to \"${default}\".",
          "scope": "resource"
        },
        "C_Cpp.default.forcedInclude": {
          "type": [
            "array",
            "null"
          ],
          "items": {
            "type": "string"
          },
          "default": null,
          "description": "The value to use in a configuration if \"forcedInclude\" is not specified, or the values to insert if \"${default}\" is present in \"forcedInclude\".",
          "scope": "resource"
        },
        "C_Cpp.default.intelliSenseMode": {
          "type": [
            "string",
            "null"
          ],
          "enum": [
            "msvc-x64",
            "gcc-x64",
            "clang-x64"
          ],
          "default": null,
          "description": "The value to use in a configuration if \"intelliSenseMode\" is either not specified or set to \"${default}\".",
          "scope": "resource"
        },
        "C_Cpp.default.compilerPath": {
          "type": [
            "string",
            "null"
          ],
          "default": null,
          "description": "The value to use in a configuration if \"compilerPath\" is either not specified or set to \"${default}\".",
          "scope": "resource"
        },
        "C_Cpp.default.cStandard": {
          "type": [
            "string",
            "null"
          ],
          "enum": [
            "c89",
            "c99",
            "c11"
          ],
          "default": null,
          "description": "The value to use in a configuration if \"cStandard\" is either not specified or set to \"${default}\".",
          "scope": "resource"
        },
        "C_Cpp.default.cppStandard": {
          "type": [
            "string",
            "null"
          ],
          "enum": [
            "c++98",
            "c++03",
            "c++11",
            "c++14",
            "c++17",
            "c++20"
          ],
          "default": null,
          "description": "The value to use in a configuration if \"cppStandard\" is either not specified or set to \"${default}\".",
          "scope": "resource"
        },
        "C_Cpp.default.configurationProvider": {
          "type": [
            "string",
            "null"
          ],
          "default": null,
          "description": "The value to use in a configuration if \"configurationProvider\" is either not specified or set to \"${default}\".",
          "scope": "resource"
        },
        "C_Cpp.default.browse.path": {
          "type": [
            "array",
            "null"
          ],
          "items": {
            "type": "string"
          },
          "default": null,
          "description": "The value to use in a configuration if \"browse.path\" is not specified, or the values to insert if \"${default}\" is present in \"browse.path\".",
          "scope": "resource"
        },
        "C_Cpp.default.browse.databaseFilename": {
          "type": [
            "string",
            "null"
          ],
          "default": null,
          "description": "The value to use in a configuration if \"browse.databaseFilename\" is either not specified or set to \"${default}\".",
          "scope": "resource"
        },
        "C_Cpp.default.browse.limitSymbolsToIncludedHeaders": {
          "type": "boolean",
          "default": true,
          "description": "The value to use in a configuration if \"browse.limitSymbolsToIncludedHeaders\" is either not specified or set to \"${default}\".",
          "scope": "resource"
        },
        "C_Cpp.default.systemIncludePath": {
          "type": [
            "array",
            "null"
          ],
          "items": {
            "type": "string"
          },
          "default": null,
          "description": "The value to use for the system include path. If set, it overrides the system include path acquired via \"compilerPath\" and \"compileCommands\" settings.",
          "scope": "resource"
        },
        "C_Cpp.default.enableConfigurationSquiggles": {
          "type": [
            "boolean",
            "null"
          ],
          "default": null,
          "description": "Controls whether the extension will report errors detected in c_cpp_properties.json.",
          "scope": "resource"
        },
        "C_Cpp.updateChannel": {
          "type": "string",
          "enum": [
            "Default",
            "Insiders"
          ],
          "default": "Default",
          "description": "Set to \"Insiders\" to automatically download and install the latest Insiders builds of the extension, which include upcoming features and bug fixes.",
          "scope": "resource"
        },
        "C_Cpp.experimentalFeatures": {
          "type": "string",
          "enum": [
            "Enabled",
            "Disabled"
          ],
          "default": "Disabled",
          "description": "Controls whether \"experimental\" features are usable.",
          "scope": "resource"
        },
        "C_Cpp.suggestSnippets": {
          "type": "boolean",
          "default": true,
          "description": "If true, snippets are provided by the language server.",
          "scope": "resource"
        },
        "C_Cpp.enhancedColorization": {
          "type": "string",
          "enum": [
            "Enabled",
            "Disabled"
          ],
          "default": "Enabled",
          "description": "If enabled, code is colorized based on IntelliSense. This setting has no effect if IntelliSense is disabled or if using the Default High Contrast theme.",
          "scope": "resource"
        }
      }
    },
    "commands": [
      {
        "command": "C_Cpp.ConfigurationSelect",
        "title": "%c_cpp.command.configurationSelect.title%",
        "category": "C/C++"
      },
      {
        "command": "C_Cpp.ConfigurationProviderSelect",
        "title": "%c_cpp.command.configurationProviderSelect.title%",
        "category": "C/C++"
      },
      {
        "command": "C_Cpp.ConfigurationEditJSON",
        "title": "%c_cpp.command.configurationEditJSON.title%",
        "category": "C/C++"
      },
      {
        "command": "C_Cpp.ConfigurationEditUI",
        "title": "%c_cpp.command.configurationEditUI.title%",
        "category": "C/C++"
      },
      {
        "command": "C_Cpp.GoToDeclaration",
        "title": "%c_cpp.command.goToDeclaration.title%",
        "category": "C/C++"
      },
      {
        "command": "C_Cpp.PeekDeclaration",
        "title": "%c_cpp.command.peekDeclaration.title%",
        "category": "C/C++"
      },
      {
        "command": "C_Cpp.SwitchHeaderSource",
        "title": "%c_cpp.command.switchHeaderSource.title%",
        "category": "C/C++"
      },
      {
        "command": "C_Cpp.Navigate",
        "title": "%c_cpp.command.navigate.title%",
        "category": "C/C++"
      },
      {
        "command": "C_Cpp.EnableErrorSquiggles",
        "title": "%c_cpp.command.enableErrorSquiggles.title%",
        "category": "C/C++"
      },
      {
        "command": "C_Cpp.DisableErrorSquiggles",
        "title": "%c_cpp.command.disableErrorSquiggles.title%",
        "category": "C/C++"
      },
      {
        "command": "C_Cpp.ToggleIncludeFallback",
        "title": "%c_cpp.command.toggleIncludeFallback.title%",
        "category": "C/C++"
      },
      {
        "command": "C_Cpp.ToggleDimInactiveRegions",
        "title": "%c_cpp.command.toggleDimInactiveRegions.title%",
        "category": "C/C++"
      },
      {
        "command": "C_Cpp.ShowReleaseNotes",
        "title": "%c_cpp.command.showReleaseNotes.title%",
        "category": "C/C++"
      },
      {
        "command": "C_Cpp.ResetDatabase",
        "title": "%c_cpp.command.resetDatabase.title%",
        "category": "C/C++"
      },
      {
        "command": "C_Cpp.PauseParsing",
        "title": "%c_cpp.command.pauseParsing.title%",
        "category": "C/C++"
      },
      {
        "command": "C_Cpp.ResumeParsing",
        "title": "%c_cpp.command.resumeParsing.title%",
        "category": "C/C++"
      },
      {
        "command": "C_Cpp.ShowParsingCommands",
        "title": "%c_cpp.command.showParsingCommands.title%",
        "category": "C/C++"
      },
      {
        "command": "C_Cpp.ShowReferencesProgress",
        "title": "%c_cpp.command.showReferencesProgress.title%",
        "category": "C/C++"
      },
      {
        "command": "C_Cpp.TakeSurvey",
        "title": "%c_cpp.command.takeSurvey.title%",
        "category": "C/C++"
      },
      {
        "command": "C_Cpp.BuildAndDebugActiveFile",
        "title": "%c_cpp.command.buildAndDebugActiveFile.title%",
        "category": "C/C++"
      },
      {
        "command": "C_Cpp.LogDiagnostics",
        "title": "%c_cpp.command.logDiagnostics.title%",
        "category": "C/C++"
      },
      {
        "command": "C_Cpp.RescanWorkspace",
        "title": "%c_cpp.command.rescanWorkspace.title%",
        "category": "C/C++"
      }
    ],
    "keybindings": [
      {
        "command": "C_Cpp.GoToDeclaration",
        "key": "Ctrl+F12",
        "when": "editorTextFocus && editorLangId == 'cpp'"
      },
      {
        "command": "C_Cpp.GoToDeclaration",
        "key": "Ctrl+F12",
        "when": "editorTextFocus && editorLangId == 'c'"
      },
      {
        "command": "C_Cpp.PeekDeclaration",
        "key": "Ctrl+Alt+F12",
        "when": "editorTextFocus && editorLangId == 'cpp'"
      },
      {
        "command": "C_Cpp.PeekDeclaration",
        "key": "Ctrl+Alt+F12",
        "when": "editorTextFocus && editorLangId == 'c'"
      },
      {
        "command": "C_Cpp.SwitchHeaderSource",
        "key": "Alt+O",
        "when": "editorTextFocus && editorLangId == 'cpp'"
      },
      {
        "command": "C_Cpp.SwitchHeaderSource",
        "key": "Alt+O",
        "when": "editorTextFocus && editorLangId == 'c'"
      },
      {
        "command": "C_Cpp.Navigate",
        "key": "Alt+N",
        "when": "editorTextFocus && editorLangId == 'cpp'"
      },
      {
        "command": "C_Cpp.Navigate",
        "key": "Alt+N",
        "when": "editorTextFocus && editorLangId == 'c'"
      }
    ],
    "debuggers": [
      {
        "type": "cppdbg",
        "label": "C++ (GDB/LLDB)",
        "enableBreakpointsFor": {
          "languageIds": [
            "c",
            "cpp"
          ]
        },
        "aiKey": "AIF-d9b70cd4-b9f9-4d70-929b-a071c400b217",
        "variables": {
          "pickProcess": "extension.pickNativeProcess",
          "pickRemoteProcess": "extension.pickRemoteNativeProcess"
        },
        "configurationAttributes": {
          "launch": {
            "type": "object",
            "default": {},
            "required": [
              "program"
            ],
            "properties": {
              "program": {
                "type": "string",
                "description": "Full path to program executable.",
                "default": "${workspaceRoot}/a.out"
              },
              "args": {
                "type": "array",
                "description": "Command line arguments passed to the program.",
                "items": {
                  "type": "string"
                },
                "default": []
              },
              "type": {
                "type": "string",
                "description": "The type of the engine. Must be \"cppdbg\".",
                "default": "cppdbg"
              },
              "targetArchitecture": {
                "type": "string",
                "description": "The architecture of the debuggee. This will automatically be detected unless this parameter is set. Allowed values are x86, arm, arm64, mips, x64, amd64, x86_64.",
                "default": "x64"
              },
              "cwd": {
                "type": "string",
                "description": "The working directory of the target",
                "default": "."
              },
              "setupCommands": {
                "type": "array",
                "description": "One or more GDB/LLDB commands to execute in order to setup the underlying debugger. Example: \"setupCommands\": [ { \"text\": \"-enable-pretty-printing\", \"description\": \"Enable GDB pretty printing\", \"ignoreFailures\": true }].",
                "items": {
                  "type": "object",
                  "default": {},
                  "properties": {
                    "text": {
                      "type": "string",
                      "description": "The debugger command to execute.",
                      "default": ""
                    },
                    "description": {
                      "type": "string",
                      "description": "Optional description for the command.",
                      "default": ""
                    },
                    "ignoreFailures": {
                      "type": "boolean",
                      "description": "If true, failures from the command should be ignored. Default value is false.",
                      "default": false
                    }
                  }
                },
                "default": []
              },
              "customLaunchSetupCommands": {
                "type": "array",
                "description": "If provided, this replaces the default commands used to launch a target with some other commands. For example, this can be \"-target-attach\" in order to attach to a target process. An empty command list replaces the launch commands with nothing, which can be useful if the debugger is being provided launch options as command line options. Example: \"customLaunchSetupCommands\": [ { \"text\": \"target-run\", \"description\": \"run target\", \"ignoreFailures\": false }].",
                "items": {
                  "type": "object",
                  "default": {},
                  "properties": {
                    "text": {
                      "type": "string",
                      "description": "The debugger command to execute.",
                      "default": ""
                    },
                    "description": {
                      "type": "string",
                      "description": "Optional description for the command.",
                      "default": ""
                    },
                    "ignoreFailures": {
                      "type": "boolean",
                      "description": "If true, failures from the command should be ignored. Default value is false.",
                      "default": false
                    }
                  }
                },
                "default": []
              },
              "launchCompleteCommand": {
                "enum": [
                  "exec-run",
                  "exec-continue",
                  "None"
                ],
                "description": "The command to execute after the debugger is fully setup in order to cause the target process to run. Allowed values are \"exec-run\", \"exec-continue\", \"None\". The default value is \"exec-run\".",
                "default": "exec-run"
              },
              "visualizerFile": {
                "type": "string",
                "description": ".natvis file to be used when debugging this process. This option is not compatible with GDB pretty printing. Please also see \"showDisplayString\" if using this setting.",
                "default": ""
              },
              "showDisplayString": {
                "type": "boolean",
                "description": "When a visualizerFile is specified, showDisplayString will enable the display string. Turning this option on can cause slower performance during debugging.",
                "default": true
              },
              "environment": {
                "type": "array",
                "description": "Environment variables to add to the environment for the program. Example: [ { \"name\": \"squid\", \"value\": \"clam\" } ].",
                "items": {
                  "type": "object",
                  "default": {},
                  "properties": {
                    "name": {
                      "type": "string"
                    },
                    "value": {
                      "type": "string"
                    }
                  }
                },
                "default": []
              },
              "envFile": {
                "type": "string",
                "description": "Absolute path to a file containing environment variable definitions. This file has key value pairs separated by an equals sign per line. E.g. KEY=VALUE",
                "default": "${workspaceFolder}/.env"
              },
              "additionalSOLibSearchPath": {
                "type": "string",
                "description": "Semicolon separated list of directories to use to search for .so files. Example: \"c:\\dir1;c:\\dir2\".",
                "default": ""
              },
              "MIMode": {
                "type": "string",
                "description": "Indicates the console debugger that the MIDebugEngine will connect to. Allowed values are \"gdb\" \"lldb\".",
                "default": "gdb"
              },
              "miDebuggerPath": {
                "type": "string",
                "description": "The path to the mi debugger (such as gdb). When unspecified, it will search path first for the debugger.",
                "default": "/usr/bin/gdb"
              },
              "miDebuggerArgs": {
                "type": "string",
                "description": "Arguments for the mi debugger (such as gdb) to use. When unspecified.",
                "default": ""
              },
              "miDebuggerServerAddress": {
                "type": "string",
                "description": "Network address of the MI Debugger Server to connect to (example: localhost:1234).",
                "default": "serveraddress:port"
              },
              "stopAtEntry": {
                "type": "boolean",
                "description": "Optional parameter. If true, the debugger should stop at the entrypoint of the target. If processId is passed, has no effect.",
                "default": false
              },
              "debugServerPath": {
                "type": "string",
                "description": "Optional full path to debug server to launch. Defaults to null.",
                "default": ""
              },
              "debugServerArgs": {
                "type": "string",
                "description": "Optional debug server args. Defaults to null.",
                "default": ""
              },
              "serverStarted": {
                "type": "string",
                "description": "Optional server-started pattern to look for in the debug server output. Defaults to null.",
                "default": ""
              },
              "filterStdout": {
                "type": "boolean",
                "description": "Search stdout stream for server-started pattern and log stdout to debug output. Defaults to true.",
                "default": true
              },
              "filterStderr": {
                "type": "boolean",
                "description": "Search stderr stream for server-started pattern and log stderr to debug output. Defaults to false.",
                "default": false
              },
              "serverLaunchTimeout": {
                "type": "integer",
                "description": "Optional time, in milliseconds, for the debugger to wait for the debugServer to start up. Default is 10000.",
                "default": "10000"
              },
              "coreDumpPath": {
                "type": "string",
                "description": "Optional full path to a core dump file for the specified program. Defaults to null.",
                "default": ""
              },
              "externalConsole": {
                "type": "boolean",
                "description": "If true, a console is launched for the debuggee. If false, on Linux and Windows, it will appear in the Integrated Console.",
                "default": false
              },
              "avoidWindowsConsoleRedirection": {
                "type": "boolean",
                "description": "If true, disables debuggee console redirection that is required for Integrated Terminal support.",
                "default": false
              },
              "sourceFileMap": {
                "type": "object",
                "description": "Optional source file mappings passed to the debug engine. Example: '{ \"/original/source/path\":\"/current/source/path\" }'",
                "default": {
                  "<source-path>": "<target-path>"
                }
              },
              "logging": {
                "description": "Optional flags to determine what types of messages should be logged to the Debug Console.",
                "type": "object",
                "default": {},
                "properties": {
                  "exceptions": {
                    "type": "boolean",
                    "description": "Optional flag to determine whether exception messages should be logged to the Debug Console. Defaults to true.",
                    "default": true
                  },
                  "moduleLoad": {
                    "type": "boolean",
                    "description": "Optional flag to determine whether module load events should be logged to the Debug Console. Defaults to true.",
                    "default": true
                  },
                  "programOutput": {
                    "type": "boolean",
                    "description": "Optional flag to determine whether program output should be logged to the Debug Console. Defaults to true.",
                    "default": true
                  },
                  "engineLogging": {
                    "type": "boolean",
                    "description": "Optional flag to determine whether diagnostic engine logs should be logged to the Debug Console. Defaults to false.",
                    "default": false
                  },
                  "trace": {
                    "type": "boolean",
                    "description": "Optional flag to determine whether diagnostic adapter command tracing should be logged to the Debug Console. Defaults to false.",
                    "default": false
                  },
                  "traceResponse": {
                    "type": "boolean",
                    "description": "Optional flag to determine whether diagnostic adapter command and response tracing should be logged to the Debug Console. Defaults to false.",
                    "default": false
                  }
                }
              },
              "pipeTransport": {
                "description": "When present, this tells the debugger to connect to a remote computer using another executable as a pipe that will relay standard input/output between VS Code and the MI-enabled debugger backend executable (such as gdb).",
                "type": "object",
                "default": {
                  "pipeCwd": "/usr/bin",
                  "pipeProgram": "enter the fully qualified path for the pipe program name, for example '/usr/bin/ssh'",
                  "pipeArgs": [],
                  "debuggerPath": "The full path to the debugger on the target machine, for example /usr/bin/gdb."
                },
                "properties": {
                  "pipeCwd": {
                    "type": "string",
                    "description": "The fully qualified path to the working directory for the pipe program.",
                    "default": "/usr/bin"
                  },
                  "pipeProgram": {
                    "type": "string",
                    "description": "The fully qualified pipe command to execute.",
                    "default": "enter the fully qualified path for the pipe program name, for example '/usr/bin/ssh'"
                  },
                  "pipeArgs": {
                    "type": "array",
                    "description": "Command line arguments passed to the pipe program to configure the connection.",
                    "items": {
                      "type": "string"
                    },
                    "default": []
                  },
                  "debuggerPath": {
                    "type": "string",
                    "description": "The full path to the debugger on the target machine, for example /usr/bin/gdb.",
                    "default": "The full path to the debugger on the target machine, for example /usr/bin/gdb."
                  },
                  "pipeEnv": {
                    "type": "object",
                    "additionalProperties": {
                      "type": "string"
                    },
                    "description": "Environment variables passed to the pipe program.",
                    "default": {}
                  }
                }
              }
            }
          },
          "attach": {
            "type": "object",
            "default": {},
            "required": [
              "program",
              "processId"
            ],
            "properties": {
              "program": {
                "type": "string",
                "description": "Full path to program executable.",
                "default": "${workspaceRoot}/a.out"
              },
              "type": {
                "type": "string",
                "description": "The type of the engine. Must be \"cppdbg\".",
                "default": "cppdbg"
              },
              "targetArchitecture": {
                "type": "string",
                "description": "The architecture of the debuggee. This will automatically be detected unless this parameter is set. Allowed values are x86, arm, arm64, mips, x64, amd64, x86_64.",
                "default": "x64"
              },
              "visualizerFile": {
                "type": "string",
                "description": ".natvis file to be used when debugging this process. This option is not compatible with GDB pretty printing. Please also see \"showDisplayString\" if using this setting.",
                "default": ""
              },
              "showDisplayString": {
                "type": "boolean",
                "description": "When a visualizerFile is specified, showDisplayString will enable the display string. Turning this option on can cause slower performance during debugging.",
                "default": true
              },
              "additionalSOLibSearchPath": {
                "type": "string",
                "description": "Semicolon separated list of directories to use to search for .so files. Example: \"c:\\dir1;c:\\dir2\".",
                "default": ""
              },
              "MIMode": {
                "type": "string",
                "description": "Indicates the console debugger that the MIDebugEngine will connect to. Allowed values are \"gdb\" \"lldb\".",
                "default": "gdb"
              },
              "miDebuggerPath": {
                "type": "string",
                "description": "The path to the mi debugger (such as gdb). When unspecified, it will search path first for the debugger.",
                "default": "/usr/bin/gdb"
              },
              "miDebuggerServerAddress": {
                "type": "string",
                "description": "Network address of the MI Debugger Server to connect to (example: localhost:1234).",
                "default": "serveraddress:port"
              },
              "processId": {
                "anyOf": [
                  {
                    "type": "string",
                    "description": "Optional process id to attach the debugger to. Use \"${command:pickProcess}\" to get a list of local running processes to attach to. Note that some platforms require administrator privileges in order to attach to a process.",
                    "default": "${command:pickProcess}"
                  },
                  {
                    "type": "integer",
                    "description": "Optional process id to attach the debugger to. Use \"${command:pickProcess}\" to get a list of local running processes to attach to. Note that some platforms require administrator privileges in order to attach to a process.",
                    "default": 0
                  }
                ]
              },
              "filterStdout": {
                "type": "boolean",
                "description": "Search stdout stream for server-started pattern and log stdout to debug output. Defaults to true.",
                "default": true
              },
              "filterStderr": {
                "type": "boolean",
                "description": "Search stderr stream for server-started pattern and log stderr to debug output. Defaults to false.",
                "default": false
              },
              "sourceFileMap": {
                "type": "object",
                "description": "Optional source file mappings passed to the debug engine. Example: '{ \"/original/source/path\":\"/current/source/path\" }'",
                "default": {
                  "<source-path>": "<target-path>"
                }
              },
              "logging": {
                "description": "Optional flags to determine what types of messages should be logged to the Debug Console.",
                "type": "object",
                "default": {},
                "properties": {
                  "exceptions": {
                    "type": "boolean",
                    "description": "Optional flag to determine whether exception messages should be logged to the Debug Console. Defaults to true.",
                    "default": true
                  },
                  "moduleLoad": {
                    "type": "boolean",
                    "description": "Optional flag to determine whether module load events should be logged to the Debug Console. Defaults to true.",
                    "default": true
                  },
                  "programOutput": {
                    "type": "boolean",
                    "description": "Optional flag to determine whether program output should be logged to the Debug Console. Defaults to true.",
                    "default": true
                  },
                  "engineLogging": {
                    "type": "boolean",
                    "description": "Optional flag to determine whether diagnostic engine logs should be logged to the Debug Console. Defaults to false.",
                    "default": false
                  },
                  "trace": {
                    "type": "boolean",
                    "description": "Optional flag to determine whether diagnostic adapter command tracing should be logged to the Debug Console. Defaults to false.",
                    "default": false
                  },
                  "traceResponse": {
                    "type": "boolean",
                    "description": "Optional flag to determine whether diagnostic adapter command and response tracing should be logged to the Debug Console. Defaults to false.",
                    "default": false
                  }
                }
              },
              "pipeTransport": {
                "description": "When present, this tells the debugger to connect to a remote computer using another executable as a pipe that will relay standard input/output between VS Code and the MI-enabled debugger backend executable (such as gdb).",
                "type": "object",
                "default": {
                  "pipeCwd": "/usr/bin",
                  "pipeProgram": "enter the fully qualified path for the pipe program name, for example '/usr/bin/ssh'",
                  "pipeArgs": [],
                  "debuggerPath": "The full path to the debugger on the target machine, for example /usr/bin/gdb."
                },
                "properties": {
                  "pipeCwd": {
                    "type": "string",
                    "description": "The fully qualified path to the working directory for the pipe program.",
                    "default": "/usr/bin"
                  },
                  "pipeProgram": {
                    "type": "string",
                    "description": "The fully qualified pipe command to execute.",
                    "default": "enter the fully qualified path for the pipe program name, for example '/usr/bin/ssh'"
                  },
                  "pipeArgs": {
                    "type": "array",
                    "description": "Command line arguments passed to the pipe program to configure the connection.",
                    "items": {
                      "type": "string"
                    },
                    "default": []
                  },
                  "debuggerPath": {
                    "type": "string",
                    "description": "The full path to the debugger on the target machine, for example /usr/bin/gdb.",
                    "default": "The full path to the debugger on the target machine, for example /usr/bin/gdb."
                  },
                  "pipeEnv": {
                    "type": "object",
                    "additionalProperties": {
                      "type": "string"
                    },
                    "description": "Environment variables passed to the pipe program.",
                    "default": {}
                  }
                }
              },
              "setupCommands": {
                "type": "array",
                "description": "One or more GDB/LLDB commands to execute in order to setup the underlying debugger. Example: \"setupCommands\": [ { \"text\": \"-enable-pretty-printing\", \"description\": \"Enable GDB pretty printing\", \"ignoreFailures\": true }].",
                "items": {
                  "type": "object",
                  "default": {},
                  "properties": {
                    "text": {
                      "type": "string",
                      "description": "The debugger command to execute.",
                      "default": ""
                    },
                    "description": {
                      "type": "string",
                      "description": "Optional description for the command.",
                      "default": ""
                    },
                    "ignoreFailures": {
                      "type": "boolean",
                      "description": "If true, failures from the command should be ignored. Default value is false.",
                      "default": false
                    }
                  }
                },
                "default": []
              }
            }
          }
        }
      },
      {
        "type": "cppvsdbg",
        "label": "C++ (Windows)",
        "enableBreakpointsFor": {
          "languageIds": [
            "c",
            "cpp"
          ]
        },
        "aiKey": "AIF-d9b70cd4-b9f9-4d70-929b-a071c400b217",
        "variables": {
          "pickProcess": "extension.pickNativeProcess"
        },
        "configurationAttributes": {
          "launch": {
            "type": "object",
            "default": {},
            "required": [
              "program",
              "cwd"
            ],
            "properties": {
              "program": {
                "type": "string",
                "description": "Full path to program executable.",
                "default": "${workspaceRoot}/program.exe"
              },
              "args": {
                "type": "array",
                "description": "Command line arguments passed to the program.",
                "items": {
                  "type": "string"
                },
                "default": []
              },
              "type": {
                "type": "string",
                "description": "The type of the engine. Must be \"cppvsdbg\".",
                "default": "cppvsdbg"
              },
              "cwd": {
                "type": "string",
                "description": "The working directory of the target.",
                "default": "${workspaceRoot}"
              },
              "environment": {
                "type": "array",
                "description": "Environment variables to add to the environment for the program. Example: [ { \"name\": \"squid\", \"value\": \"clam\" } ].",
                "items": {
                  "type": "object",
                  "default": {},
                  "properties": {
                    "name": {
                      "type": "string"
                    },
                    "value": {
                      "type": "string"
                    }
                  }
                },
                "default": []
              },
              "envFile": {
                "type": "string",
                "description": "Absolute path to a file containing environment variable definitions. This file has key value pairs separated by an equals sign per line. E.g. KEY=VALUE",
                "default": "${workspaceFolder}/.env"
              },
              "symbolSearchPath": {
                "type": "string",
                "description": "Semicolon separated list of directories to use to search for symbol (that is, pdb) files. Example: \"c:\\dir1;c:\\dir2\".",
                "default": ""
              },
              "stopAtEntry": {
                "type": "boolean",
                "description": "Optional parameter. If true, the debugger should stop at the entrypoint of the target. If processId is passed, has no effect.",
                "default": false
              },
              "dumpPath": {
                "type": "string",
                "description": "Optional full path to a dump file for the specified program. Example: \"c:\\temp\\app.dmp\". Defaults to null.",
                "default": ""
              },
              "visualizerFile": {
                "type": "string",
                "description": ".natvis file to be used when debugging this process.",
                "default": ""
              },
              "externalConsole": {
                "type": "boolean",
                "description": "If true, a console is launched for the debuggee. If false, no console is launched.",
                "default": false
              },
              "sourceFileMap": {
                "type": "object",
                "description": "Optional source file mappings passed to the debug engine. Example: '{ \"/original/source/path\":\"/current/source/path\" }'",
                "default": {
                  "<source-path>": "<target-path>"
                }
              },
              "enableDebugHeap": {
                "type": "boolean",
                "description": "If false, the process will be launched with debug heap disabled. This sets the environment variable '_NO_DEBUG_HEAP' to '1'.",
                "default": false
              },
              "logging": {
                "type": "object",
                "description": "Optional flags to determine what types of messages should be logged to the Debug Console.",
                "default": {},
                "properties": {
                  "exceptions": {
                    "type": "boolean",
                    "description": "Optional flag to determine whether exception messages should be logged to the Debug Console. Defaults to true.",
                    "default": true
                  },
                  "moduleLoad": {
                    "type": "boolean",
                    "description": "Optional flag to determine whether module load events should be logged to the Debug Console. Defaults to true.",
                    "default": true
                  },
                  "programOutput": {
                    "type": "boolean",
                    "description": "Optional flag to determine whether program output should be logged to the Debug Console. Defaults to true.",
                    "default": true
                  },
                  "engineLogging": {
                    "type": "boolean",
                    "description": "Optional flag to determine whether diagnostic debug engine messages should be logged to the Debug Console. Defaults to false.",
                    "default": false
                  }
                }
              }
            }
          },
          "attach": {
            "type": "object",
            "default": {},
            "required": [
              "processId"
            ],
            "properties": {
              "type": {
                "type": "string",
                "description": "The type of the engine. Must be \"cppvsdbg\".",
                "default": "cppvsdbg"
              },
              "symbolSearchPath": {
                "type": "string",
                "description": "Semicolon separated list of directories to use to search for symbol (that is, pdb) files. Example: \"c:\\dir1;c:\\dir2\".",
                "default": ""
              },
              "processId": {
                "anyOf": [
                  {
                    "type": "string",
                    "description": "Optional process id to attach the debugger to. Use \"${command:pickProcess}\" to get a list of local running processes to attach to. Note that some platforms require administrator privileges in order to attach to a process.",
                    "default": "${command:pickProcess}"
                  },
                  {
                    "type": "integer",
                    "description": "Optional process id to attach the debugger to. Use \"${command:pickProcess}\" to get a list of local running processes to attach to. Note that some platforms require administrator privileges in order to attach to a process.",
                    "default": 0
                  }
                ]
              },
              "visualizerFile": {
                "type": "string",
                "description": ".natvis file to be used when debugging this process.",
                "default": ""
              },
              "sourceFileMap": {
                "type": "object",
                "description": "Optional source file mappings passed to the debug engine. Example: '{ \"/original/source/path\":\"/current/source/path\" }'",
                "default": {
                  "<source-path>": "<target-path>"
                }
              },
              "logging": {
                "type": "object",
                "description": "Optional flags to determine what types of messages should be logged to the Debug Console.",
                "default": {},
                "properties": {
                  "exceptions": {
                    "type": "boolean",
                    "description": "Optional flag to determine whether exception messages should be logged to the Debug Console. Defaults to true.",
                    "default": true
                  },
                  "moduleLoad": {
                    "type": "boolean",
                    "description": "Optional flag to determine whether module load events should be logged to the Debug Console. Defaults to true.",
                    "default": true
                  },
                  "programOutput": {
                    "type": "boolean",
                    "description": "Optional flag to determine whether program output should be logged to the Debug Console. Defaults to true.",
                    "default": true
                  },
                  "trace": {
                    "type": "boolean",
                    "description": "Optional flag to determine whether diagnostic adapter command tracing should be logged to the Debug Console. Defaults to false.",
                    "default": false
                  }
                }
              }
            }
          }
        }
      }
    ],
    "jsonValidation": [
      {
        "fileMatch": "c_cpp_properties.json",
        "url": "./c_cpp_properties.schema.json"
      }
    ],
    "menus": {
      "editor/context": [
        {
          "when": "editorLangId == c",
          "command": "C_Cpp.GoToDeclaration",
          "group": "navigation@2"
        },
        {
          "when": "editorLangId == cpp",
          "command": "C_Cpp.GoToDeclaration",
          "group": "navigation@2"
        },
        {
          "when": "editorLangId == c",
          "command": "C_Cpp.PeekDeclaration",
          "group": "navigation@3"
        },
        {
          "when": "editorLangId == cpp",
          "command": "C_Cpp.PeekDeclaration",
          "group": "navigation@3"
        },
        {
          "when": "editorLangId == c",
          "command": "C_Cpp.SwitchHeaderSource",
          "group": "other1_navigation@1"
        },
        {
          "when": "editorLangId == cpp",
          "command": "C_Cpp.SwitchHeaderSource",
          "group": "other1_navigation@1"
        },
        {
          "when": "editorLangId == c",
          "command": "C_Cpp.Navigate",
          "group": "other1_navigation@2"
        },
        {
          "when": "editorLangId == cpp",
          "command": "C_Cpp.Navigate",
          "group": "other1_navigation@2"
        },
        {
          "when": "editorLangId == c",
          "command": "workbench.action.gotoSymbol",
          "group": "other1_navigation@3"
        },
        {
          "when": "editorLangId == cpp",
          "command": "workbench.action.gotoSymbol",
          "group": "other1_navigation@3"
        },
        {
          "when": "editorLangId == c",
          "command": "workbench.action.showAllSymbols",
          "group": "other1_navigation@4"
        },
        {
          "when": "editorLangId == cpp",
          "command": "workbench.action.showAllSymbols",
          "group": "other1_navigation@4"
        },
        {
          "when": "editorLangId == cpp",
          "command": "C_Cpp.BuildAndDebugActiveFile",
          "group": "other2_debug@1"
        },
        {
          "when": "editorLangId == c",
          "command": "C_Cpp.BuildAndDebugActiveFile",
          "group": "other2_debug@1"
        }
      ]
    },
    "configurationDefaults": {
      "[cpp]": {
        "editor.wordBasedSuggestions": false
      },
      "[c]": {
        "editor.wordBasedSuggestions": false
      }
    }
  },
  "scripts": {
    "compile": "npm run vscode:prepublish",
    "compileDev": "npm run prepublishjs && webpack --mode development",
    "generateOptionsSchema": "gulp generateOptionsSchema",
    "postinstall": "node ./node_modules/vscode/bin/install",
    "prepublishjs": "node ./tools/prepublish.js",
    "pretest": "tsc -p test.tsconfig.json",
    "pr-check": "gulp pr-check",
    "tslint": "gulp tslint",
    "unitTests": "gulp unitTests",
    "vscode:prepublish": "npm run prepublishjs && webpack --mode production",
    "watch": "webpack --watch --mode development"
  },
  "devDependencies": {
    "@types/minimatch": "^3.0.3",
    "@types/mkdirp": "^0.5.2",
    "@types/mocha": "^5.2.7",
<<<<<<< HEAD
    "@types/node": "^12.6.2",
=======
    "@types/node": "^12.6.3",
>>>>>>> d9de95ca
    "@types/plist": "^3.0.2",
    "@types/tmp": "^0.1.0",
    "@types/webpack": "^4.4.35",
    "@types/yauzl": "^2.9.1",
    "async-child-process": "^1.1.1",
    "await-notify": "^1.0.1",
    "gulp": "^4.0.2",
    "gulp-env": "^0.4.0",
    "gulp-mocha": "^6.0.0",
    "gulp-tslint": "^8.1.4",
    "ts-loader": "^6.0.4",
    "tslint": "^5.18.0",
    "tslint-microsoft-contrib": "^6.2.0",
    "tslint-no-unused-expression-chai": "^0.1.4",
    "typescript": "^3.5.3",
    "vrsource-tslint-rules": "^6.0.0",
    "vscode": "^1.1.35",
    "webpack": "^4.35.3",
<<<<<<< HEAD
    "webpack-cli": "^3.3.5"
=======
    "webpack-cli": "^3.3.6"
>>>>>>> d9de95ca
  },
  "dependencies": {
    "escape-string-regexp": "^2.0.0",
    "http-proxy-agent": "^2.1.0",
    "https-proxy-agent": "^2.2.2",
    "jsonc-parser": "^2.1.0",
    "minimatch": "^3.0.4",
    "mkdirp": "^0.5.1",
    "plist": "^2.0.1",
    "tmp": "^0.1.0",
    "vscode-cpptools": "^2.1.2",
    "vscode-debugadapter": "^1.35.0",
    "vscode-debugprotocol": "^1.35.0",
    "vscode-extension-telemetry": "^0.1.2",
    "vscode-languageclient": "^5.2.1",
    "yauzl": "^2.10.0"
  },
  "runtimeDependencies": [
    {
      "description": "C/C++ language components (Linux / x86_64)",
      "url": "https://go.microsoft.com/fwlink/?linkid=2098277",
      "platforms": [
        "linux"
      ],
      "architectures": [
        "x86_64"
      ],
      "binaries": [
        "./bin/Microsoft.VSCode.CPP.Extension.linux",
        "./bin/Microsoft.VSCode.CPP.IntelliSense.Msvc.linux"
      ]
    },
    {
      "description": "C/C++ language components (Linux / x86)",
      "url": "https://go.microsoft.com/fwlink/?linkid=2098276",
      "platforms": [
        "linux"
      ],
      "architectures": [
        "x86",
        "i686",
        "i386"
      ],
      "binaries": [
        "./bin/Microsoft.VSCode.CPP.Extension.linux",
        "./bin/Microsoft.VSCode.CPP.IntelliSense.Msvc.linux"
      ]
    },
    {
      "description": "C/C++ language components (OS X)",
      "url": "https://go.microsoft.com/fwlink/?linkid=2098195",
      "platforms": [
        "darwin"
      ],
      "binaries": [
        "./bin/Microsoft.VSCode.CPP.Extension.darwin",
        "./bin/Microsoft.VSCode.CPP.IntelliSense.Msvc.darwin"
      ]
    },
    {
      "description": "C/C++ language components (Windows)",
      "url": "https://go.microsoft.com/fwlink/?linkid=2098194",
      "platforms": [
        "win32"
      ],
      "binaries": []
    },
    {
      "description": "ClangFormat (Linux / x86_64)",
      "url": "https://go.microsoft.com/fwlink/?LinkID=872607",
      "platforms": [
        "linux"
      ],
      "architectures": [
        "x86_64"
      ],
      "binaries": [
        "./LLVM/bin/clang-format"
      ]
    },
    {
      "description": "ClangFormat (Linux / x86)",
      "url": "https://go.microsoft.com/fwlink/?LinkID=872608",
      "platforms": [
        "linux"
      ],
      "architectures": [
        "x86",
        "i686",
        "i386"
      ],
      "binaries": [
        "./LLVM/bin/clang-format"
      ]
    },
    {
      "description": "ClangFormat (OS X)",
      "url": "https://go.microsoft.com/fwlink/?LinkID=872609",
      "platforms": [
        "darwin"
      ],
      "binaries": [
        "./LLVM/bin/clang-format.darwin"
      ]
    },
    {
      "description": "ClangFormat (Windows)",
      "url": "https://go.microsoft.com/fwlink/?LinkID=872610",
      "platforms": [
        "win32"
      ],
      "binaries": []
    },
    {
      "description": "Mono Framework Assemblies",
      "url": "https://go.microsoft.com/fwlink/?LinkId=2027135",
      "platforms": [
        "linux",
        "darwin"
      ],
      "binaries": []
    },
    {
      "description": "Mono Runtime (Linux / x86)",
      "url": "https://go.microsoft.com/fwlink/?LinkId=2027410",
      "platforms": [
        "linux"
      ],
      "architectures": [
        "x86",
        "i686",
        "i386"
      ],
      "binaries": [
        "./debugAdapters/mono.linux-x86"
      ]
    },
    {
      "description": "Mono Runtime (Linux / x86_64)",
      "url": "https://go.microsoft.com/fwlink/?LinkId=2027416",
      "platforms": [
        "linux"
      ],
      "architectures": [
        "x86_64"
      ],
      "binaries": [
        "./debugAdapters/mono.linux-x86_64"
      ]
    },
    {
      "description": "Mono Runtime (OS X)",
      "url": "https://go.microsoft.com/fwlink/?LinkId=2027403",
      "platforms": [
        "darwin"
      ],
      "binaries": [
        "./debugAdapters/mono.osx"
      ]
    },
    {
      "description": "LLDB 3.8.0 (OS X)",
      "url": "https://go.microsoft.com/fwlink/?LinkID=817244",
      "platforms": [
        "darwin"
      ],
      "binaries": [
        "./debugAdapters/lldb/bin/debugserver",
        "./debugAdapters/lldb/bin/lldb-mi",
        "./debugAdapters/lldb/bin/lldb-argdumper",
        "./debugAdapters/lldb/bin/lldb-launcher"
      ]
    },
    {
      "description": "Visual Studio Windows Debugger",
      "url": "https://go.microsoft.com/fwlink/?linkid=2082216",
      "platforms": [
        "win32"
      ],
      "binaries": []
    }
  ]
}<|MERGE_RESOLUTION|>--- conflicted
+++ resolved
@@ -1490,11 +1490,7 @@
     "@types/minimatch": "^3.0.3",
     "@types/mkdirp": "^0.5.2",
     "@types/mocha": "^5.2.7",
-<<<<<<< HEAD
-    "@types/node": "^12.6.2",
-=======
     "@types/node": "^12.6.3",
->>>>>>> d9de95ca
     "@types/plist": "^3.0.2",
     "@types/tmp": "^0.1.0",
     "@types/webpack": "^4.4.35",
@@ -1513,11 +1509,7 @@
     "vrsource-tslint-rules": "^6.0.0",
     "vscode": "^1.1.35",
     "webpack": "^4.35.3",
-<<<<<<< HEAD
-    "webpack-cli": "^3.3.5"
-=======
     "webpack-cli": "^3.3.6"
->>>>>>> d9de95ca
   },
   "dependencies": {
     "escape-string-regexp": "^2.0.0",
