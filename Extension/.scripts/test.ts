/* --------------------------------------------------------------------------------------------
 * Copyright (c) Microsoft Corporation. All Rights Reserved.
 * See 'LICENSE' in the project root for license information.
 * ------------------------------------------------------------------------------------------ */

import { runTests } from '@vscode/test-electron';
import { spawnSync } from 'child_process';
import { CommentArray, CommentObject } from 'comment-json';
import { readdir } from 'fs/promises';
import { resolve } from 'path';
import { env } from 'process';
import { returns } from '../src/Utility/Async/returns';
import { filepath } from '../src/Utility/Filesystem/filepath';
import { is } from '../src/Utility/System/guards';
import { verbose } from '../src/Utility/Text/streams';
import { getTestInfo } from '../test/common/selectTests';
import { $args, $root, $scenario, assertAnyFile, assertAnyFolder, brightGreen, checkBinaries, cmdSwitch, cyan, error, gray, green, readJson, red, writeJson } from './common';
import { install, isolated, options } from './vscode';

export { install, reset } from './vscode';

async function unitTests() {
    await assertAnyFolder('dist/test/unit', `The folder '${$root}/dist/test/unit is missing. You should run ${brightGreen("yarn compile")}\n\n`);
    const mocha = await assertAnyFile(["node_modules/.bin/mocha.cmd", "node_modules/.bin/mocha"], `Can't find the mocha testrunner. You might need to run ${brightGreen("yarn install")}\n\n`);
    const result = spawnSync(mocha, [`${$root}/dist/test/unit/**/*.test.js`, '--timeout', '30000'], { stdio:'inherit'});

    verbose(`\n${green("NOTE:")} If you want to run a scenario test (end-to-end) use ${cmdSwitch('scenario=<NAME>')} \n\n`);
    return result.status;
}

async function scenarioTests(assets: string, name: string, workspace: string) {
    if (await checkBinaries()) {
        process.exit(1);
    }
    return runTests({
        ...options,
        extensionDevelopmentPath: $root,
        extensionTestsPath: resolve($root, 'dist/test/common/selectTests'),
        launchArgs: workspace ? [...options.launchArgs, workspace] : options.launchArgs,
        extensionTestsEnv: {
            SCENARIO: assets,
            DONT_PROMPT_WSL_INSTALL:"1"
        }
    });
}

export async function main() {
<<<<<<< HEAD
    await checkFolder('dist/test/', `The folder '${$root}/dist/test is missing. You should run ${brightGreen("yarn compile")}\n\n`);
    const arg = $args[0];
=======
    await assertAnyFolder('dist/test/', `The folder '${$root}/dist/test is missing. You should run ${brightGreen("yarn compile")}\n\n`);
    const arg = $args.find(each => !each.startsWith("--"));
>>>>>>> b4a70dfc
    const specifiedScenario = $scenario || env.SCENARIO || await getScenarioFolder(arg);
    const testInfo = await getTestInfo(specifiedScenario);

    if (!testInfo) {
        if (arg) {
            return error(`Could not find scenario ${arg}`);
        }
        // lets just run the unit tests
        process.exit(await unitTests());
    }

    // at this point, we're going to run some vscode tests
    if (!await filepath.isFolder(isolated)) {
        await install();
    }
    process.exit(await scenarioTests(testInfo.assets, testInfo.name, testInfo.workspace));
}

export async function all() {
    if (await checkBinaries()) {
        process.exit(1);
    }
    const finished: string[] = [];

    if (await unitTests() !== 0) {
        console.log(`${cyan("  UNIT TESTS: ")}${red("failed")}`);
        process.exit(1);
    }
    finished.push(`${cyan("  UNIT TESTS: ")}${green("success")}`);

    // at this point, we're going to run some vscode tests
    if (!await filepath.isFolder(isolated)) {
        await install();
    }
    try {
        const scenarios = await getScenarioNames();
        for (const each of scenarios) {
            if (await filepath.isFolder(`${$root}/test/scenarios/${each}/tests`)) {
                const ti = await getTestInfo(each);

                if (ti) {
                    console.log(`\n\nRunning scenario ${each}`);
                    const result = await scenarioTests(ti.assets, ti.name, ti.workspace);
                    if (result) {
                        console.log(finished.join('\n'));
                        console.log(`  ${cyan(`${ti.name} Tests:`)}${red("failed")}`);
                        process.exit(result);
                    }
                    finished.push(`  ${cyan(`${ti.name} Tests:`)}${green("success")}`);
                }
            }
        }
    } catch (e) {
        error(e);
    } finally {
        console.log(finished.join('\n'));
    }
}

interface Input {
    id: string;
    type: string;
    description: string;
    options: CommentArray<{label: string; value: string}>;
}

export async function getScenarioNames() {
    return (await readdir(`${$root}/test/scenarios`).catch(returns.none)).filter(each => each !== 'Debugger');
}

export async function getScenarioFolder(scenarioName: string) {
    return scenarioName ? resolve(`${$root}/test/scenarios/${(await getScenarioNames()).find(each => each.toLowerCase() === scenarioName.toLowerCase())}`) : undefined;
}

export async function list() {
    console.log(`\n${cyan("Scenarios: ")}\n`);
    const names = await getScenarioNames();
    const max = names.reduce((max, each) => Math.max(max, each), 0);
    for (const each of names) {
        console.log(`  ${green(each.padEnd(max))}: ${gray(await getScenarioFolder(each))}`);
    }
}

export async function regen() {
    // update the .vscode/launch.json file with the scenarios
    const scenarios = await getScenarioNames();
    const launch = await readJson(`${$root}/.vscode/launch.json`) as CommentObject;
    if (!is.object(launch)) {
        return error(`The file ${$root}/.vscode/launch.json is not valid json`);
    }
    if (!is.array(launch.inputs)) {
        return error(`The file ${$root}/.vscode/launch.json is missing the 'inputs' array`);
    }

    const inputs = launch.inputs as unknown as CommentArray<Input>;
    const pickScenario = inputs.find(each => each.id === 'pickScenario');
    if (!pickScenario) {
        return error(`The file ${$root}/.vscode/launch.json is missing the 'pickScenario' input`);
    }
    const pickWorkspace = inputs.find(each => each.id === 'pickWorkspace');
    if (!pickWorkspace) {
        return error(`The file ${$root}/.vscode/launch.json is missing the 'pickWorkspace' input`);
    }

    for (const scenarioFolder of scenarios) {

        const prefix = $root.replace(/\\/g, '/');

        if (await filepath.isFolder(`${$root}/test/scenarios/${scenarioFolder}/tests`)) {
            const testInfo = await getTestInfo(scenarioFolder);
            if (testInfo) {
                const label = `${scenarioFolder}   `;
                const value = testInfo.workspace.replace(/\\/g, '/').replace(prefix, '${workspaceFolder}');

                const scenario = pickScenario.options.find(s => s.label === label);
                if (!scenario) {
                    console.log(`Adding scenario ${green(scenarioFolder)} to pickScenario`);
                    pickScenario.options.push({ label, value });
                } else {
                    verbose(`Skipping scenario ${scenarioFolder} because it already exists`);
                }

                const wrkspace = pickWorkspace.options.find(s => s.label === label);
                if (!wrkspace) {
                    console.log(`Adding workspace ${green(scenarioFolder)} to pickWorkspace`);
                    pickWorkspace.options.push({ label, value });
                } else {
                    verbose(`Skipping workspace ${scenarioFolder} because it already exists`);
                }
            } else {
                verbose(`Skipping scenario ${scenarioFolder} because it doesn't look like there are any tests. (maybe try and run ${brightGreen("yarn compile")})`);
            }
        }
    }
    await writeJson(`${$root}/.vscode/launch.json`, launch);
}<|MERGE_RESOLUTION|>--- conflicted
+++ resolved
@@ -45,13 +45,8 @@
 }
 
 export async function main() {
-<<<<<<< HEAD
-    await checkFolder('dist/test/', `The folder '${$root}/dist/test is missing. You should run ${brightGreen("yarn compile")}\n\n`);
-    const arg = $args[0];
-=======
     await assertAnyFolder('dist/test/', `The folder '${$root}/dist/test is missing. You should run ${brightGreen("yarn compile")}\n\n`);
     const arg = $args.find(each => !each.startsWith("--"));
->>>>>>> b4a70dfc
     const specifiedScenario = $scenario || env.SCENARIO || await getScenarioFolder(arg);
     const testInfo = await getTestInfo(specifiedScenario);
 
