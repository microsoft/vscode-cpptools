# C/C++ for Visual Studio Code Changelog

<<<<<<< HEAD
=======
## Version 1.22.0: August 21, 2024
### Performance Improvements
* Switch to an alternative implementation of recursive includes (that sends all the paths instead of only the "used" paths). [#11780](https://github.com/microsoft/vscode-cpptools/issues/11780)
  - Performance improvement: Configuration is no longer blocked on tag parsing of all dependent headers.
  - Configuration change: Recursive include paths now always take precedence over system include paths (similar to compiler behavior and non-recursive includes). [#11485](https://github.com/microsoft/vscode-cpptools/issues/11485)
* Initialization performance improvements. [#12030](https://github.com/microsoft/vscode-cpptools/issues/12030)
  - Some processing is parallelized and started earlier (populating the filename cache, discovering files). [#11954](https://github.com/microsoft/vscode-cpptools/issues/11954), [#12169](https://github.com/microsoft/vscode-cpptools/issues/12169)
  - Some compiler configuration queries are cached in the database, and processing of compile_commands.json was improved. [#10029](https://github.com/microsoft/vscode-cpptools/issues/10029), [#12078](https://github.com/microsoft/vscode-cpptools/issues/12078)
* Improve the implementation of file buffers to reduce memory usage.

### Enhancements
* Change the default C/C++ `"editor.stickyScroll.defaultModel"` to `"foldingProviderModel"`. [#12483](https://github.com/microsoft/vscode-cpptools/issues/12483)
* Add better validation for settings. [#12371](https://github.com/microsoft/vscode-cpptools/issues/12371)
* Various IntelliSense parsing updates/fixes.

### Bug Fixes
* Stop logging duplicate compiler path messages. [#12445](https://github.com/microsoft/vscode-cpptools/issues/12445)
* Fix an issue where a file is incorrectly processed as C instead of C++. [#12466](https://github.com/microsoft/vscode-cpptools/issues/12466)
* Fix include path ordering being incorrect if there is a duplicate. [#12525](https://github.com/microsoft/vscode-cpptools/issues/12525)
* Fix a WebAssembly "Out of Memory" error. [#12529](https://github.com/microsoft/vscode-cpptools/issues/12529)
* Fix `-I` not being used if `-iquote` is also used for the same path. [#12551](https://github.com/microsoft/vscode-cpptools/issues/12551)
* Fix issues with relative paths on `nvcc` (CUDA) command lines not being handled correctly. [#12553](https://github.com/microsoft/vscode-cpptools/issues/12553)
* Fix a random crash when a child process is created. [#12585](https://github.com/microsoft/vscode-cpptools/issues/12585)
* Fix a crash on shutdown on macOS with a verbose logging level. [#12567](https://github.com/microsoft/vscode-cpptools/issues/12567)
* Fix some issues with recursive includes handling of symbolic links, multi-root, exclusion changes, and file/folder deletion.
* Fix unnecessary IntelliSense resetting when a new file or folder was created.
* Fix accumulation of stale signature help and completion requests.

>>>>>>> d3cd4fcf
## Version 1.21.6: August 5, 2024
* Fix a cpptools-srv crash on shutdown. [#12354](https://github.com/microsoft/vscode-cpptools/issues/12354)

## Version 1.21.5: July 31, 2024
### Bug Fixes
* Fix clang-format and clang-tidy not working on Windows 10. [#12289](https://github.com/microsoft/vscode-cpptools/issues/12289)
* Fix a crash with cpptools-srv on certain macOS versions. [#12354](https://github.com/microsoft/vscode-cpptools/issues/12354)
* Fix cpptools crashing on macOS Big Sur or older. [#12511](https://github.com/microsoft/vscode-cpptools/issues/12511)
* Fix debugging on Windows ARM64. [#12520](https://github.com/microsoft/vscode-cpptools/issues/12520)

## Version 1.21.4: July 25, 2024
* Re-enable compatibility with VS Code 1.67.0 (instead of 1.82.0). [#12507](https://github.com/microsoft/vscode-cpptools/issues/12507)

## Version 1.21.3: July 24, 2024
* Fix a crash on Linux ARM OS's. [#12497](https://github.com/microsoft/vscode-cpptools/issues/12497)

## Version 1.21.2: July 12, 2024
### Enhancements
* Add `see` and `sa` to the `C_Cpp.doxygen.sectionTags` setting. [#12384](https://github.com/microsoft/vscode-cpptools/issues/12384)
* Update the vcpkg header database. [PR #12430](https://github.com/microsoft/vscode-cpptools/pull/12430)
* Disable the pre-release prompt if the `extensions.ignoreRecommendations` setting is `true`. [#12438](https://github.com/microsoft/vscode-cpptools/issues/12438)
* Switch to an alternative workspace symbol search implementation (performance and results will be slightly different from previous versions).
* Various IntelliSense engine updates/fixes.

### Bug Fixes
* Stop logging file watch events for excluded files. [#11455](https://github.com/microsoft/vscode-cpptools/issues/11455)
* Fix a crash if the Ryzen 3000 doesn't have updated drivers. [#12201](https://github.com/microsoft/vscode-cpptools/issues/12201)
* Fix handling of `-isystem` and `-iquote` for IntelliSense configuration. [#12207](https://github.com/microsoft/vscode-cpptools/issues/12207)
* Fix doxygen comment generation when `/**` comments are used. [#12249](https://github.com/microsoft/vscode-cpptools/issues/12249)
* Fix a code analysis crash on Linux if the message is too long. [#12285](https://github.com/microsoft/vscode-cpptools/issues/12285)
* Fix relative paths in `compile_commands.json` to be relative to the `compile_commands.json`'s directory. [#12290](https://github.com/microsoft/vscode-cpptools/issues/12290)
* Fix a tag parser performance regression. [#12292](https://github.com/microsoft/vscode-cpptools/issues/12292)
* Fix a regression with cl.exe system include path detection. [#12293](https://github.com/microsoft/vscode-cpptools/issues/12293)
* Fix code analysis, find all references, and rename from getting the wrong configuration for non-open files on the first run when using a configuration provider. [#12313](https://github.com/microsoft/vscode-cpptools/issues/12313)
* Fix handling of doxygen comment blocks with `*//*` in them. [#12316](https://github.com/microsoft/vscode-cpptools/issues/12316)
* Fix potential crashes during IntelliSense process shutdown. [#12354](https://github.com/microsoft/vscode-cpptools/issues/12354)
* Fix the language status not showing it's busy while the tag parser is initializing. [#12403](https://github.com/microsoft/vscode-cpptools/issues/12403)
* Fix the vcpkg code action not appearing for missing headers available via vcpkg. [#12413](https://github.com/microsoft/vscode-cpptools/issues/12413)
* Fix custom configurations sometimes not getting used. [PR #12427](https://github.com/microsoft/vscode-cpptools/pull/12427)
* Fix a code analysis error when using gcc 14. [#12428](https://github.com/microsoft/vscode-cpptools/issues/12428)
* Fix warning notification showing when `C_Cpp.getIncludes` is disabled. [PR #12470](https://github.com/microsoft/vscode-cpptools/pull/12470)
* Fix a cause of colorization, inactive regions, and inlay hints getting cleared when an update is pending.
* Update the default clang/gcc versions used for IntelliSense if an unknown version is found.
* Fix a cause of semantic tokens transiently being placed in the wrong location.
* Update clang-format and clang-tidy from 18.1.2 to 18.1.7 (for the bug fixes).
* Fix a potential deadlock when configured using compile commands.

## Version 1.20.5: May 6, 2024
### Enhancements
* Add support for C++ modules IFC version 0.43. [#10843](https://github.com/microsoft/vscode-cpptools/issues/10843)
* Add support for `${userHome}` in `c_cpp_properties.json`. [#11756](https://github.com/microsoft/vscode-cpptools/issues/11756)
* Reduce the default max workspace symbol search results and add `C_Cpp.maxSymbolSearchResults`. [PR #12131](https://github.com/microsoft/vscode-cpptools/pull/12131)
* Update `clang-format`/`clang-tidy` to 18.1.2. [PR #12135](https://github.com/microsoft/vscode-cpptools/pull/12135)
* Log `cpptools` and `cpptools-srv` crash call stacks in the 'C/C++ Crash Call Stacks' Output channel for bug reporting (on x64 Linux and x64/arm64 Mac).
* Increase the fuzzy symbol character limit from 16 to 28.
* Update the IntelliSense engine.

### Bug Fixes
* Fix an IntelliSense parsing issue. [#6183](https://github.com/microsoft/vscode-cpptools/issues/6183)
* Fix 'Copy Declaration / Definition' code not being formatted. [#10956](https://github.com/microsoft/vscode-cpptools/issues/10956)
* Fix semantic colorization of certain macro arguments. [#11416](https://github.com/microsoft/vscode-cpptools/issues/11416)
* Fix 'Add #include' code actions for code scoped by a namespace or class. [#11541](https://github.com/microsoft/vscode-cpptools/issues/11541)
* Fix 'Create Declaration / Definition' not working if the cursor isn't on the function name. [#11834](https://github.com/microsoft/vscode-cpptools/issues/11834)
* Fix duplicate 'Add #include' code actions. [#11989](https://github.com/microsoft/vscode-cpptools/issues/11989)
* Fix directories being incorrectly recursively traversed in certain cases. [#11993](https://github.com/microsoft/vscode-cpptools/issues/11993)
* Fix `forcedInclude` resolution for relative paths. [PR #12035](https://github.com/microsoft/vscode-cpptools/pull/12035)
* Fix 'Add Configuration...' in `launch.json` when `editor.suggest.showSnippets` is `false`. [#12059](https://github.com/microsoft/vscode-cpptools/issues/12059)
* Fix `c_cpp_properties.json` warnings for `includePath`s with `**` wildcard glob patterns. [#12070](https://github.com/microsoft/vscode-cpptools/issues/12070)
* Fix non-existent relative path variables not showing a warning in `c_cpp_properties.json` (and other related issues). [#12089](https://github.com/microsoft/vscode-cpptools/issues/12089)
* Fix call stacks for `cpptools` and `cpptools-srv` not being available on Linux. [#12091](https://github.com/microsoft/vscode-cpptools/issues/12091)
* Fix IntelliSense processes shutting down immediately if not enough memory is detected. [#12126](https://github.com/microsoft/vscode-cpptools/issues/12126)
* Fix code analysis aborting after encountering an excluded file (instead of just skipping it). [#12127](https://github.com/microsoft/vscode-cpptools/issues/12127)
* Fix `"Cannot open source"` errors on missing includes not appearing if `C_Cpp.errorSquiggles` is `enabled`. [#12134](https://github.com/microsoft/vscode-cpptools/issues/12134)
* Fix the IntelliSense server not starting when a completion, signature help, or document highlight occurs from external commands. [#12143](https://github.com/microsoft/vscode-cpptools/issues/12143)
* Fix the IntelliSense configuration not falling back to the `c_cpp_properties.json` configuration for a file not handled by a configuration provider. [#12144](https://github.com/microsoft/vscode-cpptools/issues/12144)
* Fix duplicate URIs in calls to provideConfigurations. [#12177](https://github.com/microsoft/vscode-cpptools/issues/12177)
* Fix a crash and deadlock with a high `C_Cpp.loggingLevel`. [#12194](https://github.com/microsoft/vscode-cpptools/issues/12194)
* Fix handling of `-iquote` for code analysis and `#include` completions. [#12198](https://github.com/microsoft/vscode-cpptools/issues/12198)
* Fix a crash during startup. [#12237](https://github.com/microsoft/vscode-cpptools/issues/12237)
* Fix IntelliSense configuration on Windows ARM64. [#12253](https://github.com/microsoft/vscode-cpptools/issues/12253)
* Fix a `cpptools` process crash and deadlock during shutdown.

## Version 1.19.9: March 20, 2024
### Bug Fixes
* Fix an issue with Cygwin system headers not being properly detected. [#12113](https://github.com/microsoft/vscode-cpptools/issues/12113)
* Fix a crash in cpptools-srv when low on memory. [#12121](https://github.com/microsoft/vscode-cpptools/issues/12121)
* Fix an issue preventing cpptools-srv from being relaunched after a crash.

## Version 1.19.8: March 13, 2024
### Bug Fixes
* Fix an issue with applying the proper working directory from a `compile_commands.json` when a `compilePath` is also set. [#12024](https://github.com/microsoft/vscode-cpptools/issues/12024)
* Fix a deadlock. [#12051](https://github.com/microsoft/vscode-cpptools/issues/12051)
* Fix a crash that could occur when failing to query clang-cl.
* Fix an issue with handling of `winsysroot` args for clang-cl.
* Fix an issue with processing relative include paths returned by clang-cl.

## Version 1.19.7: March 11, 2024
### Bug Fixes
* Fix some potential deadlocks. [#12051](https://github.com/microsoft/vscode-cpptools/issues/12051)
* Fix a crash related to parsing concepts. [#12060](https://github.com/microsoft/vscode-cpptools/issues/12060)
* Fix flickering status updates in the language status bar. [#12084](https://github.com/microsoft/vscode-cpptools/issues/12084)
* Fix a cpptools crash that can occur if cpptools-srv crashes on initialization.

## Version 1.19.6: March 6, 2024
### Enhancement
* Performance improvement.

## Version 1.19.5: March 4, 2024
### Enhancements
* Change how `args` and `command` fields are handled in `cppbuild` tasks, to match the behavior of VS Code `shell` build tasks, including explicit `quoting` support. [#12001](https://github.com/microsoft/vscode-cpptools/issues/12001)
* Enable C23 IntelliSense support, and add support for `clatest` `std` value for MSVC. [#12020](https://github.com/microsoft/vscode-cpptools/issues/12020)

### Bug Fixes
* Fix the IntelliSense cache not being pruned. [#11925](https://github.com/microsoft/vscode-cpptools/issues/11925)
* Fix an issue with duplicate `Add #include` code actions appearing if the same header name exists in multiple locations. [#11989](https://github.com/microsoft/vscode-cpptools/issues/11989)
* Fix compiler querying with a `-index-store-path` argument. [#12012](https://github.com/microsoft/vscode-cpptools/issues/12012)
* Fix an issue with changes to `C_Cpp.inlayHints` settings not taking effect immediately. [#12013](https://github.com/microsoft/vscode-cpptools/issues/12013)
* Fix an issue with how Doxygen `brief` and `param` are displayed on hover. [#12015](https://github.com/microsoft/vscode-cpptools/issues/12015)
* Fix an issue preventing the extension from functioning if installed via snap on Linux. [#12021](https://github.com/microsoft/vscode-cpptools/issues/12021)
* Fix compiler querying with a `-Xclang -mllvm` argument. [#12024](https://github.com/microsoft/vscode-cpptools/issues/12024)
* Fix the include graph lookup not occurring for source files. [#12036](https://github.com/microsoft/vscode-cpptools/issues/12036)
* Fix exclusions not applying to dependent headers with recursive includes. [#12042](https://github.com/microsoft/vscode-cpptools/issues/12042)
* Fix a potential cpptools process hang on shutdown.

## Version 1.19.4: February 21, 2024
### Enhancements
* Enable support for fuzzy symbol searches. [#2751](https://github.com/microsoft/vscode-cpptools/issues/2751)
  * This may not be enabled for all users unless `C_Cpp.experimentalFeatures` is `enabled`.
* Implement progressive population of IntelliSense results. [#7759](https://github.com/microsoft/vscode-cpptools/issues/7759)
* Improve performance of symbol searches. [#7908](https://github.com/microsoft/vscode-cpptools/issues/7908), [#7914](https://github.com/microsoft/vscode-cpptools/issues/7914), [#11557](https://github.com/microsoft/vscode-cpptools/issues/11557)
  * This may not be enabled for all users unless `C_Cpp.experimentalFeatures` is `enabled`.
* Support insert mode for auto-complete. [#10613](https://github.com/microsoft/vscode-cpptools/issues/10613)
  * Use the `"[cpp]": { "editor.suggest.insertMode": "insert" } ` and `"[c]": { "editor.suggest.insertMode": "insert" } ` settings to override the extension's defaults.
* Improve memory efficiency by using token parsing in the 'Add #include' feature. [#11515](https://github.com/microsoft/vscode-cpptools/issues/11515)
* Change the default setting value for `C_Cpp.intelliSenseUpdateDelay` from 2s to 1s. [PR #11932](https://github.com/microsoft/vscode-cpptools/pull/11932)
* Improve the types supported for the 'Add #include' code action.
* Various performance improvements.

### Bug Fixes
* Fix IntelliSense bug with type deduction using concepts. [#8132](https://github.com/microsoft/vscode-cpptools/issues/8132)
* Fix clang-format error messages not being logged. [#8944](https://github.com/microsoft/vscode-cpptools/issues/8944)
* Fix indentation missing in markdown fenced code blocks. [#11379](https://github.com/microsoft/vscode-cpptools/issues/11379)
* Fix shell escaping for `cppbuild` task command line arguments. [#11422](https://github.com/microsoft/vscode-cpptools/issues/11422)
* Fix IntelliSense not updating when a `#include` is added from a refactor command. [#11549](https://github.com/microsoft/vscode-cpptools/issues/11549)
* Fix 'Add '#include' code actions for Mac frameworks. [#11579](https://github.com/microsoft/vscode-cpptools/issues/11579)
* Fix the parent path of the source file in `compile_commands.json` not being added to the browse.path. [#11631](https://github.com/microsoft/vscode-cpptools/issues/11631)
* Fix the database not getting updated in certain cases when switching configurations. [#11649](https://github.com/microsoft/vscode-cpptools/issues/11649)
* Fix a cpptools crash with certain projects. [#11674](https://github.com/microsoft/vscode-cpptools/issues/11674)
* Fix snippet and include completion. [#11715](https://github.com/microsoft/vscode-cpptools/issues/11715), [#11720](https://github.com/microsoft/vscode-cpptools/issues/11720)
* Fix formatting not working in headers after using 'Extract to Function'. [#11729](https://github.com/microsoft/vscode-cpptools/issues/11729)
* Fix document symbol requests not checking for cancellation. [#11750](https://github.com/microsoft/vscode-cpptools/issues/11750)
* Fix the default `editor.wordBasedSuggestions` setting for VS Code versions 1.85 or newer. [PR #11773](https://github.com/microsoft/vscode-cpptools/pull/11773)
  * This change doesn't work with VS Code versions 1.84 or older, due to [Microsoft/vscode#200685](https://github.com/microsoft/vscode/issues/200685)
* Fix code analysis results getting cleared after there's a configuration update. [#11790](https://github.com/microsoft/vscode-cpptools/issues/11790)
* Fix an exception getting thrown if IntelliSense is disabled but a configuration provider is registered. [#11795](https://github.com/microsoft/vscode-cpptools/issues/11795)
* Fix an EACCES error when using include wildcards with system includes. [#11833](https://github.com/microsoft/vscode-cpptools/issues/11833)
* Fix German code analysis translations. [PR #11845](https://github.com/microsoft/vscode-cpptools/pull/11845)
  * Thank you for the contribution. [@Sir2B (Tobias Obermayer)](https://github.com/Sir2B)
* Trim trailing spaces from include paths in the configuration UI. [#11862](https://github.com/microsoft/vscode-cpptools/issues/11862)
* Fix comma delimited lists in `@param` Doxygen parameters. [#11868](https://github.com/microsoft/vscode-cpptools/issues/11868)
* Fix incorrect errors for `compilerPath` in the configuration UI for compilers that can be found in PATH. [#11903](https://github.com/microsoft/vscode-cpptools/issues/11903)
* Fix an issue with include sorting when formatting with clang-format. [#11914](https://github.com/microsoft/vscode-cpptools/issues/11914)
* Fix the `-include` arg of `-Xarg_<arg1>` getting filtered out, leading to a failed compiler query. [#11965](https://github.com/microsoft/vscode-cpptools/issues/11965)
* Fix the `-arch` flag overwriting the `-target` flag's value when it shouldn't. [#11971](https://github.com/microsoft/vscode-cpptools/issues/11971)
* Fix an issue in which the directory specified in a `compile_commands.json` was not being used as the current directory when querying the specified compiler path.
* Fix an issue with configuring IntelliSense for a header file after having chosen an associated source file in which inclusion of the header is disabled or removed.
* Fix an issue where use of an explicit `compilerPath` to override the compiler in a `compile_commands.json` will also throw out the compiler arguments.
* Fix IntelliSense passes occurring while a user is still typing, instead of honoring the `C_Cpp.intelliSenseUpdateDelay` setting.
* Fix issues related to support for C++ modules and parsing of related compiler arguments.
* Fix issues with the tag parsing status sometimes not being accurately reflected in the UI.
* Fix document and workspace symbol requests being blocked by an IntelliSense request.
* Remove the requirement that a file be open in the editor from various LSP requests.
* Fix a crash if `compile_commands.json` doesn't have an array at the root.
* Fix a call hierarchy bug leading to use of header-only TU's unnecessarily.
* Fix an issue that could result in the Outline pane not being populated.
* Fix a bug that could lead to missing TU source file candidates.
* Address multiple issues with compiler querying of clang-cl.
* Fix a potential crash when using 'Find All References'.
* Fix a "random" IntelliSense crash during completion.
* Fix a crash if access to `/dev/urandom` is restricted.
* Fix some crashes reported by crash telemetry.
* Lots of other minor fixes.

## Version 1.18.5: November 16, 2023
### Bug Fix
* Fix `~/vscode-cpptools` being used as the cache folder instead of `~/.cache/vscode-cpptools` on Linux. [#11693](https://github.com/microsoft/vscode-cpptools/issues/11693)

## Version 1.18.4: November 14, 2023
### Bug Fixes:
* Fix 'Extract to function' not scrolling to and selecting the added header declaration. [#11676](https://github.com/microsoft/vscode-cpptools/issues/11676)
* Fix the extension sometimes failing to activate with VS Code versions less than 1.85. [#11680](https://github.com/microsoft/vscode-cpptools/issues/11680)

## Version 1.18.3: November 13, 2023
### New Features
* Add an 'Extract to function' (or member function) code action after selecting code. [#1162](https://github.com/microsoft/vscode-cpptools/issues/1162)
* Compiler acquisition improvements. [#10525](https://github.com/microsoft/vscode-cpptools/issues/10525)
* Provide `Add '#include'` code action suggestions for IntelliSense errors related to symbols not being found. [#10791](https://github.com/microsoft/vscode-cpptools/issues/10791)

### Enhancements
* Add keyboard support for 'Inline Macro'. [#11260](https://github.com/microsoft/vscode-cpptools/issues/11260)
* Add setting `C_Cpp.refactoring.includeHeader` to customize whether or not to add an include header when doing a refactoring code action. [#11271](https://github.com/microsoft/vscode-cpptools/issues/11271)
* Improve the walkthrough wording. [#11320](https://github.com/microsoft/vscode-cpptools/issues/11320)
* Update clang-format and clang-tidy to 17. [PR #11491](https://github.com/microsoft/vscode-cpptools/pull/11491)
* Add a pre-release available notification. [PR #11569](https://github.com/microsoft/vscode-cpptools/pull/11569)

### Bug Fixes
* Fix the debugger truncating long strings when inspecting values. [#1786](https://github.com/microsoft/vscode-cpptools/issues/1786)
* Switch to using `XDG_CACHE_HOME` on Linux for the default database path. [#10191](https://github.com/microsoft/vscode-cpptools/issues/10191)
* Fix an IntelliSense error with std::is_trivially_copyable_v. [#10712](https://github.com/microsoft/vscode-cpptools/issues/10712)
* Fix incorrect status and commands with the tag parsing language status UI. [#10749](https://github.com/microsoft/vscode-cpptools/issues/10749)
* Fix an empty (`""`) `compilerPath` in a base configuration overriding the compiler specified by a custom configuration provider or a `compile_commands.json`. [#11373](https://github.com/microsoft/vscode-cpptools/issues/11373)
* Fix a startup crash when reading values from JSON (settings) that are not the type expected. [#11375](https://github.com/microsoft/vscode-cpptools/issues/11375)
* Fix a crash detected by crash telemetry. [#11401](https://github.com/microsoft/vscode-cpptools/issues/11401)
* Fix handling of an undefined `env` variable on Linux and macOS. [#11447](https://github.com/microsoft/vscode-cpptools/issues/11447)
* Fix multiple issues with querying `nvcc` (CUDA) as a compiler. [#11454](https://github.com/microsoft/vscode-cpptools/issues/11454)
* Fix an IntelliSense crash when hovering over an invalid array index expression. [#11510](https://github.com/microsoft/vscode-cpptools/issues/11510)
* Fix an issue that could cause a C language standard to be applied to a C++ file, or vice versa.
* Remove `cpp` and `clang-cpp` preprocessors from the list of detectable compilers.
* Fix an autocomplete crash bug (primarily on Mac).

## Version 1.17.5: August 28, 2023
### Bug Fixes
* Fix a language server crash for platforms that don't support the IntelliSense cache (AutoPCH). [#10789](https://github.com/microsoft/vscode-cpptools/issues/10789)
* Fix markdown in comments when inline/block code is used. [#11322](https://github.com/microsoft/vscode-cpptools/issues/11322)
* Fix Find All References and Call Hierarchy for C files when the cursor is at the end of a symbol. [#11338](https://github.com/microsoft/vscode-cpptools/issues/11338)
* Fix usage of the `/Zc:alignedNew-` MSVC compiler option. [#11350](https://github.com/microsoft/vscode-cpptools/issues/11350)

## Version 1.17.4: August 21, 2023
### Bug Fixes
* Fix crash recovery for the main extension process. [#11335](https://github.com/microsoft/vscode-cpptools/issues/11335)
* Fix an IntelliSense process crash when certain error messages occur with a language pack enabled. [#11336](https://github.com/microsoft/vscode-cpptools/issues/11336)

## Version 1.17.3: August 16, 2023
### Bug Fix
* Fix a regression with attaching the debugger to processes on Linux and macOS. [#11328](https://github.com/microsoft/vscode-cpptools/issues/11328)

## Version 1.17.2: August 14, 2023
### Enhancements
* Enable a subset of markdown to render in hover by default and a `C_Cpp.markdownInComments` setting. [#6020](https://github.com/microsoft/vscode-cpptools/issues/6020), [#10461](https://github.com/microsoft/vscode-cpptools/issues/10461)
* Add support for gcc 13 features. [#11038](https://github.com/microsoft/vscode-cpptools/issues/11038)
* Add default compiler detection of additional compilers in MSYS environments. [#11211](https://github.com/microsoft/vscode-cpptools/issues/11211)
* Use musl for building Linux binaries of the extension.
* Add support for additional compiler wrappers: gomacc, distcc, buildcache, and icecc.

### Bug Fixes
* Fix a couple bugs with documentation comments. [#5241](https://github.com/microsoft/vscode-cpptools/issues/5241)
* Added `__float128` support in gcc IntelliSense mode. [#9558](https://github.com/microsoft/vscode-cpptools/issues/9558)
* Fix an issue where the debugger would get stuck while using cl.exe options. [#10231](https://github.com/microsoft/vscode-cpptools/issues/10231)
* Fix C/C++ commands showing in the Command Palette with non-C/C++ files. [#10421](https://github.com/microsoft/vscode-cpptools/issues/10421)
* Fix the 'Select IntelliSense Configuration' command to also update an existing `compilerPath` in c_cpp_properties.json. [#10808](https://github.com/microsoft/vscode-cpptools/issues/10808)
* Update clang-format (and clang-tidy) to 16.0.6 to fix a bug. [#11027](https://github.com/microsoft/vscode-cpptools/issues/11027)
* Fix `#include` completion leaving an extra `>`. [#11042](https://github.com/microsoft/vscode-cpptools/issues/11042)
* Fix an issue with matching of glob patterns containing path delimiters. [#11132](https://github.com/microsoft/vscode-cpptools/issues/11132)
* Fix Create Declaration/Definition via `Quick Fix…` from hover tooltip. [#11157](https://github.com/microsoft/vscode-cpptools/issues/11157)
* Fix issues with compiler querying of clang-cl. [#11207](https://github.com/microsoft/vscode-cpptools/issues/11207)
* Fix `files.encoding` setting on startup. [#11210](https://github.com/microsoft/vscode-cpptools/issues/11210)
* Fix a crash related to directories with a very large number of files. [#11226](https://github.com/microsoft/vscode-cpptools/issues/11226)
* Fix the parameter format of call hierarchy items. [#11247](https://github.com/microsoft/vscode-cpptools/issues/11247)
* Remove the vcpkg code action from the missing includes code action list. [#11252](https://github.com/microsoft/vscode-cpptools/issues/11252)
* Fix the file path info of call hierarchy items to display the relative path to a workspace folder. [#11254](https://github.com/microsoft/vscode-cpptools/issues/11254)
* Fix colorization for macro expansions in macro arguments. [#11256](https://github.com/microsoft/vscode-cpptools/issues/11256)
* Fix a crash for CUDA projects with '>' in the command line. [#11289](https://github.com/microsoft/vscode-cpptools/issues/11289)
* Increase the default standard for the 'Build and Debug Active File' feature to c++14 on macOS. [#11292](https://github.com/microsoft/vscode-cpptools/issues/11292)
* Fix an issue with the compiler currently configured for use with IntelliSense being listed last in the task creation popup. [PR #11299](https://github.com/microsoft/vscode-cpptools/pull/11299)
* Fix an IPCH issue on Linux due to the Position Independent Executable (PIE) option not being set since 1.17.0.
* Fix Rank > 1 Display Strings for Natvis. [PR MIEngine#1406](https://github.com/microsoft/MIEngine/pull/1406)
* Fix some crashes identified by crash telemetry.
* Fix an issue that could cause zombie processes on Linux/Mac.
* Address some issues with glibc version compatibility. Native binaries for cpptools and the bundled clang-tidy/clang-format are now built with musl and fully statically linked.
* Fix the wrong compiler being set as default when configured to use `compile_commands.json` and overriding the compiler used there with an explicit `compilerPath`.

### Thank You to the Contributors
* [@gareth-rees (Gareth Rees)](https://github.com/gareth-rees): Always use `--simple-values` in newer versions of GDB. [PR MIEngine#1400](https://github.com/microsoft/MIEngine/pull/1400)
* [@iAbadia (Iñaki)](https://github.com/iAbadia): Align use of 'sendInvalidate' request arguments. [PR MIEngine#1402](https://github.com/microsoft/MIEngine/pull/1402)
* [@intel-rganesh (Rakesh Ganesh)](https://github.com/intel-rganesh): Introduce `--thread` and `--frame options`. [PR MIEngine#1401](https://github.com/microsoft/MIEngine/pull/1401)
* [@michalmaka (Michał Mąka)](https://github.com/michalmaka): Add support for Toybox to the remote process picker. [PR #11175](https://github.com/microsoft/vscode-cpptools/pull/11175)
* [@sbobko (Sergey Bobko)](https://github.com/sbobko): Add 'sendInvalidate' request. [PR MIEngine#1367](https://github.com/microsoft/MIEngine/pull/1367)
* [@yne (Rémy F.)](https://github.com/yne): Add wildcard support for `includePath`. [PR #10388](https://github.com/microsoft/vscode-cpptools/pull/10388)

## Version 1.16.3: June 23, 2023
### Bug Fix
* Fix "cout is ambiguous" error. [#11122](https://github.com/microsoft/vscode-cpptools/issues/11122)

## Version 1.16.2: June 22, 2023
### New Features
* Add Call Hierarchy. [#16](https://github.com/microsoft/vscode-cpptools/issues/16)
* Add "Copy Definition" and "Copy Declaration" code actions (for when the default Create placement isn't desired). [#10238](https://github.com/microsoft/vscode-cpptools/issues/10238), [#10942](https://github.com/microsoft/vscode-cpptools/issues/10942)

### Enhancements
* Add support for other glob pattern syntax, such as `[]` and `^`. [#8960](https://github.com/microsoft/vscode-cpptools/issues/8960)
* Add support for C++23 z/Z and zu/ZU suffixes in clang/gcc modes. [#10190](https://github.com/microsoft/vscode-cpptools/issues/10190)
* Add warning logging when the database is reset due to a version change. [#10984](https://github.com/microsoft/vscode-cpptools/issues/10984)
* Move user compilers to the beginning of the "known compilers" lists. [#10985](https://github.com/microsoft/vscode-cpptools/issues/10985)
* Add file path to the details of a call hierarchy result. [#10997](https://github.com/microsoft/vscode-cpptools/issues/10997)
* Add `miDebuggerArgs` to debugger attach option.
  * Thank you for the contribution @Summon528 [PR #11066](https://github.com/microsoft/vscode-cpptools/pull/11066)

### Bug Fixes
* Fix an IntelliSense parsing bug with C++20 ranges. [#8039](https://github.com/microsoft/vscode-cpptools/issues/8039)
* Fix incorrect insertion of Create Declaration/Definition when it also adds a #include. [#10464](https://github.com/microsoft/vscode-cpptools/issues/10464)
* Fix an IntelliSense bug with user-defined floating-point literals. [#10837](https://github.com/microsoft/vscode-cpptools/issues/10837)
* Fix deadlock with Find All References. [#10855](https://github.com/microsoft/vscode-cpptools/issues/10855)
* Fix performance issues on machines with > 32 threads. [#10874](https://github.com/microsoft/vscode-cpptools/issues/10874)
* Fix localization of "C/C++ Configurations". [#10907](https://github.com/microsoft/vscode-cpptools/issues/10907)
* Fix the workspace folder not getting added to the browse.path in some cases. [#10914](https://github.com/microsoft/vscode-cpptools/issues/10914)
* Fix incorrect Apple clang to LLVM clang version mappings. [#10920](https://github.com/microsoft/vscode-cpptools/issues/10920)
* Revert -fms-extensions being added for mingw compilers by default (due to bugs). [#10940](https://github.com/microsoft/vscode-cpptools/issues/10940)
* Fix the "known compilers" list not getting updated with "user compilers". [#10943](https://github.com/microsoft/vscode-cpptools/issues/10943)
* Fix cancelation of Find All References while confirming references. [#10947](https://github.com/microsoft/vscode-cpptools/issues/10947)
* Fix a bug with workspace parsing status. [PR #10974](https://github.com/microsoft/vscode-cpptools/pull/10974)
* Fix some bugs if settings were empty string or null. [#10994](https://github.com/microsoft/vscode-cpptools/issues/10994)
* Fix cancellation for Find All References/Rename/Call Hierarchy. [#10998](https://github.com/microsoft/vscode-cpptools/issues/10998)
* Fix two Doxygen comment generation bugs. [#10995](https://github.com/microsoft/vscode-cpptools/issues/10995), [#11016](https://github.com/microsoft/vscode-cpptools/issues/11016)
* Fix the thread pool sometimes not increasing in size, which could lead to the cpptools process incorrectly being shut down. [#11003](https://github.com/microsoft/vscode-cpptools/issues/11003)
* Stop using vcFormat if .editorconfig exists with only non-formatting cpp settings. [PR #11015](https://github.com/microsoft/vscode-cpptools/pull/11015)
* Use integratedTerminal when user is running cl.exe for debugger. [#11032](https://github.com/microsoft/vscode-cpptools/issues/11032)
  * Thank you for the contribution @caiohamamura [PR #11035](https://github.com/microsoft/vscode-cpptools/pull/11035)
* Fix the configure your IntelliSense notification to not show again when the "Don't Show Again" option is selected. [#11070](https://github.com/microsoft/vscode-cpptools/issues/11070)
* Fix a bug that could cause incomplete reading of stdout/stderr of child processes on Windows.
* Fix incorrect "declaration is incompatible" IntelliSense errors.
* Fix some potential crashes.

## Version 1.15.4: May 1, 2023
### Enhancements
* Support multiple natvis files in `visualizerFile`. [#925](https://github.com/microsoft/vscode-cpptools/issues/925)
* Enable error squiggles for single file mode if includes resolve. [#10062](https://github.com/microsoft/vscode-cpptools/issues/10062)
* Improve the description of the `C_Cpp.codeAnalysis.clangTidy.enabled` setting. [#10454](https://github.com/microsoft/vscode-cpptools/issues/10454)
* Add a 'Select an IntelliSense configuration' code action and error message for standard headers which can't be found. [#10531](https://github.com/microsoft/vscode-cpptools/issues/10531)
* Change the 'Edit "includePath" setting' code action to reference "compilerPath" for missing system includes. [#10675](https://github.com/microsoft/vscode-cpptools/issues/10675)
* Add a "Configure IntelliSense" status bar warning (currently controlled by an experiment). [#10685](https://github.com/microsoft/vscode-cpptools/issues/10685)
* Re-enable an updated C/C++ walkthrough (currently only available for some users). [PR #10707](https://github.com/microsoft/vscode-cpptools/pull/10707)
* Update to clang-format/tidy 16. [#10725](https://github.com/microsoft/vscode-cpptools/issues/10725)
* Move the configuration status bar item out of the language status UI. [#10755](https://github.com/microsoft/vscode-cpptools/issues/10755)
* Change `Select Default Compiler` to `Select IntelliSense Configuration` with configuration providers and compile commands added. [#10756](https://github.com/microsoft/vscode-cpptools/issues/10756)

### Bug Fixes
* Support use of `ccache`, 'sccache', and 'clcache' in `compilerPath` and `compile_commands.json` command lines. [#7616](https://github.com/microsoft/vscode-cpptools/issues/7616)
* Enable `-fms-extensions` by default for Cygwin and MinGW. [#8353](https://github.com/microsoft/vscode-cpptools/issues/8353)
* Fix incorrect, excessive logging with compile commands. [#9865](https://github.com/microsoft/vscode-cpptools/issues/9865)
* Fix IntelliSense errors with C++ 20 range and span. [#10024](https://github.com/microsoft/vscode-cpptools/issues/10024), [#10252](https://github.com/microsoft/vscode-cpptools/issues/10252)
* Fix two vcFormat settings being inverted. [#10262](https://github.com/microsoft/vscode-cpptools/issues/10262), [#10263](https://github.com/microsoft/vscode-cpptools/issues/10263)
* Fix 'Create Declaration / Definition' making modifications to files outside the workspace folder. [#10402](https://github.com/microsoft/vscode-cpptools/issues/10402)
* Fix code analysis when `--use-color=true` is used. [#10407](https://github.com/microsoft/vscode-cpptools/issues/10407)
* Fix IntelliSense errors with CUDA. [#10455](https://github.com/microsoft/vscode-cpptools/issues/10455)
* Fix random save failures while code analysis is running on the saved file. [#10482](https://github.com/microsoft/vscode-cpptools/issues/10482)
* Fix the compile commands prompt setting `compileCommands` to a `compile_commands.json` in a different workspace folder. [#10588](https://github.com/microsoft/vscode-cpptools/issues/10588)
* Fix code analysis with `_Float16`. [#10610](https://github.com/microsoft/vscode-cpptools/issues/10610)
* Fix code analysis with c23/gnu23. [#10615](https://github.com/microsoft/vscode-cpptools/issues/10615)
* Fix 'Reset IntelliSense Database' being delayed until parsing is finished. [#10616](https://github.com/microsoft/vscode-cpptools/issues/10616)
* Fix uncaught exception with some configuration providers. [#10634](https://github.com/microsoft/vscode-cpptools/issues/10634)
* Fix crashes with a multi-root workspace. [#10636](https://github.com/microsoft/vscode-cpptools/issues/10636)
* Fix bugs with the "You do not have IntelliSense configured" prompt. [#10658](https://github.com/microsoft/vscode-cpptools/issues/10658), [#10659](https://github.com/microsoft/vscode-cpptools/issues/10659)
* Fix random failures when adding or removing workspace folders. [PR #10665](https://github.com/microsoft/vscode-cpptools/pull/10665)
* Fix missing clang-tidy checks setting values. [#10667](https://github.com/microsoft/vscode-cpptools/issues/10667)
* Fix 'Select IntelliSense configuration' so that it works if it's already set in the workspace or workspace folder settings. [#10674](https://github.com/microsoft/vscode-cpptools/issues/10674)
* Fix clang-tidy 'clang-analyzer-' documentation links not working. [#10678](https://github.com/microsoft/vscode-cpptools/issues/10678)
* Fix the browse configuration provider cache not getting cleared. [#10692](https://github.com/microsoft/vscode-cpptools/issues/10692), [#10877](https://github.com/microsoft/vscode-cpptools/issues/10877)
* Fix a crash with recursive environment variables on Windows. [#10704](https://github.com/microsoft/vscode-cpptools/issues/10704)
* Fix `#import` of `.tlb` files failing due to `/Fo` arguments to `cl.exe` not being processed. [#10710](https://github.com/microsoft/vscode-cpptools/issues/10710)
* Fix `cppbuild` tasks not using the workspace folder as the `cwd` by default. [#10742](https://github.com/microsoft/vscode-cpptools/issues/10742)
* Fix lots of IntelliSense processes getting launched after a Find/Replace operation (potentially freezing the OS). [#10743](https://github.com/microsoft/vscode-cpptools/issues/10743)
* Fix workspace folder variable resolution with `clang_format_style`. [#10752](https://github.com/microsoft/vscode-cpptools/issues/10752)
* For remote attach, use an absolute `/bin/sh` path on Linux. [PR #10765](https://github.com/microsoft/vscode-cpptools/pull/10765)
* Fix the first registered configuration provider still being automatically used after a second registers. [PR #10772](https://github.com/microsoft/vscode-cpptools/pull/10772)
* Fix `C_Cpp.default.compilerPath` in the settings UI showing a string editor when it shouldn't. [#10795](https://github.com/microsoft/vscode-cpptools/issues/10795)
* Fix some issues due to usage of the spread operator not doing a deep copy. [PR #10803](https://github.com/microsoft/vscode-cpptools/pull/10803)
* Fix a deadlock with Find All References. [#10855](https://github.com/microsoft/vscode-cpptools/issues/10855)
* Fix the Code Analysis Options dropdown showing 'Resume' instead of 'Pause' after a cancel is done in a paused state. [#10879](https://github.com/microsoft/vscode-cpptools/issues/10879)
* Fix "Code Analysis Mode" not being localized when initially shown. [#10881](https://github.com/microsoft/vscode-cpptools/issues/10881)
* Fix the C/C++-related status bar items flickering off/on when switching documents. [PR #10888](https://github.com/microsoft/vscode-cpptools/pull/10888)
* Fix `__GXX_RTTI` incorrectly being defined by IntelliSense with clang and `-fms-compatibility`.
* Reduce the likelihood of an `onWillSaveWaitUntil` timeout.
* Fix an IntelliSense crash with C++20 concepts.
* Stop querying clang-cl.exe as C.

## Version 1.14.5: March 22, 2023
### Bug Fix
* Fix a deadlock with a multi-root workspace. [#10719](https://github.com/microsoft/vscode-cpptools/issues/10719)

## Version 1.14.4: February 28, 2023
### Enhancements
* Add `c23` and `c2x` support for clang and gcc modes. [#7471](https://github.com/microsoft/vscode-cpptools/issues/7471)
* Filter out clang-tidy `#pragma once in main file` warnings. [#10539](https://github.com/microsoft/vscode-cpptools/issues/10539)
* Auto-configure `configurationProvider` even if `default.compilerPath` is set. [PR #10607](https://github.com/microsoft/vscode-cpptools/pull/10607)

### Bug Fixes
* Fix `--` in args making compiler querying fail. [#10529](https://github.com/microsoft/vscode-cpptools/issues/10529)
* Fix every .C file being opened in a compile_commands.json if it's build for C++. [#10540](https://github.com/microsoft/vscode-cpptools/issues/10540)
* Fix `-std=c++` not being used in compile_commands.json for .C files. [#10541](https://github.com/microsoft/vscode-cpptools/issues/10541)
* Fix a crash when an error occurs in a forced include. [#10598](https://github.com/microsoft/vscode-cpptools/issues/10598)
* Fix the configuration provider browse cache not getting cleared. [PR #10608](https://github.com/microsoft/vscode-cpptools/pull/10608)
* Fix a bug that could cause IntelliSense to randomly stop updating.
* Fix some random failures that could happen during database deletion.
* Fix some random crashes on shutdown.

## Version 1.14.3: February 14, 2023
### New Features
* Add recursive macro expansion on hover. [#3579](https://github.com/microsoft/vscode-cpptools/issues/3579)
* Move status bar items to the language status UI. [#8405](https://github.com/microsoft/vscode-cpptools/issues/8405)
  * This may not be enabled for all users unless `C_Cpp.experimentalFeatures` is `enabled`.
* Add the 'Select Default Compiler' command that lets you choose a default compiler to configure IntelliSense. [#10027](https://github.com/microsoft/vscode-cpptools/issues/10027)

### Enhancements
* Exclude rename results external to the workspace. [#9235](https://github.com/microsoft/vscode-cpptools/issues/9235)
* Add error messages for Create Declaration / Definition. [#10163](https://github.com/microsoft/vscode-cpptools/issues/10163)
* Add support for LLVM-based Intel C/C++ compilers. [#10218](https://github.com/microsoft/vscode-cpptools/issues/10218)
* SSH output improvements. [PR #10292](https://github.com/microsoft/vscode-cpptools/pull/10292)
* Reorder commands in the code action context menu. [#10400](https://github.com/microsoft/vscode-cpptools/issues/10400)
* Add Ada to supported languages for debugging. [#10475](https://github.com/microsoft/vscode-cpptools/issues/10475)
  * Anthony Leonardo Gracio (@AnthonyLeonardoGracio) [PR #10476](https://github.com/microsoft/vscode-cpptools/pull/10476)

### Bug Fixes
* Fix usage of relative paths in IntelliSense configuration settings with multi-root workspaces. [#4983](https://github.com/microsoft/vscode-cpptools/issues/4983)
* Fix infinite recursion in scout_parser. [#8898](https://github.com/microsoft/vscode-cpptools/issues/8898)
* Fix an IntelliSense crash with the seqan3 library. [#8956](https://github.com/microsoft/vscode-cpptools/issues/8956)
* Fix looping between C and C++. [#9689](https://github.com/microsoft/vscode-cpptools/issues/9689)
* Fix Doxygen comments for the function signature being autogenerated when typing inside a function. [#9742](https://github.com/microsoft/vscode-cpptools/issues/9742)
* Show a reload prompt after `C_Cpp.hover` is changed. [#10076](https://github.com/microsoft/vscode-cpptools/issues/10076)
* Fix function inlay hints not working with `std::string_literal` arguments. [#10078](https://github.com/microsoft/vscode-cpptools/issues/10078)
* Fix IntelliSense completion for `std::string` with `?:` and `string()`. [#10103](https://github.com/microsoft/vscode-cpptools/issues/10103)
* Fix semantic colorization not working in a certain case. [#10105](https://github.com/microsoft/vscode-cpptools/issues/10105)
* Fix IntelliSense completion not working inside constructor calls that are incomplete. [#10111](https://github.com/microsoft/vscode-cpptools/issues/10111)
* Fix changes to the enclosing type not being taken into account after "Create Declaration / Definition" is used once. [#10162](https://github.com/microsoft/vscode-cpptools/issues/10162)
* Fix "False positive expression must have a constant value with __builtin_choose_expr in _Static_assert". [#10168](https://github.com/microsoft/vscode-cpptools/issues/10168)
* Fix Create Declaration / Definition with an anonymous namespace. [#10189](https://github.com/microsoft/vscode-cpptools/issues/10189)
* Fix file exclusions not being applied to the first directory found for each browse.path entry. [#10205](https://github.com/microsoft/vscode-cpptools/issues/10205)
* Fix IntelliSense mode auto-detection for VS 2015 compiler paths. [#10207](https://github.com/microsoft/vscode-cpptools/issues/10207)
* Fix clang-cl 15 querying with /WX. [#10221](https://github.com/microsoft/vscode-cpptools/issues/10221)
* Fix an incorrect IntelliSense error with `std::bind`, c++17, and windows-msvc-arm64 mode. [#10304](https://github.com/microsoft/vscode-cpptools/issues/10304)
* Fix vcFormat when using lambda functions. [#10326](https://github.com/microsoft/vscode-cpptools/issues/10326)
* Fix IntelliSense crash in field_for_lambda_capture. [#10359](https://github.com/microsoft/vscode-cpptools/issues/10359)
* Fix for cpptools getting shutdown after waking up from sleep. [#10362](https://github.com/microsoft/vscode-cpptools/issues/10362)
* Fix an IntelliSense crash when using the French language pack. [#10374](https://github.com/microsoft/vscode-cpptools/issues/10374)
* Fix the process id picker only showing part of the process on a remote machine. [#10379](https://github.com/microsoft/vscode-cpptools/issues/10379)
* Fix temp files generating at the incorrect path. [#10386](https://github.com/microsoft/vscode-cpptools/issues/10386)
* Fix a crash in extractArgs. [PR #10394](https://github.com/microsoft/vscode-cpptools/pull/10394)
* Fix a bug with settings changes not being handled correctly for multi-root. [PR #10458](https://github.com/microsoft/vscode-cpptools/pull/10458)

## Version 1.13.9: January 4, 2023
### Bug Fix
* Fix clang-format and clang-tidy not working for macOS 11 arm64. [#10282](https://github.com/microsoft/vscode-cpptools/issues/10282)

## Version 1.13.8: December 15, 2022
### Bug Fixes
* Fix tag parser failure on machines with multiple extension users. [#10224](https://github.com/microsoft/vscode-cpptools/issues/10224)
* Fix a `--using_directory` IntelliSense error if LIBPATH is defined with non-msvc IntelliSense modes. [#10249](https://github.com/microsoft/vscode-cpptools/issues/10249)
* Fix a crash when the configuration name is missing. [#10251](https://github.com/microsoft/vscode-cpptools/issues/10251)

## Version 1.13.7: December 8, 2022
### Bug Fix
* Fix `files.associations` not working. [#10244](https://github.com/microsoft/vscode-cpptools/issues/10244)

## Version 1.13.6: December 6, 2022
### New Features
* Add the ability to generate definitions from declarations and vice versa. [#664](https://github.com/microsoft/vscode-cpptools/issues/664)
* Add SSH Target Selector. [PR #9760](https://github.com/microsoft/vscode-cpptools/pull/9760)
* Add rsync support in deploySteps. [PR #9808](https://github.com/microsoft/vscode-cpptools/pull/9808)

### Enhancements
* Add `C_Cpp.caseSensitiveFileSupport` for enabling case sensitive file handling on Windows. [#1994](https://github.com/microsoft/vscode-cpptools/issues/1994)
* Add sections to settings. [#8237](https://github.com/microsoft/vscode-cpptools/issues/8237)
* Make Doxygen hover comments customizable with `C_Cpp.doxygen.sectionTags`. [#8525](https://github.com/microsoft/vscode-cpptools/issues/8525)
* Add better build and debug task handling for when a compiler or debugger doesn't exist. [#8836](https://github.com/microsoft/vscode-cpptools/issues/8836)
* Delay applying `c_cpp_properties.json` changes until after a save. [#9185](https://github.com/microsoft/vscode-cpptools/issues/9185)
* Create directories on Linux/Mac with 755 instead of 777 permissions. [#9670](https://github.com/microsoft/vscode-cpptools/issues/9670)
* Check for MSVC environment variables for configuring IntelliSense. [#9745](https://github.com/microsoft/vscode-cpptools/issues/9745)
* Enable the inlay hint settings to be set per-workspace folder. [#9782](https://github.com/microsoft/vscode-cpptools/issues/9782)
* Add a `C_Cpp.hover` setting to enable disabling hover results. [#9793](https://github.com/microsoft/vscode-cpptools/issues/9793)
* Update to clang-format and clang-tidy 15.0.3. [#9816](https://github.com/microsoft/vscode-cpptools/issues/9816)
* Enable hiding the SSH Targets view with the `C_Cpp.sshTargetsView` setting. [#9836](https://github.com/microsoft/vscode-cpptools/issues/9836)
* Change "Enabled", "Disabled", "Default" settings to camelCase. [PR #9862](https://github.com/microsoft/vscode-cpptools/pull/9862)
* Add support for C++ modules IFC version 0.42. [#9884](https://github.com/microsoft/vscode-cpptools/issues/9884)
* Add SSH terminal for targets. [PR #9895](https://github.com/microsoft/vscode-cpptools/pull/9895)
* Make array settings give a warning for duplicates. [PR #9959](https://github.com/microsoft/vscode-cpptools/pull/9959)
* Add "iar" and "armcc5" problem matchers. [#10054](https://github.com/microsoft/vscode-cpptools/issues/10054)
  * Michael (@morsisko) [PR #10085](https://github.com/microsoft/vscode-cpptools/pull/10085), [PR #10101](https://github.com/microsoft/vscode-cpptools/pull/10101)
* Pass `--Wno-error=unknown` to clang-format (12 or newer) to avoid failing on unsupported settings. [#10072](https://github.com/microsoft/vscode-cpptools/issues/10072)
* Add support for `/cygdrive` paths returned by some versions of Cygwin. [#10112](https://github.com/microsoft/vscode-cpptools/issues/10112)
* Switch from RapidJSON to VS's internal JSON parser.

### Bug Fixes
* Fix "final" breaking formatting. [#6638](https://github.com/microsoft/vscode-cpptools/issues/6638)
* Fix incorrect "expected concept name" IntelliSense error. [#6876](https://github.com/microsoft/vscode-cpptools/issues/6876)
* Fix incorrect Outline view with C++20 namespace ::inline syntax. [#7216](https://github.com/microsoft/vscode-cpptools/issues/7216)
* Fix updates to compile_commands.json not being handled if specified using a relative path. [#7610](https://github.com/microsoft/vscode-cpptools/issues/7610)
* Fix variadic macros not expanding correctly. [#8178](https://github.com/microsoft/vscode-cpptools/issues/8178)
* Fix the `editor.parameterHints.enabled` setting not being used when `C_Cpp.autocompleteAddParentheses` is `true`. [#9314](https://github.com/microsoft/vscode-cpptools/issues/9314)
* Fix IntelliSense bug "A result type of `__builtin_choose_expr` that returns a pointer to a function is not correctly inferred in clang mode". [#9368](https://github.com/microsoft/vscode-cpptools/issues/9368)
* Fix some invalid macro redefinition errors. [#9435](https://github.com/microsoft/vscode-cpptools/issues/9435)
* Fix wordexp sometimes getting stuck on Mac (and Linux). [#9688](https://github.com/microsoft/vscode-cpptools/issues/9688)
* Fix ctrl+space completion for Doxygen tags. [#9732](https://github.com/microsoft/vscode-cpptools/issues/9732)
* Fix the position of inlay parameter hints when using at or operator[]. [#9741](https://github.com/microsoft/vscode-cpptools/issues/9741)
* Fix `-std=` being passed to clang-tidy in certain cases . [#9776](https://github.com/microsoft/vscode-cpptools/issues/9776)
* Fix `${workspaceFolder}` not being resolved in `C_Cpp.clang_format_style`. [#9786](https://github.com/microsoft/vscode-cpptools/issues/9786)
* Fix debugger visualization for ArrayItem elements more than 1000. [#9801](https://github.com/microsoft/vscode-cpptools/issues/9801)
* Fix extra comma in the generated the `(gdb) attach` configuration in `launch.json`. [#9818](https://github.com/microsoft/vscode-cpptools/issues/9818)
* Fix IntelliSense crash with range-v3 `ranges::views::addressof`. [#9870](https://github.com/microsoft/vscode-cpptools/issues/9870)
* Fix slow compiler querying. [#9882](https://github.com/microsoft/vscode-cpptools/issues/9882)
* Handle `-fexperimental-library` clang argument. [#9888](https://github.com/microsoft/vscode-cpptools/issues/9888)
* Fix compiler querying with multiple -arch. [#9894](https://github.com/microsoft/vscode-cpptools/issues/9894)
* Fix code analysis errors related to SSE being enabled when gcc is used. [#9898](https://github.com/microsoft/vscode-cpptools/issues/9898)
* Fix issue with parsing SSH configurations that could cause the extension to fail to activate. [#9933](https://github.com/microsoft/vscode-cpptools/pull/9933)
* Fix inlay hints showing "type" for lambdas in certain cases. [#9971](https://github.com/microsoft/vscode-cpptools/issues/9971)
* Resolve variables for `C_Cpp.codeAnalysis.clangTidy.args` and `headerFilter`. [#9981](https://github.com/microsoft/vscode-cpptools/issues/9981), [#9996](https://github.com/microsoft/vscode-cpptools/issues/9996)
* Fix some translations. [#9986](https://github.com/microsoft/vscode-cpptools/issues/9986), [#10011](https://github.com/microsoft/vscode-cpptools/issues/10011), [#10012](https://github.com/microsoft/vscode-cpptools/issues/10012), [#10013](https://github.com/microsoft/vscode-cpptools/issues/10013)
* Fix "Step Over past a logpoint stops at the wrong place". [#9995](https://github.com/microsoft/vscode-cpptools/issues/9995)
* Disable the "Generate Doxygen Comment" context menu when IntelliSense is disabled. [PR #10007](https://github.com/microsoft/vscode-cpptools/pull/10007)
* Fix Doxygen code action from appearing on a function that already has a `*/` comment. [#10009](https://github.com/microsoft/vscode-cpptools/issues/10009)
* Fix clang-tidy and clang-format not working on CentOS7 and other Linux OS's without glibc 2.27 or greater. [#10019](https://github.com/microsoft/vscode-cpptools/issues/10019)
* Fix various bugs with the `C_Cpp.codeAnalysis.clangTidy.headerFilter` setting. [#10023](https://github.com/microsoft/vscode-cpptools/issues/10023)
* Fix Doxygen comment generation when there's a selection. [#10028](https://github.com/microsoft/vscode-cpptools/issues/10028)
* Fix issue that could cause document corruption. [#10035](https://github.com/microsoft/vscode-cpptools/issues/10035)
* Fixed crash on Linux/Mac when a full command line is specified in `compilerPath` containing invalid arguments. [PR #10070](https://github.com/microsoft/vscode-cpptools/pull/10070)
* Fix random "Failed to spawn IntelliSense process: 65520" on Mac. [#10091](https://github.com/microsoft/vscode-cpptools/issues/10091)
* Fix debugger throwing error "stdout maxBuffer exceeded". [10107](https://github.com/microsoft/vscode-cpptools/issues/10107)
* Fix "Can't attach to process on Windows: Unexpected token \ in JSON". [#10108](https://github.com/microsoft/vscode-cpptools/issues/10108)
* Fix "Don't hardcode path to kill in UnixUtilities". [#10124](https://github.com/microsoft/vscode-cpptools/issues/10124)
  * Ellie Hermaszewska (@expipiplus1) [PR #1373](https://github.com/microsoft/MIEngine/pull/1373)
* Fix formatting when clang-format 11 or earlier is used (and another issue for version 8 or earlier). [#10178](https://github.com/microsoft/vscode-cpptools/issues/10178)
* Fix "Natvis: are multi-dimensional arrays supported in gdb natvis?". [MIEngine#980](https://github.com/microsoft/MIEngine/issues/980)
* Fix include completion sorting extensionless headers (e.g. string) after headers with an extension (e.g. string.h).
* Fix extensionHost logging an error related to onWillSaveTextDocument whenever a save is done.
* Fix random "Failed to spawn IntelliSense process" on Mac.
* Fix a deadlock when IntelliSense errors are updating.
* Fix redundant rescan when adding a workspace folder.

### Removed Feature
* Removed explicit WSL support in favor of using the WSL extension. [PR #10066](https://github.com/microsoft/vscode-cpptools/pull/10066)

## Version 1.12.4: August 31, 2022
### Other
* Revert changes to telemetry key format. [PR #9822](https://github.com/microsoft/vscode-cpptools/pull/9822)

## Version 1.12.3: August 30, 2022
### New Features
* Add Doxygen comment generation via command, context menu, code action, or typing. [#5683](https://github.com/microsoft/vscode-cpptools/issues/5683)
* Add auto-complete of Doxygen keywords in comments.

### Enhancements
* Add auto-formatting of lines that are changed by code analysis fixes. [#9322](https://github.com/microsoft/vscode-cpptools/issues/9322)
* Add compile arguments to enable colorized output in cppBuild tasks for clang. [#9643](https://github.com/microsoft/vscode-cpptools/issues/9643)
* Cache and reuse SSH passwords in the current remote debugging session. [PR #9654](https://github.com/microsoft/vscode-cpptools/pull/9654)
* Fix "natvis collections only show the first 50 elements". [MIEngine#821](https://github.com/microsoft/MIEngine/issues/821)
  * Related [#9377](https://github.com/microsoft/vscode-cpptools/issues/9377)
* Fix "cppdbg doesn't support array view of char* buf". [MIEngine#1258](https://github.com/microsoft/MIEngine/issues/1258)
* Support explicit `this` references in natvis files.
  * @Trass3r [PR MIEngine#1163](https://github.com/microsoft/MIEngine/pull/1163)
* Do std fallback when compiler querying, even when explicitly specified via a compiler arg.

### Bug Fixes
* Fix several IntelliSense parsing bugs. [#3683](https://github.com/microsoft/vscode-cpptools/issues/3683), [#6659](https://github.com/microsoft/vscode-cpptools/issues/6659), [#7446](https://github.com/microsoft/vscode-cpptools/issues/7446), [#9215](https://github.com/microsoft/vscode-cpptools/issues/9215)
* Fix crash when tag parsing files containing certain string literals. [#9538](https://github.com/microsoft/vscode-cpptools/issues/9538)
* Fix incorrect semantic tokens with templated operator overloads. [#9556](https://github.com/microsoft/vscode-cpptools/issues/9556)
* Fix `.` to `->` completion in functions defined in the class/struct definition. [#9599](https://github.com/microsoft/vscode-cpptools/issues/9599)
* Fix inlay hint filtering not working with some cases of whitespace. [#9606](https://github.com/microsoft/vscode-cpptools/issues/9606)
* Fix Chinese translation mistakes.
  * kouhe3 (@kouhe3) [PR #9624](https://github.com/microsoft/vscode-cpptools/pull/9624)
* Fix IntelliSense error with ARM register declarations. [#9627](https://github.com/microsoft/vscode-cpptools/issues/9627)
* Fix files with a `.c` extension not using a C++ `std` version passed in the `compilerArgs` or `compilerFragments`. [#9628](https://github.com/microsoft/vscode-cpptools/issues/9628)
* Fix unnecessary IntelliSense process restarting on file creation handling. [#9630](https://github.com/microsoft/vscode-cpptools/issues/9630)
* Fix tag parsing of classes and enums with attributes. [#9672](https://github.com/microsoft/vscode-cpptools/issues/9672)
* Add PID to the extended remote process picker. [PR #9673](https://github.com/microsoft/vscode-cpptools/pull/9673)
* Fix tag parser crash. [#9679](https://github.com/microsoft/vscode-cpptools/issues/9679), [#9695](https://github.com/microsoft/vscode-cpptools/issues/9695)
* Fix code analysis fixes generating invalid code when the fix has escaped characters. [#9683](https://github.com/microsoft/vscode-cpptools/issues/9683)
* Fix unintended generation of `nul.d` file when querying clang or gcc, when compiler arguments include dependency generation arguments. [#9707](https://github.com/microsoft/vscode-cpptools/issues/9707)
* Fix code analysis fixes not being available when more than one check is associated with a fix. [#9755](https://github.com/microsoft/vscode-cpptools/issues/9755)
* Fix error when debugging is started without a launch.json and IntelliSense is disabled. [#9762](https://github.com/microsoft/vscode-cpptools/issues/9762)
* Fix "The result of GDB -exec evaluate request in all contexts is printed in debug console." [MIEngine #1236](https://github.com/microsoft/MIEngine/issues/1236)
* Fix "Evaluating a variable after a failed Step Out causes a fatal error, leaving debug session unusable". [MIEngine#1336](https://github.com/microsoft/MIEngine/issues/1336)
  * Gareth Rees (@gareth-rees) [PR MIEngine#1337](https://github.com/microsoft/MIEngine/pull/1337)
* Fix deadlock in HandleStackTraceRequestAsync where lock was hold too long.
  * GeorgeMay (@JoergMeier106) [PR MIEngine#1309](https://github.com/microsoft/MIEngine/pull/1309)
* Fix potential crashes on shutdown.

## Version 1.11.5: August 9, 2022
### Bug Fixes
* Fix crash when tag parsing files containing certain string literals. [#9538](https://github.com/microsoft/vscode-cpptools/issues/9538)
* Fix `llvm-project` parser crash on file: `clang/test/parser/parser_overflow.c`. [#9653](https://github.com/microsoft/vscode-cpptools/issues/9653)
* Fix `llvm-project` parser crash on file: `libcxx/test/support/test.support/make_string_header.pass.cpp`. [#9679](https://github.com/microsoft/vscode-cpptools/issues/9679)

## Version 1.11.4: July 21, 2022
### New Features
* Add inlay hints for parameters and auto types. [#5845](https://github.com/microsoft/vscode-cpptools/issues/5845)
* Add extended remote support for debugging. [#8497](https://github.com/microsoft/vscode-cpptools/issues/8497), [#9195](https://github.com/microsoft/vscode-cpptools/issues/9195), [#9491](https://github.com/microsoft/vscode-cpptools/discussions/9491), [#9505](https://github.com/microsoft/vscode-cpptools/issues/9505)

### Enhancements
* Add deploySteps and variables to cppdbg. [PR #9418](https://github.com/microsoft/vscode-cpptools/pull/9418)

### Bug Fixes
* Fix "unknown register name" IntelliSense error. [#4382](https://github.com/microsoft/vscode-cpptools/issues/4382)
* Fix performance issue with tag parsing a file with a lot of defines. [#6454](https://github.com/microsoft/vscode-cpptools/issues/6454)
* Fix IntelliSense with gcc vector extension types. [#6890](https://github.com/microsoft/vscode-cpptools/issues/6890)
* Fix doc comments for macros and typedefs. [#8320](https://github.com/microsoft/vscode-cpptools/issues/8320)
* Fix issue with CUDA configuration when using a custom config provider and no config is available for the file. [#8483](https://github.com/microsoft/vscode-cpptools/issues/8483)
* Fix missing logging when `C_Cpp.intelliSenseEngine` is set to `Disabled`. [#9277](https://github.com/microsoft/vscode-cpptools/issues/9277)
* Fix doxygen comments not being displayed for multiple adjacent `@brief` or `@return` tags. [#9316](https://github.com/microsoft/vscode-cpptools/issues/9316)
* Fix the code analysis "disable" option not automatically clearing the disabled diagnostics. [#9364](https://github.com/microsoft/vscode-cpptools/issues/9364)
* Fix `-isystem` not being used for system headers with code analysis. [#9366](https://github.com/microsoft/vscode-cpptools/issues/9366)
* Fix compiler querying for EDG-based compilers. [#9410](https://github.com/microsoft/vscode-cpptools/issues/9410)
* Fix hiding IntelliSense dependent commands when `C_Cpp.intelliSenseEngine` is `Disabled`. [#9451](https://github.com/microsoft/vscode-cpptools/issues/9451)
* Fix cl.exe build tasks not showing for .c files and .c build tasks being cached for .cpp files (and vice versa). [PR #9544](https://github.com/microsoft/vscode-cpptools/pull/9544)
* Fix code analysis not detecting warnings with relative paths. [#9555](https://github.com/microsoft/vscode-cpptools/issues/9555)
* Fix `--header-filter` being used with clang-tidy when it shouldn't when a .clang-tidy file exists. [#9566](https://github.com/microsoft/vscode-cpptools/issues/9566)
* Fix code analysis giving an error with `__has_include` with gcc 9. [#9575](https://github.com/microsoft/vscode-cpptools/issues/9575)
* Fix `-target` not being processed in `compilerArgs`. [#9586](https://github.com/microsoft/vscode-cpptools/issues/9586)

## Version 1.10.8: July 7, 2022
### Enhancements
* Allow breakpoints for Rust debugging. [PR #9484](https://github.com/microsoft/vscode-cpptools/pull/9484)
* Make `C_Cpp.debugShortcut` settable per-workspace folder. [PR #9514](https://github.com/microsoft/vscode-cpptools/pull/9514)

### Bug Fixes
* Fix crash if clang-tidy returns a replacement with an empty FilePath. [#9437](https://github.com/microsoft/vscode-cpptools/issues/9437)
* Fix skipping the compiler argument after `-c`. [#9453](https://github.com/microsoft/vscode-cpptools/issues/9453)
* Fix `-std:c++20` not being handled with cl.exe. [#9458](https://github.com/microsoft/vscode-cpptools/issues/9458)
* Fix bug with the environment being incorrect when compiler querying. [#9472](https://github.com/microsoft/vscode-cpptools/issues/9472)
* Fix duplicate compiler args in compiler query with custom configuration providers using cpptools-api prior to v6. [#9531](https://github.com/microsoft/vscode-cpptools/issues/9531)
* Fix process launching concurrency issues on Windows.

## Version 1.10.7: June 15, 2022
### Bug Fixes
* Fix bugs with process creation on Windows (which caused IntelliSense to fail). [#9431](https://github.com/microsoft/vscode-cpptools/issues/9431)

## Version 1.10.6: June 14, 2022
### Bug Fixes
* Fix `@responseFile` in `compilerArgs` not being handled on Linux/Mac. [#9434](https://github.com/microsoft/vscode-cpptools/issues/9434)
* Fix debug preLaunchTask not working when `C_Cpp.intelliSenseEngine` is `Disabled`. [#9446](https://github.com/microsoft/vscode-cpptools/issues/9446)
* Make the `C_Cpp.legacyCompilerArgsBehavior` setting non-deprecated.

## Version 1.10.5: June 8, 2022
### New Features
* Add code actions to apply clang-tidy fixes (and other actions). [#8476](https://github.com/microsoft/vscode-cpptools/issues/8476)
* Added support for setting values on top level watch window expressions. [#9019](https://github.com/microsoft/vscode-cpptools/issues/9019)
* Make the "Run and Debug" button feature available to all users. [#9306](https://github.com/microsoft/vscode-cpptools/issues/9306)

### Enhancements
* Add `C_Cpp.clangTidy.useBuildPath` setting to enable using `-p` with clang-tidy. [#8740](https://github.com/microsoft/vscode-cpptools/issues/8740), [#8952](https://github.com/microsoft/vscode-cpptools/issues/8952)
* Generate launch.json when adding a new debug configuration. [#9100](https://github.com/microsoft/vscode-cpptools/issues/9100)
* Prioritize the "folder" option when doing a `#include` completion. [#9222](https://github.com/microsoft/vscode-cpptools/issues/9222)
* Add compiler path to debug configuration details. [PR #9264](https://github.com/microsoft/vscode-cpptools/pull/9264)
* Update the bundled clang-format and clang-tidy to version 14.0.0.

### Bug Fixes
* Fix 'System.NullReferenceException when continuing after adding breakpoint.' [#1297](https://github.com/microsoft/MIEngine/issues/1297)
* Fix completion not working in `#define` definitions and in definition names when manually invoked. [#4662](https://github.com/microsoft/vscode-cpptools/issues/4662), [#8973](https://github.com/microsoft/vscode-cpptools/issues/8973), [#9078](https://github.com/microsoft/vscode-cpptools/issues/9078)
* Fix several IntelliSense bugs. [#6226](https://github.com/microsoft/vscode-cpptools/issues/6226), [#8294](https://github.com/microsoft/vscode-cpptools/issues/8294), [#8530](https://github.com/microsoft/vscode-cpptools/issues/8530), [#8725](https://github.com/microsoft/vscode-cpptools/issues/8725), [#8751](https://github.com/microsoft/vscode-cpptools/issues/8751), [#9076](https://github.com/microsoft/vscode-cpptools/issues/9076), [#9224](https://github.com/microsoft/vscode-cpptools/issues/9224), [#9336](https://github.com/microsoft/vscode-cpptools/issues/9336).
* Fix issue with shell processing incorrectly occurring for `arguments` fields in `compile_commands.json` files. [#8649](https://github.com/microsoft/vscode-cpptools/issues/8649)
* Fix handling of `@response` files for clang-tidy on Windows. [#8843](https://github.com/microsoft/vscode-cpptools/issues/8843),  [#9032](https://github.com/microsoft/vscode-cpptools/issues/9032), [#9102](https://github.com/microsoft/vscode-cpptools/issues/9102)
* Fix issue with inconsistent handling of shell escaping in compiler arg fields. All compiler arg array fields are now assumed to not include shell quoting, escaping or shell variables. Added a `C_Cpp.legacyCompilerArgsBehavior` to restore the legacy behavior. [#8963](https://github.com/microsoft/vscode-cpptools/issues/8963)
* Add localized strings for build tasks. [#9051](https://github.com/microsoft/vscode-cpptools/issues/9051)
* Fix Go to Definition with C for identifiers that are C++ keywords. [#9081](https://github.com/microsoft/vscode-cpptools/issues/9081)
* Fix the new Run/Debug Code button not working with a modified program location. [#9082](https://github.com/microsoft/vscode-cpptools/issues/9082)
* Fix `__GNUC__` system defines causing clang-tidy to undefine `_Float32`. [#9091](https://github.com/microsoft/vscode-cpptools/issues/9091)
* Fix 'breakpoints set before launch in shared objects cannot be disabled/deleted' [#9095](https://github.com/microsoft/vscode-cpptools/issues/9095)
* Fix compiler querying failing for compilers that don't output system includes. [#9099](https://github.com/microsoft/vscode-cpptools/issues/9099)
* Fix completion occurring (when it shouldn't) after the comma in a definition list. [#9101](https://github.com/microsoft/vscode-cpptools/issues/9101)
* Fix `;` incorrectly matching for `break;` and `continue;` completion. [#9115](https://github.com/microsoft/vscode-cpptools/issues/9115)
* Fix Go to Definition on a `#include` with an absolute path. [#9287](https://github.com/microsoft/vscode-cpptools/issues/9287)
* Fix formatting issue with vcFormat when using multi-byte UTF-8 sequences. [#9297](https://github.com/microsoft/vscode-cpptools/issues/9297)
* Fix language server disabling due to a TypeError when invalid json values are used. [#9302](https://github.com/microsoft/vscode-cpptools/issues/9302)
* Add support for "user" level and "workspace" level debug configurations. [#9319](https://github.com/microsoft/vscode-cpptools/issues/9319)
* Prevent language service activation for macOS older than 10.12. [PR #9328](https://github.com/microsoft/vscode-cpptools/pull/9328)
* Fix code analysis with g++ 12 system headers. [#9347](https://github.com/microsoft/vscode-cpptools/issues/9347)
* Enable correct symbol parsing for methods that call loop-like macros without requiring the macro be added to cpp.hint. [#9378](https://github.com/microsoft/vscode-cpptools/issues/9378)
* Fix a code analysis error when C++23 is used. [#9404](https://github.com/microsoft/vscode-cpptools/issues/9404)
* Fix a potential crash in cpptools (in `get_identifier_at_offset`).
* Other Run and Debug button updates/fixes.

## Version 1.9.8: April 20, 2022
### Bug Fixes
* Fix an issue with extension activation failing if `C_Cpp.intelliSenseEngine` was set to `Disabled`. [#9083](https://github.com/microsoft/vscode-cpptools/issues/9083)

## Version 1.9.7: March 23, 2022
### New Features
* Add debugger support for Apple M1 (osx-arm64). [#7035](https://github.com/microsoft/vscode-cpptools/issues/7035)
  * Resolves issue "[Big Sur M1] ERROR: Unable to start debugging. Unexpected LLDB output from command "-exec-run". process exited with status -1 (attach failed ((os/kern) invalid argument))". [#6779](https://github.com/microsoft/vscode-cpptools/issues/6779)
* Add a build and debug button when `C_Cpp.debugShortcut` is `true`. [#7497](https://github.com/microsoft/vscode-cpptools/issues/7497)
  * The "Build and Debug Active File" command has been split into "Debug C++ File" and "Run C++ File", and it has been removed from the context menu.
* Add Alpine Linux arm64 support (VSIX).
* Add x64 debugger for CppVsdbg on Windows x64.

### Enhancements
* Reserved identifiers with characters that match typed characters in the correct order but not contiguously are initially filtered in the auto-completion list. Doing a `ctrl` + `space` in the same location will show all auto-complete suggestions. [#4939](https://github.com/microsoft/vscode-cpptools/issues/4939)
* Add `dotConfig` property to IntelliSense Configuration (c_cpp_properties.json) to use .config file created by Kconfig system.
  * Matheus Castello (@microhobby) [PR #7845](https://github.com/microsoft/vscode-cpptools/pull/7845)
* Rework how cancelation is processed for semantic tokens and folding operations. [PR #8739](https://github.com/microsoft/vscode-cpptools/pull/8739)
* Make SwitchHeaderSource use the `workbench.editor.revealIfOpen` setting.
  * Joel Smith (@joelmsmith) [PR #8857](https://github.com/microsoft/vscode-cpptools/pull/8857)
* Add tag parser error logging. [#8907](https://github.com/microsoft/vscode-cpptools/issues/8907)
* Add error and warning messages if the VSIX for an incompatible or mismatching platform or architecture is installed. [#8908](https://github.com/microsoft/vscode-cpptools/issues/8908)
* Add a "More Info" option when an incompatible VSIX is encountered. [PR #8920](https://github.com/microsoft/vscode-cpptools/pull/8920)
* Add `;` to `break` and `continue` completion keywords. [#8932](https://github.com/microsoft/vscode-cpptools/issues/8932)
* Prevent stripping of format specifiers from -exec commands.
  * Gareth Rees (@gareth-rees) [PR MIEngine#1277](https://github.com/microsoft/MIEngine/pull/1278)
* Improve messages for unknown breakpoints and watchpoints.
  * Gareth Rees (@gareth-rees) [PR MIEngine#1282](https://github.com/microsoft/MIEngine/pull/1283)

### Bug Fixes
* Fix some IntelliSense parsing bugs. [#5117](https://github.com/microsoft/vscode-cpptools/issues/5117)
* Fix IntelliSense process crashes caused by a stack overflow on Mac. [#7215](https://github.com/microsoft/vscode-cpptools/issues/7215), [#8653](https://github.com/microsoft/vscode-cpptools/issues/8653)
* Fix exclusions not applying during tag parsing of non-recursive dependent includes. [#8702](https://github.com/microsoft/vscode-cpptools/issues/8702)
* Fix issue that could cause an infinite loop when clicking on a preprocessor conditional directive. [#8717](https://github.com/microsoft/vscode-cpptools/issues/8717)
* Fix excludes applying to cases it should not when running code analysis. [#8724](https://github.com/microsoft/vscode-cpptools/issues/8724)
* Fix a crash when visualizing local variables for Microsoft Edge (msedge.exe) [#8738](https://github.com/microsoft/vscode-cpptools/issues/8738)
* Fix some system defines being incorrectly removed when running code analysis. [#8740](https://github.com/microsoft/vscode-cpptools/issues/8740)
* Prevent an error from being logged due to custom configuration processing prior to the provider being ready. [#8752](https://github.com/microsoft/vscode-cpptools/issues/8752)
* Fix incorrect crash recovery with multi-root. [#8762](https://github.com/microsoft/vscode-cpptools/issues/8762)
* Fix random compiler query, clang-tidy, or clang-format failure on Windows. [#8764](https://github.com/microsoft/vscode-cpptools/issues/8764)
* Fix invoking commands before cpptools is activated. [#8785](https://github.com/microsoft/vscode-cpptools/issues/8785)
* Fix a bug on Windows with semantic tokens updating. [#8799](https://github.com/microsoft/vscode-cpptools/issues/8799)
* Fix tag parser failure due to missing DLL dependencies on Windows. [#8851](https://github.com/microsoft/vscode-cpptools/issues/8851)
* Fix semantic tokens getting cleared for all other files in a TU after editing a file. [#8867](https://github.com/microsoft/vscode-cpptools/issues/8867)
* Fix a bug and typos with cppbuild task providers.
  * InLAnn (@inlann) [PR #8897](https://github.com/microsoft/vscode-cpptools/pull/8897)
* Fix an issue that could cause the extension to fail to start up properly. [PR #8906](https://github.com/microsoft/vscode-cpptools/pull/8906)
* Fix handling of `-B` with compiler querying. [#8962](https://github.com/microsoft/vscode-cpptools/issues/8962)
* Fix incorrect "Running clang-tidy" status indications with multi-root workspaces. [#8964](https://github.com/microsoft/vscode-cpptools/issues/8964)
* Fix a crash during shutdown and potential database resetting due to shutdown being aborted too soon. [PR #8969](https://github.com/microsoft/vscode-cpptools/pull/8969)
* Fix an issue that could cause the active file to not be configured by a configuration provider when custom configurations are reset. [#8974](https://github.com/microsoft/vscode-cpptools/issues/8974)
* Fix detection of Visual Studio 2015. [#8975](https://github.com/microsoft/vscode-cpptools/issues/8975)
* Fix mingw clang being detected as gcc. [#9024](https://github.com/microsoft/vscode-cpptools/issues/9024)
* Fix a random crash on file open.
* Fix some IntelliSense crashes.
* Fix some IntelliSense parsing bugs.
* Fix a bug with IntelliSense updating not working if a file was closed and reopened while its TU was processing an update.
* Fix a potential heap corruption when `files.associations` are changed.
* Update translated text.

### Documentation
* Clarify how to get binaries when debugging the source from GitHub.
  * Hamir Mahal (@hamirmahal) [PR #8788](https://github.com/microsoft/vscode-cpptools/pull/8788)

##  Version 1.8.4: February 7, 2022
### Bug Fixes
* Suppress incorrect warnings on ARM64 macOS. [#8756](https://github.com/microsoft/vscode-cpptools/issues/8756)
* Fix debugger regressions. [#8760](https://github.com/microsoft/vscode-cpptools/issues/8760)
* Remove `Offline Installation` section from README.md. [#8769](https://github.com/microsoft/vscode-cpptools/pull/8769)
* Fix performance issue with loading large PDBs. [#8775](https://github.com/microsoft/vscode-cpptools/issues/8775)

##  Version 1.8.2: January 31, 2022
### New Features
* Add data breakpoints (memory read/write interrupts) with `gdb` debugging. [#1410](https://github.com/microsoft/vscode-cpptools/issues/1410)
* Add "All Exceptions" Breakpoint for cppdbg [#1800](https://github.com/microsoft/vscode-cpptools/issues/1800)
* Add multi-threaded code analysis (using `clang-tidy`) based on the IntelliSense configuration. It defaults to using up to half the cores, but it can be changed via the `C_Cpp.codeAnalysis.maxConcurrentThreads` setting. [#2908](https://github.com/microsoft/vscode-cpptools/issues/2908)
* Add support for Alpine Linux [#4827](https://github.com/microsoft/vscode-cpptools/issues/4827)
* Implement platform-specific VSIX's via the marketplace. [#8152](https://github.com/microsoft/vscode-cpptools/issues/8152)

### Enhancements
* The maximum number of threads to use for Find All References can be configured with the `C_Cpp.references.maxConcurrentThreads` settings. [#4036](https://github.com/microsoft/vscode-cpptools/issues/4036)
* The IntelliSense processes launched to confirm references during Find All References can be cached via the `C_Cpp.references.maxCachedProcesses` setting. [#4038](https://github.com/microsoft/vscode-cpptools/issues/4038)
* The maximum number of IntelliSense processes can be configured with the `C_Cpp.intelliSense.maxCachedProcesses` setting, and the number of processes will automatically decrease when the free memory becomes < 256 MB and it can be configured to use less memory via the `maxMemory` settings (memory usage from code analysis is not handled yet). [#4811](https://github.com/microsoft/vscode-cpptools/issues/4811)
* Switch from 32-bit to 64-bit binaries on 64-bit Windows. [#7230](https://github.com/microsoft/vscode-cpptools/issues/7230)
* Add a compiler arg to the generated gcc build task to display colored text. [PR #8165](https://github.com/microsoft/vscode-cpptools/pull/8165)
* Add `static` and other modifiers to IntelliSense hover results. [#8173](https://github.com/microsoft/vscode-cpptools/issues/8173)
* Add a configuration warning when the default compiler modifies an explicitly set `intelliSenseMode`.

### Bug Fixes
* Fix several IntelliSense bugs. [#5704](https://github.com/microsoft/vscode-cpptools/issues/5704), [#6759](https://github.com/microsoft/vscode-cpptools/issues/6759), [#8412](https://github.com/microsoft/vscode-cpptools/issues/8412), [#8434](https://github.com/microsoft/vscode-cpptools/issues/8434)
* Fix newlines not being handled in comments with a Doxygen tag. [#5741](https://github.com/microsoft/vscode-cpptools/issues/5741)
* Fix Doxygen comments with `\0` being truncated. [#6084](https://github.com/microsoft/vscode-cpptools/issues/6084)
* Fix `files.exclude` not working for directories external to the active workspace folder. [#6877](https://github.com/microsoft/vscode-cpptools/issues/6877)
* Fix [MSYS2 GDB 10.2] gdb: ERROR: Unable to start debugging. Unexpected GDB output from command "-exec-run". Error creating process [#7706](https://github.com/microsoft/vscode-cpptools/issues/7706)
* Fix a bug with vcFormat inserting additional spaces between `}` and `else`. [#7731](https://github.com/microsoft/vscode-cpptools/issues/7731)
* Fix GCC system include processing on Windows. [#8112](https://github.com/microsoft/vscode-cpptools/issues/8112), [#8496](https://github.com/microsoft/vscode-cpptools/issues/8496)
* Remove redundant cl.exe from the build and debug active file configuration list. [#8168](https://github.com/microsoft/vscode-cpptools/issues/8168)
* Fix string elements to render as code in the IntelliSense configuration UI. [PR #8271](https://github.com/microsoft/vscode-cpptools/pull/8271)
* Fix IntelliSense process crash on AMD Ryzen 3000 series processors without updated drivers. [#8312](https://github.com/microsoft/vscode-cpptools/issues/8312)
* Fix bug with `wmic` not being recognized during Windows attach debugging. [#8328](https://github.com/microsoft/vscode-cpptools/issues/8328)
* Fix Go to Type Definition on pointer types. [#8337](https://github.com/microsoft/vscode-cpptools/issues/8337)
* Fix a "Cannot read property" error during deactivation if the language service wasn't fully activated. [#8354](https://github.com/microsoft/vscode-cpptools/issues/8354)
* Fix an issue in which the language id for header files were not updated to match the source file of its TU. [#8381](https://github.com/microsoft/vscode-cpptools/issues/8381)
* Fix parsing of `bit_cast` with gcc mode IntelliSense. [#8434](https://github.com/microsoft/vscode-cpptools/issues/8434)
* Fix the tag parser getting stuck on certain code. [#8459](https://github.com/microsoft/vscode-cpptools/issues/8459)
* Fix an invalid success message when a build task fails. [#8467](https://github.com/microsoft/vscode-cpptools/issues/8467)
* Fix compiler querying with certain Cygwin/MSYS2 compilers on Windows. [#8496](https://github.com/microsoft/vscode-cpptools/issues/8496)
* Fix a bug with conditional breakpoints. [#8515](https://github.com/microsoft/vscode-cpptools/issues/8515)
* Fix non-ASCII output with `cppbuild` tasks. [#8518](https://github.com/microsoft/vscode-cpptools/issues/8518)
* Fix 3 settings not getting environment variables resolved after a settings change. [#8531](https://github.com/microsoft/vscode-cpptools/issues/8531)
* Don't block running a task if it doesn't use the active file. [#8586](https://github.com/microsoft/vscode-cpptools/issues/8586)
* Fix a command not found error message after clicking the database status icon when commands aren't available. [#8599](https://github.com/microsoft/vscode-cpptools/issues/8599)
* Fix /RTC compiler checks failures don't break into debugger [#8646](https://github.com/microsoft/vscode-cpptools/issues/8646)
* Fix workspace rescanning (tag parsing) not automatically happening after c/cpp associations are added to `files.associations`. [#8687](https://github.com/microsoft/vscode-cpptools/issues/8687)
* Fix debugging when Windows binaries are linked with /PDBPageSize > 4k. [#8690](https://github.com/microsoft/vscode-cpptools/issues/8690)
* Switch usage of `-dD` to `-dM` when compiler querying. [#8692](https://github.com/microsoft/vscode-cpptools/issues/8692)
* Fix breakpoints with msys2 gcc. [#8696](https://github.com/microsoft/vscode-cpptools/issues/8696)
* Fix no document symbols appearing in certain cases. [#8726](https://github.com/microsoft/vscode-cpptools/issues/8726)
* Fix an issue in which multiple (potentially different) diagnostics were delivered for headers shared by multiple TUs.
* Fix some translations.

### Other
* Remove trailing whitespaces in source code.
  * Alexander (@Gordon01) [PR #8254](https://github.com/microsoft/vscode-cpptools/pull/8254)

## Version 1.7.1: October 19, 2021
### Bug Fixes
* Fix an extension crash that occurred on activation while a workspace is open with no folders in it. [#8280](https://github.com/microsoft/vscode-cpptools/issues/8280)
* Fix an issue in which configuration defaults were not properly applied. [#8298](https://github.com/microsoft/vscode-cpptools/pull/8298)

## Version 1.7.0: October 13, 2021
### New Features
* Add a command to restart IntelliSense for a specific file. [#3727](https://github.com/microsoft/vscode-cpptools/issues/3727)
* Add support for macOS app bundles [#6726](https://github.com/microsoft/vscode-cpptools/issues/6726)
	* [PR MIEngine#1091](https://github.com/microsoft/MIEngine/pull/1091)
* Add support for Go To / Peek Type Definition. [#7999](https://github.com/microsoft/vscode-cpptools/issues/7999)

### Enhancements
* Detect IntelliSenseMode target architecture for `cl.exe` based on its path. [#8044](https://github.com/microsoft/vscode-cpptools/issues/8044)
* In generated build tasks, add a compiler arg to cause color to be displayed in gcc/clang output in terminal. [PR #8165](https://github.com/microsoft/vscode-cpptools/pull/8165)
* Add new configuration `mergeConfigurations` that enables include paths, defines, and forced includes from c_cpp_properties.json to be merged with those provided by a configuration provider.
  *  Thomas Willson (@willson556) [PR #8174](https://github.com/microsoft/vscode-cpptools/pull/8174)

### Bug Fixes
* Fix an issue with signature help for overloaded constructors. [#1664](https://github.com/microsoft/vscode-cpptools/issues/1664)
* Add markdown to settings descriptions. [#4544](https://github.com/microsoft/vscode-cpptools/issues/4544)
* Fix an IntelliSense process crash. [#5584](https://github.com/microsoft/vscode-cpptools/issues/5548), [#8110](https://github.com/microsoft/vscode-cpptools/issues/8110)
* Fix an issue with incorrect E0513 and E0167 IntelliSense errors. [#6338](https://github.com/microsoft/vscode-cpptools/issues/6338)
* Fix issue with IntelliSense for anonymous members. [#6412](https://github.com/microsoft/vscode-cpptools/issues/6412)
* Fix an issue with incorrect "no suitable user-defined conversion" errors. [#6721](https://github.com/microsoft/vscode-cpptools/issues/6721)
* Fix some issues with punctuation in setting descriptions. [#6870](https://github.com/microsoft/vscode-cpptools/issues/6870)
* Add descriptions for setting enum values. [#7358](https://github.com/microsoft/vscode-cpptools/issues/7358)
* Add support for `${execPath}` and `${pathSeparator}` in `c_cpp_properties.json`. [#7753](https://github.com/microsoft/vscode-cpptools/issues/7753)
* Move the scope of document symbols from the name (on the left) to the details (on the right). [#7785](https://github.com/microsoft/vscode-cpptools/issues/7785)
* Fix an issue with config validation of Force Include values. [#7822](https://github.com/microsoft/vscode-cpptools/issues/7822)
* Fix an issue related to arg parsing in build tasks. [#7891](https://github.com/microsoft/vscode-cpptools/issues/7891)
* Add a check when cppbuild task is used when the active file is not a source file. [#7892](https://github.com/microsoft/vscode-cpptools/issues/7892)
* Fix a cpptools crash [#8055](https://github.com/microsoft/vscode-cpptools/issues/8055)
* Fix issue "LogPoint stopped working v1.6.0". [#8065](https://github.com/microsoft/vscode-cpptools/issues/8065)
	* [PR MIEngine#1208](https://github.com/microsoft/MIEngine/pull/1208)
* Fix issue "Debugger won't read/write from/to stdio". [#8075](https://github.com/microsoft/vscode-cpptools/issues/8075)
	* [PR MIEngine#1209](https://github.com/microsoft/MIEngine/pull/1209)
* Fix an issue with VC 14.0 headers not being found. [#8078](https://github.com/microsoft/vscode-cpptools/issues/8078)
* Fix an issue with CUDA support with `compile_commands.json`. [#8091](https://github.com/microsoft/vscode-cpptools/issues/8091)
* Fix an issue with `/kernel` arg to `cl.exe` for C files. [#8158](https://github.com/microsoft/vscode-cpptools/issues/8158)
* Fix an issue where inactive regions no longer dimmed after switching between open files. [#8206](https://github.com/microsoft/vscode-cpptools/issues/8206)

## Version 1.6.0: August 24, 2021
### New Features
* Added support for standard `.editorconfig` entries when using vcFormat. [#7920](https://github.com/microsoft/vscode-cpptools/issues/7920)
* Debug Step Granularity for cppdbg [PR MIEngine#1169](https://github.com/microsoft/MIEngine/pull/1169)
  * Thank you for the contribution @Trass3r
* InstructionBreakpoints for cppdbg [PR MIEgnine#1192](https://github.com/microsoft/MIEngine/pull/1192)

### Enhancements
* Debugger now runs on .NET 5 [#7858](https://github.com/microsoft/vscode-cpptools/pull/7858)
* When using the `Default` setting for `C_Cpp.formatting`, vcFormat will now be selected if a `.editorconfig` file is found with vcFormat entries and no `.clang-format` file was found with nearer proximity to the source file. [#7929](https://github.com/microsoft/vscode-cpptools/issues/7929)

### Bug Fixes
* Fix incorrect sizeof for packed structs (gcc/clang) [#5267](https://github.com/microsoft/vscode-cpptools/issues/5267)
* Fix designated initializers not working at file scope. [#6316](https://github.com/microsoft/vscode-cpptools/issues/6316)
* Fix an IntelliSense crash on template code. [#7349](https://github.com/microsoft/vscode-cpptools/issues/7349)
* Rank existence of a custom configuration higher than filename similarity and path proximity, when choosing a TU source for a header [#7396](https://github.com/microsoft/vscode-cpptools/issues/7396)
* Fix an IntelliSense crash when the display language is set to Italian. [#7685](https://github.com/microsoft/vscode-cpptools/issues/7685)
* Enable the C++ status bar items to be selectively disabled. [#7700](https://github.com/microsoft/vscode-cpptools/issues/7700)
* Fix an issue causing incorrect color selection for semantic tokens. [#7773](https://github.com/microsoft/vscode-cpptools/issues/7773)
* Fix some cl.exe and clang installations not being detected. [#7767](https://github.com/microsoft/vscode-cpptools/issues/7767) [#7795](https://github.com/microsoft/vscode-cpptools/issues/7795) [#7800](https://github.com/microsoft/vscode-cpptools/issues/7800)
* Fix an issue with recursive includes not found. [#7783](https://github.com/microsoft/vscode-cpptools/issues/7783)
* Fix an issue with code folding of single-line blocks. [#7809](https://github.com/microsoft/vscode-cpptools/issues/7809)
* Fix a typo in a localized string. [#7823](https://github.com/microsoft/vscode-cpptools/issues/7823)
* Add open file parsing status when hovering over the database icon. [PR #7831](https://github.com/microsoft/vscode-cpptools/pull/7831)
* Fix an issue with IntelliSense flame icon getting stuck on. [#7838](https://github.com/microsoft/vscode-cpptools/issues/7838)
* Fix an issue with character position after include completion. [#7856](https://github.com/microsoft/vscode-cpptools/issues/7856)
* Fix wrong version of clang-format being used in multi-root workspaces. [#7870](https://github.com/microsoft/vscode-cpptools/issues/7870)
* Fix issue with setting of MS extensions when `-fms-extensions` is used. [#7886](https://github.com/microsoft/vscode-cpptools/issues/7886)
* Fix an issue with support detection on Android. [#7906](https://github.com/microsoft/vscode-cpptools/issues/7906)
* Fix a bug with handling of `"C_Cpp.vcFormat.newLine.beforeOpenBrace.block": "newLine"`. [#7926](https://github.com/microsoft/vscode-cpptools/issues/7926)
* Fix Disassembly view is blank on linux [#7960](https://github.com/microsoft/vscode-cpptools/issues/7960)
* Fix an issue with cppdbg debugging on Windows x64. [#7971](https://github.com/microsoft/vscode-cpptools/issues/7971)
* Fix an issue with VS `<execution>` header causing IntelliSense process crash. [#7972](https://github.com/microsoft/vscode-cpptools/issues/7972)
* Fix insiders update install loop for remote scenarios. [#8000](https://github.com/microsoft/vscode-cpptools/issues/8000)
* Fix macOS unable to use external terminal to debug [#8008](https://github.com/microsoft/vscode-cpptools/issues/8008)

## Version 1.5.1: July 9, 2021
### Bug Fixes
* cppvsdbg Debugging becomes no-op between 1.4.1 and 1.5.0 [#7808](https://github.com/microsoft/vscode-cpptools/issues/7808)

## Version 1.5.0: July 8, 2021
### New Feature
* Add the "Inline macro" code action. [#4183](https://github.com/microsoft/vscode-cpptools/issues/4183)
* Add a Windows ARM64 debugger. [PR #7798](https://github.com/microsoft/vscode-cpptools/pull/7798)

### Enhancements
* Add auto-detection of clang compilers on Windows (and different versions of cl.exe). [#6718](https://github.com/microsoft/vscode-cpptools/issues/6718)
* Stop adding .cu files to `files.associations` (switch to using setTextDocumentLanguage). [#7359](https://github.com/microsoft/vscode-cpptools/issues/7359)
* Add "Symbol Options" for CppVsdbg to configure symbol settings [PR #7680](https://github.com/microsoft/vscode-cpptools/pull/7680)
* Update CppVsdbg to use newer CppEE and msdia.

### Bug Fixes
* Fix switch header/source not checking `files.exclude`. [#4429](https://github.com/microsoft/vscode-cpptools/issues/4429)
* Fix code folding causing `} else if` lines to be hidden. [#5521](https://github.com/microsoft/vscode-cpptools/issues/5521)
* Add abort handling to recursive includes directory iteration. [#6461](https://github.com/microsoft/vscode-cpptools/issues/6461)
* Fix include completion with recursive includes in header files. [#6842](https://github.com/microsoft/vscode-cpptools/issues/6842)
* Add the get-task-allow entitlement to macOS binaries to enable call stacks to be obtained when SIP is enabled. [#7412](https://github.com/microsoft/vscode-cpptools/issues/7412)
* Fix Find All References reporting certain references in headers as inactive. [#7609](https://github.com/microsoft/vscode-cpptools/issues/7609)
* Fix IntelliSense process crash and tag parser failure with columns > 65535. [#7621](https://github.com/microsoft/vscode-cpptools/issues/7621)
* Fix incorrect localization translations.
  * jogo- (@jogo-) [PR #7625](https://github.com/microsoft/vscode-cpptools/pull/7625)
* Fix `autocompleteAddParentheses` for some template argument deduction cases. [#7626](https://github.com/microsoft/vscode-cpptools/issues/7626)
* Fix some incorrect IntelliSense errors. [#6639](https://github.com/microsoft/vscode-cpptools/issues/6639), [#7630](https://github.com/microsoft/vscode-cpptools/issues/7630)
* Change references of "OS X" to "macOS".
  * Tyler Davis (@TylerADavis) [PR #7636](https://github.com/microsoft/vscode-cpptools/pull/7636)
* Prevent the root path from being added to the `browse.path`. [#7648](https://github.com/microsoft/vscode-cpptools/issues/7648)
* Fix a configuration squiggle when `${workspaceFolder}` is used with `compilerPath`. [#7649](https://github.com/microsoft/vscode-cpptools/issues/7649)
* Fix an issue causing editorConfig not to be used or cached. [PR #7666](https://github.com/microsoft/vscode-cpptools/pull/7666)
* Fix document symbols nesting with templates. [#7673](https://github.com/microsoft/vscode-cpptools/issues/7673)
* Fix include paths not being found when the paths start with /D or /I. [#7701](https://github.com/microsoft/vscode-cpptools/issues/7701), [#7757](https://github.com/microsoft/vscode-cpptools/issues/7756)
* Fix Find All References on a global variable giving incorrect references to local variables. [#7702](https://github.com/microsoft/vscode-cpptools/issues/7702)
* Fix `vcFormat` not working near the end of the file with UTF-8 characters > 1 byte. [#7704](https://github.com/microsoft/vscode-cpptools/issues/7704)
* Fix a configuration squiggle for a recursively resolved `forcedInclude`. [PR #7722](https://github.com/microsoft/vscode-cpptools/pull/7722)
* Fix `Build and Debug Active File` for certain file extensions (.cu, .cp, etc.).
  * jogo- (@jogo-) [PR #7726](https://github.com/microsoft/vscode-cpptools/pull/7726)
* Fix `browse.path` being incorrect if an invalid `compileCommands` is set. [#7737](https://github.com/microsoft/vscode-cpptools/issues/7737)
* Fix an incorrect error message when `C_Cpp.errorSquiggles` is `Enabled`. [#7744](https://github.com/microsoft/vscode-cpptools/issues/7744)
* Fix compiler querying sometimes not working with Cygwin. [#7751](https://github.com/microsoft/vscode-cpptools/issues/7751)
* Fix a duplicate IntelliSense update when a new C/C++ file is opened and after switching from a non-C/C++ file and back.
* Fix a potential IntelliSense process crash on shutdown.

## Version 1.4.1: June 8, 2021
### Bug Fixes
* Fix the configuration UI sometimes not populating initially with VS Code 1.56 or later. [#7641](https://github.com/microsoft/vscode-cpptools/issues/7641)

## Version 1.4.0: May 27, 2021
### New Features
* Add a C++ walkthrough to the "Getting Started" page. [#7273](https://github.com/microsoft/vscode-cpptools/issues/7273)
  * Note: VS Code may only make this available to a subset of users while they continue working on the feature.

### Enhancements
* Update to clang-format 12. [#6434](https://github.com/microsoft/vscode-cpptools/issues/6434)
* Add `private` or `protected` scope labels to class symbols. [#7120](https://github.com/microsoft/vscode-cpptools/issues/7120)
* Fix file:line path for $FILEPOS [#7193](https://github.com/microsoft/vscode-cpptools/issues/7193)
	* [PR MIEngine#1124](https://github.com/microsoft/MIEngine/pull/1124)
* Add `stopAtConnect` and `hardwareBreakpoints` launch options [PR #7449](https://github.com/microsoft/vscode-cpptools/pull/7449)
  * `stopAtConnect` stops the debugger on connection to a remote target [PR MIEngine#1109](https://github.com/microsoft/MIEngine/pull/1109)
  * `hardwareBreakpoints` controls usage and number of remote hardware breakpoints [PR MIEngine#1128](https://github.com/microsoft/MIEngine/pull/1128)
* Add support for loading Concord extensions to the cppvsdbg debug adapter (see [documentation](https://github.com/microsoft/ConcordExtensibilitySamples/wiki/Support-for-VS-Code-cppvsdbg-Scenarios) for more information)
* Add support for exception conditions to cppvsdbg (see [documentation](https://aka.ms/VSCode-Cpp-ExceptionSettings) for more information)

### Bug Fixes
* Fix an incorrect IntelliSense error with object initialization. [#3212](https://github.com/microsoft/vscode-cpptools/issues/3212)
* Fix IntelliSense errors with designated initializers. [#3491](https://github.com/microsoft/vscode-cpptools/issues/3491), [#5500](https://github.com/microsoft/vscode-cpptools/issues/5550)
* Fix IntelliSense configuration with cl.exe compiler args `/external:I`, `/Zc:preprocessor`, and others. [#4980](https://github.com/microsoft/vscode-cpptools/issues/4980), [#6531](https://github.com/microsoft/vscode-cpptools/issues/6531), [#7259](https://github.com/microsoft/vscode-cpptools/issues/7259)
* Switch to showing no document symbols instead of random symbols for `files.exclude`'d documents. [#5142](https://github.com/microsoft/vscode-cpptools/issues/5142)
* Fix macros getting undefined when duplicate `#include` are used. [#5182](https://github.com/microsoft/vscode-cpptools/issues/5182), [#7270](https://github.com/microsoft/vscode-cpptools/issues/7270)
* Fix provider failed error logging. [#5487](https://github.com/microsoft/vscode-cpptools/issues/5487)
* Fix an IntelliSense crash with `#pragma GCC target`. [#6698](https://github.com/microsoft/vscode-cpptools/issues/6698), [#7377](https://github.com/microsoft/vscode-cpptools/issues/7377)
* Fix bitness detection for compilers targeting esp32. [#7034](https://github.com/microsoft/vscode-cpptools/issues/7034)
* Fix -idirafter directories being included too early. [#7129](https://github.com/microsoft/vscode-cpptools/issues/7129)
* Fix issue with the cpptools process lingering when no longer needed. [#7262](https://github.com/microsoft/vscode-cpptools/issues/7262)
* Filter out C++ std when querying the compiler as C (and vice versa). [#7269](https://github.com/microsoft/vscode-cpptools/issues/7269)
* Fix `files.exclude` ending with `/folder/**` not excluding `/folder`. [#7331](https://github.com/microsoft/vscode-cpptools/issues/7331)
* Fix VS Code UI freezing when hovering over very large literals. [#7334](https://github.com/microsoft/vscode-cpptools/issues/7334), [#7577](https://github.com/microsoft/vscode-cpptools/issues/7577)
* Fix clang-format formatting bug when new lines are removed. [#7360](https://github.com/microsoft/vscode-cpptools/issues/7360)
* Change default cwd in launch.json to `${fileDirname}`. [#7362](https://github.com/microsoft/vscode-cpptools/issues/7362)
  * Syed Ahmad (@HackintoshwithUbuntu) [PR #7363](https://github.com/microsoft/vscode-cpptools/pull/7363)
* Fix the compile commands entry not being used when -Werror is used. [#7388](https://github.com/microsoft/vscode-cpptools/issues/7388)
* Fix some potential race conditions during vsix installation. [#7405](https://github.com/microsoft/vscode-cpptools/issues/7405)
* Fix completion at the end of a file. [#7472](https://github.com/microsoft/vscode-cpptools/issues/7472)
* Fix completion of constructors. [#7505](https://github.com/microsoft/vscode-cpptools/issues/7505)
* Fix typos.
  * jogo- (@jogo-) [PR #7509](https://github.com/microsoft/vscode-cpptools/pull/7509), [PR #7568](https://github.com/microsoft/vscode-cpptools/pull/7568), [PR #7573](https://github.com/microsoft/vscode-cpptools/pull/7573)
* Fix an IntelliSense crash with the arrow library. [#7518](https://github.com/microsoft/vscode-cpptools/issues/7518)
* Fix the configuration UI randomly being blank (more frequently when remote). [#7523](https://github.com/microsoft/vscode-cpptools/issues/7523)
* Fix IntelliSense mode switching from `linux` to `macos` if `__unix__` is defined but `__linux__` is not. [#7525](https://github.com/microsoft/vscode-cpptools/issues/7525)
* Fix enabling of the `ms_extensions` flag for clang on Windows. [#7529](https://github.com/microsoft/vscode-cpptools/issues/7529)
* Fix `autocompleteAddParentheses` with no argument const/non-const overloads and deduction guides. [#7540](https://github.com/microsoft/vscode-cpptools/issues/7540), [#7541](https://github.com/microsoft/vscode-cpptools/issues/7541)
* Fix the browse configuration not being preserved when the configuration provider is auto-detected. [#7542](https://github.com/microsoft/vscode-cpptools/issues/7542)
* Fix clang-format failure on macOS 10.13 or older. [#7561](https://github.com/microsoft/vscode-cpptools/issues/7561)
* Fix an IntelliSense crash with std::ranges::unique. [#7576](https://github.com/microsoft/vscode-cpptools/issues/7576)
* Prevent 'Configuration Warnings' output when a custom configuration provider omits optional fields.
* Prevent 'Configuration Warnings' caused by corrections to auto-detected default configuration values.
* Reduce IntelliSense memory and CPU usage in certain scenarios (e.g. large files).
* Fix a crash on Linux with a `/**` includePath.

## Version 1.3.1: April 19, 2021
### Bug Fixes
* Fix extension not activating when `/.vscode/c_cpp_properties.json` exists but no C/C++ file is open. [#7344](https://github.com/microsoft/vscode-cpptools/issues/7344)
* Fix logging for an invalid provider configuration.
  * Yonggang Luo (@lygstate) [PR #7350](https://github.com/microsoft/vscode-cpptools/pull/7350)
* Fix extension activation with 32-bit Windows. [#7368](https://github.com/microsoft/vscode-cpptools/issues/7368)

## Version 1.3.0: April 13, 2021
### New Features
* Add language service support for CUDA.
* Add highlighting of matching conditional preprocessor statements. [#2565](https://github.com/microsoft/vscode-cpptools/issues/2565)
* Add commands for navigating to matching preprocessor directives in conditional groups. [#4779](https://github.com/microsoft/vscode-cpptools/issues/4779)
* Add native language service binaries for ARM64 Mac. [#6595](https://github.com/microsoft/vscode-cpptools/issues/6595)

### Enhancements
* Add parentheses to function calls when `C_Cpp.autocompleteAddParentheses` is `true`. [#882](https://github.com/microsoft/vscode-cpptools/issues/882)
* Add @retval support to the simplified view of doc comments. [#6816](https://github.com/microsoft/vscode-cpptools/issues/6816)
* Add auto-closing of include completion brackets. [#7054](https://github.com/microsoft/vscode-cpptools/issues/7054)
* Add support for nodeAddonIncludes with Yarn PnP.
  * Mestery (@Mesterry) [PR #7123](https://github.com/microsoft/vscode-cpptools/pull/7123)
* Add a `C_Cpp.files.exclude` setting, which is identical to `files.exclude` except items aren't excluded from the Explorer view. [PR #7285](https://github.com/microsoft/vscode-cpptools/pull/7285)

### Bug Fixes
* Display integer values for char and unsigned char on hover instead of character symbols. [#1552](https://github.com/microsoft/vscode-cpptools/issues/1552)
* Fix directory iteration to check files.exclude and symlinks and use less memory. [#3123](https://github.com/microsoft/vscode-cpptools/issues/3123), [#4206](https://github.com/microsoft/vscode-cpptools/issues/4206), [#6864](https://github.com/microsoft/vscode-cpptools/issues/6864)
* Fix an issue with stale IntelliSense due to moving or renaming header files. [#3849](https://github.com/microsoft/vscode-cpptools/issues/3849)
* Fix go to definition on large macros. [#4306](https://github.com/microsoft/vscode-cpptools/issues/4306)
* Fix a spurious asterisk being inserted on a new line if the previous line starts with an asterisk. [#5733](https://github.com/microsoft/vscode-cpptools/issues/5733)
* Fix bug with placement new on Windows with gcc mode. [#6246](https://github.com/microsoft/vscode-cpptools/issues/6246)
* Fix size_t and placement new squiggles with clang on Windows. [#6573](https://github.com/microsoft/vscode-cpptools/issues/6573), [#7106](https://github.com/microsoft/vscode-cpptools/issues/7016)
* Fix an incorrect IntelliSense error squiggle when assigning to std::variant in clang mode. [#6623](https://github.com/microsoft/vscode-cpptools/issues/6623)
* Fix incorrect squiggle with range-v3 library. [#6639](https://github.com/microsoft/vscode-cpptools/issues/6639)
* Fix incorrect squiggle with auto parameters. [#6714](https://github.com/microsoft/vscode-cpptools/issues/6714)
* Fix (reimplement) nested document symbols. [#6830](https://github.com/microsoft/vscode-cpptools/issues/6830), [#7023](https://github.com/microsoft/vscode-cpptools/issues/7023), [#7024](https://github.com/microsoft/vscode-cpptools/issues/7024)
* Fix detection of bitness for compilers targeting esp32. [#7034](https://github.com/microsoft/vscode-cpptools/issues/7034)
* Fix include completion not working after creating a new header with a non-standard extension until a reload is done. [#6987](https://github.com/microsoft/vscode-cpptools/issues/6987), [#7061](https://github.com/microsoft/vscode-cpptools/issues/7061)
* Fix endless CPU/memory usage in cpptools-srv when certain templated type aliases are used. [#7085](https://github.com/microsoft/vscode-cpptools/issues/7085)
* Fix "No symbols found" sometimes occurring when a document first opens. [#7103](https://github.com/microsoft/vscode-cpptools/issues/7103)
* Fix vcFormat formatting after typing brackets and a newline. [#7125](https://github.com/microsoft/vscode-cpptools/issues/7125)
* Fix a performance bug after formatting a document. [#7159](https://github.com/microsoft/vscode-cpptools/issues/7159)
* Fix random crashes of cpptools-srv during shutdown. [#7161](https://github.com/microsoft/vscode-cpptools/issues/7161)
* Fix a bug with relative "." paths in compile commands. [#7221](https://github.com/microsoft/vscode-cpptools/issues/7221)
* Fix configuration issues with Unreal Engine projects. [#7222](https://github.com/microsoft/vscode-cpptools/issues/7222)
* Fix bug when `${workspaceFolder}` is used in `compileCommands`. [#7241](https://github.com/microsoft/vscode-cpptools/issues/7241)
  * Aleksa Pavlovic (@aleksa2808) [PR #7242](https://github.com/microsoft/vscode-cpptools/pull/7242)
* Fix field requirements for custom configurations. [PR #7295](https://github.com/microsoft/vscode-cpptools/pull/7295)
* Fix integrity hash checking of downloaded packages for the extension. [PR #7300](https://github.com/microsoft/vscode-cpptools/pull/7300)
* Fix a bug preventing successful validation and receipt of browse configurations from custom configuration providers. [PR# 7131](https://github.com/microsoft/vscode-cpptools/pull/7313)
* Fix a potential crash when editing at the end of a document.
* Fix "Configure Task" selection to show root folder names for multi-root workspace [PR #7315](https://github.com/microsoft/vscode-cpptools/pull/7315)

## Version 1.2.2: February 25, 2021
### Bug Fixes
* Fix IntelliSense errors with variable length arrays with C Clang mode. [#6500](https://github.com/microsoft/vscode-cpptools/issues/6500)
* Fix for random IntelliSense communication failures on Mac. [#6809](https://github.com/microsoft/vscode-cpptools/issues/6809), [#6958](https://github.com/microsoft/vscode-cpptools/issues/6958)
* Fix an extension activation failure when a non-existent folder exists in the workspace. [#6981](https://github.com/microsoft/vscode-cpptools/issues/6981)
* Fix infinite loops during document symbol processing. [#6988](https://github.com/microsoft/vscode-cpptools/issues/6988), [#7012](https://github.com/microsoft/vscode-cpptools/issues/7012), [#7022](https://github.com/microsoft/vscode-cpptools/issues/7022), [#7025](https://github.com/microsoft/vscode-cpptools/issues/7025)
* Fix a regression with handling of -isysroot/--sysroot compiler arguments. [#6992](https://github.com/microsoft/vscode-cpptools/issues/6992)
* Fix issue querying certain compilers, including armclang and arm-poky-linux-musleabi-gcc. [#7021](https://github.com/microsoft/vscode-cpptools/issues/7021)
* Fix invalid "console" property when generating a "cppdbg" task. [#7048](https://github.com/microsoft/vscode-cpptools/issues/7048)

## Version 1.2.1: February 16, 2021
### Bug Fixes
* Fix `Switch Header/Source` in two cases when symlinks are in the path. [#6855](https://github.com/microsoft/vscode-cpptools/issues/6855)
* Fix clang-format FixNamespaceComments default. [#6894](https://github.com/microsoft/vscode-cpptools/issues/6894)
* Fix an issue with querying certain compilers for system defines and system includes [#6898](https://github.com/microsoft/vscode-cpptools/issues/6898)
* Fix an issue preventing detection of default target and default language standard of Cygwin and WSL compilers. [#6902](https://github.com/microsoft/vscode-cpptools/issues/6902)
* Fix an issue with detection of Apple Clang. [#6916](https://github.com/microsoft/vscode-cpptools/issues/6916)
* Fix endless memory usage (or a crash) with certain code. [#6940](https://github.com/microsoft/vscode-cpptools/issues/6940)
* Fix "format after newline" with vcFormat. [#6942](https://github.com/microsoft/vscode-cpptools/issues/6942)
* Fix compiler querying with -Xclang and -include-pch arguments. [#6944](https://github.com/microsoft/vscode-cpptools/issues/6944)
* Switch to the signed LLDB-MI on Mac 10.14 or newer with the online vsix. [#6945](https://github.com/microsoft/vscode-cpptools/issues/6945)

## Version 1.2.0: February 2, 2021
### New Features
* Add support for cross-compilation configurations for IntelliSense. For example, `intelliSenseMode` value "linux-gcc-x64" could be used on a Mac host machine. [#1083](https://github.com/microsoft/vscode-cpptools/issues/1083)

### Enhancements
* Show configuration squiggles when configurations with the same name exist. [#3412](https://github.com/microsoft/vscode-cpptools/issues/3412)
* Add `C_Cpp.addNodeAddonIncludePaths` setting to add include paths from `nan` and `node-addon-api` when they're dependencies. [#4854](https://github.com/microsoft/vscode-cpptools/issues/4854)
  * Bruce MacNaughton (@bmacnaughton) [PR #67331](https://github.com/microsoft/vscode-cpptools/pull/6731)
* Add command `Generate EditorConfig contents from VC Format settings`. [#6018](https://github.com/microsoft/vscode-cpptools/issues/6018)
* Update to clang-format 11.1. [#6326](https://github.com/microsoft/vscode-cpptools/issues/6326)
* Add clang-format built for Windows ARM64. [#6494](https://github.com/microsoft/vscode-cpptools/issues/6494)
* Add support for the `/await` flag with msvc IntelliSense. [#6596](https://github.com/microsoft/vscode-cpptools/issues/6596)
* Increase document/workspace symbol limit from 1000 to 10000. [#6766](https://github.com/microsoft/vscode-cpptools/issues/6766)
* Add new "console" launch config for cppvsdbg. [PR #6794](https://github.com/microsoft/vscode-cpptools/pull/6794)

### Bug Fixes
* Fix handling of `--sysroot` and `-isysroot` with `compileCommands`. [#1575](https://github.com/microsoft/vscode-cpptools/issues/1575)
* Fix IntelliSense not updating if a non-opened header is changed. [#1780](https://github.com/microsoft/vscode-cpptools/issues/1780)
* Fix IntelliSense involving overflow for unsigned int values. [#2202](https://github.com/microsoft/vscode-cpptools/issues/2202)
* Fix IntelliSense not switching the language mode after changing C versus C++ `files.associations`. [#2557](https://github.com/microsoft/vscode-cpptools/issues/2557)
* Fix Switch Header/Source not switching to an existing file in another column if it's not visible. [#2667](https://github.com/microsoft/vscode-cpptools/issues/2667), [#6749](https://github.com/microsoft/vscode-cpptools/issues/6749)
* Fix autocomplete not working with `for` loop variables with C code. [#2946](https://github.com/microsoft/vscode-cpptools/issues/2946)
* Fix `#include` completion not sorting _ last. [#3465](https://github.com/microsoft/vscode-cpptools/issues/3465)
* Fix completion not working for templates in gcc/clang mode. [#3501](https://github.com/microsoft/vscode-cpptools/issues/3501)
* Fix crash when certain JavaScript files are parsed as C++. [#3858](https://github.com/microsoft/vscode-cpptools/issues/3858)
* Fix IntelliSense squiggle about not being able to assign to an object of its own type. [#3883](https://github.com/microsoft/vscode-cpptools/issues/3883)
* Fix hover and Find All References for template function overloads. [#4044](https://github.com/microsoft/vscode-cpptools/issues/4044), [#4249](https://github.com/microsoft/vscode-cpptools/issues/4249)
* Fix the Outline view for nested namespaces. [#4456](https://github.com/microsoft/vscode-cpptools/issues/4456)
* Fix some IntelliSense parsing errors. [#4595](https://github.com/microsoft/vscode-cpptools/issues/4595), [#6362](https://github.com/microsoft/vscode-cpptools/issues/6362), [#6685](https://github.com/microsoft/vscode-cpptools/issues/6685)
* Fix Outline view with`"**/.*"` in `files.exclude`. [#4602](https://github.com/microsoft/vscode-cpptools/issues/4602)
* Fix build tasks errors in single file mode. [#4638](https://github.com/microsoft/vscode-cpptools/issues/4638), [#6764](https://github.com/microsoft/vscode-cpptools/issues/6764)
* Fix the Outline view for nested structs/classes. [#4781](https://github.com/microsoft/vscode-cpptools/issues/4871)
* Fix `files.exclude` not applying to watched files handlers. [#5141](https://github.com/microsoft/vscode-cpptools/issues/5141)
* Fix code folding incorrectly matching an inactive `}`. [#5429](https://github.com/microsoft/vscode-cpptools/issues/5429)
* Fix IntelliSense Clang version for Apple Clang. [#5500](https://github.com/microsoft/vscode-cpptools/issues/5500)
* Fix hover doc comments not working if there's a selection. [#5635](https://github.com/microsoft/vscode-cpptools/issues/5635), [#6583](https://github.com/microsoft/vscode-cpptools/issues/6583)
* Fix `#include` completion to include results for non-standard header file extensions. [#5698](https://github.com/microsoft/vscode-cpptools/issues/5698)
* Fix clang-format failing due to missing libtinfo5 on Linux ARM/ARM64. [#5958](https://github.com/microsoft/vscode-cpptools/issues/5958)
* Automatically configure to use a custom configuration provider if available and no other configuration exists. [#6150](https://github.com/microsoft/vscode-cpptools/issues/6150)
* Fix not being able to attach to cpptools and cpptools-srv on Mac (to get crash call stacks). [#6151](https://github.com/microsoft/vscode-cpptools/issues/6151), [#6736](https://github.com/microsoft/vscode-cpptools/issues/6736)
* Fix IntelliSense crashing with cl.exe with C++20 and span. [#6251](https://github.com/microsoft/vscode-cpptools/issues/6251)
* Stop querying unsupported compilers. [#6314](https://github.com/microsoft/vscode-cpptools/issues/6314)
* Fix an entry not found error for files in `compile_commands.json` that didn't initially exist. [#6311](https://github.com/microsoft/vscode-cpptools/issues/6311)
* Fix IntelliSense errors with C++20 std::ranges in gcc/clang modes. [#6342](https://github.com/microsoft/vscode-cpptools/issues/6342)
* Add a workaround for a missing compiler path for the `compile_commands.json` generated by Unreal Engine. [#6358](https://github.com/microsoft/vscode-cpptools/issues/6358)
* Fix IntelliSense crash with coroutines. [#6363](https://github.com/microsoft/vscode-cpptools/issues/6363)
* Add localized strings for `cppbuild` tasks. [#6436](https://github.com/microsoft/vscode-cpptools/issues/6436)
* Fix IntelliSense squiggle with C++20 non-type templates. [#6462](https://github.com/microsoft/vscode-cpptools/issues/6462)
* Fix `compilerArgs` processing with `-MF` and other multi-arg arguments. [#6478](https://github.com/microsoft/vscode-cpptools/issues/6478)
* Fix bug causing `Unable to read process.env.HOME`. [#6468](https://github.com/microsoft/vscode-cpptools/issues/6468)
* Fix gcc problem matcher when the column is missing.
  * @guntern [PR #6490](https://github.com/microsoft/vscode-cpptools/pull/6490)
* Disable Insiders prompt for Codespaces. [#6491](https://github.com/microsoft/vscode-cpptools/issues/6491)
* Fix `compile_commands.json` not working correctly for `*.C` files. [#6497](https://github.com/microsoft/vscode-cpptools/issues/6497)
* Show an error message when gdb can't be found when generating a `launch.json` (instead of using an invalid `miDebuggerPath`). [#6511](https://github.com/microsoft/vscode-cpptools/issues/6511)
* Fix IntelliSense not supporting `__float128` (and `Q` literals) on x64 Linux. [#6574](https://github.com/microsoft/vscode-cpptools/issues/6574)
* Fix IntelliSense crash with a parenthesized type followed by an initializer list. [#6554](https://github.com/microsoft/vscode-cpptools/issues/6554), [#6624](https://github.com/microsoft/vscode-cpptools/issues/6624)
* Fix IntelliSense updating after pasting multi-line code. [#6565](https://github.com/microsoft/vscode-cpptools/issues/6565)
* Use "method" instead of "member" for semantic tokens. [#6569](https://github.com/microsoft/vscode-cpptools/issues/6569)
* Fix `__builtin_coro_*` methods not recognized by IntelliSense in gcc mode with `-fcoroutines`. [#6575](https://github.com/microsoft/vscode-cpptools/issues/6575)
* Fix the `else` snippet interfering with entering one line `else` statements. [#6582](https://github.com/microsoft/vscode-cpptools/issues/6582)
* Stop showing an "unknown error" message after canceling the creation of a `launch.json`. [#6608](https://github.com/microsoft/vscode-cpptools/issues/6608)
* Fix potential extension activation delay. [#6630](https://github.com/microsoft/vscode-cpptools/issues/6630)
* Fix the executed command not appearing with cppbuild tasks. [#6647](https://github.com/microsoft/vscode-cpptools/issues/6647)
* Fix IntelliSense crash on Mac due to IPCH file corruption. [#6673](https://github.com/microsoft/vscode-cpptools/issues/6673)
* Fix `_Debug` not being defined when `/MDd` or `/MTd` are used. [#6690](https://github.com/microsoft/vscode-cpptools/issues/6690)
* Fix infinite IntelliSense processing when C++20, gcc mode, and `-fcoroutines` and used. [#6709](https://github.com/microsoft/vscode-cpptools/issues/6709)
* Allow the extension to run on M1 Macs. [#6713](https://github.com/microsoft/vscode-cpptools/issues/6713)
  * Xiangyi Meng (@xymeng16) [PR #6601](https://github.com/microsoft/vscode-cpptools/pull/6601)
* Fix IntelliSense errors when "module" is used as a variable name with C++20. [#6719](https://github.com/microsoft/vscode-cpptools/issues/6719)
* Fix `.` to `->` completion with multiple cursors. [#6720](https://github.com/microsoft/vscode-cpptools/issues/6720)
* Fix bug with configured cl.exe path not being used to choose appropriate system include paths, or cl.exe not being used at all if it's not also installed via the VS Installer. [#6746](https://github.com/microsoft/vscode-cpptools/issues/6746)
* Fix bugs with parsing of quotes and escape sequences in compiler args. [#6761](https://github.com/microsoft/vscode-cpptools/issues/6761)
* Fix the configuration not showing in the status bar when `c_cpp_properties.json` is active. [#6765](https://github.com/microsoft/vscode-cpptools/issues/6765)
* Fix compiler querying with compilers that do not output `__STD_VERSION__` by default (gcc <= 4.8.x). [#6792](https://github.com/microsoft/vscode-cpptools/issues/6792)
* Fix document symbols when nested symbols have the same name as a parent. [#6830](https://github.com/microsoft/vscode-cpptools/issues/6830)
* Fix automatic adding of header files to `files.associations` after `Go to Definition` on a `#include`. [#6845](https://github.com/microsoft/vscode-cpptools/issues/6845)
* Fix `Insiders` `updateChannel` for VS Code - Exploration. [#6875](https://github.com/microsoft/vscode-cpptools/issues/6875)
* Fix "D" command line warnings not appearing with cl.exe cppbuild build tasks.
* Fix cl.exe cppbuild tasks when `/nologo` is used (and make /nologo a default arg).
* Fix a cpptools crash and multiple deadlocks.

## Version 1.1.3: December 3, 2020
### Bug Fixes
* Disable the "join Insiders" prompt for Linux CodeSpaces. [#6491](https://github.com/microsoft/vscode-cpptools/issues/6491)
* Fix "shell" tasks giving error "Cannot read property `includes` of undefined". [#6538](https://github.com/microsoft/vscode-cpptools/issues/6538)
* Fix various task variables not getting resolved with `cppbuild` tasks. [#6538](https://github.com/microsoft/vscode-cpptools/issues/6538)
* Fix warnings not appearing with `cppbuild` tasks. [#6556](https://github.com/microsoft/vscode-cpptools/issues/6556)
* Fix endless CPU/memory usage if the cpptools process crashes. [#6603](https://github.com/microsoft/vscode-cpptools/issues/6603)
* Fix the default `cwd` for `cppbuild` tasks. [#6618](https://github.com/microsoft/vscode-cpptools/issues/6618)

## Version 1.1.2: November 17, 2020
### Bug Fixes
* Fix resolution of `${fileDirname}` with `cppbuild` tasks. [#6386](https://github.com/microsoft/vscode-cpptools/issues/6386)

## Version 1.1.1: November 9, 2020
### Bug Fixes
* Fix cpptools binaries sometimes not getting installed on Windows. [#6453](https://github.com/microsoft/vscode-cpptools/issues/6453)

## Version 1.1.0: November 5, 2020
### New Features
* Add language server support for Windows ARM64 (no debugging yet). [#5583](https://github.com/microsoft/vscode-cpptools/issues/5583)
* [cppdbg] Debugger Protocol Updates:
  * ReadMemoryRequest [PR MIEngine#1028](https://github.com/microsoft/MIEngine/pull/1028)
  * ModulesRequest and ModuleEvent [PR MIEngine#1054](https://github.com/microsoft/MIEngine/pull/1054)
* [cppdbg] Support new SourceFileMap schema [PR #6319](https://github.com/microsoft/vscode-cpptools/pull/6319)

### Enhancements
* Add support to run c/cpp build tasks. [#3674](https://github.com/microsoft/vscode-cpptools/issues/3674), [#5270](https://github.com/microsoft/vscode-cpptools/issues/5270), [#5285](https://github.com/microsoft/vscode-cpptools/issues/5285)
  * Tasks: Configure Task
  * Tasks: Run Build Task
  * C/C++: Build and debug active file.
* Add logging around compiler querying, and the "C/C++ Configuration Warnings" output channel. [#5259](https://github.com/microsoft/vscode-cpptools/issues/5259)
* Add compile commands info to Log Diagnostics. [#5761](https://github.com/microsoft/vscode-cpptools/issues/5761)
* Add `intelliSenseUpdateDelay` setting. [#6142](https://github.com/microsoft/vscode-cpptools/issues/6142)
  * YuTengjing (@tjx666) [PR #6344](https://github.com/microsoft/vscode-cpptools/pull/6344)
* Enable support for specifying a compiler by only the filename if it's in the environment path. [#6179](https://github.com/microsoft/vscode-cpptools/issues/6179)
* Restart the IntelliSense process if its memory usage exceeds the `C_Cpp.intelliSenseMemoryLimit` setting. [#6230](https://github.com/microsoft/vscode-cpptools/issues/6230)
* [cppdbg] Stepping out of a function will display '$ReturnValue'.
  * @Trass3r [PR MIEngine#1036](https://github.com/microsoft/MIEngine/pull/1036)
* [cppdbg] Support composite expressions in natvis ArrayItems
  * @Trass3r [PR MIEngine#1044](https://github.com/microsoft/MIEngine/pull/1044)
* Add handling of the "-ansi" compiler arg when querying gcc/clang compilers.
* Add support for inferring the IntelliSenseMode based on the "--target" compiler arg.
* Add support for inferring the C standard based on new c11/c17 language standard args for cl.exe.
* Allow custom config providers to omit IntelliSenseMode and C/C++ language standard, enabling them to be inferred from the `compilerPath` and `compilerArgs`.

### Bug Fixes
* Change macOS Framework searching to only parse the "Current" framework folder when the "Headers" folder is not found. [#2046](https://github.com/microsoft/vscode-cpptools/issues/2046)
* Show the compiler path in the `Build and Debug Active File` dropdown. [#4278](https://github.com/microsoft/vscode-cpptools/issues/4278)
* Fix incorrect signature help active argument with multiple template parameters. [#4786](https://github.com/microsoft/vscode-cpptools/issues/4786)
* Fix bug with directories not getting created for browse.databaseFilename. [#5181](https://github.com/microsoft/vscode-cpptools/issues/5181)
* Allow the debug configuration to wait for the preLaunchTask to complete before continuing on and resolving environment variables or processes that may have been set in the 'tasks.json'. [#5287](https://github.com/microsoft/vscode-cpptools/issues/5287)
* Change the Windows SDK detection to require the shared, ucrt, and um folders. [#5817](https://github.com/microsoft/vscode-cpptools/issues/5817)
* Fix issues with IntelliSense for clang-cl.exe. [#6075](https://github.com/microsoft/vscode-cpptools/issues/6075)
* Fix "Comments are not permitted in JSON" error when `c_cpp_properties.json` is open but not active. [#6132](https://github.com/microsoft/vscode-cpptools/issues/6132)
* Rename the C language standard setting values from c18 and gnu18 to c17 and gnu17. [#6105](https://github.com/microsoft/vscode-cpptools/issues/6105)
* Add more IntelliSense support for std ranges, concepts, and modules exports (__cpp_lib_concepts is now enabled). [#6173](https://github.com/microsoft/vscode-cpptools/issues/6173)
* Add "-fnoblocks" when querying clang on Mac, as IntelliSense does not currently support blocks. [#6189](https://github.com/microsoft/vscode-cpptools/issues/6189)
* Fix clang-format on 32-bit Windows. [#6195](https://github.com/microsoft/vscode-cpptools/issues/6195)
* Fix incorrect formatting results when clang-format removes duplicate includes. [#6205](https://github.com/microsoft/vscode-cpptools/issues/6205)
* Fix a case where the main process could get stuck. [#6207](https://github.com/microsoft/vscode-cpptools/issues/6207)
* Fix C files being treated as C++ files with compile_commands.json. [#6279](https://github.com/microsoft/vscode-cpptools/issues/6279)
* Fix `Build and Debug Active File` race condition with EngineLogs. [#6304](https://github.com/microsoft/vscode-cpptools/pull/6304)
* Fix changes to some `c_cpp_properties.json` properties not taking effect (until a reload) if `compileCommands` is set. [#6332](https://github.com/microsoft/vscode-cpptools/issues/6332)
* Fix issue with compiler querying not handling various clang command line options correctly. [#6356](https://github.com/microsoft/vscode-cpptools/issues/6356),  [#6359](https://github.com/microsoft/vscode-cpptools/issues/6359)
* Fix multi-root workspace tag parsing when `compileCommands` is set. [#6383](https://github.com/microsoft/vscode-cpptools/issues/6383)
* Fix mingw32 compilers not being detected. [#6394](https://github.com/microsoft/vscode-cpptools/issues/6394)
* Various bug fixes for vcFormat. [PR #6408](https://github.com/microsoft/vscode-cpptools/pull/6408)
* Fix issue causing zh-cn and zh-tw language files not to be used. [PR #6418](https://github.com/microsoft/vscode-cpptools/pull/6418)
* Fix the handling of various compiler arg pairs when querying compilers.
* Avoid parsing entries in compile_commands.json for file types that we do not support.
* Fixed an issue in which only C or C++ system headers were added to the browse path, rather than both.
* Fix issue causing some localized messages to be displayed incorrectly.
* Fixed issue with shipping an older version of vsdbg in offline packages.

### Other Contributions
* Refactoring provider classes.
  * Abhishek Pal (@devabhishekpal) [PR #5998](https://github.com/microsoft/vscode-cpptools/pull/5998)

## Version 1.0.1: September 21, 2020
### Bug Fixes
* Fix "No IL available" IntelliSense error on Linux/macOS when `#error` directives are present in the source code. [#6009](https://github.com/microsoft/vscode-cpptools/issues/6009), [#6114](https://github.com/microsoft/vscode-cpptools/issues/6114)
* Fix issue on Windows with the language server not shutting down properly which causes the IntelliSense database to become corrupted. [PR #6141](https://github.com/microsoft/vscode-cpptools/issues/6141)
* Fix "No IL available" IntelliSense error when predefined macros are undefined. [#6147](https://github.com/microsoft/vscode-cpptools/issues/6147)
* Fix infinite loop IntelliSense regression. [#6166](https://github.com/microsoft/vscode-cpptools/issues/6166)

## Version 1.0.0: September 14, 2020
### New Features
* Support non-UTF-8 file encodings (GBK, UTF-16, etc.), excluding `files.autoGuessEncoding` support. [#414](https://github.com/microsoft/vscode-cpptools/issues/414)
* Support for running the extension on Linux ARM devices (armhf/armv7l and aarch64/arm64), using remoting. [#429](https://github.com/microsoft/vscode-cpptools/issues/429), [#2506](https://github.com/microsoft/vscode-cpptools/issues/2506)
* Add the `vcFormat` option to `C_Cpp.formatting` (with `C_Cpp.vcFormat.*` options) to enable VS-style formatting (instead of clang-format formatting). [#657](https://github.com/microsoft/vscode-cpptools/issues/657)
  * Add support for vcFormat settings in `.editorconfig` files. [PR #5932](https://github.com/microsoft/vscode-cpptools/pull/5932)

### Enhancements
* Improve the download and installation progress bar. [#1961](https://github.com/microsoft/vscode-cpptools/issues/1961)
* Add error codes and the "C/C++" source to IntelliSense errors. [#2345](https://github.com/microsoft/vscode-cpptools/issues/2345)
* Add support for `/Zc:__cplusplus` in `compilerArgs` for cl.exe. [#2595](https://github.com/microsoft/vscode-cpptools/issues/2595)
* Search for `compilerPath` in the PATH environment variable. [#3078](https://github.com/microsoft/vscode-cpptools/issues/3078), [#5908](https://github.com/microsoft/vscode-cpptools/issues/5908)
* Validate crypto signatures of binaries we download. [#5268](https://github.com/microsoft/vscode-cpptools/issues/5268)
* Add link to the documentation in the configuration UI. [#5875](https://github.com/microsoft/vscode-cpptools/issues/5875)
  * Abhishek Pal (@devabhishekpal) [PR #5991](https://github.com/microsoft/vscode-cpptools/pull/5991)
* Allow comments, trailing commas, etc. in `c_cpp_properties.json` [#5885](https://github.com/microsoft/vscode-cpptools/issues/5885)
* Prevent comments from being removed from json files when the extension modifies them.
  * @dan-shaw [PR #5954](https://github.com/microsoft/vscode-cpptools/pull/5954)
* Add diagnostics on potentially conflicting recursive includes to `C/C++: Log Diagnostics`, i.e. if a workspace uses files with the same name as system headers. [#6009](https://github.com/microsoft/vscode-cpptools/issues/6009)
* Add workspace parsing diagnostics. [#6048](https://github.com/microsoft/vscode-cpptools/issues/6048)
* Add `wmain` snippet on Windows. [#6064](https://github.com/microsoft/vscode-cpptools/issues/6064)
* More C++20 support.

### Bug Fixes
* Fix member completion in C code after an operator is used in an expression. [#2184](https://github.com/microsoft/vscode-cpptools/issues/2184)
* Fix extension not creating `tasks.json` if the `.vscode` folder doesn’t exist. [#4280](https://github.com/microsoft/vscode-cpptools/issues/4280)
* Fix installation of clang-format 10 with the online vsix. [#5194](https://github.com/microsoft/vscode-cpptools/issues/5194)
* Get the compiler type to determine if it's Clang when querying for default compiler so that the correct default `intelliSenseMode` is set. [#5352](https://github.com/microsoft/vscode-cpptools/issues/5352)
* Get the default language standard of the compiler and use that std version if no version is specified. [#5579](https://github.com/microsoft/vscode-cpptools/issues/5579)
* Fix `configuration.includePath` to only add the `defaultFolder` when the default `includePath` is set. [#5621](https://github.com/microsoft/vscode-cpptools/issues/5621)
* Fix an IntelliSense crash when using C++20 on Linux. [#5727](https://github.com/microsoft/vscode-cpptools/issues/5727)
* Get the default target of the compiler. If the default target is ARM/ARM64, do not use the generic "--target" option to determine bitness. [#5772](https://github.com/microsoft/vscode-cpptools/issues/5772)
* Fix `compilerArgs` not being used if no `compilerPath` is set. [#5776](https://github.com/microsoft/vscode-cpptools/issues/5776)
* Fix an incorrect IntelliSense error squiggle. [#5783](https://github.com/microsoft/vscode-cpptools/issues/5783)
* Fix semantic colorization and inactive regions for multi-root workspaces. [#5812](https://github.com/microsoft/vscode-cpptools/issues/5812), [#5828](https://github.com/microsoft/vscode-cpptools/issues/5828)
* Fix bug with cl.exe flags /FU and /FI not being processed. [#5819](https://github.com/microsoft/vscode-cpptools/issues/5819)
* Fix `cStandard` being set to `c11` instead of `gnu18` with gcc. [#5834](https://github.com/microsoft/vscode-cpptools/issues/5834)
* Fix Doxygen parameterHint comment to display for a parameter name that is followed by colon. [#5836](https://github.com/microsoft/vscode-cpptools/issues/5836)
* Fix compiler querying when relative paths are used in `compile_commands.json`. [#5848](https://github.com/microsoft/vscode-cpptools/issues/5848)
* Fix the compile commands compiler not being used if `C_Cpp.default.compilerPath` is set. [#5848](https://github.com/microsoft/vscode-cpptools/issues/5848)
* Fix Doxygen comment to escape markdown characters. [#5904](https://github.com/microsoft/vscode-cpptools/issues/5904)
* Remove keyword completion of C identifiers that are defined in headers and aren't keywords (e.g. `alignas`). [#6022](https://github.com/microsoft/vscode-cpptools/issues/6022)
* Fix error message with `Build and Debug Active File`. [#6071](https://github.com/microsoft/vscode-cpptools/issues/6071)
* Restore fallback to the base configuration if a custom configuration provider does not provide a configuration for a file and does not provide compiler info in a custom browse configuration.
* Fix a bug that could cause the extension to delay processing a newly opened file until any outstanding IntelliSense operations are complete, if using a custom configuration provider.
* Fix a bug with incorrect configuration of a file when using a custom configuration provider and no custom configuration is available for that file. This now falls back to the compiler info received from the configuration provider with the browse configuration.
* Fix a bug in which making a modification to `c_cpp_properties.json` could result in custom configurations for currently open files being discarded and not re-requested.

### Potentially Breaking Changes
* Settings `commentContinuationPatterns`, `enhancedColorization`, and `codeFolding` are no longer available in per-Folder settings (only Workspace or higher settings). [PR #5830](https://github.com/microsoft/vscode-cpptools/pull/5830)
* Fix compile command arguments not being used when `compilerPath` is set (so the compile command arguments need to be compatible now).
* If a non-matching `intelliSenseMode` was being used, such as clang-x64 with a gcc ARM compiler, then we may auto-fix it internally, which may cause changes to IntelliSense behavior.

### Known Issues
* Using `clang-format` on ARM may require installing libtinfo5. [#5958](https://github.com/microsoft/vscode-cpptools/issues/5958)

## Version 0.29.0: July 15, 2020
### New Features
* Add Doxygen comment support (to tooltip display of hover, completion, and signature help). [#658](https://github.com/microsoft/vscode-cpptools/issues/658)
  * The way comments are formatted is controlled by the `C_Cpp.simplifyStructuredComments` setting.
* Auto-convert `.` to `->` when the type is a pointer. [#862](https://github.com/microsoft/vscode-cpptools/issues/862)
* Switch to using the VS Code Semantic Tokens API for semantic colorization (works with remoting). [PR #5401](https://github.com/microsoft/vscode-cpptools/pull/5401), [#3932](https://github.com/microsoft/vscode-cpptools/issues/3932), [#3933](https://github.com/microsoft/vscode-cpptools/issues/3933), [#3942](https://github.com/microsoft/vscode-cpptools/issues/3942)
* Add support for LogMessage Breakpoints for debug type `cppdbg`. [PR MIEngine#1013](https://github.com/microsoft/MIEngine/pull/1013)

### Enhancements
* Automatically add `"${default}"` to the default `includePath` in `c_cpp_properties.json` if `C_Cpp.default.includePath` is set. [#3733](https://github.com/microsoft/vscode-cpptools/issues/3733)
* Add configuration provider logging to `C/C++: Log Diagnostics`. [#4826](https://github.com/microsoft/vscode-cpptools/issues/4826)
* Add support for the Debug Welcome Panel. [#4837](https://github.com/microsoft/vscode-cpptools/issues/4837)
* Update to clang-format 10. [#5194](https://github.com/microsoft/vscode-cpptools/issues/5194)
* Add system to store and query properties from the active C/C++ configuration.
  * bugengine (@bugengine) [PR #5453](https://github.com/microsoft/vscode-cpptools/pull/5453)
* Add `quoteArgs` to `launch.json` schema. [PR #5639](https://github.com/microsoft/vscode-cpptools/pull/5639)
* Add logs for a resolved `launch.json` if "engineLogging" is enabled. [PR #5644](https://github.com/microsoft/vscode-cpptools/pull/5644)
* Add threadExit and processExit logging flags for 'cppvsdbg'. [PR #5652](https://github.com/microsoft/vscode-cpptools/pull/5652)

### Bug Fixes
* Fix IntelliSense when using "import_" in a variable name. [#5272](https://github.com/microsoft/vscode-cpptools/issues/5272)
* Add localization support for autocomplete and hover text. [#5370](https://github.com/microsoft/vscode-cpptools/issues/5370)
* Some `updateChannel` fixes. [PR #5465](https://github.com/microsoft/vscode-cpptools/pull/5465)
* Fix wrong language standard used with compile commands. [#5498](https://github.com/microsoft/vscode-cpptools/issues/5498)
* Fix issue with defines and includes not being handled correctly in `compilerPath` or `compilerArgs`. [#5512](https://github.com/microsoft/vscode-cpptools/issues/5512)
* Add gcc/gcc-10 compiler detection. [#5540](https://github.com/microsoft/vscode-cpptools/issues/5540)
* Fix `--target` compiler arg getting overridden. [#5557](https://github.com/microsoft/vscode-cpptools/issues/5557)
  * Matt Schulte (@schultetwin1)
* Fix Find All References and Rename when multiple references are on the same line. [#5568](https://github.com/microsoft/vscode-cpptools/issues/5568)
* Fix IntelliSense process crashes. [#5584](https://github.com/microsoft/vscode-cpptools/issues/5584), [#5629](https://github.com/microsoft/vscode-cpptools/issues/5629)
* Fix an add/remove workspace folder crash. [#5591](https://github.com/microsoft/vscode-cpptools/issues/5591)
* Fix default build tasks failing on Windows if the compiler isn't on the PATH. [#5604](https://github.com/microsoft/vscode-cpptools/issues/5604)
* Fix updating `files.associations` and .C files being associated with C instead of C++. [#5618](https://github.com/microsoft/vscode-cpptools/issues/5618)
* Fix IntelliSense malfunction when RxCpp is used. [#5619](https://github.com/microsoft/vscode-cpptools/issues/5619)
* Fix an incorrect IntelliSense error. [#5627](https://github.com/microsoft/vscode-cpptools/issues/5627)
* Ignore "screen size is bogus" error when debugging. [PR #5669](https://github.com/microsoft/vscode-cpptools/pull/5669)
  * nukoyluoglu (@nukoyluoglu)
* Fix `compile_commands.json` sometimes not updating. [#5687](https://github.com/microsoft/vscode-cpptools/issues/5687)
* Add msys2 clang compilers to the compiler search list (previously only gcc was handled). [#5697](https://github.com/microsoft/vscode-cpptools/issues/5697)
* Fix extension getting stuck when an "@" response file that doesn't end with ".rsp" is used in `compilerArgs`. [#5731](https://github.com/microsoft/vscode-cpptools/issues/5731)
* Fix forced includes not handled properly when parsed as compiler args. [#5738](https://github.com/microsoft/vscode-cpptools/issues/5738)
* Fix potential thread deadlock in cpptools.
* Fix copying a long value from debug watch results in pasting partial value [#5470](https://github.com/microsoft/vscode-cpptools/issues/5470)
  * [PR MIEngine#1009](https://github.com/microsoft/MIEngine/pull/1009)
* Fix Modifying conditional breakpoints [#2297](https://github.com/microsoft/vscode-cpptools/issues/2297)
  * [PR MIEngine#1010](https://github.com/microsoft/MIEngine/pull/1010)
* Fix find <miDebuggerPath>.exe in Windows path [#3076](https://github.com/microsoft/vscode-cpptools/issues/3076)
  * [PR MIEngine#1001](https://github.com/microsoft/MIEngine/pull/1001)

## Version 0.28.3: June 9, 2020
### Enhancements
* Update version of vscode-cpptools API to 4.0.1 [PR #5624](https://github.com/microsoft/vscode-cpptools/pull/5624)

## Version 0.28.2: June 1, 2020
### Regression Bug Fixes
* Fix string arrays in `env` not being joined properly. [#5509](https://github.com/microsoft/vscode-cpptools/issues/5509)
  * Krishna Ersson (@kersson) [PR #5510](https://github.com/microsoft/vscode-cpptools/pull/5510)
* Fix `shell` being used as the C/C++ build task source instead of `C/C++`. [vscode-docs#3724](https://github.com/microsoft/vscode-docs/issues/3724)

### Other Bug Fixes
* Fix `problemMatcher` not being added to C/C++ build tasks. [#3295](https://github.com/microsoft/vscode-cpptools/issues/3295)
* Fix `/usr/bin` being used as the default `cwd` (instead of `${workspaceFolder}`) for C/C++ build tasks. [#4761](https://github.com/microsoft/vscode-cpptools/issues/4761)
* Fix processing of quoted arguments with spaces in `compilerPath`. [PR #5513](https://github.com/microsoft/vscode-cpptools/pull/5513)
* Fix inconsistent task `label` and `preLaunchTask` being used for C/C++ build tasks. [#5561](https://github.com/microsoft/vscode-cpptools/issues/5561)

## Version 0.28.1: May 20, 2020
### Bug Fixes
* Fix errors not appearing after switching between a WSL and non-WSL config on Windows. [#5474](https://github.com/microsoft/vscode-cpptools/issues/5474)
* Fix cpptools crash when gcc is not in $PATH in a Docker container. [#5484](https://github.com/microsoft/vscode-cpptools/issues/5484)
* Fix top IntelliSense crash regression. [#5486](https://github.com/microsoft/vscode-cpptools/issues/5486)
* Fix squiggles appearing too soon (while typing). [#5531](https://github.com/microsoft/vscode-cpptools/issues/5531)

## Version 0.28.0: May 12, 2020
### New Features
* Add C/C++ language-aware code folding. [#407](https://github.com/microsoft/vscode-cpptools/issues/407)
* Add GNU (and C17) language standard options. [#2782](https://github.com/microsoft/vscode-cpptools/issues/2782)
* Add ARM and ARM64 IntelliSense modes. [#4271](https://github.com/microsoft/vscode-cpptools/issues/4271), [PR #5250](https://github.com/microsoft/vscode-cpptools/pull/5250)

### Enhancements
* Change the `gcc` problem matcher to use `autoDetect` for `fileLocation` . [#1915](https://github.com/microsoft/vscode-cpptools/issues/1915)
* Add support for IntelliSense-based `Go to Definition` on `#include` statements. [#2564](https://github.com/microsoft/vscode-cpptools/issues/2564)
* Support relative paths with `forcedInclude`. [#2780](https://github.com/microsoft/vscode-cpptools/issues/2780)
* Make the `Visual Studio` formatting style respect the C++ standard (e.g. `> >` for C++03 or earlier). [#3578](https://github.com/microsoft/vscode-cpptools/issues/3578)
* Add support for more C++20 features, such as concepts (not 100% complete yet). [#4195](https://github.com/microsoft/vscode-cpptools/issues/4195)
* Process the "std" and bitness (-m64/-m32) compiler args. [#4726](https://github.com/microsoft/vscode-cpptools/issues/4726)
* Switch from our custom Rename UI to VS Code's Refactor Preview. [#4990](https://github.com/microsoft/vscode-cpptools/issues/4990)

### Bug Fixes
* Fix `browse.path` not getting set correctly when `compileCommands` is used. [#1163](https://github.com/microsoft/vscode-cpptools/issues/1163)
* Fix an issue with squiggle updates not occurring when a dependent file is created, deleted, or renamed. [#3670](https://github.com/microsoft/vscode-cpptools/issues/3670)
* Fix temporary VSIX files not getting deleted after installation [#3923](https://github.com/microsoft/vscode-cpptools/issues/3923)
* Process "$CPATH" on non-Windows OS's. [#3940](https://github.com/microsoft/vscode-cpptools/issues/3940)
* Fix missing include message when a configuration provider is used. [#3971](https://github.com/microsoft/vscode-cpptools/issues/3971)
* Change machine-dependent settings to use remote settings instead of user settings. [#4121](https://github.com/microsoft/vscode-cpptools/issues/4121)
* Fix compiler querying for compilers that output non-English strings. [#4542](https://github.com/microsoft/vscode-cpptools/issues/4542)
* Fix compiler querying when the '-include' argument is used. [#4655](https://github.com/microsoft/vscode-cpptools/issues/4655)
* Fix the "Unable to load schema" error for `c_cpp_properties.json`. [#4841](https://github.com/microsoft/vscode-cpptools/issues/4841)
* Change "Visual Studio" `clang_format_fallback_style` setting to use NamespaceIndentation All. [#5124](https://github.com/microsoft/vscode-cpptools/issues/5124)
* Fix "C++98" and "C++0x" modes. [#5157](https://github.com/microsoft/vscode-cpptools/issues/5157), [#5225](https://github.com/microsoft/vscode-cpptools/issues/5225)
* Improve the error message for multi-root projects using `compile_commands.json`. [#5160](https://github.com/microsoft/vscode-cpptools/issues/5160)
* Fix some cpptools process crashes. [#5280](https://github.com/microsoft/vscode-cpptools/issues/5280)
* Avoid `<…>` truncation on hover. [#5291](https://github.com/microsoft/vscode-cpptools/issues/5291)
* Fix incorrect translations. [PR #5300](https://github.com/microsoft/vscode-cpptools/pull/5300)
* Fix cpptools auto-restarting after a crash. [#5303](https://github.com/microsoft/vscode-cpptools/issues/5303)
* Fix incorrect `c_cpp_properties.json` squiggles. [#5314](https://github.com/microsoft/vscode-cpptools/issues/5314), [#5322](https://github.com/microsoft/vscode-cpptools/issues/5322)
* Fix error `The task provider for "C/C++" tasks unexpectedly provided a task of type "shell".` [#5388](https://github.com/microsoft/vscode-cpptools/issues/5388)
* Fix `compilerPath` set to `""` not working. [#5392](https://github.com/microsoft/vscode-cpptools/issues/5392)
* Fix IntelliSense sometimes not working on a header file (or giving "Cannot Confirm Reference") if an existing TU is chosen that doesn't actually contain the header file.
* Fix random crashes after a settings change.
* Fix redundant squiggle updates.

## Version 0.27.1: April 28, 2020
### Bug Fix
* Disable Insiders `updateChannel` for 32-bit Linux and VS Code older than 1.43.0.

## Version 0.27.0: March 30, 2020
### Enhancements
* Improved multi-root implementation with a single language server process and database for the entire workspace (shared between workspace folders). Fixes most [multi-root bugs](https://github.com/microsoft/vscode-cpptools/issues?q=is%3Aopen+is%3Aissue+label%3A%22Feature%3A+Multi-root%22+label%3A%22fixed+%28release+pending%29%22+milestone%3A0.27.0).
* Update to clang-format 9.0.1 (and without shared library dependencies). [#2887](https://github.com/microsoft/vscode-cpptools/issues/2887), [#3174](https://github.com/microsoft/vscode-cpptools/issues/3174)
* Add new setting `C_Cpp.debugger.useBacktickCommandSubstitution` to fix debugging when CShell is the remote default shell. [#4015](https://github.com/microsoft/vscode-cpptools/issues/4015)
  * @Helloimbob [PR #5053](https://github.com/microsoft/vscode-cpptools/pull/5053)
* Rename language server processes to `cpptools` and `cpptools-srv` (IntelliSense process). [#4364](https://github.com/microsoft/vscode-cpptools/issues/4364)
* Add support for `-iframework` in `compile_commands.json`. [#4819](https://github.com/microsoft/vscode-cpptools/issues/4819)
* Add `cpptools.setActiveConfigName` command. [#4870](https://github.com/microsoft/vscode-cpptools/issues/4870)
  * @aleksey-sergey [PR #4893](https://github.com/microsoft/vscode-cpptools/pull/4893)
* Default to the bundled `clang-format` if its version is newer. [#4963](https://github.com/microsoft/vscode-cpptools/issues/4963)
* Add URI's to the debug logging for messages (e.g. `fileChanged`). [#5062](https://github.com/microsoft/vscode-cpptools/issues/5062)
* Use `lldb-mi` for macOS Mojave or newer.
  * Fix visualization of standard library types in lldb. [#1768](https://github.com/microsoft/vscode-cpptools/issues/1768)
  * Enable debugging support on macOS Catalina. [#3829](https://github.com/microsoft/vscode-cpptools/issues/3829)
* Support '`' in addition to '-exec' for sending gdb commands [PR MIEngine#967](https://github.com/microsoft/MIEngine/pull/976)

### Bug Fixes
* Fix issue in which the user is not again prompted to use a custom configuration provider if settings files have been deleted. [#2346](https://github.com/microsoft/vscode-cpptools/issues/2346)
* Fix "Unrecognized format of field "msg" in result" on macOS. [#2492](https://github.com/microsoft/vscode-cpptools/issues/2492)
* Fix IntelliSense using too much CPU when switching branches. [#2806](https://github.com/microsoft/vscode-cpptools/issues/2806)
* Fix for timeout on slow terminals while debugging. [#2889](https://github.com/microsoft/vscode-cpptools/issues/2889)
  * @Epikem [PR MIEngine#965](https://github.com/microsoft/MIEngine/pull/965)
* Fix non-localized text. [#4481](https://github.com/microsoft/vscode-cpptools/issues/4481), [#4879](https://github.com/microsoft/vscode-cpptools/issues/4879)
* Fix issues with paths containing certain Unicode sequences on Mac. [#4712](https://github.com/microsoft/vscode-cpptools/issues/4712)
* Fix IntelliSense parsing bugs and crashes. [#4717](https://github.com/microsoft/vscode-cpptools/issues/4717), [#4798](https://github.com/microsoft/vscode-cpptools/issues/4798)
* Fix configuration UI disabling `compilerPath` if no default compiler is found. [#4727](https://github.com/microsoft/vscode-cpptools/issues/4727)
* Fix issue with providing custom configurations for files specified using URIs schemes we do not recognize. [#4889](https://github.com/microsoft/vscode-cpptools/issues/4889)
* Fix Outline view not updating fast enough after switching branches. [#4894](https://github.com/microsoft/vscode-cpptools/issues/4894)
* Fix failure to detect CL.exe if VS Installer files are stored on a drive other than the system drive. [#4929](https://github.com/microsoft/vscode-cpptools/issues/4929)
* Fix extension randomly getting stuck while communicating with the IntelliSense process on Mac. [#4989](https://github.com/microsoft/vscode-cpptools/issues/4989)
* Fix completion results appearing after numeric literals. [#5019](https://github.com/microsoft/vscode-cpptools/issues/5019)
* Fix issue with cancellation of a `Rename` operation causing subsequent `Find All References` and `Rename` operations to fail. [#5022](https://github.com/microsoft/vscode-cpptools/issues/5022)
* Fix some settings not being editable in the UI. [PR #5126](https://github.com/microsoft/vscode-cpptools/pull/5126)
* Fix `cpp_properties.json` error squiggles not appearing. [#5131](https://github.com/microsoft/vscode-cpptools/issues/5131)
* Fix `search.exclude` not applying if there are > 1 symbols matching in the excluded file. [#5152](https://github.com/microsoft/vscode-cpptools/issues/5152)
* Fix tag parsing not working on Windows 7 without SP1. [#5155](https://github.com/microsoft/vscode-cpptools/issues/5155)
* Fix `updateChannel` being settable per-workspace. [PR #5185](https://github.com/microsoft/vscode-cpptools/pull/5185)
* Fix opened files external to the workspace folder being removed from the database during loading. [#5190](https://github.com/microsoft/vscode-cpptools/issues/5190)
* Fix invalid `c_cpp_properties.json` and configuration UI warning `Compiler path with spaces and arguments is missing double quotes`. [#5215](https://github.com/microsoft/vscode-cpptools/issues/5215)
* Fix environment variables used for the RunInTerminal Request. [MIEngine#979](https://github.com/microsoft/MIEngine/issues/979)
* Fix a race condition that could cause the Outline, `Find All References`, etc. to stop working.

## Version 0.26.3: January 22, 2020
### Bug Fixes
* IntelliSense bug fixes. [#2774](https://github.com/microsoft/vscode-cpptools/issues/2774)
* Improve memory usage in projects with a large number of files. [#3326](https://github.com/microsoft/vscode-cpptools/issues/3326)
* Fix a crash when failing to launch external executables on Linux and Mac. [#3607](https://github.com/microsoft/vscode-cpptools/issues/3607)
* Update output of `C/C++: Log Diagnostics` to include the correct set of defines when custom configurations or compile commands are used. [#3631](https://github.com/microsoft/vscode-cpptools/issues/3631) [#4270](https://github.com/microsoft/vscode-cpptools/issues/4270)
* Fix Insiders channel not working on remote targets. [#3874](https://github.com/microsoft/vscode-cpptools/issues/3874)
* Fix `compile_commands.json` prompt appearing when a configuration provider is used. [#3972](https://github.com/microsoft/vscode-cpptools/issues/3972)
* Improve IntelliSense performance with range-v3. [#4414](https://github.com/microsoft/vscode-cpptools/issues/4414)
* Fix template members not being nested under the template type in the Outline view. [#4466](https://github.com/microsoft/vscode-cpptools/issues/4466)
* Fix an issue in which failure to invoke a compiler could result in a loss of functionality on Linux and Mac. [#4627](https://github.com/microsoft/vscode-cpptools/issues/4627)
* Fix custom configurations sometimes not being applied to headers. [#4649](https://github.com/microsoft/vscode-cpptools/issues/4649)
* Fix headers opening into header-only TU's instead of TU's for candidate source files. [#4696](https://github.com/microsoft/vscode-cpptools/issues/4696)
* Fix the missing description of `C_Cpp.clang_format_style`.
  * @Enna1 [PR #4734](https://github.com/microsoft/vscode-cpptools/pull/4734)
* Fix Insiders channel not auto-downgrading after an Insiders vsix is unpublished. [#4760](https://github.com/microsoft/vscode-cpptools/issues/4760)
* Fix compiler querying with more than 40 `compilerArgs`. [#4791](https://github.com/microsoft/vscode-cpptools/issues/4791)
* Fix an issue in which files may be unnecessarily removed from the tag parser database on startup, if using a custom configuration provider, resulting in a large number of files being reparsed. [#4802](https://github.com/microsoft/vscode-cpptools/issues/4802)
* Fix an issue in which `Build and Debug Active File` would fail to detect a compiler, without a compiler present in `compilerPath`. [#4834](https://github.com/microsoft/vscode-cpptools/issues/4834)
* Add a version check for `-break-insert` so later versions of `lldb-mi` can be used as a `midebugger`. [MIEngine#946](https://github.com/microsoft/MIEngine/issues/946)
* Fix clang-cl detection for system includes and defines.
* Fix a bug that could cause the browse database threads to get stuck.

### Enhancements
* If clang-format is found in the environment path, that version will take precedence over the copy of clang-format bundled with the extension. [#3569](https://github.com/microsoft/vscode-cpptools/issues/3569)
* When tag parsing is complete, and includer/includee relationships become available, header-only TU's will be replaced with TU's for candidate source files, if available.

## Version 0.26.2: December 2, 2019
### Enhancements
* Reworked how a source file is selected for TU creation when opening a header file. [#2856](https://github.com/microsoft/vscode-cpptools/issues/2856)
* Updated the default value of the `C_Cpp.intelliSenseCachePath` setting to a path under `XDG_CACHE_HOME` on Linux, or `~/Library/Cache` on macOS. [#3979](https://github.com/microsoft/vscode-cpptools/issues/3979)
* Reset memory usage of the IntelliSense process if it grows beyond a threshold. [#4119](https://github.com/microsoft/vscode-cpptools/issues/4119)
* Add validation that the new symbol name provided to 'Rename Symbol' is a valid identifier. Add the setting `C_Cpp.renameRequiresIdentifier` to allow that verification to be disabled. [#4409](https://github.com/microsoft/vscode-cpptools/issues/4409)
* Enable setting of breakpoints in CUDA sources.
  * Paul Taylor (@trxcllnt) [PR #4585](https://github.com/microsoft/vscode-cpptools/pull/4585)
* Deferred TU creation until the file is visible in the editor. This avoids the overhead of TU creation when the file is opened by VS Code internally for IntelliSense operations. [#4458](https://github.com/microsoft/vscode-cpptools/issues/4458)

### Bug Fixes
* Fix child process creation when the Windows code page is set to a language with non-ASCII characters and there are non-ASCII characters in the extension's install path. [#1560](https://github.com/microsoft/vscode-cpptools/issues/1560)
* Fix path canonicalization of UNC paths to avoid duplicate files opening with different casing. [#2528](https://github.com/microsoft/vscode-cpptools/issues/2528), [#3980](https://github.com/microsoft/vscode-cpptools/issues/3980)
* Fix header opening without IntelliSense due to creation of a TU from a source file that includes the header in an inactive region. [#4320](https://github.com/microsoft/vscode-cpptools/issues/4320)
* Fix an infinite loop in the extension process that can occur when using a scope named 'interface'. [#4470](https://github.com/microsoft/vscode-cpptools/issues/4470)
* Fix an issue with the Rename UI that could cause the rename to not be applied. [#4504](https://github.com/microsoft/vscode-cpptools/issues/4504)
* Show an error message when a Rename fails due to the symbol not being found. [#4510](https://github.com/microsoft/vscode-cpptools/issues/4510)
* Fix `launch.json` creation due to localized strings containing quotes. [#4526](https://github.com/microsoft/vscode-cpptools/issues/4526)
* Fix configuration error squiggles not being applied unless the setting was set in both `c_cpp_properties.json` and `settings.json`. [PR #4538](https://github.com/microsoft/vscode-cpptools/pull/4538)
* Fix document symbol for Outline view and breadcrumbs on Windows 7. [#4536](https://github.com/microsoft/vscode-cpptools/issues/4536)
* Add support for `ms-vscode.cmake-tools` `configurationProvider` id. [#4586](https://github.com/microsoft/vscode-cpptools/issues/4586)
* Fix cancellation of Find All References sometimes resulting in an exception. [#2710](https://github.com/microsoft/vscode-cpptools/issues/2710)
* Fix the sort order of files in the Find All References and Rename UI's. [#4615](https://github.com/microsoft/vscode-cpptools/issues/4615)
* Fix localized Chinese strings not displaying on systems with case-sensitive file systems. [#4619](https://github.com/microsoft/vscode-cpptools/issues/4619)
* Fix files with an extention of `.H` not correctly associating with C++. [#4632](https://github.com/microsoft/vscode-cpptools/issues/4632)
* Fix -m64 or -m32 not being passed to gcc, causing the reported system includes and system defines to not match the requested `intelliSenseMode`. [#4635](https://github.com/microsoft/vscode-cpptools/issues/4635)

## Version 0.26.1: October 28, 2019
### Bug Fixes
* Fix `launch.json` creation when using non-English display languages. [#4464](https://github.com/microsoft/vscode-cpptools/issues/4464)
* Fix CHS translation. [#4422](https://github.com/microsoft/vscode-cpptools/issues/4422)
* Fix debugging not working when Windows 10 Beta Unicode (UTF-8) support is enabled. [#1527](https://github.com/microsoft/vscode-cpptools/issues/1527)

## Version 0.26.0: October 15, 2019
### New Features
* Add localization support (translated text) via `Configure Display Language`. [#7](https://github.com/microsoft/vscode-cpptools/issues/7)
* Add `Rename Symbol` with a pending rename UI. [#296](https://github.com/microsoft/vscode-cpptools/issues/296), [PR #4277](https://github.com/microsoft/vscode-cpptools/pull/4277)
* Add support for navigation breadcrumbs and nested symbols in the Outline view (and removed the Navigation status bar item). [#2230](https://github.com/microsoft/vscode-cpptools/issues/2230)
* Add support for C++/CX (`/ZW`, `/ZW:nostdlib`, `/FI`, `/FU`, and `/AI` compiler arguments). [#3039](https://github.com/microsoft/vscode-cpptools/issues/3039)
* Add a tree view UI for the other C++ references results. [#4079](https://github.com/microsoft/vscode-cpptools/issues/4079)

### Enhancements
* App support for .rsp files in `compile_commands.json`. [#1718](https://github.com/microsoft/vscode-cpptools/issues/1718)
* Add support for `SymbolLoadInfo` to `launch.json`. [#3324](https://github.com/microsoft/vscode-cpptools/issues/3324)
* Enable `${workspaceFolder}` in `compilerPath` and `compilerArgs`. [#3440](https://github.com/microsoft/vscode-cpptools/issues/3440)
* Add support for parsing more file types by default. [#3567](https://github.com/microsoft/vscode-cpptools/issues/3567)
* Move status icons to the left to minimize shifting and change the red flame to use the foreground color. [#4198](https://github.com/microsoft/vscode-cpptools/issues/4198)

### Bug Fixes
* Fix querying of non-ENU compilers. [#2874](https://github.com/microsoft/vscode-cpptools/issues/2874)
* Fix IntelliSense error with `constexpr const char* s[] = { "" }`. [#2939](https://github.com/microsoft/vscode-cpptools/issues/2939)
* Add support for C++20 designated initializers for cl and gcc. [#3491](https://github.com/Microsoft/vscode-cpptools/issues/3491)
* Fix `Find All References` not confirming references of method overrides in an inheritance hierarchy. [#4078](https://github.com/microsoft/vscode-cpptools/issues/4078)
* Fix missing references on the last line. [#4150](https://github.com/microsoft/vscode-cpptools/issues/4150)
* Fix `Go to Definition` on implicit default constructors. [#4162](https://github.com/microsoft/vscode-cpptools/issues/4162)
* Fix configuration prompts from appearing if a configuration provider is set. [#4168](https://github.com/microsoft/vscode-cpptools/issues/4168)
* Fix vcpkg code action for missing includes with more than one forward slash. [PR #4172](https://github.com/microsoft/vscode-cpptools/pull/4172)
* Fix parsing of `__has_include` (and other system macros) with gcc. [#4193](https://github.com/microsoft/vscode-cpptools/issues/4193)
* Fix tag parse database not getting updated after changes occur to unopened files in the workspace. [#4211](https://github.com/microsoft/vscode-cpptools/issues/4211)
* Fix `files.exclude` ending with `/` being treated like a per-file exclude (which aren't enabled by default). [#4262](https://github.com/microsoft/vscode-cpptools/issues/4262)
* Fix `Find All References` incorrect results for string and comment references. [#4279](https://github.com/microsoft/vscode-cpptools/issues/4279)
* Fix bug with forced includes in `compile_commands.json`. [#4293](https://github.com/microsoft/vscode-cpptools/issues/4293)
* Fix `Find All References` giving `Not a Reference` for constructors of templated classes. [#4345](https://github.com/microsoft/vscode-cpptools/issues/4345)
* Fix squiggles appearing after a multi-edit replace or rename. [#4351](https://github.com/microsoft/vscode-cpptools/issues/4351)
* Fix `gcc-x86` and `clang-x86` modes. [#4353](https://github.com/microsoft/vscode-cpptools/issues/4353)
* Fix crashes if the database can't be created. [#4359](https://github.com/microsoft/vscode-cpptools/issues/4359)
* Fix bugs with comment references. [#4371](https://github.com/microsoft/vscode-cpptools/issues/4371), [#4372](https://github.com/microsoft/vscode-cpptools/issues/4372)

## Version 0.25.1: August 28, 2019
### Bug Fixes
* Fix `Switch Header/Source` for `.H` and `.C` targets. [#3048](https://github.com/microsoft/vscode-cpptools/issues/3048)
* Fix `C_Cpp.updateChannel` not respecting `extensions.autoUpdate`. [#3632](https://github.com/microsoft/vscode-cpptools/issues/3632)
* Fix duplicate content appearing after formatting of a new file (2nd fix). [#4091](https://github.com/microsoft/vscode-cpptools/issues/4091)
* Fix links in `Log Diagnostics` output. [#4122](https://github.com/microsoft/vscode-cpptools/issues/4122)
* Fix `NullReferenceException` when debugging if `"description"` is missing. [#4125](https://github.com/microsoft/vscode-cpptools/issues/4125)
* Fix `files.exclude` processing when using `\\`. [#4127](https://github.com/microsoft/vscode-cpptools/issues/4127)
* Fix bug when attaching to an elevated process on Linux. [#4133](https://github.com/microsoft/vscode-cpptools/issues/4133)
* Fix IntelliSense-based `Go to Definition` failing for a nested class in a template class. [#4135](https://github.com/microsoft/vscode-cpptools/issues/4135)
* Fix incorrect configuration squiggles with `compilerPath` when variables are used. [#4141](https://github.com/microsoft/vscode-cpptools/issues/4141)
  * @mistersandman [PR #4142](https://github.com/microsoft/vscode-cpptools/pull/4142)
* Fix `executeReferenceProvider` when code is selected. [#4147](https://github.com/microsoft/vscode-cpptools/issues/4147)
* Fix code action for resolving missing includes via the `vcpkg` dependency manager. [PR #4156](https://github.com/microsoft/vscode-cpptools/pull/4156)

## Version 0.25.0: August 21, 2019
### New Features
* Add `Find All References`. [#15](https://github.com/microsoft/vscode-cpptools/issues/15)
* Add `-x86` options for `intelliSenseMode`. [#2275](https://github.com/microsoft/vscode-cpptools/issues/2275), [#2312](https://github.com/microsoft/vscode-cpptools/issues/2312)
* Add `c++20` option to `cppStandard`. [#3448](https://github.com/microsoft/vscode-cpptools/issues/3448)
* Add a code action for resolving missing includes via the `vcpkg` dependency manager. [PR #3791](https://github.com/microsoft/vscode-cpptools/pull/3791)

### Enhancements
* Added support for compile commands:
  * `-iquote`. [#2088](https://github.com/microsoft/vscode-cpptools/issues/2088)
  * `-imacros`. [#2417](https://github.com/microsoft/vscode-cpptools/issues/2417)
  * `-idirafter`(`--include-directory-after` & `--include-directory-after=`). [#3713](https://github.com/microsoft/vscode-cpptools/issues/3713)
  * `-imsvc`. [#4032](https://github.com/microsoft/vscode-cpptools/issues/4032)
* Switch to using VS Code's `Go to Declaration`. [#2959](https://github.com/microsoft/vscode-cpptools/issues/2959)
* Added `compilerArgs` property setting. [PR #3950](https://github.com/microsoft/vscode-cpptools/pull/3950)
* Added support for V3 API. [PR #3987](https://github.com/microsoft/vscode-cpptools/pull/3987)
* Add `not supported` messages for ARM and Alpine containers. [PR #4027](https://github.com/microsoft/vscode-cpptools/pull/4027)
* Add validation for paths from `env` variables. [#3912](https://github.com/microsoft/vscode-cpptools/issues/3912)

### Bug Fixes
* Fix wrong type of `this` pointer. [#2303](https://github.com/microsoft/vscode-cpptools/issues/2303)
* Fix previous cache path not deleted when new cache path is specified. Note that the VS Code bug [Microsoft/vscode#59391](https://github.com/microsoft/vscode/issues/59391) still occurs on the settings UI, but this fix should delete any incomplete path names as the extension receives changes from the cache path setting. [#3644](https://github.com/microsoft/vscode-cpptools/issues/3644)
* Fix broken shell script when launch/attaching as root. [#3711](https://github.com/microsoft/vscode-cpptools/issues/3711)
  * Christian A. Jacobsen (@ChristianJacobsen) [PR MIEngine#906](https://github.com/microsoft/MIEngine/pull/906)
* Fix ".H" files not appearing in include completion results on Linux/macOS. [#3744](https://github.com/microsoft/vscode-cpptools/issues/3744)
* Fix `compile_commands.json` file changes not updated. [#3864](https://github.com/microsoft/vscode-cpptools/issues/3864)
* Fix `Failed to parse` error message in the open file scenario. [#3888](https://github.com/microsoft/vscode-cpptools/issues/3888)
* Fix loading the wrong symbols when creating or copying a file. [#3897](https://github.com/microsoft/vscode-cpptools/issues/3897)
* Fix IntelliSense process crash in clang mode. [#3898](https://github.com/microsoft/vscode-cpptools/issues/3898)
* Fix IntelliSense-based `Go to Definition` failing with `using namespace`. [#3902](https://github.com/microsoft/vscode-cpptools/issues/3902), [#4018](https://github.com/microsoft/vscode-cpptools/issues/4018)
* Fix completion not showing results for smart pointers. [#3926](https://github.com/microsoft/vscode-cpptools/issues/3926), [#3930](https://github.com/microsoft/vscode-cpptools/issues/3930)
* Fix `clang_format_path` cannot be set in workspace settings. [#3937](https://github.com/microsoft/vscode-cpptools/issues/3937)
* Fix typos and grammar in documentation.
  * @pi1024e [PR #4014](https://github.com/microsoft/vscode-cpptools/pull/4014)
* Fix NullReferenceException when unable to launch and an unresolved parameter exists in the string. This was causing a useless error message. [#4024](https://github.com/microsoft/vscode-cpptools/issues/4024), [#4090](https://github.com/microsoft/vscode-cpptools/issues/4090)
* Fix debugger can't debug file whose folder path includes a parenthesis. [#4030](https://github.com/microsoft/vscode-cpptools/issues/4030)
* Fix duplicate content appearing after formatting of a new file. [#4091](https://github.com/microsoft/vscode-cpptools/issues/4091)
* Fix `files.exclude` bug on Windows. [#4095](https://github.com/microsoft/vscode-cpptools/issues/4095)
* Fix NullReferenceException when `cwd` is null. [MIEngine#911](https://github.com/microsoft/MIEngine/issues/911)
* Fix wrong IntelliSense for C++ types after editing within a function and after a lambda.

## Version 0.24.1: July 22, 2019
### Bug Fixes
* Fix an issue with the Outline not being populated when a file is opened. [#3877](https://github.com/microsoft/vscode-cpptools/issues/3877)
* Update scopes used by semantic colorization. [PR# 3896](https://github.com/microsoft/vscode-cpptools/pull/3896)

## Version 0.24.0: July 3, 2019
### New Features
* Semantic colorization [Documentation](https://github.com/microsoft/vscode-cpptools/blob/main/Documentation/LanguageServer/colorization.md) [#230](https://github.com/microsoft/vscode-cpptools/issues/230)
* Add `Rescan Workspace` command. [microsoft/vscode-cpptools-api#11](https://github.com/microsoft/vscode-cpptools-api/issues/11)

### Enhancements
* Configuration UI editor improvements:
  * Add list of detected compiler paths. [PR #3708](https://github.com/microsoft/vscode-cpptools/pull/3708)
  * Enable selecting/editing of other configurations and add "Advanced Settings" section. [PR #3732](https://github.com/microsoft/vscode-cpptools/pull/3732)
* Enable `envFile` for `cppdbg`. [PR #3723](https://github.com/microsoft/vscode-cpptools/pull/3723)
* Change the default path value of `C_Cpp.intelliSenseCachePath`. [#3347](https://github.com/microsoft/vscode-cpptools/issues/3347) [#3664](https://github.com/microsoft/vscode-cpptools/issues/3664)
* Change `C_Cpp.clang_format_path` to `machine` scope. [#3774](https://github.com/microsoft/vscode-cpptools/issues/3774)
* Add validation to the advanced configuration UI settings. [PR #3838](https://github.com/microsoft/vscode-cpptools/pull/3838)
* Add `Current Configuration` to `C/C++: Log Diagnostics`. [PR #3866](https://github.com/microsoft/vscode-cpptools/pull/3866)

### Bug Fixes
* Fix for gdb `follow-fork-mode` `child` not working. [#2738](https://github.com/microsoft/vscode-cpptools/issues/2738)
* Fix IntelliSense process crash on hover with certain arrays. [#3081](https://github.com/Microsoft/vscode-cpptools/issues/3081)
* Fix IntelliSense-based `Go to Definition` for goto labels. [#3111](https://github.com/microsoft/vscode-cpptools/issues/3111)
* Fix IntelliSense behaving incorrectly when files are opened with different casing on Windows. [#3229](https://github.com/microsoft/vscode-cpptools/issues/3229)
* Fix user defined literals crashing IntelliSense in clang/gcc mode. [#3481](https://github.com/microsoft/vscode-cpptools/issues/3481)
* Improve `sourceFileMap` to be more dynamic. [#3504](https://github.com/microsoft/vscode-cpptools/issues/3504)
* Fix IntelliSense-based hover document comments being shown for invalid declarations not used by the current translation unit. [#3596](https://github.com/microsoft/vscode-cpptools/issues/3596)
* Fix `Go to Definition` when is `void` missing in the parameter list of a function definition a .c file. [#3609](https://github.com/microsoft/vscode-cpptools/issues/3609)
* Fix configuration validation of compiler path and IntelliSense mode compatibility for `clang-cl.exe` compiler. [#3637](https://github.com/microsoft/vscode-cpptools/issues/3637)
* Fix resolving `${workspaceFolderBasename}` and add `${workspaceStorage}`. [#3642](https://github.com/microsoft/vscode-cpptools/issues/3642)
* Fix IntelliSense-based `Go to Definition` performance issue due to extra database iteration. [#3655](https://github.com/microsoft/vscode-cpptools/issues/3655)
* Fix `SourceRequest` causing debugging to stop with `NotImplementedException`. [#3662](https://github.com/microsoft/vscode-cpptools/issues/3662)
* Fix typo in `intelliSenseMode` description.
  * Karsten Thoms (@kthoms) [PR #3682](https://github.com/microsoft/vscode-cpptools/pull/3682)
* Fix invalid warning with typedef enums in .c files. [#3685](https://github.com/microsoft/vscode-cpptools/issues/3685)
* Fix incorrect `keyword` completion occurring for pragma `#keyword`. [#3690](https://github.com/microsoft/vscode-cpptools/issues/3690)
* Fix problem matcher to show fatal errors from GCC [#3712](https://github.com/microsoft/vscode-cpptools/issues/3712)
* Fix multi-root folders with the same name sharing the same browse database. [PR #3715](https://github.com/microsoft/vscode-cpptools/pull/3715)
* Fix `remoteProcessPicker` on Windows. [#3758](https://github.com/microsoft/vscode-cpptools/issues/3758)
* Fix crash when tag parsing Objective-C code. [#3776](https://github.com/microsoft/vscode-cpptools/issues/3776)
* Fix duplicate slashes getting added to `c_cpp_properties.json`. [PR #3778](https://github.com/microsoft/vscode-cpptools/pull/3778)
* Fix `envFile` variable substitution. [#3836](https://github.com/microsoft/vscode-cpptools/issues/3836)
* Fix missing headers popup. [PR #3840](https://github.com/microsoft/vscode-cpptools/pull/3840)
* Fix multiple anonymous unions not showing correctly in Locals while debugging. [MIEngine#820](https://github.com/microsoft/MIEngine/issues/820)
* Fix pause not working when using `DebugServer`/`MIDebuggerServerAddress` on Linux and macOS. [MIEngine#844](https://github.com/microsoft/MIEngine/issues/844)
* Improvements to CPU and memory usage when editing.

## Version 0.23.1: May 13, 2019
### Bug Fixes
* Fix `launch.json` creation when `intelliSenseEngine` is `Disabled`. [#3583](https://github.com/microsoft/vscode-cpptools/issues/3583)
* Fix C/C++ commands not working if the language service isn't activated. [#3615](https://github.com/microsoft/vscode-cpptools/issues/3615)
* Fix missing extension `"Details"` page. [#3621](https://github.com/microsoft/vscode-cpptools/issues/3621)
* Fix some random crashes related to IntelliSense inactive region processing.

## Version 0.23.0: May 6, 2019
### New Features
* Add a configuration UI editor to edit IntelliSense settings defined in the underlying `c_cpp_properties.json` file. [PR #3479](https://github.com/Microsoft/vscode-cpptools/pull/3479), [PR #3487](https://github.com/Microsoft/vscode-cpptools/pull/3487), [PR #3519](https://github.com/Microsoft/vscode-cpptools/pull/3519), [#3524](https://github.com/Microsoft/vscode-cpptools/issues/3524), [PR #3563](https://github.com/Microsoft/vscode-cpptools/pull/3563), [#3526](https://github.com/Microsoft/vscode-cpptools/issues/3526)
  * Add a new command `C/C++: Edit configurations (UI)` to open the UI editor.
  * Replace the `C/C++: Edit configurations...` command with `C/C++: Edit configurations (JSON)` to open `c_cpp_properties.json`.
  * The default whether to open the UI editor or JSON file is based on the `workbench.settings.editor` setting.
* Add command `C/C++: Log Diagnostics` to log language service diagnostics. [PR #3489](https://github.com/Microsoft/vscode-cpptools/pull/3489)
* Add support for `.env` files for `cppvsdbg`. [#3490](https://github.com/Microsoft/vscode-cpptools/issues/3490)

### Other Changes
* Enable flag `/permissive-` as an argument to `compilerPath` with `cl.exe`. [#1589](https://github.com/Microsoft/vscode-cpptools/issues/1589), [#3446](https://github.com/Microsoft/vscode-cpptools/issues/3446)
* Configuration squiggles for `c_cpp_properties.json` now validates if the setting values of `compilerPath` and `intelliSenseMode` match on Windows. [#2983](https://github.com/Microsoft/vscode-cpptools/issues/2983)
* Enable `-fms-extensions` to be used as an argument to `compilerPath` on Linux/Mac. [#3063](https://github.com/Microsoft/vscode-cpptools/issues/3063)
* Change the default value of `C_Cpp.intelliSenseEngineFallback` setting to `Disabled`. [#3165](https://github.com/Microsoft/vscode-cpptools/issues/3165)
* Add squiggle when `compilerPath` uses spaces and arguments without `"`. [#3357](https://github.com/Microsoft/vscode-cpptools/issues/3357)
* Change the `Disabled` value for `C_Cpp.errorSquiggles` to stop showing missing header squiggles. [#3361](https://github.com/Microsoft/vscode-cpptools/issues/3361)
* Add `enableConfigurationSquiggles` setting to allow squiggles to be disabled for `c_cpp_properties.json`. [#3403](https://github.com/Microsoft/vscode-cpptools/issues/3403)
* Switch to using the `installExtension` command for offline/insider vsix installing (to reduce install failures). [#3408](https://github.com/Microsoft/vscode-cpptools/issues/3408)
* Add a better example to the description of `C_Cpp.clang_format_style` and `C_Cpp.clang_format_fallback_style`. [#3419](https://github.com/Microsoft/vscode-cpptools/issues/3419)
* Add a new (default) value of `EnabledIfIncludesResolve` to `C_Cpp.errorSquiggles`, which only shows error squiggles if include headers are successfully resolved. [PR #3421](https://github.com/Microsoft/vscode-cpptools/pull/3421)
* Disable debug heap by default with cppvsdbg. [#3484](https://github.com/Microsoft/vscode-cpptools/issues/3484)
  * Reported by Djoulihen (@Djoulihen)
* Enable configuration squiggles for paths delimited by semicolons. [PR #3517](https://github.com/Microsoft/vscode-cpptools/pull/3517)
* Don't show release notes if the extension has never been installed before. [#3533](https://github.com/Microsoft/vscode-cpptools/issues/3533)
* Remove IntelliSense fallback code actions.

### Bug Fixes
* Fix browsing for functions with BOOST_FOREACH. [#953](https://github.com/Microsoft/vscode-cpptools/issues/953)
* Fix code action sometimes not appearing over a squiggled identifier. [#1436](https://github.com/microsoft/vscode-cpptools/issues/1436)
* Work around issue with VS Code not treating `.C` files as C++ files [Microsoft/vscode#59369](https://github.com/Microsoft/vscode/issues/59369) -- `.C` files become associated by name in `files.associations`. [#2558](https://github.com/Microsoft/vscode-cpptools/issues/2558)
* Fix various IntelliSense parsing bugs. [#2824](https://github.com/Microsoft/vscode-cpptools/issues/2824), [#3110](https://github.com/Microsoft/vscode-cpptools/issues/3110), [#3168](https://github.com/Microsoft/vscode-cpptools/issues/3168)
* Preserve newlines in documentation comments. [#2937](https://github.com/Microsoft/vscode-cpptools/issues/2937)
* Fix documentation comments above multi-line templates (and some other issues). [#3162](https://github.com/Microsoft/vscode-cpptools/issues/3162)
* Fix "Extension causes high cpu load" due to module loading. [#3213](https://github.com/Microsoft/vscode-cpptools/issues/3213)
* Fix auto-removal of compiler-provided paths in `includePath` when they end with a directory separator on Windows. [#3245](https://github.com/Microsoft/vscode-cpptools/issues/3245)
* Fix duplicate compiler build tasks appearing when `compilerPath` has arguments. [PR #3360](https://github.com/Microsoft/vscode-cpptools/pull/3360)
* Fix environment variables not resolving with `C_Cpp.intelliSenseCachePath`. [#3367](https://github.com/Microsoft/vscode-cpptools/issues/3367)
* Fix the formatting of snippets text. [#3376](https://github.com/Microsoft/vscode-cpptools/issues/3376)
* Fix the default `AccessModifierOffset` used when formatting. [#3376](https://github.com/Microsoft/vscode-cpptools/issues/3376)
* Fix null reference during initialization when using custom configuration providers. [PR #3377](https://github.com/Microsoft/vscode-cpptools/pull/3377)
* Fix symbol parsing when `__MINGW_ATTRIB_*` is used. [#3390](https://github.com/Microsoft/vscode-cpptools/issues/3390)
* Fix `compile_commands.json` configuration prompt being disabled per user instead of per folder. [PR #3399](https://github.com/Microsoft/vscode-cpptools/pull/3399)
* Fix `.cmd` and `.bat` files not working for `compilerPath` on Windows. [#3428](https://github.com/Microsoft/vscode-cpptools/issues/3428)
* Fix `compilerPath` with arguments that are surrounded by quotes. [#3428](https://github.com/Microsoft/vscode-cpptools/issues/3428)
* Fix documentation comments interpreting special characters as markdown. [#3441](https://github.com/Microsoft/vscode-cpptools/issues/3441)
* Fix hover using the configuration of the active document instead of the hovered document. [#3452](https://github.com/Microsoft/vscode-cpptools/issues/3452)
* Fix `c_cpp_properties.json` squiggles when the configuration name has regex characters. [PR #3478](https://github.com/Microsoft/vscode-cpptools/pull/3478)
* Use the `editor.tabSize` setting instead of `2` when creating build tasks. [PR #3486](https://github.com/Microsoft/vscode-cpptools/pull/3486)
* Fix some potential crashes on hover. [#3509](https://github.com/Microsoft/vscode-cpptools/issues/3509)
* Fix for `NullReferenceException` occurring when `"args"` is not specified in `launch.json`. [#3532](https://github.com/Microsoft/vscode-cpptools/issues/3532)
* Fix `Go to Definition` giving no results when IntelliSense doesn't find the symbol. [#3549](https://github.com/Microsoft/vscode-cpptools/issues/3549)
* Fix configuration squiggles with trailing backslashes. [PR #3573](https://github.com/Microsoft/vscode-cpptools/pull/3573)
* Fix `includePath` code actions, configuration prompts, and the `C/C++: Change configuration provider...` command. [PR #3576](https://github.com/Microsoft/vscode-cpptools/pull/3576)
* Fix randomly occurring crash (that could occur when opening files while IntelliSense squiggles are pending).
* Fix crash on hover (that could occur when document comments have blank lines).
* Fix icon of parameters in completion results.

## Version 0.22.1: March 21, 2019
* Fix `tasks.json` with single-line comments being overwritten when `Build and Debug Active File` is used. [#3327](https://github.com/Microsoft/vscode-cpptools/issues/3327)
* Fix an invalid `compilerPath` property getting added to `tasks.json` after doing `Configure Task` with a C/C++ compiler.
* Add IntelliSense caching for macOS 10.13 or later (0.22.0 only supported Windows and Linux).

## Version 0.22.0: March 19, 2019
### Major Changes
* Add warning squiggles for invalid properties and paths in `c_cpp_properties.json`. [#2799](https://github.com/Microsoft/vscode-cpptools/issues/2799), [PR #3283](https://github.com/Microsoft/vscode-cpptools/pull/3283)
* Add C/C++ compiler build tasks for compiling the active source file, with support for `F5` debugging and the `Build and Debug Active File` context menu command. [PR #3118](https://github.com/Microsoft/vscode-cpptools/pull/3118), [PR #3244](https://github.com/Microsoft/vscode-cpptools/pull/3244)
* Add AutoPCH support to reduce IntelliSense parsing time, with `C_Cpp.intelliSenseCachePath` and `C_Cpp.intelliSenseCacheSize` settings. It isn't enabled for Mac yet. [PR #3184](https://github.com/Microsoft/vscode-cpptools/pull/3184)

### Minor Changes
* Fix IntelliSense not working on Windows when the username has a space in it and file `C:\Users\<firstname>` exists. [#1377](https://github.com/Microsoft/vscode-cpptools/issues/1377), [#2114](https://github.com/Microsoft/vscode-cpptools/issues/2114), [#2176](https://github.com/Microsoft/vscode-cpptools/issues/2176), [#3052](https://github.com/Microsoft/vscode-cpptools/issues/3052), [#3139](https://github.com/Microsoft/vscode-cpptools/issues/3139)
* Enable `${command:cpptools.activeConfigName}` in tasks. [#1524](https://github.com/Microsoft/vscode-cpptools/issues/1524)
* Fix bugs with squiggles and IntelliSense updating after edits. [#1779](https://github.com/Microsoft/vscode-cpptools/issues/1779), [#3124](https://github.com/Microsoft/vscode-cpptools/issues/3124), [#3260](https://github.com/Microsoft/vscode-cpptools/issues/3260)
* Fix formatting (and other non-IntelliSense operations) being blocked by IntelliSense processing. [#1928](https://github.com/Microsoft/vscode-cpptools/issues/1928)
* Fix completion when the start of an identifier matches a keyword. [#1986](https://github.com/Microsoft/vscode-cpptools/issues/1986)
* Fix auto-removal of compiler-provided paths in `includePath`. [#2177](https://github.com/Microsoft/vscode-cpptools/issues/2177)
* Fix crash on Windows when 8.3 filenames are used. [#2453](https://github.com/Microsoft/vscode-cpptools/issues/2453), [#3104](https://github.com/Microsoft/vscode-cpptools/issues/3104)
* Add support for `Scope::Member` scoped symbol searches. [#2484](https://github.com/Microsoft/vscode-cpptools/issues/2484)
* Fix signature help active parameter selection when parameter names are missing or subsets of each other. [#2952](https://github.com/Microsoft/vscode-cpptools/issues/2952)
* Fix `--enable-pretty-printing` with `gdb` when complex objects are used as keys in maps. [#3024](https://github.com/Microsoft/vscode-cpptools/issues/3024)
* Fix IntelliSense-based `Go to Definition` for `noexcept` methods. [#3060](https://github.com/Microsoft/vscode-cpptools/issues/3060)
* Render macro hover expansions as C/C++. [#3075](https://github.com/Microsoft/vscode-cpptools/issues/3075)
* Enable completion after `struct` when manually invoked. [#3080](https://github.com/Microsoft/vscode-cpptools/issues/3080)
* Add `C_Cpp.suggestSnippets` setting to disable language server snippets. [#3083](https://github.com/Microsoft/vscode-cpptools/issues/3083)
* Show a prompt for changing `C_Cpp.updateChannel` to `Insiders`. [#3089](https://github.com/Microsoft/vscode-cpptools/issues/3089)
  * lh123 (@lh123) [PR #3221](https://github.com/Microsoft/vscode-cpptools/pull/3221)
* Fix `compilerPath` not getting priority over the `compile_commands.json` compiler. [#3102](https://github.com/Microsoft/vscode-cpptools/issues/3102)
* Fix Linux `compile_commands.json` compiler querying with relative paths. [#3112](https://github.com/Microsoft/vscode-cpptools/issues/3112)
* Allow `*` in `includePath` to apply to `browse.path` when `browse.path` is not specified. [#3121](https://github.com/Microsoft/vscode-cpptools/issues/3121)
  * Tucker Kern (@mill1000) [PR #3122](https://github.com/Microsoft/vscode-cpptools/pull/3122)
* Disable `(` and `<` completion commit characters. [#3127](https://github.com/Microsoft/vscode-cpptools/issues/3127)
* Add Chinese translations for command titles. [PR #3128](https://github.com/Microsoft/vscode-cpptools/pull/3128)
* Fix remote process picker bug. [#2585](https://github.com/Microsoft/vscode-cpptools/issues/2585), [#3150](https://github.com/Microsoft/vscode-cpptools/issues/3150)
* Fix command not found and empty `c_cpp_properties.json` if activation is too slow. [#3160](https://github.com/Microsoft/vscode-cpptools/issues/3160), [#3176](https://github.com/Microsoft/vscode-cpptools/issues/3176)
* Fix `cppvsdbg` debugger showing `"An unspecified error has occurred."` for structured binding variables. [#3197](https://github.com/Microsoft/vscode-cpptools/issues/3197)
* Fix bugs with the Insider reload prompt appearing when it shouldn't. [#3206](https://github.com/Microsoft/vscode-cpptools/issues/3206)
* Fix variable expansion (e.g. `${env.HOME}`) not working when `${default}` is used in `c_cpp_properties.json`. [#3309](https://github.com/Microsoft/vscode-cpptools/issues/3309)
* Fix other unreported IntelliSense engine bugs.

## Version 0.21.0: January 23, 2019
### New Features
* Add documentation comments for hover, completion, and signature help. [#399](https://github.com/Microsoft/vscode-cpptools/issues/399)
* Add completion committing for methods after `(`. [#1184](https://github.com/Microsoft/vscode-cpptools/issues/1184)
* Add macro expansions to hover. [#1734](https://github.com/Microsoft/vscode-cpptools/issues/1734)
* Add support for `__int128_t` and `__uint128_t` types. [#1815](https://github.com/Microsoft/vscode-cpptools/issues/1815)
* Add Italian translations for command titles.
  * Julien Russo (@Dotpys) [PR #2663](https://github.com/Microsoft/vscode-cpptools/pull/2663)
* Add icons for operators, structs/unions, enum values, template arguments, and macros. [#2849](https://github.com/Microsoft/vscode-cpptools/issues/2849)
* Change `#include` completion to show individual folders instead of the entire paths, fixing previous performance problems. [#2836](https://github.com/Microsoft/vscode-cpptools/issues/2836)
* Add text `(declaration)`, `(typedef)`, `(type alias)`, and `(union)` to symbols. [#2851](https://github.com/Microsoft/vscode-cpptools/issues/2851)
* Add a refresh button to the `Attach to Process` picker. [#2885](https://github.com/Microsoft/vscode-cpptools/issues/2885)
  * Matt Bise (@mbise1993) [PR #2895](https://github.com/Microsoft/vscode-cpptools/pull/2895)
* Add completion committing for templates after `<`. [#2953](https://github.com/Microsoft/vscode-cpptools/issues/2953)

### Bug Fixes
* Add the Microsoft digital signature to Windows binaries to avoid getting incorrectly flagged by virus scanners. [#1103](https://github.com/Microsoft/vscode-cpptools/issues/1103), [#2970](https://github.com/Microsoft/vscode-cpptools/issues/2970)
* Fix bugs when UTF-8 characters > 1 byte are used. [#1504](https://github.com/Microsoft/vscode-cpptools/issues/1504), [#1525](https://github.com/Microsoft/vscode-cpptools/issues/1525), [#2034](https://github.com/Microsoft/vscode-cpptools/issues/2034), [#2082](https://github.com/Microsoft/vscode-cpptools/issues/2082), [#2883](https://github.com/Microsoft/vscode-cpptools/issues/2883)
* Fix some IntelliSense process crashes. [#1785](https://github.com/Microsoft/vscode-cpptools/issues/1785), [#2913](https://github.com/Microsoft/vscode-cpptools/issues/2913)
* Fix several incorrect IntelliSense error squiggles. [#1942](https://github.com/Microsoft/vscode-cpptools/issues/1942), [#2422](https://github.com/Microsoft/vscode-cpptools/issues/2422), [#2474](https://github.com/Microsoft/vscode-cpptools/issues/2474), [#2478](https://github.com/Microsoft/vscode-cpptools/issues/2478), [#2597](https://github.com/Microsoft/vscode-cpptools/issues/2597), [#2763](https://github.com/Microsoft/vscode-cpptools/issues/2763)
* Fix some main process crashes. [#2505](https://github.com/Microsoft/vscode-cpptools/issues/2505), [#2768](https://github.com/Microsoft/vscode-cpptools/issues/2768)
* Fix incorrect IntelliSense error with Mac clang 10.0 libraries. [#2608](https://github.com/Microsoft/vscode-cpptools/issues/2608)
* Fix completion not working in template specializations. [#2620](https://github.com/Microsoft/vscode-cpptools/issues/2620)
* Fix incorrect completions after Enter is used after struct, class, etc. [#2734](https://github.com/Microsoft/vscode-cpptools/issues/2734)
* Fix memory "leak" when parsing a large workspace. [#2737](https://github.com/Microsoft/vscode-cpptools/issues/2737)
* Fix IntelliSense-based `Go to Definition` with overloads that return a template with a default param (e.g. vector) [#2736](https://github.com/Microsoft/vscode-cpptools/issues/2736)
* Fix `Go to Definition` when `__catch()`, `_NO_EXCEPT_DEBUG`, or `_LIBCPP_BEGIN_NAMESPACE_STD` is used. [#2761](https://github.com/Microsoft/vscode-cpptools/issues/2761), [#2766](https://github.com/Microsoft/vscode-cpptools/issues/2766)
* Fix `Go to Definition` when `method(void)` is used. [#2802](https://github.com/Microsoft/vscode-cpptools/issues/2802)
* Fix error `"TypeError: Cannot read property 'map' of undefined at asCompletionResult"`. [#2807](https://github.com/Microsoft/vscode-cpptools/issues/2807)
* Fix quotes around defines not supported for custom configuration providers. [#2820](https://github.com/Microsoft/vscode-cpptools/issues/2820)
* Fix PowerShell bug on Win7. [#2822](https://github.com/Microsoft/vscode-cpptools/issues/2822)
* Fix Tag Parser completion details missing keywords (i.e. `using`, `class`, `#define`, etc.). [#2850](https://github.com/Microsoft/vscode-cpptools/issues/2850)
* Fix problem with empty recursive include paths. [#2855](https://github.com/Microsoft/vscode-cpptools/issues/2855)
* Fix `NullReferenceException` on debugger launch with VS Code Insiders. [#2858](https://github.com/Microsoft/vscode-cpptools/issues/2858), [PR Microsoft/MIEngine#810](https://github.com/Microsoft/MIEngine/pull/810)
* Fix IntelliSense errors with template argument deduction. [#2907](https://github.com/Microsoft/vscode-cpptools/issues/2907), [#2912](https://github.com/Microsoft/vscode-cpptools/issues/2912)
* Retry Insider VSIX downloading with `http.proxySupport` `off`. [#2927](https://github.com/Microsoft/vscode-cpptools/issues/2927)
* Fix snippet completions being offered when they shouldn't be. [#2942](https://github.com/Microsoft/vscode-cpptools/issues/2942)
* Set the `editor.wordBasedSuggestions` to `false` by default to prevent incorrect completions. [#2943](https://github.com/Microsoft/vscode-cpptools/issues/2943)
* Fix IntelliSense-based `Go to Definition` for functions with function pointer parameters. [#2981](https://github.com/Microsoft/vscode-cpptools/issues/2981)
* Fix `<` incorrectly triggering completions. [#2985](https://github.com/Microsoft/vscode-cpptools/issues/2985)
* Fix recursive includes not adding paths used by `forcedInclude` files. [#2986](https://github.com/Microsoft/vscode-cpptools/issues/2986)
* Fix crash when `//` is used in a recursive `includePath`. [#2987](https://github.com/Microsoft/vscode-cpptools/issues/2987)
* Fix compiler in `compile_commands.json` not taking precedence over the `Cpp.default.compilerPath`. [#2793](https://github.com/Microsoft/vscode-cpptools/issues/2793)
* Fix `#include` completion not working for symlinks. [#2843](https://github.com/Microsoft/vscode-cpptools/issues/2843)
* Fix IntelliSense-based `Go to Definition` for `const` methods. [#3014](https://github.com/Microsoft/vscode-cpptools/issues/3014)
* Support `C_Cpp.updateChannel` for VS Code Exploration builds.

## Version 0.20.1: October 31, 2018
* Fix IntelliSense-based `Go to Declaration` when there's only a definition in a TU. [#2743](https://github.com/Microsoft/vscode-cpptools/issues/2743)
* Fix `#include` completion for standalone header files. [#2744](https://github.com/Microsoft/vscode-cpptools/issues/2744)
* Fix the highest hitting main process crash.
* Fix IntelliSense process crash with completion.

## Version 0.20.0: October 30, 2018
* Add IntegratedTerminal support for Linux and Windows. [#35](https://github.com/microsoft/vscode-cpptools/issues/35)
* Unify Visual Studio Code debug protocol parsing by using a shared library with Visual Studio.
* Fix IntelliSense-based `Go to Definition` on overloads (in the same TU). [#1071](https://github.com/Microsoft/vscode-cpptools/issues/1071)
* Fix inactive regions not being disabled when falling back to the Tag Parser. [#2181](https://github.com/Microsoft/vscode-cpptools/issues/2181)
* Fix `#include` completion not working with `compile_commands.json` or custom configuration providers. [#2242](https://github.com/Microsoft/vscode-cpptools/issues/2242)
* Fix IntelliSense failing if recursive includes removes all paths. [#2442](https://github.com/Microsoft/vscode-cpptools/issues/2442)
* Fix incorrect IntelliSense errors with MinGW (stop using `-fms-extensions` by default). [#2443](https://github.com/Microsoft/vscode-cpptools/issues/2443), [#2623](https://github.com/Microsoft/vscode-cpptools/issues/2623)
* Fix error squiggles sometimes not updating after typing. [#2448](https://github.com/Microsoft/vscode-cpptools/issues/2448)
* Add support for Mac framework paths in `compile_commands.json`. [#2508](https://github.com/Microsoft/vscode-cpptools/issues/2508)
* Fix IntelliSense-based `Go to Definition` falling back to the Tag Parser for definitions not in the TU. [#2536](https://github.com/Microsoft/vscode-cpptools/issues/2536), [#2677](https://github.com/Microsoft/vscode-cpptools/issues/2677)
* Fix IntelliSense-based `Go to Definition` on the identifier of a definition with no declaration. [#2573](https://github.com/Microsoft/vscode-cpptools/issues/2573)
* Fix IntelliSense-based `Go to Definition` not falling back to the declaration (in certain cases). [#2574](https://github.com/Microsoft/vscode-cpptools/issues/2574)
* Fix IntelliSense-based `Go to Definition` going to the wrong location after edits are made. [#2579](https://github.com/Microsoft/vscode-cpptools/issues/2579)
* Fix `Go to Definition` when the `intelliSenseEngineFallback` is `Disabled` and `#include`s are missing. [#2583](https://github.com/Microsoft/vscode-cpptools/issues/2583)
* Fix empty `C_Cpp.default.*` settings not being used. [#2584](https://github.com/Microsoft/vscode-cpptools/issues/2584)
* Fix quoting around `ssh`'s command (for the debugger). [#2585](https://github.com/Microsoft/vscode-cpptools/issues/2585)
* Fix crash on hover (and `Go to Definition`) when using the `Tag Parser`. [#2586](https://github.com/Microsoft/vscode-cpptools/issues/2586)
* Fix errors when a workspace folder isn't open. [#2613](https://github.com/Microsoft/vscode-cpptools/issues/2613), [#2691](https://github.com/Microsoft/vscode-cpptools/issues/2691)
* Fix `-isystem` without a space after getting ignored in `compile_comamands.json`. [#2629](https://github.com/Microsoft/vscode-cpptools/issues/2629)
* Fix Insiders update channel installation bugs. [#2636](https://github.com/Microsoft/vscode-cpptools/issues/2636), [#2685](https://github.com/Microsoft/vscode-cpptools/issues/2685)
* Fix IntelliSense-based `Go to Declaration` falling back to the Tag Parser if the definition is also in the TU. [#2642](https://github.com/Microsoft/vscode-cpptools/issues/2642)
* Fix the `Disabled` `intelliSenseEngine` setting not working with custom configuration providers. [#2656](https://github.com/Microsoft/vscode-cpptools/issues/2656)

## Version 0.19.0: September 27, 2018
* Change the symbol database to update without needing to save. [#202](https://github.com/Microsoft/vscode-cpptools/issues/202)
* Enable IntelliSense-based `Go to Definition` for the current translation unit, including local variables and overloaded operators. [#255](https://github.com/Microsoft/vscode-cpptools/issues/255), [#979](https://github.com/Microsoft/vscode-cpptools/issues/979)
* Improved the `Go to Definition` performance with large workspaces and files with lots of `#include`s. [#273](https://github.com/Microsoft/vscode-cpptools/issues/273)
* Disable `Go to Definition` for invalid tokens, e.g. comments, strings, keywords, etc. [#559](https://github.com/Microsoft/vscode-cpptools/issues/559)
* Add `C_Cpp.updateChannel` setting for easier access to Insider builds of the extension. [#1526](https://github.com/Microsoft/vscode-cpptools/issues/1526)
* Add support for v2 of the configuration provider API. [#2237](https://github.com/Microsoft/vscode-cpptools/issues/2237)
* Fix bug with parsing definitions in `compile_commands.json`. [#2305](https://github.com/Microsoft/vscode-cpptools/issues/2305)
* Fix `sh` failure when attaching to a remote Linux process. [#2444](https://github.com/Microsoft/vscode-cpptools/issues/2444)
* Fix incorrect default `cl.exe` macro. [PR #2468](https://github.com/Microsoft/vscode-cpptools/issues/2468)
* Fix multiple bugs with the symbols in the Outline view not updating correctly. [#2477](https://github.com/Microsoft/vscode-cpptools/issues/2477), [#2500](https://github.com/Microsoft/vscode-cpptools/issues/2500), [#2504](https://github.com/Microsoft/vscode-cpptools/issues/2504)
* Add support for `workspaceFolderBasename` expansion. [#2491](https://github.com/Microsoft/vscode-cpptools/issues/2491)
  * Gabriel Arjones (@g-arjones) [PR #2495](https://github.com/Microsoft/vscode-cpptools/pull/2495), [PR #2503](https://github.com/Microsoft/vscode-cpptools/pull/2503)
* Fix bug with variable resolution. [#2532](https://github.com/Microsoft/vscode-cpptools/issues/2532)
* Fix off-by-one bug with hover and `Go to Definition`. [#2535](https://github.com/Microsoft/vscode-cpptools/issues/2535)
* Fix [Microsoft/vscode#54213](https://github.com/Microsoft/vscode/issues/54213)

## Version 0.18.1: August 17, 2018
* Fix 0.18.0 regression causing non-MinGW compilers to use `-fms-extensions` on Windows. [#2424](https://github.com/Microsoft/vscode-cpptools/issues/2424), [#2425](https://github.com/Microsoft/vscode-cpptools/issues/2425)

## Version 0.18.0: August 17, 2018
### New Features
* Add the `C_Cpp.intelliSenseEngine` setting value of `Disabled` (for users who only use the debugger). [#785](https://github.com/Microsoft/vscode-cpptools/issues/785)
* Add `C_Cpp.workspaceSymbols` setting with default `Just My Code` to filter out system header symbols. [#1119](https://github.com/Microsoft/vscode-cpptools/issues/1119), [#2320](https://github.com/Microsoft/vscode-cpptools/issues/2320)
* Add `C_Cpp.inactiveRegionForegroundColor` and `C_Cpp.inactiveRegionBackgroundColor` settings. [#1620](https://github.com/Microsoft/vscode-cpptools/issues/1620), [#2212](https://github.com/Microsoft/vscode-cpptools/issues/2212)
  * John Patterson (@john-patterson) [PR #2308](https://github.com/Microsoft/vscode-cpptools/pull/2308)
* Add `gcc-x64` `intelliSenseMode` and send the correct clang or gcc version to our parser, fixing various IntelliSense errors. [#2112](https://github.com/Microsoft/vscode-cpptools/issues/2112), [#2175](https://github.com/Microsoft/vscode-cpptools/issues/2175), [#2260](https://github.com/Microsoft/vscode-cpptools/issues/2260), [#2299](https://github.com/Microsoft/vscode-cpptools/issues/2299), [#2317](https://github.com/Microsoft/vscode-cpptools/issues/2317)
* Make `Go to Definition` on the definition go to the declaration instead. [#2298](https://github.com/Microsoft/vscode-cpptools/issues/2298)
* Add multi-pass environment variable resolution allowing variables defined in terms of other variables. [#2057](https://github.com/Microsoft/vscode-cpptools/issues/2057)
  * John Patterson (@john-patterson) [PR #2322](https://github.com/Microsoft/vscode-cpptools/pull/2322)
* Allow users to use `~` for `${userProfile}` on Windows. [PR #2333](https://github.com/Microsoft/vscode-cpptools/pull/2333)
* Add support for compiler flags `-fms-extensions` and `-fno-ms-extensions` on Windows (the default for MinGW-based compilers). [#2363](https://github.com/Microsoft/vscode-cpptools/issues/2363)
* Make completion "show more results" (i.e. inaccessible members) when invoked a 2nd time. [#2386](https://github.com/Microsoft/vscode-cpptools/issues/2386)

### Bug Fixes
* Fix attach to process for systems without `bash` by using `sh` instead. [#569](https://github.com/Microsoft/vscode-cpptools/issues/569)
  * Andy Neff (@andyneff) [PR #2340](https://github.com/Microsoft/vscode-cpptools/pull/2340)
* Fix IntelliSense crash after hover or completion with `_Complex` types. [#689](https://github.com/Microsoft/vscode-cpptools/issues/689), [#1112](https://github.com/Microsoft/vscode-cpptools/issues/1112)
* Fix `files.exclude` not working to exclude non-workspace folders from symbol parsing. [#1066](https://github.com/Microsoft/vscode-cpptools/issues/1066)
* Fix `Switch Header/Source` to give results that match the parent folder name before using just the file name. [#1085](https://github.com/Microsoft/vscode-cpptools/issues/1085)
* Fix incorrect IntelliSense errors caused by namespace lookup failure when instantiation template arguments in clang mode. [#1395](https://github.com/Microsoft/vscode-cpptools/issues/1395), [#1559](https://github.com/Microsoft/vscode-cpptools/issues/1559), [#1753](https://github.com/Microsoft/vscode-cpptools/issues/1753), [#2272](https://github.com/Microsoft/vscode-cpptools/issues/2272)
* Fix missing parameter help when using { for constructors. [#1667](https://github.com/Microsoft/vscode-cpptools/issues/1667)
* Fix Mac framework dependencies not being discovered. [#1913](https://github.com/Microsoft/vscode-cpptools/issues/1913)
* Fix `compilerPath` not working with `${workspaceFolder}`. [#1982](https://github.com/Microsoft/vscode-cpptools/issues/1982)
* Fix red flame getting stuck after modifying `c_cpp_properties.json`. [#2077](https://github.com/Microsoft/vscode-cpptools/issues/2077)
* Don't add empty `windowsSDKVersion` if none exists. [#2300](https://github.com/Microsoft/vscode-cpptools/issues/2300)
* Fix IntelliSense crash when the gcc-8 type_traits header is used. [#2323](https://github.com/Microsoft/vscode-cpptools/issues/2323), [#2328](https://github.com/Microsoft/vscode-cpptools/issues/2328)
* Limit configuration popups to one at a time. [#2324](https://github.com/Microsoft/vscode-cpptools/issues/2324)
* Don't show `includePath` code actions if compile commands or custom configuration providers are used. [#2334](https://github.com/Microsoft/vscode-cpptools/issues/2334)
* Fix `C_Cpp.clang_format_path` not accepting environment variables. [#2344](https://github.com/Microsoft/vscode-cpptools/issues/2344)
* Fix IntelliSense not working with non-ASCII characters in the WSL install path. [#2351](https://github.com/Microsoft/vscode-cpptools/issues/2351)
* Filter out incorrect IntelliSense error `"= delete" can only appear on the first declaration of a function`. [#2352](https://github.com/Microsoft/vscode-cpptools/issues/2352)
* Fix IntelliSense failing with WSL if gcc is installed bug g++ isn't. [#2360](https://github.com/Microsoft/vscode-cpptools/issues/2360)
* Fix WSL paths starting with `/mnt/` failing to get symbols parsed. [#2361](https://github.com/Microsoft/vscode-cpptools/issues/2361)
* Fix IntelliSense process crash when hovering over a designated initializer list with an anonymous struct. [#2370](https://github.com/Microsoft/vscode-cpptools/issues/2370)
* Stop showing "File: " in completion details for internal compiler defines. [#2387](https://github.com/Microsoft/vscode-cpptools/issues/2387)
* Invoke `Edit Configurations...` when the `Configuration Help` button is clicked. [#2408](https://github.com/Microsoft/vscode-cpptools/issues/2408)
* Fix provider configuration prompt not showing for newly added workspace folders. [#2415](https://github.com/Microsoft/vscode-cpptools/issues/2415)
* Fix to allow SIGINT to be sent using the kill -2 command when using pipeTransport.

## Version 0.17.7: July 22, 2018
* Fix `Go to Definition` for code scoped with an aliased namespace. [#387](https://github.com/Microsoft/vscode-cpptools/issues/387)
* Fix incorrect IntelliSense errors with template template-arguments. [#1014](https://github.com/Microsoft/vscode-cpptools/issues/1014)
* Fix crash when using designated initializer lists. [#1440](https://github.com/Microsoft/vscode-cpptools/issues/1440)
* Add `windowsSdkVersion` to `c_cpp_properties.json`. [#1585](https://github.com/Microsoft/vscode-cpptools/issues/1585)
* Add `${vcpkgRoot}` variable. [#1817](https://github.com/Microsoft/vscode-cpptools/issues/1817)
* Fix dangling IntelliSense processes. [#2075](https://github.com/Microsoft/vscode-cpptools/issues/2075), [#2169](https://github.com/Microsoft/vscode-cpptools/issues/2169)
* Fix incorrect IntelliSense errors when class template argument deduction is used. [#2101](https://github.com/Microsoft/vscode-cpptools/issues/2101)
* Skip automatic parsing of source files in Mac system framework paths. [#2156](https://github.com/Microsoft/vscode-cpptools/issues/2156)
* Fix `Edit Configurations...` not working after `c_cpp_properties.json` is deleted. [#2214](https://github.com/Microsoft/vscode-cpptools/issues/2214)
* Fix indexing of the entire root drive on Windows when no is folder open. [#2216](https://github.com/Microsoft/vscode-cpptools/issues/2216)
* Disable the config provider message for headers outside the workspace and when debugging. [#2221](https://github.com/Microsoft/vscode-cpptools/issues/2221)
* Add `Change Configuration Provider...` command. [#2224](https://github.com/Microsoft/vscode-cpptools/issues/2224)
* Fix out-of-memory crash with `#include` code actions when no folder is open. [#2225](https://github.com/Microsoft/vscode-cpptools/issues/2225)
* Fix `intelliSenseMode` with custom config providers on Windows. [#2228](https://github.com/Microsoft/vscode-cpptools/issues/2228)
* Fix formatting not working on Windows if the VC++ 2015 redist isn't installed. [#2232](https://github.com/Microsoft/vscode-cpptools/issues/2232)
* Fix variables not resolving in `macFrameworkPath`. [#2234](https://github.com/Microsoft/vscode-cpptools/issues/2234)
* Fix `Go to Definition` not working for macros followed by `.` or `->`. [#2245](https://github.com/Microsoft/vscode-cpptools/issues/2245)
* Fix `#include` autocomplete with Mac framework headers. [#2251](https://github.com/Microsoft/vscode-cpptools/issues/2251)
* Fix debugging to support empty arguments for debuggee. [#2258](https://github.com/Microsoft/vscode-cpptools/issues/2258)
* Fix `Go to Definition` bug (missing symbols outside the workspace). [#2281](https://github.com/Microsoft/vscode-cpptools/issues/2281)
* Fix incorrect hover in enum definitions. [#2286](https://github.com/Microsoft/vscode-cpptools/issues/2286)
* Add a setting to silence configuration provider warnings. [#2292](https://github.com/Microsoft/vscode-cpptools/issues/2292)
* Fix debugging async Visual C++ causing the debugger to stop responding.
* Fix `main` snippet.

## Version 0.17.6: July 2, 2018
* Fix the database icon getting stuck with recursive includes. [#2104](https://github.com/Microsoft/vscode-cpptools/issues/2104)
* Fix the red flame appearing late with recursive includes. [#2105](https://github.com/Microsoft/vscode-cpptools/issues/2105)
* Fix source files being parsed in system directories. [#2156](https://github.com/Microsoft/vscode-cpptools/issues/2156)
* Fix internal document corruption (visible after formatting) when edits are made too soon after activation. [#2162](https://github.com/Microsoft/vscode-cpptools/issues/2162)
* Fix a crash when saving with recursive includes. [#2173](https://github.com/Microsoft/vscode-cpptools/issues/2173)
* Fix a crash when the `includePath` or `browse.path` is `"**"`. [#2174](https://github.com/Microsoft/vscode-cpptools/issues/2174)
* Fix IntelliSense for WSL without g++ installed. [#2178](https://github.com/Microsoft/vscode-cpptools/issues/2178)
* Fix random IntelliSense (completion) failures due to edits being delayed. [#2184](https://github.com/Microsoft/vscode-cpptools/issues/2184)
* Fix database deletion failure with non-ASCII file paths on Windows. [#2205](https://github.com/Microsoft/vscode-cpptools/issues/2205)
* Fix `Go to Definition` results with `var::` and `var->`, and filter out invalid constructor results. [#2207](https://github.com/Microsoft/vscode-cpptools/issues/2207)
* Fix a performance bug with recursive includes.
* Fixed a CPU usage problem on Mac related to system frameworks parsing.
* Keep the IntelliSense process around for 10 seconds after a file is closed in case it's needed again.
* Added an API so build system extensions can provide IntelliSense configurations for source files. More details at [npmjs.com](https://www.npmjs.com/package/vscode-cpptools).
* Fix automatic argument quoting when debugging with gdb/lldb to include when the argument has a '(' or ')' in it. Also escape existing '"' symbols.
* Removed `-` in `ps` call for ProcessPicker and RemoteProcessPicker. [#2183](https://github.com/Microsoft/vscode-cpptools/issues/2183)

## Version 0.17.5: June 21, 2018
* Detect `compile_commands.json` and show prompt to use it. [#1297](https://github.com/Microsoft/vscode-cpptools/issues/1297)
* Change inactive regions from gray to translucent. [#1907](https://github.com/Microsoft/vscode-cpptools/issues/1907)
* Improve performance of recursive includes paths. [#2068](https://github.com/Microsoft/vscode-cpptools/issues/2068)
* Fix IntelliSense client failure due to `No args provider`. [#1908](https://github.com/Microsoft/vscode-cpptools/issues/1908)
* Fix `#include` completion with headers in the same directory. [#2031](https://github.com/Microsoft/vscode-cpptools/issues/2031)
* Fix non-header files outside the workspace folder not being parsed (i.e. so `Go to Definition` works). [#2053](https://github.com/Microsoft/vscode-cpptools/issues/2053)
* Fix some crashes. [#2080](https://github.com/Microsoft/vscode-cpptools/issues/2080)
* Support asm clobber registers on Windows. [#2090](https://github.com/Microsoft/vscode-cpptools/issues/2090)
* Fix usage of `${config:section.setting}`. [#2165](https://github.com/Microsoft/vscode-cpptools/issues/2165)
* `browse.path` now inherits `includePath` if not set in `c_cpp_properties.json`.
* On Windows, `compilerPath` now populates with the guessed `cl.exe` path, and the `MSVC` include path is based on the `cl.exe` path.
* Fix files under a non-recursive `browse.path` being removed from the database.
* Fix `*` not working in `browse.path` with WSL.
* Fix -break-insert main returning multiple bind points. [PR Microsoft/MIEngine#729](https://github.com/Microsoft/MIEngine/pull/729)
* Use -- instead of -x for gnome-terminal. [PR Microsoft/MIEngine#733](https://github.com/Microsoft/MIEngine/pull/733)
* Added `miDebuggerArgs` in order to pass arguments to the program in `miDebuggerPath`. [PR Microsoft/MIEngine#720](https://github.com/Microsoft/MIEngine/pull/720)

## Version 0.17.4: May 31, 2018
* Fix infinite loop (caused by deadlock) when using recursive includes. [#2043](https://github.com/Microsoft/vscode-cpptools/issues/2043)
* Stop using recursive includes in the default configuration.
  * @Hyzeta [PR #2059](https://github.com/Microsoft/vscode-cpptools/pull/2059)
* Fix various other potential deadlocks and crashes.
* Fix `Go to Definition` on `#include` not filtering out results based on the path. [#1253](https://github.com/Microsoft/vscode-cpptools/issues/1253), [#2033](https://github.com/Microsoft/vscode-cpptools/issues/2033)
* Fix database icon getting stuck. [#1917](https://github.com/Microsoft/vscode-cpptools/issues/1917)

## Version 0.17.3: May 22, 2018
* Add support for `${workspaceFolder:folderName}`. [#1774](https://github.com/Microsoft/vscode-cpptools/issues/1774)
* Fix infinite loop during initialization on Windows. [#1960](https://github.com/Microsoft/vscode-cpptools/issues/1960)
* Fix main process IntelliSense-related crashes. [#2006](https://github.com/Microsoft/vscode-cpptools/issues/2006)
* Fix deadlock after formatting large files. [#2007](https://github.com/Microsoft/vscode-cpptools/issues/2007)
* Fix recursive includes failing to find some system includes. [#2019](https://github.com/Microsoft/vscode-cpptools/issues/2019)

## Version 0.17.1: May 17, 2018
* Fix IntelliSense update slowness when using recursive includes. [#1949](https://github.com/Microsoft/vscode-cpptools/issues/1949)
* Fix code navigation failure after switching between WSL and non-WSL configs. [#1958](https://github.com/Microsoft/vscode-cpptools/issues/1958)
* Fix extension crash when the `includePath` is a file or the root drive. [#1979](https://github.com/Microsoft/vscode-cpptools/issues/1979), [#1965](https://github.com/Microsoft/vscode-cpptools/issues/1965)
* Fix IntelliSense crash in `have_member_access_from_class_scope`. [#1763](https://github.com/Microsoft/vscode-cpptools/issues/1763)
* Fix `#include` completion bugs. [#1959](https://github.com/Microsoft/vscode-cpptools/issues/1959), [#1970](https://github.com/Microsoft/vscode-cpptools/issues/1970)
* Add `Debug` value for `loggingLevel` (previously the hidden value `"6"`).
* Fix C++17 features not being fully enabled with msvc-x64 mode. [#1990](https://github.com/Microsoft/vscode-cpptools/issues/1990)
* Fix IntelliSense interprocess deadlocks. [#1407](https://github.com/Microsoft/vscode-cpptools/issues/1407), [#1777](https://github.com/Microsoft/vscode-cpptools/issues/1777)

## Version 0.17.0: May 7, 2018
* Auto-complete for headers after typing `#include`. [#802](https://github.com/Microsoft/vscode-cpptools/issues/802)
* Add support for recursive `includePath`, e.g. `${workspaceFolder}/**`. [#897](https://github.com/Microsoft/vscode-cpptools/issues/897)
* Configuration improvements. [#1338](https://github.com/Microsoft/vscode-cpptools/issues/1338)
  * Potentially addresses: [#368](https://github.com/Microsoft/vscode-cpptools/issues/368), [#410](https://github.com/Microsoft/vscode-cpptools/issues/410), [#1229](https://github.com/Microsoft/vscode-cpptools/issues/1229), [#1270](https://github.com/Microsoft/vscode-cpptools/issues/1270), [#1404](https://github.com/Microsoft/vscode-cpptools/issues/1404)
* Add support for querying system includes/defines from WSL and Cygwin compilers. [#1845](https://github.com/Microsoft/vscode-cpptools/issues/1845), [#1736](https://github.com/Microsoft/vscode-cpptools/issues/1736)
* Fix IntelliSense for WSL projects in Windows builds 17110 and greater. [#1694](https://github.com/Microsoft/vscode-cpptools/issues/1694)
* Add snippets. [PR #1823](https://github.com/Microsoft/vscode-cpptools/pull/1823)
* Add support for vcpkg. [PR #1886](https://github.com/Microsoft/vscode-cpptools/pull/1886)
* Add support for custom variables in `c_cpp_properties.json` via `env`. [#1857](https://github.com/Microsoft/vscode-cpptools/issues/1857), [#368](https://github.com/Microsoft/vscode-cpptools/issues/368)
* Stop automatically adding `/usr/include` to the `includePath`. [#1819](https://github.com/Microsoft/vscode-cpptools/issues/1819)
* Fix wrong configuration being used if there are four or more. [#1599](https://github.com/Microsoft/vscode-cpptools/issues/1599)
* Fix `c_cpp_properties.json` requiring write access. [#1790](https://github.com/Microsoft/vscode-cpptools/issues/1790)
* Change file not found in `compile_commands.json` message from an error to a warning. [#1783](https://github.com/Microsoft/vscode-cpptools/issues/1783)
* Fix an IntelliSense crash during completion requests. [#1782](https://github.com/Microsoft/vscode-cpptools/issues/1782)
* Update the installed clang-format to 6.0.
* Fix bug with `compile_commands.json` when "arguments" have both a switch and a value in the arg. [#1890](https://github.com/Microsoft/vscode-cpptools/issues/1890)
* Fix bug with garbage data appearing in tooltips on Linux/Mac. [#1577](https://github.com/Microsoft/vscode-cpptools/issues/1577)

## Version 0.16.1: March 30, 2018
* Fix random deadlock caused by logging code on Linux/Mac. [#1759](https://github.com/Microsoft/vscode-cpptools/issues/1759)
* Fix compiler from `compileCommands` not being queried for includes/defines if `compilerPath` isn't set on Windows. [#1754](https://github.com/Microsoft/vscode-cpptools/issues/1754)
* Fix OSX `UseShellExecute` I/O bug. [#1756](https://github.com/Microsoft/vscode-cpptools/issues/1756)
* Invalidate partially unzipped files from package manager. [#1757](https://github.com/Microsoft/vscode-cpptools/issues/1757)

## Version 0.16.0: March 28, 2018
* Enable autocomplete for local and global scopes. [#13](https://github.com/Microsoft/vscode-cpptools/issues/13)
* Add a setting to define multiline comment patterns: `C_Cpp.commentContinuationPatterns`. [#1100](https://github.com/Microsoft/vscode-cpptools/issues/1100), [#1539](https://github.com/Microsoft/vscode-cpptools/issues/1539)
* Add a setting to disable inactive region highlighting: `C_Cpp.dimInactiveRegions`. [#1592](https://github.com/Microsoft/vscode-cpptools/issues/1592)
* Add `forcedInclude` configuration setting. [#852](https://github.com/Microsoft/vscode-cpptools/issues/852)
* Add `compilerPath`, `cStandard`, and `cppStandard` configuration settings, and query gcc/clang-based compilers for default defines. [#1293](https://github.com/Microsoft/vscode-cpptools/issues/1293), [#1251](https://github.com/Microsoft/vscode-cpptools/issues/1251), [#1448](https://github.com/Microsoft/vscode-cpptools/issues/1448), [#1465](https://github.com/Microsoft/vscode-cpptools/issues/1465), [#1484](https://github.com/Microsoft/vscode-cpptools/issues/1484)
* Fix text being temporarily gray when an inactive region is deleted. [Microsoft/vscode#44872](https://github.com/Microsoft/vscode/issues/44872)
* Add support for `${workspaceFolder}` variable in **c_cpp_properties.json**. [#1392](https://github.com/Microsoft/vscode-cpptools/issues/1392)
* Fix IntelliSense not updating in source files after dependent header files are changed. [#1501](https://github.com/Microsoft/vscode-cpptools/issues/1501)
* Change database icon to use the `statusBar.foreground` color. [#1638](https://github.com/Microsoft/vscode-cpptools/issues/1638)
* Enable C++/CLI IntelliSense mode via adding the `/clr` arg to the `compilerPath`. [#1596](https://github.com/Microsoft/vscode-cpptools/issues/1596)
* Fix delay in language service activation caused by **cpptools.json** downloading. [#1640](https://github.com/Microsoft/vscode-cpptools/issues/1640)
* Fix debugger failure when a single quote is in the path. [#1554](https://github.com/Microsoft/vscode-cpptools/issues/1554)
* Fix terminal stdout and stderr redirection to not send to VS Code. [#1348](https://github.com/Microsoft/vscode-cpptools/issues/1348)
* Fix blank config and endless "Initializing..." if the file watcher limit is hit when using `compileCommands`. [PR #1709](https://github.com/Microsoft/vscode-cpptools/pull/1709)
* Fix error squiggles re-appearing after editing then closing a file. [#1712](https://github.com/Microsoft/vscode-cpptools/issues/1712)
* Show error output from clang-format. [#1259](https://github.com/Microsoft/vscode-cpptools/issues/1259)
* Fix `add_expression_to_index` crash (most frequent crash in 0.15.0). [#1396](https://github.com/Microsoft/vscode-cpptools/issues/1396)
* Fix incorrect error squiggle `explicitly instantiated more than once`. [#871](https://github.com/Microsoft/vscode-cpptools/issues/871)

## Version 0.15.0: February 15, 2018
* Add colorization for inactive regions. [#1466](https://github.com/Microsoft/vscode-cpptools/issues/1466)
* Fix 3 highest hitting crashes. [#1137](https://github.com/Microsoft/vscode-cpptools/issues/1137), [#1337](https://github.com/Microsoft/vscode-cpptools/issues/1337), [#1497](https://github.com/Microsoft/vscode-cpptools/issues/1497)
* Update IntelliSense compiler (bug fixes and more C++17 support). [#1067](https://github.com/Microsoft/vscode-cpptools/issues/1067), [#1313](https://github.com/Microsoft/vscode-cpptools/issues/1313)
* Fix duplicate `cannot open source file` errors. [#1469](https://github.com/Microsoft/vscode-cpptools/issues/1469)
* Fix `Go to Symbol in File...` being slow for large workspaces. [#1472](https://github.com/Microsoft/vscode-cpptools/issues/1472)
* Fix stuck processes during shutdown. [#1474](https://github.com/Microsoft/vscode-cpptools/issues/1474)
* Fix error popup appearing with non-workspace files when using `compile_commands.json`. [#1475](https://github.com/Microsoft/vscode-cpptools/issues/1475)
* Fix snippet completions being blocked after `#`. [#1531](https://github.com/Microsoft/vscode-cpptools/issues/1531)
* Add more macros to `cpp.hint` (fixing missing symbols).
* Add `__CHAR_BIT__=8` to default defines on Mac. [#1510](https://github.com/Microsoft/vscode-cpptools/issues/1510)
* Added support for config variables to `c_cpp_properties.json`. [#314](https://github.com/Microsoft/vscode-cpptools/issues/314)
  * Joshua Cannon (@thejcannon) [PR #1529](https://github.com/Microsoft/vscode-cpptools/pull/1529)
* Define `_UNICODE` by default on Windows platforms. [#1538](https://github.com/Microsoft/vscode-cpptools/issues/1538)
  * Charles Milette (@sylveon) [PR #1540](https://github.com/Microsoft/vscode-cpptools/pull/1540)

## Version 0.14.6: January 17, 2018
* Fix tag parser failing (and continuing to fail after edits) when it shouldn't. [#1367](https://github.com/Microsoft/vscode-cpptools/issues/1367)
* Fix tag parser taking too long due to redundant processing. [#1288](https://github.com/Microsoft/vscode-cpptools/issues/1288)
* Fix debugging silently failing the 1st time if a C/C++ file isn't opened. [#1366](https://github.com/Microsoft/vscode-cpptools/issues/1366)
* Skip automatically adding to `files.associations` if it matches an existing glob pattern or if `C_Cpp.autoAddFileAssociations` is `false`. [#722](https://github.com/Microsoft/vscode-cpptools/issues/722)
* The debugger no longer requires an extra reload. [#1362](https://github.com/Microsoft/vscode-cpptools/issues/1362)
* Fix incorrect "Warning: Expected file ... is missing" message after installing on Linux. [#1334](https://github.com/Microsoft/vscode-cpptools/issues/1334)
* Fix "Include file not found" messages not re-appearing after settings changes. [#1363](https://github.com/Microsoft/vscode-cpptools/issues/1363)
* Performance improvements with `browse.path` parsing, and stop showing "Parsing files" when there's no actual parsing. [#1393](https://github.com/Microsoft/vscode-cpptools/issues/1393)
* Fix crash when settings with the wrong type are used. [#1396](https://github.com/Microsoft/vscode-cpptools/issues/1396)
* Allow semicolons in `browse.path`. [#1415](https://github.com/Microsoft/vscode-cpptools/issues/1415)
* Fix to handle relative pathing in source file paths properly when normalizing. [#1228](https://github.com/Microsoft/vscode-cpptools/issues/1228)
* Fix delay in language service activation caused by cpptools.json downloading. [#1429](https://github.com/Microsoft/vscode-cpptools/issues/1429)
* Add `C_Cpp.workspaceParsingPriority` setting to enable using less than 100% CPU during parsing of workspace files.
* Add `C_Cpp.exclusionPolicy` default to `checkFolders` to avoid expensive `files.exclude` checking on every file.

## Version 0.14.5: December 18, 2017
* Fix stackwalk `NullReferenceException`. [#1339](https://github.com/Microsoft/vscode-cpptools/issues/1339)
* Fix `-isystem` (or `-I`) not being used in `compile_commands.json` if there's a space after it. [#1343](https://github.com/Microsoft/vscode-cpptools/issues/1343)
* Fix header switching from `.cc` to `.hpp` files (and other cases). [#1341](https://github.com/Microsoft/vscode-cpptools/issues/1341)
* Fix reload prompts not appearing in debugging scenarios (after the initial installation). [#1344](https://github.com/Microsoft/vscode-cpptools/issues/1344)
* Add a "wait" message when commands are invoked during download/installation. [#1344](https://github.com/Microsoft/vscode-cpptools/issues/1344)
* Prevent blank "C/C++ Configuration" from appearing when debugging is started but the language service is not. [#1353](https://github.com/Microsoft/vscode-cpptools/issues/1353)

## Version 0.14.4: December 11, 2017
* Enable the language service processes to run without glibc 2.18. [#19](https://github.com/Microsoft/vscode-cpptools/issues/19)
* Enable the language service processes to run on 32-bit Linux. [#424](https://github.com/Microsoft/vscode-cpptools/issues/424)
* Fix extension process not working on Windows with non-ASCII usernames. [#1319](https://github.com/Microsoft/vscode-cpptools/issues/1319)
* Fix IntelliSense on single processor VMs. [#1321](https://github.com/Microsoft/vscode-cpptools/issues/1321)
* Enable offline installation of the extension. [#298](https://github.com/Microsoft/vscode-cpptools/issues/298)
* Add support for `-isystem` in `compile_commands.json`. [#1156](https://github.com/Microsoft/vscode-cpptools/issues/1156)
* Remember the selected configuration across launches of VS Code. [#1273](https://github.com/Microsoft/vscode-cpptools/issues/1273)
* Fix 'Add Configuration...` entries not appearing if the extension wasn't previously activated. [#1287](https://github.com/Microsoft/vscode-cpptools/issues/1287)
* Add `(declaration)` to declarations in the navigation list. [#1311](https://github.com/Microsoft/vscode-cpptools/issues/1311)
* Fix function definition body not being visible after navigation. [#1311](https://github.com/Microsoft/vscode-cpptools/issues/1311)
* Improve performance for fetching call stacks with large arguments. [#363](https://github.com/Microsoft/vscode-cpptools/issues/363)

## Version 0.14.3: November 27, 2017
* Fix disappearing parameter hints tooltip. [#1165](https://github.com/Microsoft/vscode-cpptools/issues/1165)
* Fix parameter hints only showing up after the opening parenthesis. [#902](https://github.com/Microsoft/vscode-cpptools/issues/902), [#819](https://github.com/Microsoft/vscode-cpptools/issues/819)
* Fix customer reported crashes in the TypeScript extension code. [#1240](https://github.com/Microsoft/vscode-cpptools/issues/1240), [#1245](https://github.com/Microsoft/vscode-cpptools/issues/1245)
* Fix .browse.VC-#.db files being unnecessarily created when an shm file exists. [#1234](https://github.com/Microsoft/vscode-cpptools/issues/1234)
* Fix language service to only activate after a C/C++ file is opened or a C/Cpp command is used (not onDebug).
* Fix database resetting if shutdown got blocked by an IntelliSense operation. [#1260](https://github.com/Microsoft/vscode-cpptools/issues/1260)
* Fix deadlock that can occur when switching configurations.
* Fix browse.databaseFilename changing not taking effect until a reload.

## Version 0.14.2: November 9, 2017
* Unsupported Linux clients sending excessive telemetry when the language server fails to start. [#1227](https://github.com/Microsoft/vscode-cpptools/issues/1227)

## Version 0.14.1: November 9, 2017
* Add support for multi-root workspaces. [#1070](https://github.com/Microsoft/vscode-cpptools/issues/1070)
* Fix files temporarily being unsavable after Save As and other scenarios on Windows. [Microsoft/vscode#27329](https://github.com/Microsoft/vscode/issues/27329)
* Fix files "permanently" being unsavable if the IntelliSense process launches during tag parsing of the file. [#1040](https://github.com/Microsoft/vscode-cpptools/issues/1040)
* Show pause and resume parsing commands after clicking the database icon. [#1141](https://github.com/Microsoft/vscode-cpptools/issues/1141)
* Don't show the install output unless an error occurs. [#1160](https://github.com/Microsoft/vscode-cpptools/issues/1160)
* Fix bug with `${workspaceRoot}` symbols not getting added if a parent folder is in the `browse.path`. [#1185](https://github.com/Microsoft/vscode-cpptools/issues/1185)
* Fix `Add configuration` C++ launch.json on Insiders. [#1191](https://github.com/Microsoft/vscode-cpptools/issues/1191)
* Fix extension restart logic so that the extension doesn't get stuck on "Initializing..." when it crashes. [#893](https://github.com/Microsoft/vscode-cpptools/issues/893)
* Remove the Reload window prompt after installation (it only appears if launch.json is active).
* Prevent browse database from being reset if shutdown takes > 1 second.
* Remove the `UnloadLanguageServer` command and the `clang_format_formatOnSave` setting.
* Fix bugs with include path suggestions.
* Fix max files to parse status number being too big, due to including non-`${workspaceRoot}` files.
* Update default `launch.json` configurations to use `${workspaceFolder}` instead of `${workspaceRoot}`.
* Update how default initial configurations for `launch.json` are being provided. [Microsoft/vscode#33794](https://github.com/Microsoft/vscode/issues/33794)
* Add support for normalizing source file locations. (Windows [#272](https://github.com/Microsoft/vscode-cpptools/issues/272)), (Mac OS X [#1095](https://github.com/Microsoft/vscode-cpptools/issues/1095))

## Version 0.14.0: October 19, 2017
* Add support for `compile_commands.json`. [#156](https://github.com/Microsoft/vscode-cpptools/issues/156)
* Fix crash with signature help. [#1076](https://github.com/Microsoft/vscode-cpptools/issues/1076)
* Skip parsing redundant browse.path directories. [#1106](https://github.com/Microsoft/vscode-cpptools/issues/1106)
* Fix `limitSymbolsToIncludedHeaders` not working with single files. [#1109](https://github.com/Microsoft/vscode-cpptools/issues/1109)
* Add logging to Output window. Errors will be logged by default. Verbosity is controlled by the `"C_Cpp.loggingLevel"` setting.
* Add new database status bar icon for "Indexing" or "Parsing" with progress numbers, and the previous flame icon is now just for "Updating IntelliSense".
* Stop showing `(Global Scope)` if there's actually an error in identifying the correct scope.
* Fix crash with the IntelliSense process when parsing certain template code (the most frequently hit crash).
* Fix main thread being blocked while searching for files to remove after changing `files.exclude`.
* Fix incorrect code action include path suggestion when a folder comes after "..".
* Fix a crash on shutdown.

## Version 0.13.1: October 5, 2017
* Delete unused symbol databases when `browse.databaseFilename` in `c_cpp_properties.json` changes. [#558](https://github.com/Microsoft/vscode-cpptools/issues/558)
* Fix infinite loop during IntelliSense parsing. [#981](https://github.com/Microsoft/vscode-cpptools/issues/981)
* Fix database resetting due to the extension process not shutting down fast enough. [#1060](https://github.com/Microsoft/vscode-cpptools/issues/1060)
* Fix crash with document highlighting [#1076](https://github.com/Microsoft/vscode-cpptools/issues/1076)
* Fix bug that could cause symbols to be missing when shutdown occurs during tag parsing.
* Fix bug that could cause included files to not be reparsed if they were modified after the initial parsing.
* Fix potential buffer overrun when logging is enabled.
* Add logging to help diagnose cause of document corruption after formatting.

## Version 0.13.0: September 25, 2017
* Reference highlighting is now provided by the extension for both IntelliSense engines.
* Parameter help is now provided by both IntelliSense engines.
* Light bulbs (code actions) for `#include` errors now suggest potential paths to add to the `includePath` based on a recursive search of the `browse.path`. [#846](https://github.com/Microsoft/vscode-cpptools/issues/846)
* Browse database now removes old symbols when `browse.path` changes. [#262](https://github.com/Microsoft/vscode-cpptools/issues/262)
* Add `*` on new lines after a multiline comment with `/**` is started. [#579](https://github.com/Microsoft/vscode-cpptools/issues/579)
* Fix `Go to Definition`, completion, and parameter hints for partially scoped members. [#635](https://github.com/Microsoft/vscode-cpptools/issues/635)
* Fix bug in `macFrameworkPath` not resolving variables.

## Version 0.12.4: September 12, 2017
* Fix a crash in IntelliSense for users with non-ASCII user names (Windows-only). [#910](https://github.com/Microsoft/vscode-cpptools/issues/910)
* Add `macFrameworkPath` to `c_cpp_properties.json`. [#970](https://github.com/Microsoft/vscode-cpptools/issues/970)
* Fix incorrect auto-complete suggestions when using template types with the scope operator `::`. [#988](https://github.com/Microsoft/vscode-cpptools/issues/988)
* Fix potential config file parsing failure. [#989](https://github.com/Microsoft/vscode-cpptools/issues/989)
* Support `${env:VAR}` syntax for environment variables in `c_cpp_properties.json`. [#1000](https://github.com/Microsoft/vscode-cpptools/issues/1000)
* Support semicolon delimiters for include paths in `c_cpp_properties.json` to better support environment variables. [#1001](https://github.com/Microsoft/vscode-cpptools/issues/1001)
* Add `__LITTLE_ENDIAN__=1` to default defines so that "endian.h" is not needed on Mac projects. [#1005](https://github.com/Microsoft/vscode-cpptools/issues/1005)
* Fix source code files on Windows with incorrect casing. [#984](https://github.com/Microsoft/vscode-cpptools/issues/984)

## Version 0.12.3: August 17, 2017
* Fix regression for paths containing multibyte characters. [#958](https://github.com/Microsoft/vscode-cpptools/issues/958)
* Fix bug with the Tag Parser completion missing results. [#943](https://github.com/Microsoft/vscode-cpptools/issues/943)
* Add /usr/include/machine or i386 to the default Mac `includePath`. [#944](https://github.com/Microsoft/vscode-cpptools/issues/944)
* Add a command to reset the Tag Parser database. [#601](https://github.com/Microsoft/vscode-cpptools/issues/601), [#464](https://github.com/Microsoft/vscode-cpptools/issues/464)
* Fix bug with error-related code actions remaining after the errors are cleared.
* Fix bug with Tag Parser completion not working when :: preceded an identifier.
* Upgrade SQLite (for better reliability and performance).

## Version 0.12.2: August 2, 2017
* Fix bug in our build system causing Windows binaries to build against the wrong version of the Windows SDK. [#325](https://github.com/Microsoft/vscode-cpptools/issues/325)
* Added a gcc problemMatcher. [#854](https://github.com/Microsoft/vscode-cpptools/issues/854)
* Fix bug where .c/.cpp files could get added to `files.associations` as the opposite "cpp"/"c" language after `Go to Definition` on a symbol. [#884](https://github.com/Microsoft/vscode-cpptools/issues/884)
* Remove completion results after `#pragma`. [#886](https://github.com/Microsoft/vscode-cpptools/issues/886)
* Fix a possible infinite loop when viewing Boost sources. [#888](https://github.com/Microsoft/vscode-cpptools/issues/888)
* Fix `Go to Definition` not working for files in `#include_next`. [#906](https://github.com/Microsoft/vscode-cpptools/issues/906)
  * Also fix incorrect preprocessor suggestions at the end of a `#include_next`.
* Skip automatically adding to `files.associations` if they already match global patterns. [Microsoft/vscode#27404](https://github.com/Microsoft/vscode/issues/27404)
* Fix a crash with the IntelliSense process (responsible for ~25% of all crashes).

## Version 0.12.1: July 18, 2017
* Fix Tag Parser features not working with some MinGW library code.
* Fix a symbol search crash.
* Fix an IntelliSense engine compiler crash.
* Fix `Go to Declaration` to return `Go to Definition` results if the declarations have no results.
* Fix formatting with non-ASCII characters in the path. [#870](https://github.com/Microsoft/vscode-cpptools/issues/870)
* Fix handling of symbolic links to files on Linux/Mac. [#872](https://github.com/Microsoft/vscode-cpptools/issues/872)
* Move red flame icon to its own section so the configuration text is always readable. [#875](https://github.com/Microsoft/vscode-cpptools/issues/875)
* Remove `addWorkspaceRootToIncludePath` setting and instead make `${workspaceRoot}` in `browse.path` explicit.
* Add `Show Release Notes` command.
* Add `Edit Configurations...` command to the `Select a Configuration...` dropdown.
* Update Microsoft Visual C++ debugger to Visual Studio 2017 released components.
  * Fix issue with showing wrong thread. [#550](https://github.com/Microsoft/vscode-cpptools/issues/550)
  * Fix issue with binaries compiled with /FASTLINK causing the debugger to stop responding. [#484](https://github.com/Microsoft/vscode-cpptools/issues/484)
* Fix issue in MinGW/Cygwin debugging where stop debugging causes VS Code to stop responding. [PR Microsoft/MIEngine#636](https://github.com/Microsoft/MIEngine/pull/636)

## Version 0.12.0: June 26, 2017
* The default IntelliSense engine now provides semantic-aware autocomplete suggestions for `.`, `->`, and `::` operators. [#13](https://github.com/Microsoft/vscode-cpptools/issues/13)
* The default IntelliSense engine now reports the unresolved include files in referenced headers and falls back to the Tag Parser until headers are resolved.
  * This behavior can be overridden by setting `"C_Cpp.intelliSenseEngineFallback": "Disabled"`
* Added `"intelliSenseMode"` property to `c_cpp_properties.json` to allow switching between MSVC and Clang modes. [#710](https://github.com/Microsoft/vscode-cpptools/issues/710), [#757](https://github.com/Microsoft/vscode-cpptools/issues/757)
* A crashed IntelliSense engine no longer gives the popup message, and it automatically restarts after an edit to the translation unit occurs.
* Fix the IntelliSense engine to use "c" mode if a C header is opened before the C file.
* Fix a bug which could cause the IntelliSense engine to not update results if changes are made to multiple files of a translation unit.
* Auto `files.association` registers "c" language headers when `Go to Definition` is used in a C file.
* Downloading extension dependencies will retry up to 5 times in the event of a failure. [#694](https://github.com/Microsoft/vscode-cpptools/issues/694)
* Changes to `c_cpp_properties.json` are detected even if file watchers fail.
* Update default IntelliSense options for MSVC mode to make Boost projects work better. [#775](https://github.com/Microsoft/vscode-cpptools/issues/775)
* Fix `Go to Definition` not working until all `browse.path` files are re-scanned. [#788](https://github.com/Microsoft/vscode-cpptools/issues/788)

## Version 0.11.4: June 2, 2017
* Fix `System.Xml.Serialization.XmlSerializationReader threw an exception` when debugging on Linux. [#792](https://github.com/Microsoft/vscode-cpptools/issues/792)
* Fix escaping for `${workspaceRoot}` in `launch.json`.

## Version 0.11.3: May 31, 2017
* Fix `x86_64-pc-linux-gnu` and `x86_64-linux-gnu` paths missing from the default `includePath`.

## Version 0.11.2: May 24, 2017
* Revert the default `C_Cpp.intelliSenseEngine` setting back to "Tag Parser" for non-Insiders while we work on improving the migration experience.

## Version 0.11.1: May 19, 2017
* Add keywords to auto-complete (C, C++, or preprocessor). [#120](https://github.com/Microsoft/vscode-cpptools/issues/120)
* Fix non-recursive `browse.path` on Linux/Mac. [#546](https://github.com/Microsoft/vscode-cpptools/issues/546)
* Fix .clang-format file not being used on Linux/Mac. [#604](https://github.com/Microsoft/vscode-cpptools/issues/604)
* Stop setting the c/cpp `editor.quickSuggestions` to false. [#606](https://github.com/Microsoft/vscode-cpptools/issues/606)
  * We also do a one-time clearing of that user setting, which will also copy any other c/cpp workspace settings to user settings. The workspace setting isn't cleared.
* Fix selection range off by one with `Peek Definition`. [#648](https://github.com/Microsoft/vscode-cpptools/issues/648)
* Upgrade the installed clang-format to 4.0 [#656](https://github.com/Microsoft/vscode-cpptools/issues/656)
* Make keyboard shortcuts only apply to c/cpp files. [#662](https://github.com/Microsoft/vscode-cpptools/issues/662)
* Fix autocomplete with qstring.h. [#666](https://github.com/Microsoft/vscode-cpptools/issues/666)
* Fix C files without a ".c" extension from being treated like C++ for `errorSquiggles`. [#673](https://github.com/Microsoft/vscode-cpptools/issues/673)
* Make the C IntelliSense engine use C11 instead of C89. [#685](https://github.com/Microsoft/vscode-cpptools/issues/685)
* Fix bug with clang-format not working with non-trimmed styles. [#691](https://github.com/Microsoft/vscode-cpptools/issues/691)
* Enable the C++ IntelliSense engine to use six C++17 features. [#699](https://github.com/Microsoft/vscode-cpptools/issues/699)
* Add reload prompt when a settings change requires it.
* Prevent non-existent files from being returned in `Go To Definition` results.

## Version 0.11.0: April 24, 2017
* Enabled first IntelliSense features based on the MSVC engine.
  * Quick info tooltips and compiler errors are provided by the MSVC engine.
  * `C_Cpp.intelliSenseEngine` property controls whether the new engine is used or not.
  * `C_Cpp.errorSquiggles` property controls whether compiler errors are made visible in the editor.
* Add `Go to Declaration` and `Peek Declaration`. [#271](https://github.com/Microsoft/vscode-cpptools/issues/271)
* Fix language-specific workspace settings leaking into user settings. [Microsoft/vscode#23118](https://github.com/Microsoft/vscode/issues/23118)
* Fix `files.exclude` not being used in some cases. [#485](https://github.com/Microsoft/vscode-cpptools/issues/485)
* Fix a couple potential references to an undefined `textEditor`. [#584](https://github.com/Microsoft/vscode-cpptools/issues/584)
* Move changes from `README.md` to `CHANGELOG.md`. [#586](https://github.com/Microsoft/vscode-cpptools/issues/586)
* Fix crash on Mac/Linux when building the browse database and `nftw` fails. [#591](https://github.com/Microsoft/vscode-cpptools/issues/591)
* Add `Alt+N` keyboard shortcut for navigation. [#593](https://github.com/Microsoft/vscode-cpptools/issues/593)
* Fix autocomplete crash when the result has an invalid UTF-8 character. [#608](https://github.com/Microsoft/vscode-cpptools/issues/608)
* Fix symbol search crash with `_` symbol. [#611](https://github.com/Microsoft/vscode-cpptools/issues/611)
* Fix the `Edit Configurations` command when '#' is in the workspace root path. [#625](https://github.com/Microsoft/vscode-cpptools/issues/625)
* Fix clang-format `TabWidth` not being set when formatting with the `Visual Studio` style. [#630](https://github.com/Microsoft/vscode-cpptools/issues/630)
* Enable `clang_format_fallbackStyle` to be a custom style. [#641](https://github.com/Microsoft/vscode-cpptools/issues/641)
* Fix potential `undefined` references when attaching to a process. [#650](https://github.com/Microsoft/vscode-cpptools/issues/650)
* Fix `files.exclude` not working on Mac. [#653](https://github.com/Microsoft/vscode-cpptools/issues/653)
* Fix crashes during edit and hover with unexpected UTF-8 data. [#654](https://github.com/Microsoft/vscode-cpptools/issues/654)

## Version 0.10.5: March 21, 2017
* Fix a crash that randomly occurred when the size of a document increased. [#430](https://github.com/Microsoft/vscode-cpptools/issues/430)
* Fix browsing not working for Linux/Mac stdlib.h functions. [#578](https://github.com/Microsoft/vscode-cpptools/issues/578)
* Additional fixes for switch header/source not respecting `files.exclude`. [#485](https://github.com/Microsoft/vscode-cpptools/issues/485)
* Made `editor.quickSuggestions` dependent on `C_Cpp.autocomplete`. [#572](https://github.com/Microsoft/vscode-cpptools/issues/572)
  * We recommend you close and reopen your settings.json file anytime you change the `C_Cpp.autocomplete` setting. [More info here](https://github.com/Microsoft/vscode-cpptools/releases).

## Version 0.10.4: March 15, 2017
* Fix a crash in signature help. [#525](https://github.com/microsoft/vscode-cpptools/issues/525)
* Re-enable switch header/source when no workspace folder is open. [#541](https://github.com/microsoft/vscode-cpptools/issues/541)
* Fix inline `clang_format_style`. [#536](https://github.com/microsoft/vscode-cpptools/issues/536)
* Some other minor bug fixes.

## Version 0.10.3: March 7, 2017
* Database stability fixes.
* Added enums to the C_Cpp settings so the possible values are displayed in the dropdown.
* Change from `${command.*}` to `${command:*}`. [#521](https://github.com/Microsoft/vscode-cpptools/issues/521)
* Current execution row was not highlighting in debug mode when using gdb. [#526](https://github.com/microsoft/vscode-cpptools/issues/526)

## Version 0.10.2: March 1, 2017
* New `addWorkspaceRootToIncludePath` setting allows users to disable automatic parsing of all files under the workspace root. [#374](https://github.com/Microsoft/vscode-cpptools/issues/374)
* The cpp.hint file was missing from the vsix package. [#508](https://github.com/Microsoft/vscode-cpptools/issues/508)
* Switch header/source now respects `files.exclude`. [#485](https://github.com/Microsoft/vscode-cpptools/issues/485)
* Switch header/source performance improvements. [#231](https://github.com/Microsoft/vscode-cpptools/issues/231)
* Switch header/source now appears in the right-click menu.
* Improvements to signature help.
* Various other bug fixes.

## Version 0.10.1: February 9, 2017
* Bug fixes.

## Version 0.10.0: January 24, 2017
* Suppressed C++ language auto-completion inside a C++ comment or string literal. TextMate based completion is still available.
* Fixed bugs regarding the filtering of files and symbols, including:
  * Find-symbol now excludes symbols found in `files.exclude` or `search.exclude` files
  * Go-to-definition now excludes symbols found in `files.exclude` files (i.e. `search.exclude` paths are still included).
* Added option to disable `clang-format`-based formatting provided by this extension via `"C_Cpp.formatting" : "disabled"`
* Added new `pipeTransport` functionality within the `launch.json` to support pipe communications with `gdb/lldb` such as using `plink.exe` or `ssh`.
* Added support for `{command.pickRemoteProcess}` to allow picking of processes for remote pipe connections during `attach` scenarios. This is similar to how `{command.pickProcess}` works for local attach.
* Bug fixes.

## Version 0.9.3: December 8, 2016
* [December update](https://aka.ms/cppvscodedec) for C/C++ extension
* Ability to map source files during debugging using `sourceFileMap` property in `launch.json`.
* Enable pretty-printing by default for gdb users in `launch.json`.
* Bug fixes.

## Version 0.9.2: September 22, 2016
* Bug fixes.

## Version 0.9.1: September 7, 2016
* Bug fixes.

## Version 0.9.0: August 29, 2016
* [August update](https://blogs.msdn.microsoft.com/vcblog/2016/08/29/august-update-for-the-visual-studio-code-cc-extension/) for C/C++ extension.
* Debugging for Visual C++ applications on Windows (Program Database files) is now available.
* `clang-format` is now automatically installed as a part of the extension and formats code as you type.
* `clang-format` options have been moved from c_cpp_properties.json file to settings.json (File->Preferences->User settings).
* `clang-format` fallback style is now set to 'Visual Studio'.
* Attach now requires a request type of `attach` instead of `launch`.
* Support for additional console logging using the keyword `logging` inside `launch.json`.
* Bug fixes.

## Version 0.8.1: July 27, 2016
* Bug fixes.

## Version 0.8.0: July 21, 2016
* [July update](https://blogs.msdn.microsoft.com/vcblog/2016/07/26/july-update-for-the-visual-studio-code-cc-extension/) for C/C++ extension.
* Support for debugging on OS X with LLDB 3.8.0. LLDB is now the default debugging option on OS X.
* Attach to process displays a list of available processes.
* Set variable values through Visual Studio Code's locals window.
* Bug fixes.

## Version 0.7.1: June 27, 2016
* Bug fixes.

## Version 0.7.0: June 20, 2016
* [June Update](https://blogs.msdn.microsoft.com/vcblog/2016/06/01/may-update-for-the-cc-extension-in-visual-studio-code/) for C/C++ extension.
* Bug fixes.
* Switch between header and source.
* Control which files are processed under include path.

## Version 0.6.1: June 3, 2016
* Bug fixes.

## Version 0.6.0: May 24, 2016
* [May update](https://blogs.msdn.microsoft.com/vcblog/2016/07/26/july-update-for-the-visual-studio-code-cc-extension/) for C/C++ extension.
* Support for debugging on OS X with GDB.
* Support for debugging with GDB on MinGW.
* Support for debugging with GDB on Cygwin.
* Debugging on 32-bit Linux now enabled.
* Format code using clang-format.
* Experimental fuzzy auto-completion.
* Bug fixes.

## Version 0.5.0: April 14, 2016
* Usability and correctness bug fixes.
* Simplify installation experience.<|MERGE_RESOLUTION|>--- conflicted
+++ resolved
@@ -1,7 +1,5 @@
 # C/C++ for Visual Studio Code Changelog
 
-<<<<<<< HEAD
-=======
 ## Version 1.22.0: August 21, 2024
 ### Performance Improvements
 * Switch to an alternative implementation of recursive includes (that sends all the paths instead of only the "used" paths). [#11780](https://github.com/microsoft/vscode-cpptools/issues/11780)
@@ -30,7 +28,6 @@
 * Fix unnecessary IntelliSense resetting when a new file or folder was created.
 * Fix accumulation of stale signature help and completion requests.
 
->>>>>>> d3cd4fcf
 ## Version 1.21.6: August 5, 2024
 * Fix a cpptools-srv crash on shutdown. [#12354](https://github.com/microsoft/vscode-cpptools/issues/12354)
 
