# C/C++ for Visual Studio Code Changelog

<<<<<<< HEAD
=======
## Version 1.20.4: March 2, 2024
### Bug Fixes
* Fix a couple crashes.

## Version 1.20.3: April 30, 2024
### Enhancement
* Log `cpptools` and `cpptool-srv` crash call stacks in the 'C/C++ Crash Call Stacks' Output channel for bug reporting (on x64 Linux and x64/arm64 Mac).

### Bug Fixes
* Fix directories being incorrectly recursively traversed in certain cases. [#11993](https://github.com/microsoft/vscode-cpptools/issues/11993)
* Fix a crash during startup. [#12237](https://github.com/microsoft/vscode-cpptools/issues/12237)
* Fix IntelliSense configuration on Windows ARM64. [#12253](https://github.com/microsoft/vscode-cpptools/issues/12253)

## Version 1.20.2: April 22, 2024
### Bug Fixes
* Fix non-existent relative path variables not showing a warning in `c_cpp_properties.json` (and other related issues). [#12089](https://github.com/microsoft/vscode-cpptools/issues/12089)
* Fix duplicate URIs in calls to provideConfigurations. [#12177](https://github.com/microsoft/vscode-cpptools/issues/12177)
* Fix a crash and deadlock with a high `C_Cpp.loggingLevel`. [#12194](https://github.com/microsoft/vscode-cpptools/issues/12194)
* Fix handling of `-iquote` for code analysis and `#include` completions. [#12198](https://github.com/microsoft/vscode-cpptools/issues/12198)

## Version 1.20.1: April 9, 2024
### Bug Fixes
* Fix 'Add #include' code actions for code scoped by a namespace or class. [#11541](https://github.com/microsoft/vscode-cpptools/issues/11541)
* Fix the IntelliSense server not starting when a completion, signature help, or document highlight occurs from external commands. [#12143](https://github.com/microsoft/vscode-cpptools/issues/12143)
* Fix the IntelliSense configuration not falling back to the `c_cpp_properties.json` configuration for a file not handled by a configuration provider. [#12144](https://github.com/microsoft/vscode-cpptools/issues/12144)

## Version 1.20.0: March 26, 2024
### Enhancements
* Add support for C++ modules IFC version 0.43. [#10843](https://github.com/microsoft/vscode-cpptools/issues/10843)
* Add support for `${userHome}` in `c_cpp_properties.json`. [#11756](https://github.com/microsoft/vscode-cpptools/issues/11756)
* Reduce the default max workspace symbol search results and add `C_Cpp.maxSymbolSearchResults`. [PR #12131](https://github.com/microsoft/vscode-cpptools/pull/12131)
* Update `clang-format`/`clang-tidy` to 18.1.2. [PR #12135](https://github.com/microsoft/vscode-cpptools/pull/12135)
* Increase the fuzzy symbol character limit from 16 to 28.
* Update the IntelliSense engine.

### Bug Fixes
* Fix an IntelliSense parsing issue. [#6183](https://github.com/microsoft/vscode-cpptools/issues/6183)
* Fix 'Copy Declaration / Definition' code not being formatted. [#10956](https://github.com/microsoft/vscode-cpptools/issues/10956)
* Fix semantic colorization of certain macro arguments. [#11416](https://github.com/microsoft/vscode-cpptools/issues/11416)
* Fix 'Create Declaration / Definition' not working if the cursor isn't on the function name. [#11834](https://github.com/microsoft/vscode-cpptools/issues/11834)
* Fix duplicate 'Add #include' code actions. [#11989](https://github.com/microsoft/vscode-cpptools/issues/11989)
* Fix `forcedInclude` resolution for relative paths. [PR #12035](https://github.com/microsoft/vscode-cpptools/pull/12035)
* Fix 'Add Configuration...' in `launch.json` when `editor.suggest.showSnippets` is `false`. [#12059](https://github.com/microsoft/vscode-cpptools/issues/12059)
* Fix `c_cpp_properties.json` warnings for `includePath`s with `**` wildcard glob patterns. [#12070](https://github.com/microsoft/vscode-cpptools/issues/12070)
* Fix call stacks for `cpptools` and `cpptools-srv` not being available on Linux. [#12091](https://github.com/microsoft/vscode-cpptools/issues/12091)
* Fix IntelliSense processes shutting down immediately if not enough memory is detected. [#12126](https://github.com/microsoft/vscode-cpptools/issues/12126)
* Fix code analysis aborting after encountering an excluded file (instead of just skipping it). [#12127](https://github.com/microsoft/vscode-cpptools/issues/12127)
* Fix `"Cannot open source"` errors on missing includes not appearing if `C_Cpp.errorSquiggles` is `enabled`. [#12134](https://github.com/microsoft/vscode-cpptools/issues/12134)
* Fix a `cpptools` process crash and deadlock during shutdown.

>>>>>>> fd482d21
## Version 1.19.9: March 20, 2024
### Bug Fixes
* Fix an issue with Cygwin system headers not being properly detected. [#12113](https://github.com/microsoft/vscode-cpptools/issues/12113)
* Fix a crash in cpptools-srv when low on memory. [#12121](https://github.com/microsoft/vscode-cpptools/issues/12121)
* Fix an issue preventing cpptools-srv from being relaunched after a crash.

## Version 1.19.8: March 13, 2024
### Bug Fixes
* Fix an issue with applying the proper working directory from a `compile_commands.json` when a `compilePath` is also set. [#12024](https://github.com/microsoft/vscode-cpptools/issues/12024)
* Fix a deadlock. [#12051](https://github.com/microsoft/vscode-cpptools/issues/12051)
* Fix a crash that could occur when failing to query clang-cl.
* Fix an issue with handling of `winsysroot` args for clang-cl.
* Fix an issue with processing relative include paths returned by clang-cl.

## Version 1.19.7: March 11, 2024
### Bug Fixes
* Fix some potential deadlocks. [#12051](https://github.com/microsoft/vscode-cpptools/issues/12051)
* Fix a crash related to parsing concepts. [#12060](https://github.com/microsoft/vscode-cpptools/issues/12060)
* Fix flickering status updates in the language status bar. [#12084](https://github.com/microsoft/vscode-cpptools/issues/12084)
* Fix a cpptools crash that can occur if cpptools-srv crashes on initialization.

## Version 1.19.6: March 6, 2024
### Enhancement
* Performance improvement.

## Version 1.19.5: March 4, 2024
### Enhancements
* Change how `args` and `command` fields are handled in `cppbuild` tasks, to match the behavior of VS Code `shell` build tasks, including explicit `quoting` support. [#12001](https://github.com/microsoft/vscode-cpptools/issues/12001)
* Enable C23 IntelliSense support, and add support for `clatest` `std` value for MSVC. [#12020](https://github.com/microsoft/vscode-cpptools/issues/12020)

### Bug Fixes
* Fix the IntelliSense cache not being pruned. [#11925](https://github.com/microsoft/vscode-cpptools/issues/11925)
* Fix an issue with duplicate `Add #include` code actions appearing if the same header name exists in multiple locations. [#11989](https://github.com/microsoft/vscode-cpptools/issues/11989)
* Fix compiler querying with a `-index-store-path` argument. [#12012](https://github.com/microsoft/vscode-cpptools/issues/12012)
* Fix an issue with changes to `C_Cpp.inlayHints` settings not taking effect immediately. [#12013](https://github.com/microsoft/vscode-cpptools/issues/12013)
* Fix an issue with how Doxygen `brief` and `param` are displayed on hover. [#12015](https://github.com/microsoft/vscode-cpptools/issues/12015)
* Fix an issue preventing the extension from functioning if installed via snap on Linux. [#12021](https://github.com/microsoft/vscode-cpptools/issues/12021)
* Fix compiler querying with a `-Xclang -mllvm` argument. [#12024](https://github.com/microsoft/vscode-cpptools/issues/12024)
* Fix the include graph lookup not occurring for source files. [#12036](https://github.com/microsoft/vscode-cpptools/issues/12036)
* Fix exclusions not applying to dependent headers with recursive includes. [#12042](https://github.com/microsoft/vscode-cpptools/issues/12042)
* Fix a potential cpptools process hang on shutdown.

## Version 1.19.4: February 21, 2024
### Enhancements
* Enable support for fuzzy symbol searches. [#2751](https://github.com/microsoft/vscode-cpptools/issues/2751)
  * This may not be enabled for all users unless `C_Cpp.experimentalFeatures` is `enabled`.
* Implement progressive population of IntelliSense results. [#7759](https://github.com/microsoft/vscode-cpptools/issues/7759)
* Improve performance of symbol searches. [#7908](https://github.com/microsoft/vscode-cpptools/issues/7908), [#7914](https://github.com/microsoft/vscode-cpptools/issues/7914), [#11557](https://github.com/microsoft/vscode-cpptools/issues/11557)
  * This may not be enabled for all users unless `C_Cpp.experimentalFeatures` is `enabled`.
* Support insert mode for auto-complete. [#10613](https://github.com/microsoft/vscode-cpptools/issues/10613)
  * Use the `"[cpp]": { "editor.suggest.insertMode": "insert" } ` and `"[c]": { "editor.suggest.insertMode": "insert" } ` settings to override the extension's defaults.
* Improve memory efficiency by using token parsing in the 'Add #include' feature. [#11515](https://github.com/microsoft/vscode-cpptools/issues/11515)
* Change the default setting value for `C_Cpp.intelliSenseUpdateDelay` from 2s to 1s. [PR #11932](https://github.com/microsoft/vscode-cpptools/pull/11932)
* Improve the types supported for the 'Add #include' code action.
* Various performance improvements.

### Bug Fixes
* Fix IntelliSense bug with type deduction using concepts. [#8132](https://github.com/microsoft/vscode-cpptools/issues/8132)
* Fix clang-format error messages not being logged. [#8944](https://github.com/microsoft/vscode-cpptools/issues/8944)
* Fix indentation missing in markdown fenced code blocks. [#11379](https://github.com/microsoft/vscode-cpptools/issues/11379)
* Fix shell escaping for `cppbuild` task command line arguments. [#11422](https://github.com/microsoft/vscode-cpptools/issues/11422)
* Fix IntelliSense not updating when a `#include` is added from a refactor command. [#11549](https://github.com/microsoft/vscode-cpptools/issues/11549)
* Fix 'Add '#include' code actions for Mac frameworks. [#11579](https://github.com/microsoft/vscode-cpptools/issues/11579)
* Fix the parent path of the source file in `compile_commands.json` not being added to the browse.path. [#11631](https://github.com/microsoft/vscode-cpptools/issues/11631)
* Fix the database not getting updated in certain cases when switching configurations. [#11649](https://github.com/microsoft/vscode-cpptools/issues/11649)
* Fix a cpptools crash with certain projects. [#11674](https://github.com/microsoft/vscode-cpptools/issues/11674)
* Fix snippet and include completion. [#11715](https://github.com/microsoft/vscode-cpptools/issues/11715), [#11720](https://github.com/microsoft/vscode-cpptools/issues/11720)
* Fix formatting not working in headers after using 'Extract to Function'. [#11729](https://github.com/microsoft/vscode-cpptools/issues/11729)
* Fix document symbol requests not checking for cancellation. [#11750](https://github.com/microsoft/vscode-cpptools/issues/11750)
* Fix the default `editor.wordBasedSuggestions` setting for VS Code versions 1.85 or newer. [PR #11773](https://github.com/microsoft/vscode-cpptools/pull/11773)
  * This change doesn't work with VS Code versions 1.84 or older, due to [Microsoft/vscode#200685](https://github.com/microsoft/vscode/issues/200685)
* Fix code analysis results getting cleared after there's a configuration update. [#11790](https://github.com/microsoft/vscode-cpptools/issues/11790)
* Fix an exception getting thrown if IntelliSense is disabled but a configuration provider is registered. [#11795](https://github.com/microsoft/vscode-cpptools/issues/11795)
* Fix an EACCES error when using include wildcards with system includes. [#11833](https://github.com/microsoft/vscode-cpptools/issues/11833)
* Fix German code analysis translations. [PR #11845](https://github.com/microsoft/vscode-cpptools/pull/11845)
  * Thank you for the contribution. [@Sir2B (Tobias Obermayer)](https://github.com/Sir2B)
* Trim trailing spaces from include paths in the configuration UI. [#11862](https://github.com/microsoft/vscode-cpptools/issues/11862)
* Fix comma delimited lists in `@param` Doxygen parameters. [#11868](https://github.com/microsoft/vscode-cpptools/issues/11868)
* Fix incorrect errors for `compilerPath` in the configuration UI for compilers that can be found in PATH. [#11903](https://github.com/microsoft/vscode-cpptools/issues/11903)
* Fix an issue with include sorting when formatting with clang-format. [#11914](https://github.com/microsoft/vscode-cpptools/issues/11914)
* Fix the `-include` arg of `-Xarg_<arg1>` getting filtered out, leading to a failed compiler query. [#11965](https://github.com/microsoft/vscode-cpptools/issues/11965)
* Fix the `-arch` flag overwriting the `-target` flag's value when it shouldn't. [#11971](https://github.com/microsoft/vscode-cpptools/issues/11971)
* Fix an issue in which the directory specified in a `compile_commands.json` was not being used as the current directory when querying the specified compiler path.
* Fix an issue with configuring IntelliSense for a header file after having chosen an associated source file in which inclusion of the header is disabled or removed.
* Fix an issue where use of an explicit `compilerPath` to override the compiler in a `compile_commands.json` will also throw out the compiler arguments.
* Fix IntelliSense passes occurring while a user is still typing, instead of honoring the `C_Cpp.intelliSenseUpdateDelay` setting.
* Fix issues related to support for C++ modules and parsing of related compiler arguments.
* Fix issues with the tag parsing status sometimes not being accurately reflected in the UI.
* Fix document and workspace symbol requests being blocked by an IntelliSense request.
* Remove the requirement that a file be open in the editor from various LSP requests.
* Fix a crash if `compile_commands.json` doesn't have an array at the root.
* Fix a call hierarchy bug leading to use of header-only TU's unnecessarily.
* Fix an issue that could result in the Outline pane not being populated.
* Fix a bug that could lead to missing TU source file candidates.
* Address multiple issues with compiler querying of clang-cl.
* Fix a potential crash when using 'Find All References'.
* Fix a "random" IntelliSense crash during completion.
* Fix a crash if access to `/dev/urandom` is restricted.
* Fix some crashes reported by crash telemetry.
* Lots of other minor fixes.

## Version 1.18.5: November 16, 2023
### Bug Fix
* Fix `~/vscode-cpptools` being used as the cache folder instead of `~/.cache/vscode-cpptools` on Linux. [#11693](https://github.com/microsoft/vscode-cpptools/issues/11693)

## Version 1.18.4: November 14, 2023
### Bug Fixes:
* Fix 'Extract to function' not scrolling to and selecting the added header declaration. [#11676](https://github.com/microsoft/vscode-cpptools/issues/11676)
* Fix the extension sometimes failing to activate with VS Code versions less than 1.85. [#11680](https://github.com/microsoft/vscode-cpptools/issues/11680)

## Version 1.18.3: November 13, 2023
### New Features
* Add an 'Extract to function' (or member function) code action after selecting code. [#1162](https://github.com/microsoft/vscode-cpptools/issues/1162)
* Compiler acquisition improvements. [#10525](https://github.com/microsoft/vscode-cpptools/issues/10525)
* Provide `Add '#include'` code action suggestions for IntelliSense errors related to symbols not being found. [#10791](https://github.com/microsoft/vscode-cpptools/issues/10791)

### Enhancements
* Add keyboard support for 'Inline Macro'. [#11260](https://github.com/microsoft/vscode-cpptools/issues/11260)
* Add setting `C_Cpp.refactoring.includeHeader` to customize whether or not to add an include header when doing a refactoring code action. [#11271](https://github.com/microsoft/vscode-cpptools/issues/11271)
* Improve the walkthrough wording. [#11320](https://github.com/microsoft/vscode-cpptools/issues/11320)
* Update clang-format and clang-tidy to 17. [PR #11491](https://github.com/microsoft/vscode-cpptools/pull/11491)
* Add a pre-release available notification. [PR #11569](https://github.com/microsoft/vscode-cpptools/pull/11569)

### Bug Fixes
* Fix the debugger truncating long strings when inspecting values. [#1786](https://github.com/microsoft/vscode-cpptools/issues/1786)
* Switch to using `XDG_CACHE_HOME` on Linux for the default database path. [#10191](https://github.com/microsoft/vscode-cpptools/issues/10191)
* Fix an IntelliSense error with std::is_trivially_copyable_v. [#10712](https://github.com/microsoft/vscode-cpptools/issues/10712)
* Fix incorrect status and commands with the tag parsing language status UI. [#10749](https://github.com/microsoft/vscode-cpptools/issues/10749)
* Fix an empty (`""`) `compilerPath` in a base configuration overriding the compiler specified by a custom configuration provider or a `compile_commands.json`. [#11373](https://github.com/microsoft/vscode-cpptools/issues/11373)
* Fix a startup crash when reading values from JSON (settings) that are not the type expected. [#11375](https://github.com/microsoft/vscode-cpptools/issues/11375)
* Fix a crash detected by crash telemetry. [#11401](https://github.com/microsoft/vscode-cpptools/issues/11401)
* Fix handling of an undefined `env` variable on Linux and macOS. [#11447](https://github.com/microsoft/vscode-cpptools/issues/11447)
* Fix multiple issues with querying `nvcc` (CUDA) as a compiler. [#11454](https://github.com/microsoft/vscode-cpptools/issues/11454)
* Fix an IntelliSense crash when hovering over an invalid array index expression. [#11510](https://github.com/microsoft/vscode-cpptools/issues/11510)
* Fix an issue that could cause a C language standard to be applied to a C++ file, or vice versa.
* Remove `cpp` and `clang-cpp` preprocessors from the list of detectable compilers.
* Fix an autocomplete crash bug (primarily on Mac).

## Version 1.17.5: August 28, 2023
### Bug Fixes
* Fix a language server crash for platforms that don't support the IntelliSense cache (AutoPCH). [#10789](https://github.com/microsoft/vscode-cpptools/issues/10789)
* Fix markdown in comments when inline/block code is used. [#11322](https://github.com/microsoft/vscode-cpptools/issues/11322)
* Fix Find All References and Call Hierarchy for C files when the cursor is at the end of a symbol. [#11338](https://github.com/microsoft/vscode-cpptools/issues/11338)
* Fix usage of the `/Zc:alignedNew-` MSVC compiler option. [#11350](https://github.com/microsoft/vscode-cpptools/issues/11350)

## Version 1.17.4: August 21, 2023
### Bug Fixes
* Fix crash recovery for the main extension process. [#11335](https://github.com/microsoft/vscode-cpptools/issues/11335)
* Fix an IntelliSense process crash when certain error messages occur with a language pack enabled. [#11336](https://github.com/microsoft/vscode-cpptools/issues/11336)

## Version 1.17.3: August 16, 2023
### Bug Fix
* Fix a regression with attaching the debugger to processes on Linux and macOS. [#11328](https://github.com/microsoft/vscode-cpptools/issues/11328)

## Version 1.17.2: August 14, 2023
### Enhancements
* Enable a subset of markdown to render in hover by default and a `C_Cpp.markdownInComments` setting. [#6020](https://github.com/microsoft/vscode-cpptools/issues/6020), [#10461](https://github.com/microsoft/vscode-cpptools/issues/10461)
* Add support for gcc 13 features. [#11038](https://github.com/microsoft/vscode-cpptools/issues/11038)
* Add default compiler detection of additional compilers in MSYS environments. [#11211](https://github.com/microsoft/vscode-cpptools/issues/11211)
* Use musl for building Linux binaries of the extension.
* Add support for additional compiler wrappers: gomacc, distcc, buildcache, and icecc.

### Bug Fixes
* Fix a couple bugs with documentation comments. [#5241](https://github.com/microsoft/vscode-cpptools/issues/5241)
* Added `__float128` support in gcc IntelliSense mode. [#9558](https://github.com/microsoft/vscode-cpptools/issues/9558)
* Fix an issue where the debugger would get stuck while using cl.exe options. [#10231](https://github.com/microsoft/vscode-cpptools/issues/10231)
* Fix C/C++ commands showing in the Command Palette with non-C/C++ files. [#10421](https://github.com/microsoft/vscode-cpptools/issues/10421)
* Fix the 'Select IntelliSense Configuration' command to also update an existing `compilerPath` in c_cpp_properties.json. [#10808](https://github.com/microsoft/vscode-cpptools/issues/10808)
* Update clang-format (and clang-tidy) to 16.0.6 to fix a bug. [#11027](https://github.com/microsoft/vscode-cpptools/issues/11027)
* Fix `#include` completion leaving an extra `>`. [#11042](https://github.com/microsoft/vscode-cpptools/issues/11042)
* Fix an issue with matching of glob patterns containing path delimiters. [#11132](https://github.com/microsoft/vscode-cpptools/issues/11132)
* Fix Create Declaration/Definition via `Quick Fix…` from hover tooltip. [#11157](https://github.com/microsoft/vscode-cpptools/issues/11157)
* Fix issues with compiler querying of clang-cl. [#11207](https://github.com/microsoft/vscode-cpptools/issues/11207)
* Fix `files.encoding` setting on startup. [#11210](https://github.com/microsoft/vscode-cpptools/issues/11210)
* Fix a crash related to directories with a very large number of files. [#11226](https://github.com/microsoft/vscode-cpptools/issues/11226)
* Fix the parameter format of call hierarchy items. [#11247](https://github.com/microsoft/vscode-cpptools/issues/11247)
* Remove the vcpkg code action from the missing includes code action list. [#11252](https://github.com/microsoft/vscode-cpptools/issues/11252)
* Fix the file path info of call hierarchy items to display the relative path to a workspace folder. [#11254](https://github.com/microsoft/vscode-cpptools/issues/11254)
* Fix colorization for macro expansions in macro arguments. [#11256](https://github.com/microsoft/vscode-cpptools/issues/11256)
* Fix a crash for CUDA projects with '>' in the command line. [#11289](https://github.com/microsoft/vscode-cpptools/issues/11289)
* Increase the default standard for the 'Build and Debug Active File' feature to c++14 on macOS. [#11292](https://github.com/microsoft/vscode-cpptools/issues/11292)
* Fix an issue with the compiler currently configured for use with IntelliSense being listed last in the task creation popup. [PR #11299](https://github.com/microsoft/vscode-cpptools/pull/11299)
* Fix an IPCH issue on Linux due to the Position Independent Executable (PIE) option not being set since 1.17.0.
* Fix Rank > 1 Display Strings for Natvis. [PR MIEngine#1406](https://github.com/microsoft/MIEngine/pull/1406)
* Fix some crashes identified by crash telemetry.
* Fix an issue that could cause zombie processes on Linux/Mac.
* Address some issues with glibc version compatibility. Native binaries for cpptools and the bundled clang-tidy/clang-format are now built with musl and fully statically linked.
* Fix the wrong compiler being set as default when configured to use `compile_commands.json` and overriding the compiler used there with an explicit `compilerPath`.

### Thank You to the Contributors
* [@gareth-rees (Gareth Rees)](https://github.com/gareth-rees): Always use `--simple-values` in newer versions of GDB. [PR MIEngine#1400](https://github.com/microsoft/MIEngine/pull/1400)
* [@iAbadia (Iñaki)](https://github.com/iAbadia): Align use of 'sendInvalidate' request arguments. [PR MIEngine#1402](https://github.com/microsoft/MIEngine/pull/1402)
* [@intel-rganesh (Rakesh Ganesh)](https://github.com/intel-rganesh): Introduce `--thread` and `--frame options`. [PR MIEngine#1401](https://github.com/microsoft/MIEngine/pull/1401)
* [@michalmaka (Michał Mąka)](https://github.com/michalmaka): Add support for Toybox to the remote process picker. [PR #11175](https://github.com/microsoft/vscode-cpptools/pull/11175)
* [@sbobko (Sergey Bobko)](https://github.com/sbobko): Add 'sendInvalidate' request. [PR MIEngine#1367](https://github.com/microsoft/MIEngine/pull/1367)
* [@yne (Rémy F.)](https://github.com/yne): Add wildcard support for `includePath`. [PR #10388](https://github.com/microsoft/vscode-cpptools/pull/10388)

## Version 1.16.3: June 23, 2023
### Bug Fix
* Fix "cout is ambiguous" error. [#11122](https://github.com/microsoft/vscode-cpptools/issues/11122)

## Version 1.16.2: June 22, 2023
### New Features
* Add Call Hierarchy. [#16](https://github.com/microsoft/vscode-cpptools/issues/16)
* Add "Copy Definition" and "Copy Declaration" code actions (for when the default Create placement isn't desired). [#10238](https://github.com/microsoft/vscode-cpptools/issues/10238), [#10942](https://github.com/microsoft/vscode-cpptools/issues/10942)

### Enhancements
* Add support for other glob pattern syntax, such as `[]` and `^`. [#8960](https://github.com/microsoft/vscode-cpptools/issues/8960)
* Add support for C++23 z/Z and zu/ZU suffixes in clang/gcc modes. [#10190](https://github.com/microsoft/vscode-cpptools/issues/10190)
* Add warning logging when the database is reset due to a version change. [#10984](https://github.com/microsoft/vscode-cpptools/issues/10984)
* Move user compilers to the beginning of the "known compilers" lists. [#10985](https://github.com/microsoft/vscode-cpptools/issues/10985)
* Add file path to the details of a call hierarchy result. [#10997](https://github.com/microsoft/vscode-cpptools/issues/10997)
* Add `miDebuggerArgs` to debugger attach option.
  * Thank you for the contribution @Summon528 [PR #11066](https://github.com/microsoft/vscode-cpptools/pull/11066)

### Bug Fixes
* Fix an IntelliSense parsing bug with C++20 ranges. [#8039](https://github.com/microsoft/vscode-cpptools/issues/8039)
* Fix incorrect insertion of Create Declaration/Definition when it also adds a #include. [#10464](https://github.com/microsoft/vscode-cpptools/issues/10464)
* Fix an IntelliSense bug with user-defined floating-point literals. [#10837](https://github.com/microsoft/vscode-cpptools/issues/10837)
* Fix deadlock with Find All References. [#10855](https://github.com/microsoft/vscode-cpptools/issues/10855)
* Fix performance issues on machines with > 32 threads. [#10874](https://github.com/microsoft/vscode-cpptools/issues/10874)
* Fix localization of "C/C++ Configurations". [#10907](https://github.com/microsoft/vscode-cpptools/issues/10907)
* Fix the workspace folder not getting added to the browse.path in some cases. [#10914](https://github.com/microsoft/vscode-cpptools/issues/10914)
* Fix incorrect Apple clang to LLVM clang version mappings. [#10920](https://github.com/microsoft/vscode-cpptools/issues/10920)
* Revert -fms-extensions being added for mingw compilers by default (due to bugs). [#10940](https://github.com/microsoft/vscode-cpptools/issues/10940)
* Fix the "known compilers" list not getting updated with "user compilers". [#10943](https://github.com/microsoft/vscode-cpptools/issues/10943)
* Fix cancelation of Find All References while confirming references. [#10947](https://github.com/microsoft/vscode-cpptools/issues/10947)
* Fix a bug with workspace parsing status. [PR #10974](https://github.com/microsoft/vscode-cpptools/pull/10974)
* Fix some bugs if settings were empty string or null. [#10994](https://github.com/microsoft/vscode-cpptools/issues/10994)
* Fix cancellation for Find All References/Rename/Call Hierarchy. [#10998](https://github.com/microsoft/vscode-cpptools/issues/10998)
* Fix two Doxygen comment generation bugs. [#10995](https://github.com/microsoft/vscode-cpptools/issues/10995), [#11016](https://github.com/microsoft/vscode-cpptools/issues/11016)
* Fix the thread pool sometimes not increasing in size, which could lead to the cpptools process incorrectly being shut down. [#11003](https://github.com/microsoft/vscode-cpptools/issues/11003)
* Stop using vcFormat if .editorconfig exists with only non-formatting cpp settings. [PR #11015](https://github.com/microsoft/vscode-cpptools/pull/11015)
* Use integratedTerminal when user is running cl.exe for debugger. [#11032](https://github.com/microsoft/vscode-cpptools/issues/11032)
  * Thank you for the contribution @caiohamamura [PR #11035](https://github.com/microsoft/vscode-cpptools/pull/11035)
* Fix the configure your IntelliSense notification to not show again when the "Don't Show Again" option is selected. [#11070](https://github.com/microsoft/vscode-cpptools/issues/11070)
* Fix a bug that could cause incomplete reading of stdout/stderr of child processes on Windows.
* Fix incorrect "declaration is incompatible" IntelliSense errors.
* Fix some potential crashes.

## Version 1.15.4: May 1, 2023
### Enhancements
* Support multiple natvis files in `visualizerFile`. [#925](https://github.com/microsoft/vscode-cpptools/issues/925)
* Enable error squiggles for single file mode if includes resolve. [#10062](https://github.com/microsoft/vscode-cpptools/issues/10062)
* Improve the description of the `C_Cpp.codeAnalysis.clangTidy.enabled` setting. [#10454](https://github.com/microsoft/vscode-cpptools/issues/10454)
* Add a 'Select an IntelliSense configuration' code action and error message for standard headers which can't be found. [#10531](https://github.com/microsoft/vscode-cpptools/issues/10531)
* Change the 'Edit "includePath" setting' code action to reference "compilerPath" for missing system includes. [#10675](https://github.com/microsoft/vscode-cpptools/issues/10675)
* Add a "Configure IntelliSense" status bar warning (currently controlled by an experiment). [#10685](https://github.com/microsoft/vscode-cpptools/issues/10685)
* Re-enable an updated C/C++ walkthrough (currently only available for some users). [PR #10707](https://github.com/microsoft/vscode-cpptools/pull/10707)
* Update to clang-format/tidy 16. [#10725](https://github.com/microsoft/vscode-cpptools/issues/10725)
* Move the configuration status bar item out of the language status UI. [#10755](https://github.com/microsoft/vscode-cpptools/issues/10755)
* Change `Select Default Compiler` to `Select IntelliSense Configuration` with configuration providers and compile commands added. [#10756](https://github.com/microsoft/vscode-cpptools/issues/10756)

### Bug Fixes
* Support use of `ccache`, 'sccache', and 'clcache' in `compilerPath` and `compile_commands.json` command lines. [#7616](https://github.com/microsoft/vscode-cpptools/issues/7616)
* Enable `-fms-extensions` by default for Cygwin and MinGW. [#8353](https://github.com/microsoft/vscode-cpptools/issues/8353)
* Fix incorrect, excessive logging with compile commands. [#9865](https://github.com/microsoft/vscode-cpptools/issues/9865)
* Fix IntelliSense errors with C++ 20 range and span. [#10024](https://github.com/microsoft/vscode-cpptools/issues/10024), [#10252](https://github.com/microsoft/vscode-cpptools/issues/10252)
* Fix two vcFormat settings being inverted. [#10262](https://github.com/microsoft/vscode-cpptools/issues/10262), [#10263](https://github.com/microsoft/vscode-cpptools/issues/10263)
* Fix 'Create Declaration / Definition' making modifications to files outside the workspace folder. [#10402](https://github.com/microsoft/vscode-cpptools/issues/10402)
* Fix code analysis when `--use-color=true` is used. [#10407](https://github.com/microsoft/vscode-cpptools/issues/10407)
* Fix IntelliSense errors with CUDA. [#10455](https://github.com/microsoft/vscode-cpptools/issues/10455)
* Fix random save failures while code analysis is running on the saved file. [#10482](https://github.com/microsoft/vscode-cpptools/issues/10482)
* Fix the compile commands prompt setting `compileCommands` to a `compile_commands.json` in a different workspace folder. [#10588](https://github.com/microsoft/vscode-cpptools/issues/10588)
* Fix code analysis with `_Float16`. [#10610](https://github.com/microsoft/vscode-cpptools/issues/10610)
* Fix code analysis with c23/gnu23. [#10615](https://github.com/microsoft/vscode-cpptools/issues/10615)
* Fix 'Reset IntelliSense Database' being delayed until parsing is finished. [#10616](https://github.com/microsoft/vscode-cpptools/issues/10616)
* Fix uncaught exception with some configuration providers. [#10634](https://github.com/microsoft/vscode-cpptools/issues/10634)
* Fix crashes with a multi-root workspace. [#10636](https://github.com/microsoft/vscode-cpptools/issues/10636)
* Fix bugs with the "You do not have IntelliSense configured" prompt. [#10658](https://github.com/microsoft/vscode-cpptools/issues/10658), [#10659](https://github.com/microsoft/vscode-cpptools/issues/10659)
* Fix random failures when adding or removing workspace folders. [PR #10665](https://github.com/microsoft/vscode-cpptools/pull/10665)
* Fix missing clang-tidy checks setting values. [#10667](https://github.com/microsoft/vscode-cpptools/issues/10667)
* Fix 'Select IntelliSense configuration' so that it works if it's already set in the workspace or workspace folder settings. [#10674](https://github.com/microsoft/vscode-cpptools/issues/10674)
* Fix clang-tidy 'clang-analyzer-' documentation links not working. [#10678](https://github.com/microsoft/vscode-cpptools/issues/10678)
* Fix the browse configuration provider cache not getting cleared. [#10692](https://github.com/microsoft/vscode-cpptools/issues/10692), [#10877](https://github.com/microsoft/vscode-cpptools/issues/10877)
* Fix a crash with recursive environment variables on Windows. [#10704](https://github.com/microsoft/vscode-cpptools/issues/10704)
* Fix `#import` of `.tlb` files failing due to `/Fo` arguments to `cl.exe` not being processed. [#10710](https://github.com/microsoft/vscode-cpptools/issues/10710)
* Fix `cppbuild` tasks not using the workspace folder as the `cwd` by default. [#10742](https://github.com/microsoft/vscode-cpptools/issues/10742)
* Fix lots of IntelliSense processes getting launched after a Find/Replace operation (potentially freezing the OS). [#10743](https://github.com/microsoft/vscode-cpptools/issues/10743)
* Fix workspace folder variable resolution with `clang_format_style`. [#10752](https://github.com/microsoft/vscode-cpptools/issues/10752)
* For remote attach, use an absolute `/bin/sh` path on Linux. [PR #10765](https://github.com/microsoft/vscode-cpptools/pull/10765)
* Fix the first registered configuration provider still being automatically used after a second registers. [PR #10772](https://github.com/microsoft/vscode-cpptools/pull/10772)
* Fix `C_Cpp.default.compilerPath` in the settings UI showing a string editor when it shouldn't. [#10795](https://github.com/microsoft/vscode-cpptools/issues/10795)
* Fix some issues due to usage of the spread operator not doing a deep copy. [PR #10803](https://github.com/microsoft/vscode-cpptools/pull/10803)
* Fix a deadlock with Find All References. [#10855](https://github.com/microsoft/vscode-cpptools/issues/10855)
* Fix the Code Analysis Options dropdown showing 'Resume' instead of 'Pause' after a cancel is done in a paused state. [#10879](https://github.com/microsoft/vscode-cpptools/issues/10879)
* Fix "Code Analysis Mode" not being localized when initially shown. [#10881](https://github.com/microsoft/vscode-cpptools/issues/10881)
* Fix the C/C++-related status bar items flickering off/on when switching documents. [PR #10888](https://github.com/microsoft/vscode-cpptools/pull/10888)
* Fix `__GXX_RTTI` incorrectly being defined by IntelliSense with clang and `-fms-compatibility`.
* Reduce the likelihood of an `onWillSaveWaitUntil` timeout.
* Fix an IntelliSense crash with C++20 concepts.
* Stop querying clang-cl.exe as C.

## Version 1.14.5: March 22, 2023
### Bug Fix
* Fix a deadlock with a multi-root workspace. [#10719](https://github.com/microsoft/vscode-cpptools/issues/10719)

## Version 1.14.4: February 28, 2023
### Enhancements
* Add `c23` and `c2x` support for clang and gcc modes. [#7471](https://github.com/microsoft/vscode-cpptools/issues/7471)
* Filter out clang-tidy `#pragma once in main file` warnings. [#10539](https://github.com/microsoft/vscode-cpptools/issues/10539)
* Auto-configure `configurationProvider` even if `default.compilerPath` is set. [PR #10607](https://github.com/microsoft/vscode-cpptools/pull/10607)

### Bug Fixes
* Fix `--` in args making compiler querying fail. [#10529](https://github.com/microsoft/vscode-cpptools/issues/10529)
* Fix every .C file being opened in a compile_commands.json if it's build for C++. [#10540](https://github.com/microsoft/vscode-cpptools/issues/10540)
* Fix `-std=c++` not being used in compile_commands.json for .C files. [#10541](https://github.com/microsoft/vscode-cpptools/issues/10541)
* Fix a crash when an error occurs in a forced include. [#10598](https://github.com/microsoft/vscode-cpptools/issues/10598)
* Fix the configuration provider browse cache not getting cleared. [PR #10608](https://github.com/microsoft/vscode-cpptools/pull/10608)
* Fix a bug that could cause IntelliSense to randomly stop updating.
* Fix some random failures that could happen during database deletion.
* Fix some random crashes on shutdown.

## Version 1.14.3: February 14, 2023
### New Features
* Add recursive macro expansion on hover. [#3579](https://github.com/microsoft/vscode-cpptools/issues/3579)
* Move status bar items to the language status UI. [#8405](https://github.com/microsoft/vscode-cpptools/issues/8405)
  * This may not be enabled for all users unless `C_Cpp.experimentalFeatures` is `enabled`.
* Add the 'Select Default Compiler' command that lets you choose a default compiler to configure IntelliSense. [#10027](https://github.com/microsoft/vscode-cpptools/issues/10027)

### Enhancements
* Exclude rename results external to the workspace. [#9235](https://github.com/microsoft/vscode-cpptools/issues/9235)
* Add error messages for Create Declaration / Definition. [#10163](https://github.com/microsoft/vscode-cpptools/issues/10163)
* Add support for LLVM-based Intel C/C++ compilers. [#10218](https://github.com/microsoft/vscode-cpptools/issues/10218)
* SSH output improvements. [PR #10292](https://github.com/microsoft/vscode-cpptools/pull/10292)
* Reorder commands in the code action context menu. [#10400](https://github.com/microsoft/vscode-cpptools/issues/10400)
* Add Ada to supported languages for debugging. [#10475](https://github.com/microsoft/vscode-cpptools/issues/10475)
  * Anthony Leonardo Gracio (@AnthonyLeonardoGracio) [PR #10476](https://github.com/microsoft/vscode-cpptools/pull/10476)

### Bug Fixes
* Fix usage of relative paths in IntelliSense configuration settings with multi-root workspaces. [#4983](https://github.com/microsoft/vscode-cpptools/issues/4983)
* Fix infinite recursion in scout_parser. [#8898](https://github.com/microsoft/vscode-cpptools/issues/8898)
* Fix an IntelliSense crash with the seqan3 library. [#8956](https://github.com/microsoft/vscode-cpptools/issues/8956)
* Fix looping between C and C++. [#9689](https://github.com/microsoft/vscode-cpptools/issues/9689)
* Fix Doxygen comments for the function signature being autogenerated when typing inside a function. [#9742](https://github.com/microsoft/vscode-cpptools/issues/9742)
* Show a reload prompt after `C_Cpp.hover` is changed. [#10076](https://github.com/microsoft/vscode-cpptools/issues/10076)
* Fix function inlay hints not working with `std::string_literal` arguments. [#10078](https://github.com/microsoft/vscode-cpptools/issues/10078)
* Fix IntelliSense completion for `std::string` with `?:` and `string()`. [#10103](https://github.com/microsoft/vscode-cpptools/issues/10103)
* Fix semantic colorization not working in a certain case. [#10105](https://github.com/microsoft/vscode-cpptools/issues/10105)
* Fix IntelliSense completion not working inside constructor calls that are incomplete. [#10111](https://github.com/microsoft/vscode-cpptools/issues/10111)
* Fix changes to the enclosing type not being taken into account after "Create Declaration / Definition" is used once. [#10162](https://github.com/microsoft/vscode-cpptools/issues/10162)
* Fix "False positive expression must have a constant value with __builtin_choose_expr in _Static_assert". [#10168](https://github.com/microsoft/vscode-cpptools/issues/10168)
* Fix Create Declaration / Definition with an anonymous namespace. [#10189](https://github.com/microsoft/vscode-cpptools/issues/10189)
* Fix file exclusions not being applied to the first directory found for each browse.path entry. [#10205](https://github.com/microsoft/vscode-cpptools/issues/10205)
* Fix IntelliSense mode auto-detection for VS 2015 compiler paths. [#10207](https://github.com/microsoft/vscode-cpptools/issues/10207)
* Fix clang-cl 15 querying with /WX. [#10221](https://github.com/microsoft/vscode-cpptools/issues/10221)
* Fix an incorrect IntelliSense error with `std::bind`, c++17, and windows-msvc-arm64 mode. [#10304](https://github.com/microsoft/vscode-cpptools/issues/10304)
* Fix vcFormat when using lambda functions. [#10326](https://github.com/microsoft/vscode-cpptools/issues/10326)
* Fix IntelliSense crash in field_for_lambda_capture. [#10359](https://github.com/microsoft/vscode-cpptools/issues/10359)
* Fix for cpptools getting shutdown after waking up from sleep. [#10362](https://github.com/microsoft/vscode-cpptools/issues/10362)
* Fix an IntelliSense crash when using the French language pack. [#10374](https://github.com/microsoft/vscode-cpptools/issues/10374)
* Fix the process id picker only showing part of the process on a remote machine. [#10379](https://github.com/microsoft/vscode-cpptools/issues/10379)
* Fix temp files generating at the incorrect path. [#10386](https://github.com/microsoft/vscode-cpptools/issues/10386)
* Fix a crash in extractArgs. [PR #10394](https://github.com/microsoft/vscode-cpptools/pull/10394)
* Fix a bug with settings changes not being handled correctly for multi-root. [PR #10458](https://github.com/microsoft/vscode-cpptools/pull/10458)

## Version 1.13.9: January 4, 2023
### Bug Fix
* Fix clang-format and clang-tidy not working for macOS 11 arm64. [#10282](https://github.com/microsoft/vscode-cpptools/issues/10282)

## Version 1.13.8: December 15, 2022
### Bug Fixes
* Fix tag parser failure on machines with multiple extension users. [#10224](https://github.com/microsoft/vscode-cpptools/issues/10224)
* Fix a `--using_directory` IntelliSense error if LIBPATH is defined with non-msvc IntelliSense modes. [#10249](https://github.com/microsoft/vscode-cpptools/issues/10249)
* Fix a crash when the configuration name is missing. [#10251](https://github.com/microsoft/vscode-cpptools/issues/10251)

## Version 1.13.7: December 8, 2022
### Bug Fix
* Fix `files.associations` not working. [#10244](https://github.com/microsoft/vscode-cpptools/issues/10244)

## Version 1.13.6: December 6, 2022
### New Features
* Add the ability to generate definitions from declarations and vice versa. [#664](https://github.com/microsoft/vscode-cpptools/issues/664)
* Add SSH Target Selector. [PR #9760](https://github.com/microsoft/vscode-cpptools/pull/9760)
* Add rsync support in deploySteps. [PR #9808](https://github.com/microsoft/vscode-cpptools/pull/9808)

### Enhancements
* Add `C_Cpp.caseSensitiveFileSupport` for enabling case sensitive file handling on Windows. [#1994](https://github.com/microsoft/vscode-cpptools/issues/1994)
* Add sections to settings. [#8237](https://github.com/microsoft/vscode-cpptools/issues/8237)
* Make Doxygen hover comments customizable with `C_Cpp.doxygen.sectionTags`. [#8525](https://github.com/microsoft/vscode-cpptools/issues/8525)
* Add better build and debug task handling for when a compiler or debugger doesn't exist. [#8836](https://github.com/microsoft/vscode-cpptools/issues/8836)
* Delay applying `c_cpp_properties.json` changes until after a save. [#9185](https://github.com/microsoft/vscode-cpptools/issues/9185)
* Create directories on Linux/Mac with 755 instead of 777 permissions. [#9670](https://github.com/microsoft/vscode-cpptools/issues/9670)
* Check for MSVC environment variables for configuring IntelliSense. [#9745](https://github.com/microsoft/vscode-cpptools/issues/9745)
* Enable the inlay hint settings to be set per-workspace folder. [#9782](https://github.com/microsoft/vscode-cpptools/issues/9782)
* Add a `C_Cpp.hover` setting to enable disabling hover results. [#9793](https://github.com/microsoft/vscode-cpptools/issues/9793)
* Update to clang-format and clang-tidy 15.0.3. [#9816](https://github.com/microsoft/vscode-cpptools/issues/9816)
* Enable hiding the SSH Targets view with the `C_Cpp.sshTargetsView` setting. [#9836](https://github.com/microsoft/vscode-cpptools/issues/9836)
* Change "Enabled", "Disabled", "Default" settings to camelCase. [PR #9862](https://github.com/microsoft/vscode-cpptools/pull/9862)
* Add support for C++ modules IFC version 0.42. [#9884](https://github.com/microsoft/vscode-cpptools/issues/9884)
* Add SSH terminal for targets. [PR #9895](https://github.com/microsoft/vscode-cpptools/pull/9895)
* Make array settings give a warning for duplicates. [PR #9959](https://github.com/microsoft/vscode-cpptools/pull/9959)
* Add "iar" and "armcc5" problem matchers. [#10054](https://github.com/microsoft/vscode-cpptools/issues/10054)
  * Michael (@morsisko) [PR #10085](https://github.com/microsoft/vscode-cpptools/pull/10085), [PR #10101](https://github.com/microsoft/vscode-cpptools/pull/10101)
* Pass `--Wno-error=unknown` to clang-format (12 or newer) to avoid failing on unsupported settings. [#10072](https://github.com/microsoft/vscode-cpptools/issues/10072)
* Add support for `/cygdrive` paths returned by some versions of Cygwin. [#10112](https://github.com/microsoft/vscode-cpptools/issues/10112)
* Switch from RapidJSON to VS's internal JSON parser.

### Bug Fixes
* Fix "final" breaking formatting. [#6638](https://github.com/microsoft/vscode-cpptools/issues/6638)
* Fix incorrect "expected concept name" IntelliSense error. [#6876](https://github.com/microsoft/vscode-cpptools/issues/6876)
* Fix incorrect Outline view with C++20 namespace ::inline syntax. [#7216](https://github.com/microsoft/vscode-cpptools/issues/7216)
* Fix updates to compile_commands.json not being handled if specified using a relative path. [#7610](https://github.com/microsoft/vscode-cpptools/issues/7610)
* Fix variadic macros not expanding correctly. [#8178](https://github.com/microsoft/vscode-cpptools/issues/8178)
* Fix the `editor.parameterHints.enabled` setting not being used when `C_Cpp.autocompleteAddParentheses` is `true`. [#9314](https://github.com/microsoft/vscode-cpptools/issues/9314)
* Fix IntelliSense bug "A result type of `__builtin_choose_expr` that returns a pointer to a function is not correctly inferred in clang mode". [#9368](https://github.com/microsoft/vscode-cpptools/issues/9368)
* Fix some invalid macro redefinition errors. [#9435](https://github.com/microsoft/vscode-cpptools/issues/9435)
* Fix wordexp sometimes getting stuck on Mac (and Linux). [#9688](https://github.com/microsoft/vscode-cpptools/issues/9688)
* Fix ctrl+space completion for Doxygen tags. [#9732](https://github.com/microsoft/vscode-cpptools/issues/9732)
* Fix the position of inlay parameter hints when using at or operator[]. [#9741](https://github.com/microsoft/vscode-cpptools/issues/9741)
* Fix `-std=` being passed to clang-tidy in certain cases . [#9776](https://github.com/microsoft/vscode-cpptools/issues/9776)
* Fix `${workspaceFolder}` not being resolved in `C_Cpp.clang_format_style`. [#9786](https://github.com/microsoft/vscode-cpptools/issues/9786)
* Fix debugger visualization for ArrayItem elements more than 1000. [#9801](https://github.com/microsoft/vscode-cpptools/issues/9801)
* Fix extra comma in the generated the `(gdb) attach` configuration in `launch.json`. [#9818](https://github.com/microsoft/vscode-cpptools/issues/9818)
* Fix IntelliSense crash with range-v3 `ranges::views::addressof`. [#9870](https://github.com/microsoft/vscode-cpptools/issues/9870)
* Fix slow compiler querying. [#9882](https://github.com/microsoft/vscode-cpptools/issues/9882)
* Handle `-fexperimental-library` clang argument. [#9888](https://github.com/microsoft/vscode-cpptools/issues/9888)
* Fix compiler querying with multiple -arch. [#9894](https://github.com/microsoft/vscode-cpptools/issues/9894)
* Fix code analysis errors related to SSE being enabled when gcc is used. [#9898](https://github.com/microsoft/vscode-cpptools/issues/9898)
* Fix issue with parsing SSH configurations that could cause the extension to fail to activate. [#9933](https://github.com/microsoft/vscode-cpptools/pull/9933)
* Fix inlay hints showing "type" for lambdas in certain cases. [#9971](https://github.com/microsoft/vscode-cpptools/issues/9971)
* Resolve variables for `C_Cpp.codeAnalysis.clangTidy.args` and `headerFilter`. [#9981](https://github.com/microsoft/vscode-cpptools/issues/9981), [#9996](https://github.com/microsoft/vscode-cpptools/issues/9996)
* Fix some translations. [#9986](https://github.com/microsoft/vscode-cpptools/issues/9986), [#10011](https://github.com/microsoft/vscode-cpptools/issues/10011), [#10012](https://github.com/microsoft/vscode-cpptools/issues/10012), [#10013](https://github.com/microsoft/vscode-cpptools/issues/10013)
* Fix "Step Over past a logpoint stops at the wrong place". [#9995](https://github.com/microsoft/vscode-cpptools/issues/9995)
* Disable the "Generate Doxygen Comment" context menu when IntelliSense is disabled. [PR #10007](https://github.com/microsoft/vscode-cpptools/pull/10007)
* Fix Doxygen code action from appearing on a function that already has a `*/` comment. [#10009](https://github.com/microsoft/vscode-cpptools/issues/10009)
* Fix clang-tidy and clang-format not working on CentOS7 and other Linux OS's without glibc 2.27 or greater. [#10019](https://github.com/microsoft/vscode-cpptools/issues/10019)
* Fix various bugs with the `C_Cpp.codeAnalysis.clangTidy.headerFilter` setting. [#10023](https://github.com/microsoft/vscode-cpptools/issues/10023)
* Fix Doxygen comment generation when there's a selection. [#10028](https://github.com/microsoft/vscode-cpptools/issues/10028)
* Fix issue that could cause document corruption. [#10035](https://github.com/microsoft/vscode-cpptools/issues/10035)
* Fixed crash on Linux/Mac when a full command line is specified in `compilerPath` containing invalid arguments. [PR #10070](https://github.com/microsoft/vscode-cpptools/pull/10070)
* Fix random "Failed to spawn IntelliSense process: 65520" on Mac. [#10091](https://github.com/microsoft/vscode-cpptools/issues/10091)
* Fix debugger throwing error "stdout maxBuffer exceeded". [10107](https://github.com/microsoft/vscode-cpptools/issues/10107)
* Fix "Can't attach to process on Windows: Unexpected token \ in JSON". [#10108](https://github.com/microsoft/vscode-cpptools/issues/10108)
* Fix "Don't hardcode path to kill in UnixUtilities". [#10124](https://github.com/microsoft/vscode-cpptools/issues/10124)
  * Ellie Hermaszewska (@expipiplus1) [PR #1373](https://github.com/microsoft/MIEngine/pull/1373)
* Fix formatting when clang-format 11 or earlier is used (and another issue for version 8 or earlier). [#10178](https://github.com/microsoft/vscode-cpptools/issues/10178)
* Fix "Natvis: are multi-dimensional arrays supported in gdb natvis?". [MIEngine#980](https://github.com/microsoft/MIEngine/issues/980)
* Fix include completion sorting extensionless headers (e.g. string) after headers with an extension (e.g. string.h).
* Fix extensionHost logging an error related to onWillSaveTextDocument whenever a save is done.
* Fix random "Failed to spawn IntelliSense process" on Mac.
* Fix a deadlock when IntelliSense errors are updating.
* Fix redundant rescan when adding a workspace folder.

### Removed Feature
* Removed explicit WSL support in favor of using the WSL extension. [PR #10066](https://github.com/microsoft/vscode-cpptools/pull/10066)

## Version 1.12.4: August 31, 2022
### Other
* Revert changes to telemetry key format. [PR #9822](https://github.com/microsoft/vscode-cpptools/pull/9822)

## Version 1.12.3: August 30, 2022
### New Features
* Add Doxygen comment generation via command, context menu, code action, or typing. [#5683](https://github.com/microsoft/vscode-cpptools/issues/5683)
* Add auto-complete of Doxygen keywords in comments.

### Enhancements
* Add auto-formatting of lines that are changed by code analysis fixes. [#9322](https://github.com/microsoft/vscode-cpptools/issues/9322)
* Add compile arguments to enable colorized output in cppBuild tasks for clang. [#9643](https://github.com/microsoft/vscode-cpptools/issues/9643)
* Cache and reuse SSH passwords in the current remote debugging session. [PR #9654](https://github.com/microsoft/vscode-cpptools/pull/9654)
* Fix "natvis collections only show the first 50 elements". [MIEngine#821](https://github.com/microsoft/MIEngine/issues/821)
  * Related [#9377](https://github.com/microsoft/vscode-cpptools/issues/9377)
* Fix "cppdbg doesn't support array view of char* buf". [MIEngine#1258](https://github.com/microsoft/MIEngine/issues/1258)
* Support explicit `this` references in natvis files.
  * @Trass3r [PR MIEngine#1163](https://github.com/microsoft/MIEngine/pull/1163)
* Do std fallback when compiler querying, even when explicitly specified via a compiler arg.

### Bug Fixes
* Fix several IntelliSense parsing bugs. [#3683](https://github.com/microsoft/vscode-cpptools/issues/3683), [#6659](https://github.com/microsoft/vscode-cpptools/issues/6659), [#7446](https://github.com/microsoft/vscode-cpptools/issues/7446), [#9215](https://github.com/microsoft/vscode-cpptools/issues/9215)
* Fix crash when tag parsing files containing certain string literals. [#9538](https://github.com/microsoft/vscode-cpptools/issues/9538)
* Fix incorrect semantic tokens with templated operator overloads. [#9556](https://github.com/microsoft/vscode-cpptools/issues/9556)
* Fix `.` to `->` completion in functions defined in the class/struct definition. [#9599](https://github.com/microsoft/vscode-cpptools/issues/9599)
* Fix inlay hint filtering not working with some cases of whitespace. [#9606](https://github.com/microsoft/vscode-cpptools/issues/9606)
* Fix Chinese translation mistakes.
  * kouhe3 (@kouhe3) [PR #9624](https://github.com/microsoft/vscode-cpptools/pull/9624)
* Fix IntelliSense error with ARM register declarations. [#9627](https://github.com/microsoft/vscode-cpptools/issues/9627)
* Fix files with a `.c` extension not using a C++ `std` version passed in the `compilerArgs` or `compilerFragments`. [#9628](https://github.com/microsoft/vscode-cpptools/issues/9628)
* Fix unnecessary IntelliSense process restarting on file creation handling. [#9630](https://github.com/microsoft/vscode-cpptools/issues/9630)
* Fix tag parsing of classes and enums with attributes. [#9672](https://github.com/microsoft/vscode-cpptools/issues/9672)
* Add PID to the extended remote process picker. [PR #9673](https://github.com/microsoft/vscode-cpptools/pull/9673)
* Fix tag parser crash. [#9679](https://github.com/microsoft/vscode-cpptools/issues/9679), [#9695](https://github.com/microsoft/vscode-cpptools/issues/9695)
* Fix code analysis fixes generating invalid code when the fix has escaped characters. [#9683](https://github.com/microsoft/vscode-cpptools/issues/9683)
* Fix unintended generation of `nul.d` file when querying clang or gcc, when compiler arguments include dependency generation arguments. [#9707](https://github.com/microsoft/vscode-cpptools/issues/9707)
* Fix code analysis fixes not being available when more than one check is associated with a fix. [#9755](https://github.com/microsoft/vscode-cpptools/issues/9755)
* Fix error when debugging is started without a launch.json and IntelliSense is disabled. [#9762](https://github.com/microsoft/vscode-cpptools/issues/9762)
* Fix "The result of GDB -exec evaluate request in all contexts is printed in debug console." [MIEngine #1236](https://github.com/microsoft/MIEngine/issues/1236)
* Fix "Evaluating a variable after a failed Step Out causes a fatal error, leaving debug session unusable". [MIEngine#1336](https://github.com/microsoft/MIEngine/issues/1336)
  * Gareth Rees (@gareth-rees) [PR MIEngine#1337](https://github.com/microsoft/MIEngine/pull/1337)
* Fix deadlock in HandleStackTraceRequestAsync where lock was hold too long.
  * GeorgeMay (@JoergMeier106) [PR MIEngine#1309](https://github.com/microsoft/MIEngine/pull/1309)
* Fix potential crashes on shutdown.

## Version 1.11.5: August 9, 2022
### Bug Fixes
* Fix crash when tag parsing files containing certain string literals. [#9538](https://github.com/microsoft/vscode-cpptools/issues/9538)
* Fix `llvm-project` parser crash on file: `clang/test/parser/parser_overflow.c`. [#9653](https://github.com/microsoft/vscode-cpptools/issues/9653)
* Fix `llvm-project` parser crash on file: `libcxx/test/support/test.support/make_string_header.pass.cpp`. [#9679](https://github.com/microsoft/vscode-cpptools/issues/9679)

## Version 1.11.4: July 21, 2022
### New Features
* Add inlay hints for parameters and auto types. [#5845](https://github.com/microsoft/vscode-cpptools/issues/5845)
* Add extended remote support for debugging. [#8497](https://github.com/microsoft/vscode-cpptools/issues/8497), [#9195](https://github.com/microsoft/vscode-cpptools/issues/9195), [#9491](https://github.com/microsoft/vscode-cpptools/discussions/9491), [#9505](https://github.com/microsoft/vscode-cpptools/issues/9505)

### Enhancements
* Add deploySteps and variables to cppdbg. [PR #9418](https://github.com/microsoft/vscode-cpptools/pull/9418)

### Bug Fixes
* Fix "unknown register name" IntelliSense error. [#4382](https://github.com/microsoft/vscode-cpptools/issues/4382)
* Fix performance issue with tag parsing a file with a lot of defines. [#6454](https://github.com/microsoft/vscode-cpptools/issues/6454)
* Fix IntelliSense with gcc vector extension types. [#6890](https://github.com/microsoft/vscode-cpptools/issues/6890)
* Fix doc comments for macros and typedefs. [#8320](https://github.com/microsoft/vscode-cpptools/issues/8320)
* Fix issue with CUDA configuration when using a custom config provider and no config is available for the file. [#8483](https://github.com/microsoft/vscode-cpptools/issues/8483)
* Fix missing logging when `C_Cpp.intelliSenseEngine` is set to `Disabled`. [#9277](https://github.com/microsoft/vscode-cpptools/issues/9277)
* Fix doxygen comments not being displayed for multiple adjacent `@brief` or `@return` tags. [#9316](https://github.com/microsoft/vscode-cpptools/issues/9316)
* Fix the code analysis "disable" option not automatically clearing the disabled diagnostics. [#9364](https://github.com/microsoft/vscode-cpptools/issues/9364)
* Fix `-isystem` not being used for system headers with code analysis. [#9366](https://github.com/microsoft/vscode-cpptools/issues/9366)
* Fix compiler querying for EDG-based compilers. [#9410](https://github.com/microsoft/vscode-cpptools/issues/9410)
* Fix hiding IntelliSense dependent commands when `C_Cpp.intelliSenseEngine` is `Disabled`. [#9451](https://github.com/microsoft/vscode-cpptools/issues/9451)
* Fix cl.exe build tasks not showing for .c files and .c build tasks being cached for .cpp files (and vice versa). [PR #9544](https://github.com/microsoft/vscode-cpptools/pull/9544)
* Fix code analysis not detecting warnings with relative paths. [#9555](https://github.com/microsoft/vscode-cpptools/issues/9555)
* Fix `--header-filter` being used with clang-tidy when it shouldn't when a .clang-tidy file exists. [#9566](https://github.com/microsoft/vscode-cpptools/issues/9566)
* Fix code analysis giving an error with `__has_include` with gcc 9. [#9575](https://github.com/microsoft/vscode-cpptools/issues/9575)
* Fix `-target` not being processed in `compilerArgs`. [#9586](https://github.com/microsoft/vscode-cpptools/issues/9586)

## Version 1.10.8: July 7, 2022
### Enhancements
* Allow breakpoints for Rust debugging. [PR #9484](https://github.com/microsoft/vscode-cpptools/pull/9484)
* Make `C_Cpp.debugShortcut` settable per-workspace folder. [PR #9514](https://github.com/microsoft/vscode-cpptools/pull/9514)

### Bug Fixes
* Fix crash if clang-tidy returns a replacement with an empty FilePath. [#9437](https://github.com/microsoft/vscode-cpptools/issues/9437)
* Fix skipping the compiler argument after `-c`. [#9453](https://github.com/microsoft/vscode-cpptools/issues/9453)
* Fix `-std:c++20` not being handled with cl.exe. [#9458](https://github.com/microsoft/vscode-cpptools/issues/9458)
* Fix bug with the environment being incorrect when compiler querying. [#9472](https://github.com/microsoft/vscode-cpptools/issues/9472)
* Fix duplicate compiler args in compiler query with custom configuration providers using cpptools-api prior to v6. [#9531](https://github.com/microsoft/vscode-cpptools/issues/9531)
* Fix process launching concurrency issues on Windows.

## Version 1.10.7: June 15, 2022
### Bug Fixes
* Fix bugs with process creation on Windows (which caused IntelliSense to fail). [#9431](https://github.com/microsoft/vscode-cpptools/issues/9431)

## Version 1.10.6: June 14, 2022
### Bug Fixes
* Fix `@responseFile` in `compilerArgs` not being handled on Linux/Mac. [#9434](https://github.com/microsoft/vscode-cpptools/issues/9434)
* Fix debug preLaunchTask not working when `C_Cpp.intelliSenseEngine` is `Disabled`. [#9446](https://github.com/microsoft/vscode-cpptools/issues/9446)
* Make the `C_Cpp.legacyCompilerArgsBehavior` setting non-deprecated.

## Version 1.10.5: June 8, 2022
### New Features
* Add code actions to apply clang-tidy fixes (and other actions). [#8476](https://github.com/microsoft/vscode-cpptools/issues/8476)
* Added support for setting values on top level watch window expressions. [#9019](https://github.com/microsoft/vscode-cpptools/issues/9019)
* Make the "Run and Debug" button feature available to all users. [#9306](https://github.com/microsoft/vscode-cpptools/issues/9306)

### Enhancements
* Add `C_Cpp.clangTidy.useBuildPath` setting to enable using `-p` with clang-tidy. [#8740](https://github.com/microsoft/vscode-cpptools/issues/8740), [#8952](https://github.com/microsoft/vscode-cpptools/issues/8952)
* Generate launch.json when adding a new debug configuration. [#9100](https://github.com/microsoft/vscode-cpptools/issues/9100)
* Prioritize the "folder" option when doing a `#include` completion. [#9222](https://github.com/microsoft/vscode-cpptools/issues/9222)
* Add compiler path to debug configuration details. [PR #9264](https://github.com/microsoft/vscode-cpptools/pull/9264)
* Update the bundled clang-format and clang-tidy to version 14.0.0.

### Bug Fixes
* Fix 'System.NullReferenceException when continuing after adding breakpoint.' [#1297](https://github.com/microsoft/MIEngine/issues/1297)
* Fix completion not working in `#define` definitions and in definition names when manually invoked. [#4662](https://github.com/microsoft/vscode-cpptools/issues/4662), [#8973](https://github.com/microsoft/vscode-cpptools/issues/8973), [#9078](https://github.com/microsoft/vscode-cpptools/issues/9078)
* Fix several IntelliSense bugs. [#6226](https://github.com/microsoft/vscode-cpptools/issues/6226), [#8294](https://github.com/microsoft/vscode-cpptools/issues/8294), [#8530](https://github.com/microsoft/vscode-cpptools/issues/8530), [#8725](https://github.com/microsoft/vscode-cpptools/issues/8725), [#8751](https://github.com/microsoft/vscode-cpptools/issues/8751), [#9076](https://github.com/microsoft/vscode-cpptools/issues/9076), [#9224](https://github.com/microsoft/vscode-cpptools/issues/9224), [#9336](https://github.com/microsoft/vscode-cpptools/issues/9336).
* Fix issue with shell processing incorrectly occurring for `arguments` fields in `compile_commands.json` files. [#8649](https://github.com/microsoft/vscode-cpptools/issues/8649)
* Fix handling of `@response` files for clang-tidy on Windows. [#8843](https://github.com/microsoft/vscode-cpptools/issues/8843),  [#9032](https://github.com/microsoft/vscode-cpptools/issues/9032), [#9102](https://github.com/microsoft/vscode-cpptools/issues/9102)
* Fix issue with inconsistent handling of shell escaping in compiler arg fields. All compiler arg array fields are now assumed to not include shell quoting, escaping or shell variables. Added a `C_Cpp.legacyCompilerArgsBehavior` to restore the legacy behavior. [#8963](https://github.com/microsoft/vscode-cpptools/issues/8963)
* Add localized strings for build tasks. [#9051](https://github.com/microsoft/vscode-cpptools/issues/9051)
* Fix Go to Definition with C for identifiers that are C++ keywords. [#9081](https://github.com/microsoft/vscode-cpptools/issues/9081)
* Fix the new Run/Debug Code button not working with a modified program location. [#9082](https://github.com/microsoft/vscode-cpptools/issues/9082)
* Fix `__GNUC__` system defines causing clang-tidy to undefine `_Float32`. [#9091](https://github.com/microsoft/vscode-cpptools/issues/9091)
* Fix 'breakpoints set before launch in shared objects cannot be disabled/deleted' [#9095](https://github.com/microsoft/vscode-cpptools/issues/9095)
* Fix compiler querying failing for compilers that don't output system includes. [#9099](https://github.com/microsoft/vscode-cpptools/issues/9099)
* Fix completion occurring (when it shouldn't) after the comma in a definition list. [#9101](https://github.com/microsoft/vscode-cpptools/issues/9101)
* Fix `;` incorrectly matching for `break;` and `continue;` completion. [#9115](https://github.com/microsoft/vscode-cpptools/issues/9115)
* Fix Go to Definition on a `#include` with an absolute path. [#9287](https://github.com/microsoft/vscode-cpptools/issues/9287)
* Fix formatting issue with vcFormat when using multi-byte UTF-8 sequences. [#9297](https://github.com/microsoft/vscode-cpptools/issues/9297)
* Fix language server disabling due to a TypeError when invalid json values are used. [#9302](https://github.com/microsoft/vscode-cpptools/issues/9302)
* Add support for "user" level and "workspace" level debug configurations. [#9319](https://github.com/microsoft/vscode-cpptools/issues/9319)
* Prevent language service activation for macOS older than 10.12. [PR #9328](https://github.com/microsoft/vscode-cpptools/pull/9328)
* Fix code analysis with g++ 12 system headers. [#9347](https://github.com/microsoft/vscode-cpptools/issues/9347)
* Enable correct symbol parsing for methods that call loop-like macros without requiring the macro be added to cpp.hint. [#9378](https://github.com/microsoft/vscode-cpptools/issues/9378)
* Fix a code analysis error when C++23 is used. [#9404](https://github.com/microsoft/vscode-cpptools/issues/9404)
* Fix a potential crash in cpptools (in `get_identifier_at_offset`).
* Other Run and Debug button updates/fixes.

## Version 1.9.8: April 20, 2022
### Bug Fixes
* Fix an issue with extension activation failing if `C_Cpp.intelliSenseEngine` was set to `Disabled`. [#9083](https://github.com/microsoft/vscode-cpptools/issues/9083)

## Version 1.9.7: March 23, 2022
### New Features
* Add debugger support for Apple M1 (osx-arm64). [#7035](https://github.com/microsoft/vscode-cpptools/issues/7035)
  * Resolves issue "[Big Sur M1] ERROR: Unable to start debugging. Unexpected LLDB output from command "-exec-run". process exited with status -1 (attach failed ((os/kern) invalid argument))". [#6779](https://github.com/microsoft/vscode-cpptools/issues/6779)
* Add a build and debug button when `C_Cpp.debugShortcut` is `true`. [#7497](https://github.com/microsoft/vscode-cpptools/issues/7497)
  * The "Build and Debug Active File" command has been split into "Debug C++ File" and "Run C++ File", and it has been removed from the context menu.
* Add Alpine Linux arm64 support (VSIX).
* Add x64 debugger for CppVsdbg on Windows x64.

### Enhancements
* Reserved identifiers with characters that match typed characters in the correct order but not contiguously are initially filtered in the auto-completion list. Doing a `ctrl` + `space` in the same location will show all auto-complete suggestions. [#4939](https://github.com/microsoft/vscode-cpptools/issues/4939)
* Add `dotConfig` property to IntelliSense Configuration (c_cpp_properties.json) to use .config file created by Kconfig system.
  * Matheus Castello (@microhobby) [PR #7845](https://github.com/microsoft/vscode-cpptools/pull/7845)
* Rework how cancelation is processed for semantic tokens and folding operations. [PR #8739](https://github.com/microsoft/vscode-cpptools/pull/8739)
* Make SwitchHeaderSource use the `workbench.editor.revealIfOpen` setting.
  * Joel Smith (@joelmsmith) [PR #8857](https://github.com/microsoft/vscode-cpptools/pull/8857)
* Add tag parser error logging. [#8907](https://github.com/microsoft/vscode-cpptools/issues/8907)
* Add error and warning messages if the VSIX for an incompatible or mismatching platform or architecture is installed. [#8908](https://github.com/microsoft/vscode-cpptools/issues/8908)
* Add a "More Info" option when an incompatible VSIX is encountered. [PR #8920](https://github.com/microsoft/vscode-cpptools/pull/8920)
* Add `;` to `break` and `continue` completion keywords. [#8932](https://github.com/microsoft/vscode-cpptools/issues/8932)
* Prevent stripping of format specifiers from -exec commands.
  * Gareth Rees (@gareth-rees) [PR MIEngine#1277](https://github.com/microsoft/MIEngine/pull/1278)
* Improve messages for unknown breakpoints and watchpoints.
  * Gareth Rees (@gareth-rees) [PR MIEngine#1282](https://github.com/microsoft/MIEngine/pull/1283)

### Bug Fixes
* Fix some IntelliSense parsing bugs. [#5117](https://github.com/microsoft/vscode-cpptools/issues/5117)
* Fix IntelliSense process crashes caused by a stack overflow on Mac. [#7215](https://github.com/microsoft/vscode-cpptools/issues/7215), [#8653](https://github.com/microsoft/vscode-cpptools/issues/8653)
* Fix exclusions not applying during tag parsing of non-recursive dependent includes. [#8702](https://github.com/microsoft/vscode-cpptools/issues/8702)
* Fix issue that could cause an infinite loop when clicking on a preprocessor conditional directive. [#8717](https://github.com/microsoft/vscode-cpptools/issues/8717)
* Fix excludes applying to cases it should not when running code analysis. [#8724](https://github.com/microsoft/vscode-cpptools/issues/8724)
* Fix a crash when visualizing local variables for Microsoft Edge (msedge.exe) [#8738](https://github.com/microsoft/vscode-cpptools/issues/8738)
* Fix some system defines being incorrectly removed when running code analysis. [#8740](https://github.com/microsoft/vscode-cpptools/issues/8740)
* Prevent an error from being logged due to custom configuration processing prior to the provider being ready. [#8752](https://github.com/microsoft/vscode-cpptools/issues/8752)
* Fix incorrect crash recovery with multi-root. [#8762](https://github.com/microsoft/vscode-cpptools/issues/8762)
* Fix random compiler query, clang-tidy, or clang-format failure on Windows. [#8764](https://github.com/microsoft/vscode-cpptools/issues/8764)
* Fix invoking commands before cpptools is activated. [#8785](https://github.com/microsoft/vscode-cpptools/issues/8785)
* Fix a bug on Windows with semantic tokens updating. [#8799](https://github.com/microsoft/vscode-cpptools/issues/8799)
* Fix tag parser failure due to missing DLL dependencies on Windows. [#8851](https://github.com/microsoft/vscode-cpptools/issues/8851)
* Fix semantic tokens getting cleared for all other files in a TU after editing a file. [#8867](https://github.com/microsoft/vscode-cpptools/issues/8867)
* Fix a bug and typos with cppbuild task providers.
  * InLAnn (@inlann) [PR #8897](https://github.com/microsoft/vscode-cpptools/pull/8897)
* Fix an issue that could cause the extension to fail to start up properly. [PR #8906](https://github.com/microsoft/vscode-cpptools/pull/8906)
* Fix handling of `-B` with compiler querying. [#8962](https://github.com/microsoft/vscode-cpptools/issues/8962)
* Fix incorrect "Running clang-tidy" status indications with multi-root workspaces. [#8964](https://github.com/microsoft/vscode-cpptools/issues/8964)
* Fix a crash during shutdown and potential database resetting due to shutdown being aborted too soon. [PR #8969](https://github.com/microsoft/vscode-cpptools/pull/8969)
* Fix an issue that could cause the active file to not be configured by a configuration provider when custom configurations are reset. [#8974](https://github.com/microsoft/vscode-cpptools/issues/8974)
* Fix detection of Visual Studio 2015. [#8975](https://github.com/microsoft/vscode-cpptools/issues/8975)
* Fix mingw clang being detected as gcc. [#9024](https://github.com/microsoft/vscode-cpptools/issues/9024)
* Fix a random crash on file open.
* Fix some IntelliSense crashes.
* Fix some IntelliSense parsing bugs.
* Fix a bug with IntelliSense updating not working if a file was closed and reopened while its TU was processing an update.
* Fix a potential heap corruption when `files.associations` are changed.
* Update translated text.

### Documentation
* Clarify how to get binaries when debugging the source from GitHub.
  * Hamir Mahal (@hamirmahal) [PR #8788](https://github.com/microsoft/vscode-cpptools/pull/8788)

##  Version 1.8.4: February 7, 2022
### Bug Fixes
* Suppress incorrect warnings on ARM64 macOS. [#8756](https://github.com/microsoft/vscode-cpptools/issues/8756)
* Fix debugger regressions. [#8760](https://github.com/microsoft/vscode-cpptools/issues/8760)
* Remove `Offline Installation` section from README.md. [#8769](https://github.com/microsoft/vscode-cpptools/pull/8769)
* Fix performance issue with loading large PDBs. [#8775](https://github.com/microsoft/vscode-cpptools/issues/8775)

##  Version 1.8.2: January 31, 2022
### New Features
* Add data breakpoints (memory read/write interrupts) with `gdb` debugging. [#1410](https://github.com/microsoft/vscode-cpptools/issues/1410)
* Add "All Exceptions" Breakpoint for cppdbg [#1800](https://github.com/microsoft/vscode-cpptools/issues/1800)
* Add multi-threaded code analysis (using `clang-tidy`) based on the IntelliSense configuration. It defaults to using up to half the cores, but it can be changed via the `C_Cpp.codeAnalysis.maxConcurrentThreads` setting. [#2908](https://github.com/microsoft/vscode-cpptools/issues/2908)
* Add support for Alpine Linux [#4827](https://github.com/microsoft/vscode-cpptools/issues/4827)
* Implement platform-specific VSIX's via the marketplace. [#8152](https://github.com/microsoft/vscode-cpptools/issues/8152)

### Enhancements
* The maximum number of threads to use for Find All References can be configured with the `C_Cpp.references.maxConcurrentThreads` settings. [#4036](https://github.com/microsoft/vscode-cpptools/issues/4036)
* The IntelliSense processes launched to confirm references during Find All References can be cached via the `C_Cpp.references.maxCachedProcesses` setting. [#4038](https://github.com/microsoft/vscode-cpptools/issues/4038)
* The maximum number of IntelliSense processes can be configured with the `C_Cpp.intelliSense.maxCachedProcesses` setting, and the number of processes will automatically decrease when the free memory becomes < 256 MB and it can be configured to use less memory via the `maxMemory` settings (memory usage from code analysis is not handled yet). [#4811](https://github.com/microsoft/vscode-cpptools/issues/4811)
* Switch from 32-bit to 64-bit binaries on 64-bit Windows. [#7230](https://github.com/microsoft/vscode-cpptools/issues/7230)
* Add a compiler arg to the generated gcc build task to display colored text. [PR #8165](https://github.com/microsoft/vscode-cpptools/pull/8165)
* Add `static` and other modifiers to IntelliSense hover results. [#8173](https://github.com/microsoft/vscode-cpptools/issues/8173)
* Add a configuration warning when the default compiler modifies an explicitly set `intelliSenseMode`.

### Bug Fixes
* Fix several IntelliSense bugs. [#5704](https://github.com/microsoft/vscode-cpptools/issues/5704), [#6759](https://github.com/microsoft/vscode-cpptools/issues/6759), [#8412](https://github.com/microsoft/vscode-cpptools/issues/8412), [#8434](https://github.com/microsoft/vscode-cpptools/issues/8434)
* Fix newlines not being handled in comments with a Doxygen tag. [#5741](https://github.com/microsoft/vscode-cpptools/issues/5741)
* Fix Doxygen comments with `\0` being truncated. [#6084](https://github.com/microsoft/vscode-cpptools/issues/6084)
* Fix `files.exclude` not working for directories external to the active workspace folder. [#6877](https://github.com/microsoft/vscode-cpptools/issues/6877)
* Fix [MSYS2 GDB 10.2] gdb: ERROR: Unable to start debugging. Unexpected GDB output from command "-exec-run". Error creating process [#7706](https://github.com/microsoft/vscode-cpptools/issues/7706)
* Fix a bug with vcFormat inserting additional spaces between `}` and `else`. [#7731](https://github.com/microsoft/vscode-cpptools/issues/7731)
* Fix GCC system include processing on Windows. [#8112](https://github.com/microsoft/vscode-cpptools/issues/8112), [#8496](https://github.com/microsoft/vscode-cpptools/issues/8496)
* Remove redundant cl.exe from the build and debug active file configuration list. [#8168](https://github.com/microsoft/vscode-cpptools/issues/8168)
* Fix string elements to render as code in the IntelliSense configuration UI. [PR #8271](https://github.com/microsoft/vscode-cpptools/pull/8271)
* Fix IntelliSense process crash on AMD Ryzen 3000 series processors without updated drivers. [#8312](https://github.com/microsoft/vscode-cpptools/issues/8312)
* Fix bug with `wmic` not being recognized during Windows attach debugging. [#8328](https://github.com/microsoft/vscode-cpptools/issues/8328)
* Fix Go to Type Definition on pointer types. [#8337](https://github.com/microsoft/vscode-cpptools/issues/8337)
* Fix a "Cannot read property" error during deactivation if the language service wasn't fully activated. [#8354](https://github.com/microsoft/vscode-cpptools/issues/8354)
* Fix an issue in which the language id for header files were not updated to match the source file of its TU. [#8381](https://github.com/microsoft/vscode-cpptools/issues/8381)
* Fix parsing of `bit_cast` with gcc mode IntelliSense. [#8434](https://github.com/microsoft/vscode-cpptools/issues/8434)
* Fix the tag parser getting stuck on certain code. [#8459](https://github.com/microsoft/vscode-cpptools/issues/8459)
* Fix an invalid success message when a build task fails. [#8467](https://github.com/microsoft/vscode-cpptools/issues/8467)
* Fix compiler querying with certain Cygwin/MSYS2 compilers on Windows. [#8496](https://github.com/microsoft/vscode-cpptools/issues/8496)
* Fix a bug with conditional breakpoints. [#8515](https://github.com/microsoft/vscode-cpptools/issues/8515)
* Fix non-ASCII output with `cppbuild` tasks. [#8518](https://github.com/microsoft/vscode-cpptools/issues/8518)
* Fix 3 settings not getting environment variables resolved after a settings change. [#8531](https://github.com/microsoft/vscode-cpptools/issues/8531)
* Don't block running a task if it doesn't use the active file. [#8586](https://github.com/microsoft/vscode-cpptools/issues/8586)
* Fix a command not found error message after clicking the database status icon when commands aren't available. [#8599](https://github.com/microsoft/vscode-cpptools/issues/8599)
* Fix /RTC compiler checks failures don't break into debugger [#8646](https://github.com/microsoft/vscode-cpptools/issues/8646)
* Fix workspace rescanning (tag parsing) not automatically happening after c/cpp associations are added to `files.associations`. [#8687](https://github.com/microsoft/vscode-cpptools/issues/8687)
* Fix debugging when Windows binaries are linked with /PDBPageSize > 4k. [#8690](https://github.com/microsoft/vscode-cpptools/issues/8690)
* Switch usage of `-dD` to `-dM` when compiler querying. [#8692](https://github.com/microsoft/vscode-cpptools/issues/8692)
* Fix breakpoints with msys2 gcc. [#8696](https://github.com/microsoft/vscode-cpptools/issues/8696)
* Fix no document symbols appearing in certain cases. [#8726](https://github.com/microsoft/vscode-cpptools/issues/8726)
* Fix an issue in which multiple (potentially different) diagnostics were delivered for headers shared by multiple TUs.
* Fix some translations.

### Other
* Remove trailing whitespaces in source code.
  * Alexander (@Gordon01) [PR #8254](https://github.com/microsoft/vscode-cpptools/pull/8254)

## Version 1.7.1: October 19, 2021
### Bug Fixes
* Fix an extension crash that occurred on activation while a workspace is open with no folders in it. [#8280](https://github.com/microsoft/vscode-cpptools/issues/8280)
* Fix an issue in which configuration defaults were not properly applied. [#8298](https://github.com/microsoft/vscode-cpptools/pull/8298)

## Version 1.7.0: October 13, 2021
### New Features
* Add a command to restart IntelliSense for a specific file. [#3727](https://github.com/microsoft/vscode-cpptools/issues/3727)
* Add support for macOS app bundles [#6726](https://github.com/microsoft/vscode-cpptools/issues/6726)
	* [PR MIEngine#1091](https://github.com/microsoft/MIEngine/pull/1091)
* Add support for Go To / Peek Type Definition. [#7999](https://github.com/microsoft/vscode-cpptools/issues/7999)

### Enhancements
* Detect IntelliSenseMode target architecture for `cl.exe` based on its path. [#8044](https://github.com/microsoft/vscode-cpptools/issues/8044)
* In generated build tasks, add a compiler arg to cause color to be displayed in gcc/clang output in terminal. [PR #8165](https://github.com/microsoft/vscode-cpptools/pull/8165)
* Add new configuration `mergeConfigurations` that enables include paths, defines, and forced includes from c_cpp_properties.json to be merged with those provided by a configuration provider.
  *  Thomas Willson (@willson556) [PR #8174](https://github.com/microsoft/vscode-cpptools/pull/8174)

### Bug Fixes
* Fix an issue with signature help for overloaded constructors. [#1664](https://github.com/microsoft/vscode-cpptools/issues/1664)
* Add markdown to settings descriptions. [#4544](https://github.com/microsoft/vscode-cpptools/issues/4544)
* Fix an IntelliSense process crash. [#5584](https://github.com/microsoft/vscode-cpptools/issues/5548), [#8110](https://github.com/microsoft/vscode-cpptools/issues/8110)
* Fix an issue with incorrect E0513 and E0167 IntelliSense errors. [#6338](https://github.com/microsoft/vscode-cpptools/issues/6338)
* Fix issue with IntelliSense for anonymous members. [#6412](https://github.com/microsoft/vscode-cpptools/issues/6412)
* Fix an issue with incorrect "no suitable user-defined conversion" errors. [#6721](https://github.com/microsoft/vscode-cpptools/issues/6721)
* Fix some issues with punctuation in setting descriptions. [#6870](https://github.com/microsoft/vscode-cpptools/issues/6870)
* Add descriptions for setting enum values. [#7358](https://github.com/microsoft/vscode-cpptools/issues/7358)
* Add support for `${execPath}` and `${pathSeparator}` in `c_cpp_properties.json`. [#7753](https://github.com/microsoft/vscode-cpptools/issues/7753)
* Move the scope of document symbols from the name (on the left) to the details (on the right). [#7785](https://github.com/microsoft/vscode-cpptools/issues/7785)
* Fix an issue with config validation of Force Include values. [#7822](https://github.com/microsoft/vscode-cpptools/issues/7822)
* Fix an issue related to arg parsing in build tasks. [#7891](https://github.com/microsoft/vscode-cpptools/issues/7891)
* Add a check when cppbuild task is used when the active file is not a source file. [#7892](https://github.com/microsoft/vscode-cpptools/issues/7892)
* Fix a cpptools crash [#8055](https://github.com/microsoft/vscode-cpptools/issues/8055)
* Fix issue "LogPoint stopped working v1.6.0". [#8065](https://github.com/microsoft/vscode-cpptools/issues/8065)
	* [PR MIEngine#1208](https://github.com/microsoft/MIEngine/pull/1208)
* Fix issue "Debugger won't read/write from/to stdio". [#8075](https://github.com/microsoft/vscode-cpptools/issues/8075)
	* [PR MIEngine#1209](https://github.com/microsoft/MIEngine/pull/1209)
* Fix an issue with VC 14.0 headers not being found. [#8078](https://github.com/microsoft/vscode-cpptools/issues/8078)
* Fix an issue with CUDA support with `compile_commands.json`. [#8091](https://github.com/microsoft/vscode-cpptools/issues/8091)
* Fix an issue with `/kernel` arg to `cl.exe` for C files. [#8158](https://github.com/microsoft/vscode-cpptools/issues/8158)
* Fix an issue where inactive regions no longer dimmed after switching between open files. [#8206](https://github.com/microsoft/vscode-cpptools/issues/8206)

## Version 1.6.0: August 24, 2021
### New Features
* Added support for standard `.editorconfig` entries when using vcFormat. [#7920](https://github.com/microsoft/vscode-cpptools/issues/7920)
* Debug Step Granularity for cppdbg [PR MIEngine#1169](https://github.com/microsoft/MIEngine/pull/1169)
  * Thank you for the contribution @Trass3r
* InstructionBreakpoints for cppdbg [PR MIEgnine#1192](https://github.com/microsoft/MIEngine/pull/1192)

### Enhancements
* Debugger now runs on .NET 5 [#7858](https://github.com/microsoft/vscode-cpptools/pull/7858)
* When using the `Default` setting for `C_Cpp.formatting`, vcFormat will now be selected if a `.editorconfig` file is found with vcFormat entries and no `.clang-format` file was found with nearer proximity to the source file. [#7929](https://github.com/microsoft/vscode-cpptools/issues/7929)

### Bug Fixes
* Fix incorrect sizeof for packed structs (gcc/clang) [#5267](https://github.com/microsoft/vscode-cpptools/issues/5267)
* Fix designated initializers not working at file scope. [#6316](https://github.com/microsoft/vscode-cpptools/issues/6316)
* Fix an IntelliSense crash on template code. [#7349](https://github.com/microsoft/vscode-cpptools/issues/7349)
* Rank existence of a custom configuration higher than filename similarity and path proximity, when choosing a TU source for a header [#7396](https://github.com/microsoft/vscode-cpptools/issues/7396)
* Fix an IntelliSense crash when the display language is set to Italian. [#7685](https://github.com/microsoft/vscode-cpptools/issues/7685)
* Enable the C++ status bar items to be selectively disabled. [#7700](https://github.com/microsoft/vscode-cpptools/issues/7700)
* Fix an issue causing incorrect color selection for semantic tokens. [#7773](https://github.com/microsoft/vscode-cpptools/issues/7773)
* Fix some cl.exe and clang installations not being detected. [#7767](https://github.com/microsoft/vscode-cpptools/issues/7767) [#7795](https://github.com/microsoft/vscode-cpptools/issues/7795) [#7800](https://github.com/microsoft/vscode-cpptools/issues/7800)
* Fix an issue with recursive includes not found. [#7783](https://github.com/microsoft/vscode-cpptools/issues/7783)
* Fix an issue with code folding of single-line blocks. [#7809](https://github.com/microsoft/vscode-cpptools/issues/7809)
* Fix a typo in a localized string. [#7823](https://github.com/microsoft/vscode-cpptools/issues/7823)
* Add open file parsing status when hovering over the database icon. [PR #7831](https://github.com/microsoft/vscode-cpptools/pull/7831)
* Fix an issue with IntelliSense flame icon getting stuck on. [#7838](https://github.com/microsoft/vscode-cpptools/issues/7838)
* Fix an issue with character position after include completion. [#7856](https://github.com/microsoft/vscode-cpptools/issues/7856)
* Fix wrong version of clang-format being used in multi-root workspaces. [#7870](https://github.com/microsoft/vscode-cpptools/issues/7870)
* Fix issue with setting of MS extensions when `-fms-extensions` is used. [#7886](https://github.com/microsoft/vscode-cpptools/issues/7886)
* Fix an issue with support detection on Android. [#7906](https://github.com/microsoft/vscode-cpptools/issues/7906)
* Fix a bug with handling of `"C_Cpp.vcFormat.newLine.beforeOpenBrace.block": "newLine"`. [#7926](https://github.com/microsoft/vscode-cpptools/issues/7926)
* Fix Disassembly view is blank on linux [#7960](https://github.com/microsoft/vscode-cpptools/issues/7960)
* Fix an issue with cppdbg debugging on Windows x64. [#7971](https://github.com/microsoft/vscode-cpptools/issues/7971)
* Fix an issue with VS `<execution>` header causing IntelliSense process crash. [#7972](https://github.com/microsoft/vscode-cpptools/issues/7972)
* Fix insiders update install loop for remote scenarios. [#8000](https://github.com/microsoft/vscode-cpptools/issues/8000)
* Fix macOS unable to use external terminal to debug [#8008](https://github.com/microsoft/vscode-cpptools/issues/8008)

## Version 1.5.1: July 9, 2021
### Bug Fixes
* cppvsdbg Debugging becomes no-op between 1.4.1 and 1.5.0 [#7808](https://github.com/microsoft/vscode-cpptools/issues/7808)

## Version 1.5.0: July 8, 2021
### New Feature
* Add the "Inline macro" code action. [#4183](https://github.com/microsoft/vscode-cpptools/issues/4183)
* Add a Windows ARM64 debugger. [PR #7798](https://github.com/microsoft/vscode-cpptools/pull/7798)

### Enhancements
* Add auto-detection of clang compilers on Windows (and different versions of cl.exe). [#6718](https://github.com/microsoft/vscode-cpptools/issues/6718)
* Stop adding .cu files to `files.associations` (switch to using setTextDocumentLanguage). [#7359](https://github.com/microsoft/vscode-cpptools/issues/7359)
* Add "Symbol Options" for CppVsdbg to configure symbol settings [PR #7680](https://github.com/microsoft/vscode-cpptools/pull/7680)
* Update CppVsdbg to use newer CppEE and msdia.

### Bug Fixes
* Fix switch header/source not checking `files.exclude`. [#4429](https://github.com/microsoft/vscode-cpptools/issues/4429)
* Fix code folding causing `} else if` lines to be hidden. [#5521](https://github.com/microsoft/vscode-cpptools/issues/5521)
* Add abort handling to recursive includes directory iteration. [#6461](https://github.com/microsoft/vscode-cpptools/issues/6461)
* Fix include completion with recursive includes in header files. [#6842](https://github.com/microsoft/vscode-cpptools/issues/6842)
* Add the get-task-allow entitlement to macOS binaries to enable call stacks to be obtained when SIP is enabled. [#7412](https://github.com/microsoft/vscode-cpptools/issues/7412)
* Fix Find All References reporting certain references in headers as inactive. [#7609](https://github.com/microsoft/vscode-cpptools/issues/7609)
* Fix IntelliSense process crash and tag parser failure with columns > 65535. [#7621](https://github.com/microsoft/vscode-cpptools/issues/7621)
* Fix incorrect localization translations.
  * jogo- (@jogo-) [PR #7625](https://github.com/microsoft/vscode-cpptools/pull/7625)
* Fix `autocompleteAddParentheses` for some template argument deduction cases. [#7626](https://github.com/microsoft/vscode-cpptools/issues/7626)
* Fix some incorrect IntelliSense errors. [#6639](https://github.com/microsoft/vscode-cpptools/issues/6639), [#7630](https://github.com/microsoft/vscode-cpptools/issues/7630)
* Change references of "OS X" to "macOS".
  * Tyler Davis (@TylerADavis) [PR #7636](https://github.com/microsoft/vscode-cpptools/pull/7636)
* Prevent the root path from being added to the `browse.path`. [#7648](https://github.com/microsoft/vscode-cpptools/issues/7648)
* Fix a configuration squiggle when `${workspaceFolder}` is used with `compilerPath`. [#7649](https://github.com/microsoft/vscode-cpptools/issues/7649)
* Fix an issue causing editorConfig not to be used or cached. [PR #7666](https://github.com/microsoft/vscode-cpptools/pull/7666)
* Fix document symbols nesting with templates. [#7673](https://github.com/microsoft/vscode-cpptools/issues/7673)
* Fix include paths not being found when the paths start with /D or /I. [#7701](https://github.com/microsoft/vscode-cpptools/issues/7701), [#7757](https://github.com/microsoft/vscode-cpptools/issues/7756)
* Fix Find All References on a global variable giving incorrect references to local variables. [#7702](https://github.com/microsoft/vscode-cpptools/issues/7702)
* Fix `vcFormat` not working near the end of the file with UTF-8 characters > 1 byte. [#7704](https://github.com/microsoft/vscode-cpptools/issues/7704)
* Fix a configuration squiggle for a recursively resolved `forcedInclude`. [PR #7722](https://github.com/microsoft/vscode-cpptools/pull/7722)
* Fix `Build and Debug Active File` for certain file extensions (.cu, .cp, etc.).
  * jogo- (@jogo-) [PR #7726](https://github.com/microsoft/vscode-cpptools/pull/7726)
* Fix `browse.path` being incorrect if an invalid `compileCommands` is set. [#7737](https://github.com/microsoft/vscode-cpptools/issues/7737)
* Fix an incorrect error message when `C_Cpp.errorSquiggles` is `Enabled`. [#7744](https://github.com/microsoft/vscode-cpptools/issues/7744)
* Fix compiler querying sometimes not working with Cygwin. [#7751](https://github.com/microsoft/vscode-cpptools/issues/7751)
* Fix a duplicate IntelliSense update when a new C/C++ file is opened and after switching from a non-C/C++ file and back.
* Fix a potential IntelliSense process crash on shutdown.

## Version 1.4.1: June 8, 2021
### Bug Fixes
* Fix the configuration UI sometimes not populating initially with VS Code 1.56 or later. [#7641](https://github.com/microsoft/vscode-cpptools/issues/7641)

## Version 1.4.0: May 27, 2021
### New Features
* Add a C++ walkthrough to the "Getting Started" page. [#7273](https://github.com/microsoft/vscode-cpptools/issues/7273)
  * Note: VS Code may only make this available to a subset of users while they continue working on the feature.

### Enhancements
* Update to clang-format 12. [#6434](https://github.com/microsoft/vscode-cpptools/issues/6434)
* Add `private` or `protected` scope labels to class symbols. [#7120](https://github.com/microsoft/vscode-cpptools/issues/7120)
* Fix file:line path for $FILEPOS [#7193](https://github.com/microsoft/vscode-cpptools/issues/7193)
	* [PR MIEngine#1124](https://github.com/microsoft/MIEngine/pull/1124)
* Add `stopAtConnect` and `hardwareBreakpoints` launch options [PR #7449](https://github.com/microsoft/vscode-cpptools/pull/7449)
  * `stopAtConnect` stops the debugger on connection to a remote target [PR MIEngine#1109](https://github.com/microsoft/MIEngine/pull/1109)
  * `hardwareBreakpoints` controls usage and number of remote hardware breakpoints [PR MIEngine#1128](https://github.com/microsoft/MIEngine/pull/1128)
* Add support for loading Concord extensions to the cppvsdbg debug adapter (see [documentation](https://github.com/microsoft/ConcordExtensibilitySamples/wiki/Support-for-VS-Code-cppvsdbg-Scenarios) for more information)
* Add support for exception conditions to cppvsdbg (see [documentation](https://aka.ms/VSCode-Cpp-ExceptionSettings) for more information)

### Bug Fixes
* Fix an incorrect IntelliSense error with object initialization. [#3212](https://github.com/microsoft/vscode-cpptools/issues/3212)
* Fix IntelliSense errors with designated initializers. [#3491](https://github.com/microsoft/vscode-cpptools/issues/3491), [#5500](https://github.com/microsoft/vscode-cpptools/issues/5550)
* Fix IntelliSense configuration with cl.exe compiler args `/external:I`, `/Zc:preprocessor`, and others. [#4980](https://github.com/microsoft/vscode-cpptools/issues/4980), [#6531](https://github.com/microsoft/vscode-cpptools/issues/6531), [#7259](https://github.com/microsoft/vscode-cpptools/issues/7259)
* Switch to showing no document symbols instead of random symbols for `files.exclude`'d documents. [#5142](https://github.com/microsoft/vscode-cpptools/issues/5142)
* Fix macros getting undefined when duplicate `#include` are used. [#5182](https://github.com/microsoft/vscode-cpptools/issues/5182), [#7270](https://github.com/microsoft/vscode-cpptools/issues/7270)
* Fix provider failed error logging. [#5487](https://github.com/microsoft/vscode-cpptools/issues/5487)
* Fix an IntelliSense crash with `#pragma GCC target`. [#6698](https://github.com/microsoft/vscode-cpptools/issues/6698), [#7377](https://github.com/microsoft/vscode-cpptools/issues/7377)
* Fix bitness detection for compilers targeting esp32. [#7034](https://github.com/microsoft/vscode-cpptools/issues/7034)
* Fix -idirafter directories being included too early. [#7129](https://github.com/microsoft/vscode-cpptools/issues/7129)
* Fix issue with the cpptools process lingering when no longer needed. [#7262](https://github.com/microsoft/vscode-cpptools/issues/7262)
* Filter out C++ std when querying the compiler as C (and vice versa). [#7269](https://github.com/microsoft/vscode-cpptools/issues/7269)
* Fix `files.exclude` ending with `/folder/**` not excluding `/folder`. [#7331](https://github.com/microsoft/vscode-cpptools/issues/7331)
* Fix VS Code UI freezing when hovering over very large literals. [#7334](https://github.com/microsoft/vscode-cpptools/issues/7334), [#7577](https://github.com/microsoft/vscode-cpptools/issues/7577)
* Fix clang-format formatting bug when new lines are removed. [#7360](https://github.com/microsoft/vscode-cpptools/issues/7360)
* Change default cwd in launch.json to `${fileDirname}`. [#7362](https://github.com/microsoft/vscode-cpptools/issues/7362)
  * Syed Ahmad (@HackintoshwithUbuntu) [PR #7363](https://github.com/microsoft/vscode-cpptools/pull/7363)
* Fix the compile commands entry not being used when -Werror is used. [#7388](https://github.com/microsoft/vscode-cpptools/issues/7388)
* Fix some potential race conditions during vsix installation. [#7405](https://github.com/microsoft/vscode-cpptools/issues/7405)
* Fix completion at the end of a file. [#7472](https://github.com/microsoft/vscode-cpptools/issues/7472)
* Fix completion of constructors. [#7505](https://github.com/microsoft/vscode-cpptools/issues/7505)
* Fix typos.
  * jogo- (@jogo-) [PR #7509](https://github.com/microsoft/vscode-cpptools/pull/7509), [PR #7568](https://github.com/microsoft/vscode-cpptools/pull/7568), [PR #7573](https://github.com/microsoft/vscode-cpptools/pull/7573)
* Fix an IntelliSense crash with the arrow library. [#7518](https://github.com/microsoft/vscode-cpptools/issues/7518)
* Fix the configuration UI randomly being blank (more frequently when remote). [#7523](https://github.com/microsoft/vscode-cpptools/issues/7523)
* Fix IntelliSense mode switching from `linux` to `macos` if `__unix__` is defined but `__linux__` is not. [#7525](https://github.com/microsoft/vscode-cpptools/issues/7525)
* Fix enabling of the `ms_extensions` flag for clang on Windows. [#7529](https://github.com/microsoft/vscode-cpptools/issues/7529)
* Fix `autocompleteAddParentheses` with no argument const/non-const overloads and deduction guides. [#7540](https://github.com/microsoft/vscode-cpptools/issues/7540), [#7541](https://github.com/microsoft/vscode-cpptools/issues/7541)
* Fix the browse configuration not being preserved when the configuration provider is auto-detected. [#7542](https://github.com/microsoft/vscode-cpptools/issues/7542)
* Fix clang-format failure on macOS 10.13 or older. [#7561](https://github.com/microsoft/vscode-cpptools/issues/7561)
* Fix an IntelliSense crash with std::ranges::unique. [#7576](https://github.com/microsoft/vscode-cpptools/issues/7576)
* Prevent 'Configuration Warnings' output when a custom configuration provider omits optional fields.
* Prevent 'Configuration Warnings' caused by corrections to auto-detected default configuration values.
* Reduce IntelliSense memory and CPU usage in certain scenarios (e.g. large files).
* Fix a crash on Linux with a `/**` includePath.

## Version 1.3.1: April 19, 2021
### Bug Fixes
* Fix extension not activating when `/.vscode/c_cpp_properties.json` exists but no C/C++ file is open. [#7344](https://github.com/microsoft/vscode-cpptools/issues/7344)
* Fix logging for an invalid provider configuration.
  * Yonggang Luo (@lygstate) [PR #7350](https://github.com/microsoft/vscode-cpptools/pull/7350)
* Fix extension activation with 32-bit Windows. [#7368](https://github.com/microsoft/vscode-cpptools/issues/7368)

## Version 1.3.0: April 13, 2021
### New Features
* Add language service support for CUDA.
* Add highlighting of matching conditional preprocessor statements. [#2565](https://github.com/microsoft/vscode-cpptools/issues/2565)
* Add commands for navigating to matching preprocessor directives in conditional groups. [#4779](https://github.com/microsoft/vscode-cpptools/issues/4779)
* Add native language service binaries for ARM64 Mac. [#6595](https://github.com/microsoft/vscode-cpptools/issues/6595)

### Enhancements
* Add parentheses to function calls when `C_Cpp.autocompleteAddParentheses` is `true`. [#882](https://github.com/microsoft/vscode-cpptools/issues/882)
* Add @retval support to the simplified view of doc comments. [#6816](https://github.com/microsoft/vscode-cpptools/issues/6816)
* Add auto-closing of include completion brackets. [#7054](https://github.com/microsoft/vscode-cpptools/issues/7054)
* Add support for nodeAddonIncludes with Yarn PnP.
  * Mestery (@Mesterry) [PR #7123](https://github.com/microsoft/vscode-cpptools/pull/7123)
* Add a `C_Cpp.files.exclude` setting, which is identical to `files.exclude` except items aren't excluded from the Explorer view. [PR #7285](https://github.com/microsoft/vscode-cpptools/pull/7285)

### Bug Fixes
* Display integer values for char and unsigned char on hover instead of character symbols. [#1552](https://github.com/microsoft/vscode-cpptools/issues/1552)
* Fix directory iteration to check files.exclude and symlinks and use less memory. [#3123](https://github.com/microsoft/vscode-cpptools/issues/3123), [#4206](https://github.com/microsoft/vscode-cpptools/issues/4206), [#6864](https://github.com/microsoft/vscode-cpptools/issues/6864)
* Fix an issue with stale IntelliSense due to moving or renaming header files. [#3849](https://github.com/microsoft/vscode-cpptools/issues/3849)
* Fix go to definition on large macros. [#4306](https://github.com/microsoft/vscode-cpptools/issues/4306)
* Fix a spurious asterisk being inserted on a new line if the previous line starts with an asterisk. [#5733](https://github.com/microsoft/vscode-cpptools/issues/5733)
* Fix bug with placement new on Windows with gcc mode. [#6246](https://github.com/microsoft/vscode-cpptools/issues/6246)
* Fix size_t and placement new squiggles with clang on Windows. [#6573](https://github.com/microsoft/vscode-cpptools/issues/6573), [#7106](https://github.com/microsoft/vscode-cpptools/issues/7016)
* Fix an incorrect IntelliSense error squiggle when assigning to std::variant in clang mode. [#6623](https://github.com/microsoft/vscode-cpptools/issues/6623)
* Fix incorrect squiggle with range-v3 library. [#6639](https://github.com/microsoft/vscode-cpptools/issues/6639)
* Fix incorrect squiggle with auto parameters. [#6714](https://github.com/microsoft/vscode-cpptools/issues/6714)
* Fix (reimplement) nested document symbols. [#6830](https://github.com/microsoft/vscode-cpptools/issues/6830), [#7023](https://github.com/microsoft/vscode-cpptools/issues/7023), [#7024](https://github.com/microsoft/vscode-cpptools/issues/7024)
* Fix detection of bitness for compilers targeting esp32. [#7034](https://github.com/microsoft/vscode-cpptools/issues/7034)
* Fix include completion not working after creating a new header with a non-standard extension until a reload is done. [#6987](https://github.com/microsoft/vscode-cpptools/issues/6987), [#7061](https://github.com/microsoft/vscode-cpptools/issues/7061)
* Fix endless CPU/memory usage in cpptools-srv when certain templated type aliases are used. [#7085](https://github.com/microsoft/vscode-cpptools/issues/7085)
* Fix "No symbols found" sometimes occurring when a document first opens. [#7103](https://github.com/microsoft/vscode-cpptools/issues/7103)
* Fix vcFormat formatting after typing brackets and a newline. [#7125](https://github.com/microsoft/vscode-cpptools/issues/7125)
* Fix a performance bug after formatting a document. [#7159](https://github.com/microsoft/vscode-cpptools/issues/7159)
* Fix random crashes of cpptools-srv during shutdown. [#7161](https://github.com/microsoft/vscode-cpptools/issues/7161)
* Fix a bug with relative "." paths in compile commands. [#7221](https://github.com/microsoft/vscode-cpptools/issues/7221)
* Fix configuration issues with Unreal Engine projects. [#7222](https://github.com/microsoft/vscode-cpptools/issues/7222)
* Fix bug when `${workspaceFolder}` is used in `compileCommands`. [#7241](https://github.com/microsoft/vscode-cpptools/issues/7241)
  * Aleksa Pavlovic (@aleksa2808) [PR #7242](https://github.com/microsoft/vscode-cpptools/pull/7242)
* Fix field requirements for custom configurations. [PR #7295](https://github.com/microsoft/vscode-cpptools/pull/7295)
* Fix integrity hash checking of downloaded packages for the extension. [PR #7300](https://github.com/microsoft/vscode-cpptools/pull/7300)
* Fix a bug preventing successful validation and receipt of browse configurations from custom configuration providers. [PR# 7131](https://github.com/microsoft/vscode-cpptools/pull/7313)
* Fix a potential crash when editing at the end of a document.
* Fix "Configure Task" selection to show root folder names for multi-root workspace [PR #7315](https://github.com/microsoft/vscode-cpptools/pull/7315)

## Version 1.2.2: February 25, 2021
### Bug Fixes
* Fix IntelliSense errors with variable length arrays with C Clang mode. [#6500](https://github.com/microsoft/vscode-cpptools/issues/6500)
* Fix for random IntelliSense communication failures on Mac. [#6809](https://github.com/microsoft/vscode-cpptools/issues/6809), [#6958](https://github.com/microsoft/vscode-cpptools/issues/6958)
* Fix an extension activation failure when a non-existent folder exists in the workspace. [#6981](https://github.com/microsoft/vscode-cpptools/issues/6981)
* Fix infinite loops during document symbol processing. [#6988](https://github.com/microsoft/vscode-cpptools/issues/6988), [#7012](https://github.com/microsoft/vscode-cpptools/issues/7012), [#7022](https://github.com/microsoft/vscode-cpptools/issues/7022), [#7025](https://github.com/microsoft/vscode-cpptools/issues/7025)
* Fix a regression with handling of -isysroot/--sysroot compiler arguments. [#6992](https://github.com/microsoft/vscode-cpptools/issues/6992)
* Fix issue querying certain compilers, including armclang and arm-poky-linux-musleabi-gcc. [#7021](https://github.com/microsoft/vscode-cpptools/issues/7021)
* Fix invalid "console" property when generating a "cppdbg" task. [#7048](https://github.com/microsoft/vscode-cpptools/issues/7048)

## Version 1.2.1: February 16, 2021
### Bug Fixes
* Fix `Switch Header/Source` in two cases when symlinks are in the path. [#6855](https://github.com/microsoft/vscode-cpptools/issues/6855)
* Fix clang-format FixNamespaceComments default. [#6894](https://github.com/microsoft/vscode-cpptools/issues/6894)
* Fix an issue with querying certain compilers for system defines and system includes [#6898](https://github.com/microsoft/vscode-cpptools/issues/6898)
* Fix an issue preventing detection of default target and default language standard of Cygwin and WSL compilers. [#6902](https://github.com/microsoft/vscode-cpptools/issues/6902)
* Fix an issue with detection of Apple Clang. [#6916](https://github.com/microsoft/vscode-cpptools/issues/6916)
* Fix endless memory usage (or a crash) with certain code. [#6940](https://github.com/microsoft/vscode-cpptools/issues/6940)
* Fix "format after newline" with vcFormat. [#6942](https://github.com/microsoft/vscode-cpptools/issues/6942)
* Fix compiler querying with -Xclang and -include-pch arguments. [#6944](https://github.com/microsoft/vscode-cpptools/issues/6944)
* Switch to the signed LLDB-MI on Mac 10.14 or newer with the online vsix. [#6945](https://github.com/microsoft/vscode-cpptools/issues/6945)

## Version 1.2.0: February 2, 2021
### New Features
* Add support for cross-compilation configurations for IntelliSense. For example, `intelliSenseMode` value "linux-gcc-x64" could be used on a Mac host machine. [#1083](https://github.com/microsoft/vscode-cpptools/issues/1083)

### Enhancements
* Show configuration squiggles when configurations with the same name exist. [#3412](https://github.com/microsoft/vscode-cpptools/issues/3412)
* Add `C_Cpp.addNodeAddonIncludePaths` setting to add include paths from `nan` and `node-addon-api` when they're dependencies. [#4854](https://github.com/microsoft/vscode-cpptools/issues/4854)
  * Bruce MacNaughton (@bmacnaughton) [PR #67331](https://github.com/microsoft/vscode-cpptools/pull/6731)
* Add command `Generate EditorConfig contents from VC Format settings`. [#6018](https://github.com/microsoft/vscode-cpptools/issues/6018)
* Update to clang-format 11.1. [#6326](https://github.com/microsoft/vscode-cpptools/issues/6326)
* Add clang-format built for Windows ARM64. [#6494](https://github.com/microsoft/vscode-cpptools/issues/6494)
* Add support for the `/await` flag with msvc IntelliSense. [#6596](https://github.com/microsoft/vscode-cpptools/issues/6596)
* Increase document/workspace symbol limit from 1000 to 10000. [#6766](https://github.com/microsoft/vscode-cpptools/issues/6766)
* Add new "console" launch config for cppvsdbg. [PR #6794](https://github.com/microsoft/vscode-cpptools/pull/6794)

### Bug Fixes
* Fix handling of `--sysroot` and `-isysroot` with `compileCommands`. [#1575](https://github.com/microsoft/vscode-cpptools/issues/1575)
* Fix IntelliSense not updating if a non-opened header is changed. [#1780](https://github.com/microsoft/vscode-cpptools/issues/1780)
* Fix IntelliSense involving overflow for unsigned int values. [#2202](https://github.com/microsoft/vscode-cpptools/issues/2202)
* Fix IntelliSense not switching the language mode after changing C versus C++ `files.associations`. [#2557](https://github.com/microsoft/vscode-cpptools/issues/2557)
* Fix Switch Header/Source not switching to an existing file in another column if it's not visible. [#2667](https://github.com/microsoft/vscode-cpptools/issues/2667), [#6749](https://github.com/microsoft/vscode-cpptools/issues/6749)
* Fix autocomplete not working with `for` loop variables with C code. [#2946](https://github.com/microsoft/vscode-cpptools/issues/2946)
* Fix `#include` completion not sorting _ last. [#3465](https://github.com/microsoft/vscode-cpptools/issues/3465)
* Fix completion not working for templates in gcc/clang mode. [#3501](https://github.com/microsoft/vscode-cpptools/issues/3501)
* Fix crash when certain JavaScript files are parsed as C++. [#3858](https://github.com/microsoft/vscode-cpptools/issues/3858)
* Fix IntelliSense squiggle about not being able to assign to an object of its own type. [#3883](https://github.com/microsoft/vscode-cpptools/issues/3883)
* Fix hover and Find All References for template function overloads. [#4044](https://github.com/microsoft/vscode-cpptools/issues/4044), [#4249](https://github.com/microsoft/vscode-cpptools/issues/4249)
* Fix the Outline view for nested namespaces. [#4456](https://github.com/microsoft/vscode-cpptools/issues/4456)
* Fix some IntelliSense parsing errors. [#4595](https://github.com/microsoft/vscode-cpptools/issues/4595), [#6362](https://github.com/microsoft/vscode-cpptools/issues/6362), [#6685](https://github.com/microsoft/vscode-cpptools/issues/6685)
* Fix Outline view with`"**/.*"` in `files.exclude`. [#4602](https://github.com/microsoft/vscode-cpptools/issues/4602)
* Fix build tasks errors in single file mode. [#4638](https://github.com/microsoft/vscode-cpptools/issues/4638), [#6764](https://github.com/microsoft/vscode-cpptools/issues/6764)
* Fix the Outline view for nested structs/classes. [#4781](https://github.com/microsoft/vscode-cpptools/issues/4871)
* Fix `files.exclude` not applying to watched files handlers. [#5141](https://github.com/microsoft/vscode-cpptools/issues/5141)
* Fix code folding incorrectly matching an inactive `}`. [#5429](https://github.com/microsoft/vscode-cpptools/issues/5429)
* Fix IntelliSense Clang version for Apple Clang. [#5500](https://github.com/microsoft/vscode-cpptools/issues/5500)
* Fix hover doc comments not working if there's a selection. [#5635](https://github.com/microsoft/vscode-cpptools/issues/5635), [#6583](https://github.com/microsoft/vscode-cpptools/issues/6583)
* Fix `#include` completion to include results for non-standard header file extensions. [#5698](https://github.com/microsoft/vscode-cpptools/issues/5698)
* Fix clang-format failing due to missing libtinfo5 on Linux ARM/ARM64. [#5958](https://github.com/microsoft/vscode-cpptools/issues/5958)
* Automatically configure to use a custom configuration provider if available and no other configuration exists. [#6150](https://github.com/microsoft/vscode-cpptools/issues/6150)
* Fix not being able to attach to cpptools and cpptools-srv on Mac (to get crash call stacks). [#6151](https://github.com/microsoft/vscode-cpptools/issues/6151), [#6736](https://github.com/microsoft/vscode-cpptools/issues/6736)
* Fix IntelliSense crashing with cl.exe with C++20 and span. [#6251](https://github.com/microsoft/vscode-cpptools/issues/6251)
* Stop querying unsupported compilers. [#6314](https://github.com/microsoft/vscode-cpptools/issues/6314)
* Fix an entry not found error for files in `compile_commands.json` that didn't initially exist. [#6311](https://github.com/microsoft/vscode-cpptools/issues/6311)
* Fix IntelliSense errors with C++20 std::ranges in gcc/clang modes. [#6342](https://github.com/microsoft/vscode-cpptools/issues/6342)
* Add a workaround for a missing compiler path for the `compile_commands.json` generated by Unreal Engine. [#6358](https://github.com/microsoft/vscode-cpptools/issues/6358)
* Fix IntelliSense crash with coroutines. [#6363](https://github.com/microsoft/vscode-cpptools/issues/6363)
* Add localized strings for `cppbuild` tasks. [#6436](https://github.com/microsoft/vscode-cpptools/issues/6436)
* Fix IntelliSense squiggle with C++20 non-type templates. [#6462](https://github.com/microsoft/vscode-cpptools/issues/6462)
* Fix `compilerArgs` processing with `-MF` and other multi-arg arguments. [#6478](https://github.com/microsoft/vscode-cpptools/issues/6478)
* Fix bug causing `Unable to read process.env.HOME`. [#6468](https://github.com/microsoft/vscode-cpptools/issues/6468)
* Fix gcc problem matcher when the column is missing.
  * @guntern [PR #6490](https://github.com/microsoft/vscode-cpptools/pull/6490)
* Disable Insiders prompt for Codespaces. [#6491](https://github.com/microsoft/vscode-cpptools/issues/6491)
* Fix `compile_commands.json` not working correctly for `*.C` files. [#6497](https://github.com/microsoft/vscode-cpptools/issues/6497)
* Show an error message when gdb can't be found when generating a `launch.json` (instead of using an invalid `miDebuggerPath`). [#6511](https://github.com/microsoft/vscode-cpptools/issues/6511)
* Fix IntelliSense not supporting `__float128` (and `Q` literals) on x64 Linux. [#6574](https://github.com/microsoft/vscode-cpptools/issues/6574)
* Fix IntelliSense crash with a parenthesized type followed by an initializer list. [#6554](https://github.com/microsoft/vscode-cpptools/issues/6554), [#6624](https://github.com/microsoft/vscode-cpptools/issues/6624)
* Fix IntelliSense updating after pasting multi-line code. [#6565](https://github.com/microsoft/vscode-cpptools/issues/6565)
* Use "method" instead of "member" for semantic tokens. [#6569](https://github.com/microsoft/vscode-cpptools/issues/6569)
* Fix `__builtin_coro_*` methods not recognized by IntelliSense in gcc mode with `-fcoroutines`. [#6575](https://github.com/microsoft/vscode-cpptools/issues/6575)
* Fix the `else` snippet interfering with entering one line `else` statements. [#6582](https://github.com/microsoft/vscode-cpptools/issues/6582)
* Stop showing an "unknown error" message after canceling the creation of a `launch.json`. [#6608](https://github.com/microsoft/vscode-cpptools/issues/6608)
* Fix potential extension activation delay. [#6630](https://github.com/microsoft/vscode-cpptools/issues/6630)
* Fix the executed command not appearing with cppbuild tasks. [#6647](https://github.com/microsoft/vscode-cpptools/issues/6647)
* Fix IntelliSense crash on Mac due to IPCH file corruption. [#6673](https://github.com/microsoft/vscode-cpptools/issues/6673)
* Fix `_Debug` not being defined when `/MDd` or `/MTd` are used. [#6690](https://github.com/microsoft/vscode-cpptools/issues/6690)
* Fix infinite IntelliSense processing when C++20, gcc mode, and `-fcoroutines` and used. [#6709](https://github.com/microsoft/vscode-cpptools/issues/6709)
* Allow the extension to run on M1 Macs. [#6713](https://github.com/microsoft/vscode-cpptools/issues/6713)
  * Xiangyi Meng (@xymeng16) [PR #6601](https://github.com/microsoft/vscode-cpptools/pull/6601)
* Fix IntelliSense errors when "module" is used as a variable name with C++20. [#6719](https://github.com/microsoft/vscode-cpptools/issues/6719)
* Fix `.` to `->` completion with multiple cursors. [#6720](https://github.com/microsoft/vscode-cpptools/issues/6720)
* Fix bug with configured cl.exe path not being used to choose appropriate system include paths, or cl.exe not being used at all if it's not also installed via the VS Installer. [#6746](https://github.com/microsoft/vscode-cpptools/issues/6746)
* Fix bugs with parsing of quotes and escape sequences in compiler args. [#6761](https://github.com/microsoft/vscode-cpptools/issues/6761)
* Fix the configuration not showing in the status bar when `c_cpp_properties.json` is active. [#6765](https://github.com/microsoft/vscode-cpptools/issues/6765)
* Fix compiler querying with compilers that do not output `__STD_VERSION__` by default (gcc <= 4.8.x). [#6792](https://github.com/microsoft/vscode-cpptools/issues/6792)
* Fix document symbols when nested symbols have the same name as a parent. [#6830](https://github.com/microsoft/vscode-cpptools/issues/6830)
* Fix automatic adding of header files to `files.associations` after `Go to Definition` on a `#include`. [#6845](https://github.com/microsoft/vscode-cpptools/issues/6845)
* Fix `Insiders` `updateChannel` for VS Code - Exploration. [#6875](https://github.com/microsoft/vscode-cpptools/issues/6875)
* Fix "D" command line warnings not appearing with cl.exe cppbuild build tasks.
* Fix cl.exe cppbuild tasks when `/nologo` is used (and make /nologo a default arg).
* Fix a cpptools crash and multiple deadlocks.

## Version 1.1.3: December 3, 2020
### Bug Fixes
* Disable the "join Insiders" prompt for Linux CodeSpaces. [#6491](https://github.com/microsoft/vscode-cpptools/issues/6491)
* Fix "shell" tasks giving error "Cannot read property `includes` of undefined". [#6538](https://github.com/microsoft/vscode-cpptools/issues/6538)
* Fix various task variables not getting resolved with `cppbuild` tasks. [#6538](https://github.com/microsoft/vscode-cpptools/issues/6538)
* Fix warnings not appearing with `cppbuild` tasks. [#6556](https://github.com/microsoft/vscode-cpptools/issues/6556)
* Fix endless CPU/memory usage if the cpptools process crashes. [#6603](https://github.com/microsoft/vscode-cpptools/issues/6603)
* Fix the default `cwd` for `cppbuild` tasks. [#6618](https://github.com/microsoft/vscode-cpptools/issues/6618)

## Version 1.1.2: November 17, 2020
### Bug Fixes
* Fix resolution of `${fileDirname}` with `cppbuild` tasks. [#6386](https://github.com/microsoft/vscode-cpptools/issues/6386)

## Version 1.1.1: November 9, 2020
### Bug Fixes
* Fix cpptools binaries sometimes not getting installed on Windows. [#6453](https://github.com/microsoft/vscode-cpptools/issues/6453)

## Version 1.1.0: November 5, 2020
### New Features
* Add language server support for Windows ARM64 (no debugging yet). [#5583](https://github.com/microsoft/vscode-cpptools/issues/5583)
* [cppdbg] Debugger Protocol Updates:
  * ReadMemoryRequest [PR MIEngine#1028](https://github.com/microsoft/MIEngine/pull/1028)
  * ModulesRequest and ModuleEvent [PR MIEngine#1054](https://github.com/microsoft/MIEngine/pull/1054)
* [cppdbg] Support new SourceFileMap schema [PR #6319](https://github.com/microsoft/vscode-cpptools/pull/6319)

### Enhancements
* Add support to run c/cpp build tasks. [#3674](https://github.com/microsoft/vscode-cpptools/issues/3674), [#5270](https://github.com/microsoft/vscode-cpptools/issues/5270), [#5285](https://github.com/microsoft/vscode-cpptools/issues/5285)
  * Tasks: Configure Task
  * Tasks: Run Build Task
  * C/C++: Build and debug active file.
* Add logging around compiler querying, and the "C/C++ Configuration Warnings" output channel. [#5259](https://github.com/microsoft/vscode-cpptools/issues/5259)
* Add compile commands info to Log Diagnostics. [#5761](https://github.com/microsoft/vscode-cpptools/issues/5761)
* Add `intelliSenseUpdateDelay` setting. [#6142](https://github.com/microsoft/vscode-cpptools/issues/6142)
  * YuTengjing (@tjx666) [PR #6344](https://github.com/microsoft/vscode-cpptools/pull/6344)
* Enable support for specifying a compiler by only the filename if it's in the environment path. [#6179](https://github.com/microsoft/vscode-cpptools/issues/6179)
* Restart the IntelliSense process if its memory usage exceeds the `C_Cpp.intelliSenseMemoryLimit` setting. [#6230](https://github.com/microsoft/vscode-cpptools/issues/6230)
* [cppdbg] Stepping out of a function will display '$ReturnValue'.
  * @Trass3r [PR MIEngine#1036](https://github.com/microsoft/MIEngine/pull/1036)
* [cppdbg] Support composite expressions in natvis ArrayItems
  * @Trass3r [PR MIEngine#1044](https://github.com/microsoft/MIEngine/pull/1044)
* Add handling of the "-ansi" compiler arg when querying gcc/clang compilers.
* Add support for inferring the IntelliSenseMode based on the "--target" compiler arg.
* Add support for inferring the C standard based on new c11/c17 language standard args for cl.exe.
* Allow custom config providers to omit IntelliSenseMode and C/C++ language standard, enabling them to be inferred from the `compilerPath` and `compilerArgs`.

### Bug Fixes
* Change macOS Framework searching to only parse the "Current" framework folder when the "Headers" folder is not found. [#2046](https://github.com/microsoft/vscode-cpptools/issues/2046)
* Show the compiler path in the `Build and Debug Active File` dropdown. [#4278](https://github.com/microsoft/vscode-cpptools/issues/4278)
* Fix incorrect signature help active argument with multiple template parameters. [#4786](https://github.com/microsoft/vscode-cpptools/issues/4786)
* Fix bug with directories not getting created for browse.databaseFilename. [#5181](https://github.com/microsoft/vscode-cpptools/issues/5181)
* Allow the debug configuration to wait for the preLaunchTask to complete before continuing on and resolving environment variables or processes that may have been set in the 'tasks.json'. [#5287](https://github.com/microsoft/vscode-cpptools/issues/5287)
* Change the Windows SDK detection to require the shared, ucrt, and um folders. [#5817](https://github.com/microsoft/vscode-cpptools/issues/5817)
* Fix issues with IntelliSense for clang-cl.exe. [#6075](https://github.com/microsoft/vscode-cpptools/issues/6075)
* Fix "Comments are not permitted in JSON" error when `c_cpp_properties.json` is open but not active. [#6132](https://github.com/microsoft/vscode-cpptools/issues/6132)
* Rename the C language standard setting values from c18 and gnu18 to c17 and gnu17. [#6105](https://github.com/microsoft/vscode-cpptools/issues/6105)
* Add more IntelliSense support for std ranges, concepts, and modules exports (__cpp_lib_concepts is now enabled). [#6173](https://github.com/microsoft/vscode-cpptools/issues/6173)
* Add "-fnoblocks" when querying clang on Mac, as IntelliSense does not currently support blocks. [#6189](https://github.com/microsoft/vscode-cpptools/issues/6189)
* Fix clang-format on 32-bit Windows. [#6195](https://github.com/microsoft/vscode-cpptools/issues/6195)
* Fix incorrect formatting results when clang-format removes duplicate includes. [#6205](https://github.com/microsoft/vscode-cpptools/issues/6205)
* Fix a case where the main process could get stuck. [#6207](https://github.com/microsoft/vscode-cpptools/issues/6207)
* Fix C files being treated as C++ files with compile_commands.json. [#6279](https://github.com/microsoft/vscode-cpptools/issues/6279)
* Fix `Build and Debug Active File` race condition with EngineLogs. [#6304](https://github.com/microsoft/vscode-cpptools/pull/6304)
* Fix changes to some `c_cpp_properties.json` properties not taking effect (until a reload) if `compileCommands` is set. [#6332](https://github.com/microsoft/vscode-cpptools/issues/6332)
* Fix issue with compiler querying not handling various clang command line options correctly. [#6356](https://github.com/microsoft/vscode-cpptools/issues/6356),  [#6359](https://github.com/microsoft/vscode-cpptools/issues/6359)
* Fix multi-root workspace tag parsing when `compileCommands` is set. [#6383](https://github.com/microsoft/vscode-cpptools/issues/6383)
* Fix mingw32 compilers not being detected. [#6394](https://github.com/microsoft/vscode-cpptools/issues/6394)
* Various bug fixes for vcFormat. [PR #6408](https://github.com/microsoft/vscode-cpptools/pull/6408)
* Fix issue causing zh-cn and zh-tw language files not to be used. [PR #6418](https://github.com/microsoft/vscode-cpptools/pull/6418)
* Fix the handling of various compiler arg pairs when querying compilers.
* Avoid parsing entries in compile_commands.json for file types that we do not support.
* Fixed an issue in which only C or C++ system headers were added to the browse path, rather than both.
* Fix issue causing some localized messages to be displayed incorrectly.
* Fixed issue with shipping an older version of vsdbg in offline packages.

### Other Contributions
* Refactoring provider classes.
  * Abhishek Pal (@devabhishekpal) [PR #5998](https://github.com/microsoft/vscode-cpptools/pull/5998)

## Version 1.0.1: September 21, 2020
### Bug Fixes
* Fix "No IL available" IntelliSense error on Linux/macOS when `#error` directives are present in the source code. [#6009](https://github.com/microsoft/vscode-cpptools/issues/6009), [#6114](https://github.com/microsoft/vscode-cpptools/issues/6114)
* Fix issue on Windows with the language server not shutting down properly which causes the IntelliSense database to become corrupted. [PR #6141](https://github.com/microsoft/vscode-cpptools/issues/6141)
* Fix "No IL available" IntelliSense error when predefined macros are undefined. [#6147](https://github.com/microsoft/vscode-cpptools/issues/6147)
* Fix infinite loop IntelliSense regression. [#6166](https://github.com/microsoft/vscode-cpptools/issues/6166)

## Version 1.0.0: September 14, 2020
### New Features
* Support non-UTF-8 file encodings (GBK, UTF-16, etc.), excluding `files.autoGuessEncoding` support. [#414](https://github.com/microsoft/vscode-cpptools/issues/414)
* Support for running the extension on Linux ARM devices (armhf/armv7l and aarch64/arm64), using remoting. [#429](https://github.com/microsoft/vscode-cpptools/issues/429), [#2506](https://github.com/microsoft/vscode-cpptools/issues/2506)
* Add the `vcFormat` option to `C_Cpp.formatting` (with `C_Cpp.vcFormat.*` options) to enable VS-style formatting (instead of clang-format formatting). [#657](https://github.com/microsoft/vscode-cpptools/issues/657)
  * Add support for vcFormat settings in `.editorconfig` files. [PR #5932](https://github.com/microsoft/vscode-cpptools/pull/5932)

### Enhancements
* Improve the download and installation progress bar. [#1961](https://github.com/microsoft/vscode-cpptools/issues/1961)
* Add error codes and the "C/C++" source to IntelliSense errors. [#2345](https://github.com/microsoft/vscode-cpptools/issues/2345)
* Add support for `/Zc:__cplusplus` in `compilerArgs` for cl.exe. [#2595](https://github.com/microsoft/vscode-cpptools/issues/2595)
* Search for `compilerPath` in the PATH environment variable. [#3078](https://github.com/microsoft/vscode-cpptools/issues/3078), [#5908](https://github.com/microsoft/vscode-cpptools/issues/5908)
* Validate crypto signatures of binaries we download. [#5268](https://github.com/microsoft/vscode-cpptools/issues/5268)
* Add link to the documentation in the configuration UI. [#5875](https://github.com/microsoft/vscode-cpptools/issues/5875)
  * Abhishek Pal (@devabhishekpal) [PR #5991](https://github.com/microsoft/vscode-cpptools/pull/5991)
* Allow comments, trailing commas, etc. in `c_cpp_properties.json` [#5885](https://github.com/microsoft/vscode-cpptools/issues/5885)
* Prevent comments from being removed from json files when the extension modifies them.
  * @dan-shaw [PR #5954](https://github.com/microsoft/vscode-cpptools/pull/5954)
* Add diagnostics on potentially conflicting recursive includes to `C/C++: Log Diagnostics`, i.e. if a workspace uses files with the same name as system headers. [#6009](https://github.com/microsoft/vscode-cpptools/issues/6009)
* Add workspace parsing diagnostics. [#6048](https://github.com/microsoft/vscode-cpptools/issues/6048)
* Add `wmain` snippet on Windows. [#6064](https://github.com/microsoft/vscode-cpptools/issues/6064)
* More C++20 support.

### Bug Fixes
* Fix member completion in C code after an operator is used in an expression. [#2184](https://github.com/microsoft/vscode-cpptools/issues/2184)
* Fix extension not creating `tasks.json` if the `.vscode` folder doesn’t exist. [#4280](https://github.com/microsoft/vscode-cpptools/issues/4280)
* Fix installation of clang-format 10 with the online vsix. [#5194](https://github.com/microsoft/vscode-cpptools/issues/5194)
* Get the compiler type to determine if it's Clang when querying for default compiler so that the correct default `intelliSenseMode` is set. [#5352](https://github.com/microsoft/vscode-cpptools/issues/5352)
* Get the default language standard of the compiler and use that std version if no version is specified. [#5579](https://github.com/microsoft/vscode-cpptools/issues/5579)
* Fix `configuration.includePath` to only add the `defaultFolder` when the default `includePath` is set. [#5621](https://github.com/microsoft/vscode-cpptools/issues/5621)
* Fix an IntelliSense crash when using C++20 on Linux. [#5727](https://github.com/microsoft/vscode-cpptools/issues/5727)
* Get the default target of the compiler. If the default target is ARM/ARM64, do not use the generic "--target" option to determine bitness. [#5772](https://github.com/microsoft/vscode-cpptools/issues/5772)
* Fix `compilerArgs` not being used if no `compilerPath` is set. [#5776](https://github.com/microsoft/vscode-cpptools/issues/5776)
* Fix an incorrect IntelliSense error squiggle. [#5783](https://github.com/microsoft/vscode-cpptools/issues/5783)
* Fix semantic colorization and inactive regions for multi-root workspaces. [#5812](https://github.com/microsoft/vscode-cpptools/issues/5812), [#5828](https://github.com/microsoft/vscode-cpptools/issues/5828)
* Fix bug with cl.exe flags /FU and /FI not being processed. [#5819](https://github.com/microsoft/vscode-cpptools/issues/5819)
* Fix `cStandard` being set to `c11` instead of `gnu18` with gcc. [#5834](https://github.com/microsoft/vscode-cpptools/issues/5834)
* Fix Doxygen parameterHint comment to display for a parameter name that is followed by colon. [#5836](https://github.com/microsoft/vscode-cpptools/issues/5836)
* Fix compiler querying when relative paths are used in `compile_commands.json`. [#5848](https://github.com/microsoft/vscode-cpptools/issues/5848)
* Fix the compile commands compiler not being used if `C_Cpp.default.compilerPath` is set. [#5848](https://github.com/microsoft/vscode-cpptools/issues/5848)
* Fix Doxygen comment to escape markdown characters. [#5904](https://github.com/microsoft/vscode-cpptools/issues/5904)
* Remove keyword completion of C identifiers that are defined in headers and aren't keywords (e.g. `alignas`). [#6022](https://github.com/microsoft/vscode-cpptools/issues/6022)
* Fix error message with `Build and Debug Active File`. [#6071](https://github.com/microsoft/vscode-cpptools/issues/6071)
* Restore fallback to the base configuration if a custom configuration provider does not provide a configuration for a file and does not provide compiler info in a custom browse configuration.
* Fix a bug that could cause the extension to delay processing a newly opened file until any outstanding IntelliSense operations are complete, if using a custom configuration provider.
* Fix a bug with incorrect configuration of a file when using a custom configuration provider and no custom configuration is available for that file. This now falls back to the compiler info received from the configuration provider with the browse configuration.
* Fix a bug in which making a modification to `c_cpp_properties.json` could result in custom configurations for currently open files being discarded and not re-requested.

### Potentially Breaking Changes
* Settings `commentContinuationPatterns`, `enhancedColorization`, and `codeFolding` are no longer available in per-Folder settings (only Workspace or higher settings). [PR #5830](https://github.com/microsoft/vscode-cpptools/pull/5830)
* Fix compile command arguments not being used when `compilerPath` is set (so the compile command arguments need to be compatible now).
* If a non-matching `intelliSenseMode` was being used, such as clang-x64 with a gcc ARM compiler, then we may auto-fix it internally, which may cause changes to IntelliSense behavior.

### Known Issues
* Using `clang-format` on ARM may require installing libtinfo5. [#5958](https://github.com/microsoft/vscode-cpptools/issues/5958)

## Version 0.29.0: July 15, 2020
### New Features
* Add Doxygen comment support (to tooltip display of hover, completion, and signature help). [#658](https://github.com/microsoft/vscode-cpptools/issues/658)
  * The way comments are formatted is controlled by the `C_Cpp.simplifyStructuredComments` setting.
* Auto-convert `.` to `->` when the type is a pointer. [#862](https://github.com/microsoft/vscode-cpptools/issues/862)
* Switch to using the VS Code Semantic Tokens API for semantic colorization (works with remoting). [PR #5401](https://github.com/microsoft/vscode-cpptools/pull/5401), [#3932](https://github.com/microsoft/vscode-cpptools/issues/3932), [#3933](https://github.com/microsoft/vscode-cpptools/issues/3933), [#3942](https://github.com/microsoft/vscode-cpptools/issues/3942)
* Add support for LogMessage Breakpoints for debug type `cppdbg`. [PR MIEngine#1013](https://github.com/microsoft/MIEngine/pull/1013)

### Enhancements
* Automatically add `"${default}"` to the default `includePath` in `c_cpp_properties.json` if `C_Cpp.default.includePath` is set. [#3733](https://github.com/microsoft/vscode-cpptools/issues/3733)
* Add configuration provider logging to `C/C++: Log Diagnostics`. [#4826](https://github.com/microsoft/vscode-cpptools/issues/4826)
* Add support for the Debug Welcome Panel. [#4837](https://github.com/microsoft/vscode-cpptools/issues/4837)
* Update to clang-format 10. [#5194](https://github.com/microsoft/vscode-cpptools/issues/5194)
* Add system to store and query properties from the active C/C++ configuration.
  * bugengine (@bugengine) [PR #5453](https://github.com/microsoft/vscode-cpptools/pull/5453)
* Add `quoteArgs` to `launch.json` schema. [PR #5639](https://github.com/microsoft/vscode-cpptools/pull/5639)
* Add logs for a resolved `launch.json` if "engineLogging" is enabled. [PR #5644](https://github.com/microsoft/vscode-cpptools/pull/5644)
* Add threadExit and processExit logging flags for 'cppvsdbg'. [PR #5652](https://github.com/microsoft/vscode-cpptools/pull/5652)

### Bug Fixes
* Fix IntelliSense when using "import_" in a variable name. [#5272](https://github.com/microsoft/vscode-cpptools/issues/5272)
* Add localization support for autocomplete and hover text. [#5370](https://github.com/microsoft/vscode-cpptools/issues/5370)
* Some `updateChannel` fixes. [PR #5465](https://github.com/microsoft/vscode-cpptools/pull/5465)
* Fix wrong language standard used with compile commands. [#5498](https://github.com/microsoft/vscode-cpptools/issues/5498)
* Fix issue with defines and includes not being handled correctly in `compilerPath` or `compilerArgs`. [#5512](https://github.com/microsoft/vscode-cpptools/issues/5512)
* Add gcc/gcc-10 compiler detection. [#5540](https://github.com/microsoft/vscode-cpptools/issues/5540)
* Fix `--target` compiler arg getting overridden. [#5557](https://github.com/microsoft/vscode-cpptools/issues/5557)
  * Matt Schulte (@schultetwin1)
* Fix Find All References and Rename when multiple references are on the same line. [#5568](https://github.com/microsoft/vscode-cpptools/issues/5568)
* Fix IntelliSense process crashes. [#5584](https://github.com/microsoft/vscode-cpptools/issues/5584), [#5629](https://github.com/microsoft/vscode-cpptools/issues/5629)
* Fix an add/remove workspace folder crash. [#5591](https://github.com/microsoft/vscode-cpptools/issues/5591)
* Fix default build tasks failing on Windows if the compiler isn't on the PATH. [#5604](https://github.com/microsoft/vscode-cpptools/issues/5604)
* Fix updating `files.associations` and .C files being associated with C instead of C++. [#5618](https://github.com/microsoft/vscode-cpptools/issues/5618)
* Fix IntelliSense malfunction when RxCpp is used. [#5619](https://github.com/microsoft/vscode-cpptools/issues/5619)
* Fix an incorrect IntelliSense error. [#5627](https://github.com/microsoft/vscode-cpptools/issues/5627)
* Ignore "screen size is bogus" error when debugging. [PR #5669](https://github.com/microsoft/vscode-cpptools/pull/5669)
  * nukoyluoglu (@nukoyluoglu)
* Fix `compile_commands.json` sometimes not updating. [#5687](https://github.com/microsoft/vscode-cpptools/issues/5687)
* Add msys2 clang compilers to the compiler search list (previously only gcc was handled). [#5697](https://github.com/microsoft/vscode-cpptools/issues/5697)
* Fix extension getting stuck when an "@" response file that doesn't end with ".rsp" is used in `compilerArgs`. [#5731](https://github.com/microsoft/vscode-cpptools/issues/5731)
* Fix forced includes not handled properly when parsed as compiler args. [#5738](https://github.com/microsoft/vscode-cpptools/issues/5738)
* Fix potential thread deadlock in cpptools.
* Fix copying a long value from debug watch results in pasting partial value [#5470](https://github.com/microsoft/vscode-cpptools/issues/5470)
  * [PR MIEngine#1009](https://github.com/microsoft/MIEngine/pull/1009)
* Fix Modifying conditional breakpoints [#2297](https://github.com/microsoft/vscode-cpptools/issues/2297)
  * [PR MIEngine#1010](https://github.com/microsoft/MIEngine/pull/1010)
* Fix find <miDebuggerPath>.exe in Windows path [#3076](https://github.com/microsoft/vscode-cpptools/issues/3076)
  * [PR MIEngine#1001](https://github.com/microsoft/MIEngine/pull/1001)

## Version 0.28.3: June 9, 2020
### Enhancements
* Update version of vscode-cpptools API to 4.0.1 [PR #5624](https://github.com/microsoft/vscode-cpptools/pull/5624)

## Version 0.28.2: June 1, 2020
### Regression Bug Fixes
* Fix string arrays in `env` not being joined properly. [#5509](https://github.com/microsoft/vscode-cpptools/issues/5509)
  * Krishna Ersson (@kersson) [PR #5510](https://github.com/microsoft/vscode-cpptools/pull/5510)
* Fix `shell` being used as the C/C++ build task source instead of `C/C++`. [vscode-docs#3724](https://github.com/microsoft/vscode-docs/issues/3724)

### Other Bug Fixes
* Fix `problemMatcher` not being added to C/C++ build tasks. [#3295](https://github.com/microsoft/vscode-cpptools/issues/3295)
* Fix `/usr/bin` being used as the default `cwd` (instead of `${workspaceFolder}`) for C/C++ build tasks. [#4761](https://github.com/microsoft/vscode-cpptools/issues/4761)
* Fix processing of quoted arguments with spaces in `compilerPath`. [PR #5513](https://github.com/microsoft/vscode-cpptools/pull/5513)
* Fix inconsistent task `label` and `preLaunchTask` being used for C/C++ build tasks. [#5561](https://github.com/microsoft/vscode-cpptools/issues/5561)

## Version 0.28.1: May 20, 2020
### Bug Fixes
* Fix errors not appearing after switching between a WSL and non-WSL config on Windows. [#5474](https://github.com/microsoft/vscode-cpptools/issues/5474)
* Fix cpptools crash when gcc is not in $PATH in a Docker container. [#5484](https://github.com/microsoft/vscode-cpptools/issues/5484)
* Fix top IntelliSense crash regression. [#5486](https://github.com/microsoft/vscode-cpptools/issues/5486)
* Fix squiggles appearing too soon (while typing). [#5531](https://github.com/microsoft/vscode-cpptools/issues/5531)

## Version 0.28.0: May 12, 2020
### New Features
* Add C/C++ language-aware code folding. [#407](https://github.com/microsoft/vscode-cpptools/issues/407)
* Add GNU (and C17) language standard options. [#2782](https://github.com/microsoft/vscode-cpptools/issues/2782)
* Add ARM and ARM64 IntelliSense modes. [#4271](https://github.com/microsoft/vscode-cpptools/issues/4271), [PR #5250](https://github.com/microsoft/vscode-cpptools/pull/5250)

### Enhancements
* Change the `gcc` problem matcher to use `autoDetect` for `fileLocation` . [#1915](https://github.com/microsoft/vscode-cpptools/issues/1915)
* Add support for IntelliSense-based `Go to Definition` on `#include` statements. [#2564](https://github.com/microsoft/vscode-cpptools/issues/2564)
* Support relative paths with `forcedInclude`. [#2780](https://github.com/microsoft/vscode-cpptools/issues/2780)
* Make the `Visual Studio` formatting style respect the C++ standard (e.g. `> >` for C++03 or earlier). [#3578](https://github.com/microsoft/vscode-cpptools/issues/3578)
* Add support for more C++20 features, such as concepts (not 100% complete yet). [#4195](https://github.com/microsoft/vscode-cpptools/issues/4195)
* Process the "std" and bitness (-m64/-m32) compiler args. [#4726](https://github.com/microsoft/vscode-cpptools/issues/4726)
* Switch from our custom Rename UI to VS Code's Refactor Preview. [#4990](https://github.com/microsoft/vscode-cpptools/issues/4990)

### Bug Fixes
* Fix `browse.path` not getting set correctly when `compileCommands` is used. [#1163](https://github.com/microsoft/vscode-cpptools/issues/1163)
* Fix an issue with squiggle updates not occurring when a dependent file is created, deleted, or renamed. [#3670](https://github.com/microsoft/vscode-cpptools/issues/3670)
* Fix temporary VSIX files not getting deleted after installation [#3923](https://github.com/microsoft/vscode-cpptools/issues/3923)
* Process "$CPATH" on non-Windows OS's. [#3940](https://github.com/microsoft/vscode-cpptools/issues/3940)
* Fix missing include message when a configuration provider is used. [#3971](https://github.com/microsoft/vscode-cpptools/issues/3971)
* Change machine-dependent settings to use remote settings instead of user settings. [#4121](https://github.com/microsoft/vscode-cpptools/issues/4121)
* Fix compiler querying for compilers that output non-English strings. [#4542](https://github.com/microsoft/vscode-cpptools/issues/4542)
* Fix compiler querying when the '-include' argument is used. [#4655](https://github.com/microsoft/vscode-cpptools/issues/4655)
* Fix the "Unable to load schema" error for `c_cpp_properties.json`. [#4841](https://github.com/microsoft/vscode-cpptools/issues/4841)
* Change "Visual Studio" `clang_format_fallback_style` setting to use NamespaceIndentation All. [#5124](https://github.com/microsoft/vscode-cpptools/issues/5124)
* Fix "C++98" and "C++0x" modes. [#5157](https://github.com/microsoft/vscode-cpptools/issues/5157), [#5225](https://github.com/microsoft/vscode-cpptools/issues/5225)
* Improve the error message for multi-root projects using `compile_commands.json`. [#5160](https://github.com/microsoft/vscode-cpptools/issues/5160)
* Fix some cpptools process crashes. [#5280](https://github.com/microsoft/vscode-cpptools/issues/5280)
* Avoid `<…>` truncation on hover. [#5291](https://github.com/microsoft/vscode-cpptools/issues/5291)
* Fix incorrect translations. [PR #5300](https://github.com/microsoft/vscode-cpptools/pull/5300)
* Fix cpptools auto-restarting after a crash. [#5303](https://github.com/microsoft/vscode-cpptools/issues/5303)
* Fix incorrect `c_cpp_properties.json` squiggles. [#5314](https://github.com/microsoft/vscode-cpptools/issues/5314), [#5322](https://github.com/microsoft/vscode-cpptools/issues/5322)
* Fix error `The task provider for "C/C++" tasks unexpectedly provided a task of type "shell".` [#5388](https://github.com/microsoft/vscode-cpptools/issues/5388)
* Fix `compilerPath` set to `""` not working. [#5392](https://github.com/microsoft/vscode-cpptools/issues/5392)
* Fix IntelliSense sometimes not working on a header file (or giving "Cannot Confirm Reference") if an existing TU is chosen that doesn't actually contain the header file.
* Fix random crashes after a settings change.
* Fix redundant squiggle updates.

## Version 0.27.1: April 28, 2020
### Bug Fix
* Disable Insiders `updateChannel` for 32-bit Linux and VS Code older than 1.43.0.

## Version 0.27.0: March 30, 2020
### Enhancements
* Improved multi-root implementation with a single language server process and database for the entire workspace (shared between workspace folders). Fixes most [multi-root bugs](https://github.com/microsoft/vscode-cpptools/issues?q=is%3Aopen+is%3Aissue+label%3A%22Feature%3A+Multi-root%22+label%3A%22fixed+%28release+pending%29%22+milestone%3A0.27.0).
* Update to clang-format 9.0.1 (and without shared library dependencies). [#2887](https://github.com/microsoft/vscode-cpptools/issues/2887), [#3174](https://github.com/microsoft/vscode-cpptools/issues/3174)
* Add new setting `C_Cpp.debugger.useBacktickCommandSubstitution` to fix debugging when CShell is the remote default shell. [#4015](https://github.com/microsoft/vscode-cpptools/issues/4015)
  * @Helloimbob [PR #5053](https://github.com/microsoft/vscode-cpptools/pull/5053)
* Rename language server processes to `cpptools` and `cpptools-srv` (IntelliSense process). [#4364](https://github.com/microsoft/vscode-cpptools/issues/4364)
* Add support for `-iframework` in `compile_commands.json`. [#4819](https://github.com/microsoft/vscode-cpptools/issues/4819)
* Add `cpptools.setActiveConfigName` command. [#4870](https://github.com/microsoft/vscode-cpptools/issues/4870)
  * @aleksey-sergey [PR #4893](https://github.com/microsoft/vscode-cpptools/pull/4893)
* Default to the bundled `clang-format` if its version is newer. [#4963](https://github.com/microsoft/vscode-cpptools/issues/4963)
* Add URI's to the debug logging for messages (e.g. `fileChanged`). [#5062](https://github.com/microsoft/vscode-cpptools/issues/5062)
* Use `lldb-mi` for macOS Mojave or newer.
  * Fix visualization of standard library types in lldb. [#1768](https://github.com/microsoft/vscode-cpptools/issues/1768)
  * Enable debugging support on macOS Catalina. [#3829](https://github.com/microsoft/vscode-cpptools/issues/3829)
* Support '`' in addition to '-exec' for sending gdb commands [PR MIEngine#967](https://github.com/microsoft/MIEngine/pull/976)

### Bug Fixes
* Fix issue in which the user is not again prompted to use a custom configuration provider if settings files have been deleted. [#2346](https://github.com/microsoft/vscode-cpptools/issues/2346)
* Fix "Unrecognized format of field "msg" in result" on macOS. [#2492](https://github.com/microsoft/vscode-cpptools/issues/2492)
* Fix IntelliSense using too much CPU when switching branches. [#2806](https://github.com/microsoft/vscode-cpptools/issues/2806)
* Fix for timeout on slow terminals while debugging. [#2889](https://github.com/microsoft/vscode-cpptools/issues/2889)
  * @Epikem [PR MIEngine#965](https://github.com/microsoft/MIEngine/pull/965)
* Fix non-localized text. [#4481](https://github.com/microsoft/vscode-cpptools/issues/4481), [#4879](https://github.com/microsoft/vscode-cpptools/issues/4879)
* Fix issues with paths containing certain Unicode sequences on Mac. [#4712](https://github.com/microsoft/vscode-cpptools/issues/4712)
* Fix IntelliSense parsing bugs and crashes. [#4717](https://github.com/microsoft/vscode-cpptools/issues/4717), [#4798](https://github.com/microsoft/vscode-cpptools/issues/4798)
* Fix configuration UI disabling `compilerPath` if no default compiler is found. [#4727](https://github.com/microsoft/vscode-cpptools/issues/4727)
* Fix issue with providing custom configurations for files specified using URIs schemes we do not recognize. [#4889](https://github.com/microsoft/vscode-cpptools/issues/4889)
* Fix Outline view not updating fast enough after switching branches. [#4894](https://github.com/microsoft/vscode-cpptools/issues/4894)
* Fix failure to detect CL.exe if VS Installer files are stored on a drive other than the system drive. [#4929](https://github.com/microsoft/vscode-cpptools/issues/4929)
* Fix extension randomly getting stuck while communicating with the IntelliSense process on Mac. [#4989](https://github.com/microsoft/vscode-cpptools/issues/4989)
* Fix completion results appearing after numeric literals. [#5019](https://github.com/microsoft/vscode-cpptools/issues/5019)
* Fix issue with cancellation of a `Rename` operation causing subsequent `Find All References` and `Rename` operations to fail. [#5022](https://github.com/microsoft/vscode-cpptools/issues/5022)
* Fix some settings not being editable in the UI. [PR #5126](https://github.com/microsoft/vscode-cpptools/pull/5126)
* Fix `cpp_properties.json` error squiggles not appearing. [#5131](https://github.com/microsoft/vscode-cpptools/issues/5131)
* Fix `search.exclude` not applying if there are > 1 symbols matching in the excluded file. [#5152](https://github.com/microsoft/vscode-cpptools/issues/5152)
* Fix tag parsing not working on Windows 7 without SP1. [#5155](https://github.com/microsoft/vscode-cpptools/issues/5155)
* Fix `updateChannel` being settable per-workspace. [PR #5185](https://github.com/microsoft/vscode-cpptools/pull/5185)
* Fix opened files external to the workspace folder being removed from the database during loading. [#5190](https://github.com/microsoft/vscode-cpptools/issues/5190)
* Fix invalid `c_cpp_properties.json` and configuration UI warning `Compiler path with spaces and arguments is missing double quotes`. [#5215](https://github.com/microsoft/vscode-cpptools/issues/5215)
* Fix environment variables used for the RunInTerminal Request. [MIEngine#979](https://github.com/microsoft/MIEngine/issues/979)
* Fix a race condition that could cause the Outline, `Find All References`, etc. to stop working.

## Version 0.26.3: January 22, 2020
### Bug Fixes
* IntelliSense bug fixes. [#2774](https://github.com/microsoft/vscode-cpptools/issues/2774)
* Improve memory usage in projects with a large number of files. [#3326](https://github.com/microsoft/vscode-cpptools/issues/3326)
* Fix a crash when failing to launch external executables on Linux and Mac. [#3607](https://github.com/microsoft/vscode-cpptools/issues/3607)
* Update output of `C/C++: Log Diagnostics` to include the correct set of defines when custom configurations or compile commands are used. [#3631](https://github.com/microsoft/vscode-cpptools/issues/3631) [#4270](https://github.com/microsoft/vscode-cpptools/issues/4270)
* Fix Insiders channel not working on remote targets. [#3874](https://github.com/microsoft/vscode-cpptools/issues/3874)
* Fix `compile_commands.json` prompt appearing when a configuration provider is used. [#3972](https://github.com/microsoft/vscode-cpptools/issues/3972)
* Improve IntelliSense performance with range-v3. [#4414](https://github.com/microsoft/vscode-cpptools/issues/4414)
* Fix template members not being nested under the template type in the Outline view. [#4466](https://github.com/microsoft/vscode-cpptools/issues/4466)
* Fix an issue in which failure to invoke a compiler could result in a loss of functionality on Linux and Mac. [#4627](https://github.com/microsoft/vscode-cpptools/issues/4627)
* Fix custom configurations sometimes not being applied to headers. [#4649](https://github.com/microsoft/vscode-cpptools/issues/4649)
* Fix headers opening into header-only TU's instead of TU's for candidate source files. [#4696](https://github.com/microsoft/vscode-cpptools/issues/4696)
* Fix the missing description of `C_Cpp.clang_format_style`.
  * @Enna1 [PR #4734](https://github.com/microsoft/vscode-cpptools/pull/4734)
* Fix Insiders channel not auto-downgrading after an Insiders vsix is unpublished. [#4760](https://github.com/microsoft/vscode-cpptools/issues/4760)
* Fix compiler querying with more than 40 `compilerArgs`. [#4791](https://github.com/microsoft/vscode-cpptools/issues/4791)
* Fix an issue in which files may be unnecessarily removed from the tag parser database on startup, if using a custom configuration provider, resulting in a large number of files being reparsed. [#4802](https://github.com/microsoft/vscode-cpptools/issues/4802)
* Fix an issue in which `Build and Debug Active File` would fail to detect a compiler, without a compiler present in `compilerPath`. [#4834](https://github.com/microsoft/vscode-cpptools/issues/4834)
* Add a version check for `-break-insert` so later versions of `lldb-mi` can be used as a `midebugger`. [MIEngine#946](https://github.com/microsoft/MIEngine/issues/946)
* Fix clang-cl detection for system includes and defines.
* Fix a bug that could cause the browse database threads to get stuck.

### Enhancements
* If clang-format is found in the environment path, that version will take precedence over the copy of clang-format bundled with the extension. [#3569](https://github.com/microsoft/vscode-cpptools/issues/3569)
* When tag parsing is complete, and includer/includee relationships become available, header-only TU's will be replaced with TU's for candidate source files, if available.

## Version 0.26.2: December 2, 2019
### Enhancements
* Reworked how a source file is selected for TU creation when opening a header file. [#2856](https://github.com/microsoft/vscode-cpptools/issues/2856)
* Updated the default value of the `C_Cpp.intelliSenseCachePath` setting to a path under `XDG_CACHE_HOME` on Linux, or `~/Library/Cache` on macOS. [#3979](https://github.com/microsoft/vscode-cpptools/issues/3979)
* Reset memory usage of the IntelliSense process if it grows beyond a threshold. [#4119](https://github.com/microsoft/vscode-cpptools/issues/4119)
* Add validation that the new symbol name provided to 'Rename Symbol' is a valid identifier. Add the setting `C_Cpp.renameRequiresIdentifier` to allow that verification to be disabled. [#4409](https://github.com/microsoft/vscode-cpptools/issues/4409)
* Enable setting of breakpoints in CUDA sources.
  * Paul Taylor (@trxcllnt) [PR #4585](https://github.com/microsoft/vscode-cpptools/pull/4585)
* Deferred TU creation until the file is visible in the editor. This avoids the overhead of TU creation when the file is opened by VS Code internally for IntelliSense operations. [#4458](https://github.com/microsoft/vscode-cpptools/issues/4458)

### Bug Fixes
* Fix child process creation when the Windows code page is set to a language with non-ASCII characters and there are non-ASCII characters in the extension's install path. [#1560](https://github.com/microsoft/vscode-cpptools/issues/1560)
* Fix path canonicalization of UNC paths to avoid duplicate files opening with different casing. [#2528](https://github.com/microsoft/vscode-cpptools/issues/2528), [#3980](https://github.com/microsoft/vscode-cpptools/issues/3980)
* Fix header opening without IntelliSense due to creation of a TU from a source file that includes the header in an inactive region. [#4320](https://github.com/microsoft/vscode-cpptools/issues/4320)
* Fix an infinite loop in the extension process that can occur when using a scope named 'interface'. [#4470](https://github.com/microsoft/vscode-cpptools/issues/4470)
* Fix an issue with the Rename UI that could cause the rename to not be applied. [#4504](https://github.com/microsoft/vscode-cpptools/issues/4504)
* Show an error message when a Rename fails due to the symbol not being found. [#4510](https://github.com/microsoft/vscode-cpptools/issues/4510)
* Fix `launch.json` creation due to localized strings containing quotes. [#4526](https://github.com/microsoft/vscode-cpptools/issues/4526)
* Fix configuration error squiggles not being applied unless the setting was set in both `c_cpp_properties.json` and `settings.json`. [PR #4538](https://github.com/microsoft/vscode-cpptools/pull/4538)
* Fix document symbol for Outline view and breadcrumbs on Windows 7. [#4536](https://github.com/microsoft/vscode-cpptools/issues/4536)
* Add support for `ms-vscode.cmake-tools` `configurationProvider` id. [#4586](https://github.com/microsoft/vscode-cpptools/issues/4586)
* Fix cancellation of Find All References sometimes resulting in an exception. [#2710](https://github.com/microsoft/vscode-cpptools/issues/2710)
* Fix the sort order of files in the Find All References and Rename UI's. [#4615](https://github.com/microsoft/vscode-cpptools/issues/4615)
* Fix localized Chinese strings not displaying on systems with case-sensitive file systems. [#4619](https://github.com/microsoft/vscode-cpptools/issues/4619)
* Fix files with an extention of `.H` not correctly associating with C++. [#4632](https://github.com/microsoft/vscode-cpptools/issues/4632)
* Fix -m64 or -m32 not being passed to gcc, causing the reported system includes and system defines to not match the requested `intelliSenseMode`. [#4635](https://github.com/microsoft/vscode-cpptools/issues/4635)

## Version 0.26.1: October 28, 2019
### Bug Fixes
* Fix `launch.json` creation when using non-English display languages. [#4464](https://github.com/microsoft/vscode-cpptools/issues/4464)
* Fix CHS translation. [#4422](https://github.com/microsoft/vscode-cpptools/issues/4422)
* Fix debugging not working when Windows 10 Beta Unicode (UTF-8) support is enabled. [#1527](https://github.com/microsoft/vscode-cpptools/issues/1527)

## Version 0.26.0: October 15, 2019
### New Features
* Add localization support (translated text) via `Configure Display Language`. [#7](https://github.com/microsoft/vscode-cpptools/issues/7)
* Add `Rename Symbol` with a pending rename UI. [#296](https://github.com/microsoft/vscode-cpptools/issues/296), [PR #4277](https://github.com/microsoft/vscode-cpptools/pull/4277)
* Add support for navigation breadcrumbs and nested symbols in the Outline view (and removed the Navigation status bar item). [#2230](https://github.com/microsoft/vscode-cpptools/issues/2230)
* Add support for C++/CX (`/ZW`, `/ZW:nostdlib`, `/FI`, `/FU`, and `/AI` compiler arguments). [#3039](https://github.com/microsoft/vscode-cpptools/issues/3039)
* Add a tree view UI for the other C++ references results. [#4079](https://github.com/microsoft/vscode-cpptools/issues/4079)

### Enhancements
* App support for .rsp files in `compile_commands.json`. [#1718](https://github.com/microsoft/vscode-cpptools/issues/1718)
* Add support for `SymbolLoadInfo` to `launch.json`. [#3324](https://github.com/microsoft/vscode-cpptools/issues/3324)
* Enable `${workspaceFolder}` in `compilerPath` and `compilerArgs`. [#3440](https://github.com/microsoft/vscode-cpptools/issues/3440)
* Add support for parsing more file types by default. [#3567](https://github.com/microsoft/vscode-cpptools/issues/3567)
* Move status icons to the left to minimize shifting and change the red flame to use the foreground color. [#4198](https://github.com/microsoft/vscode-cpptools/issues/4198)

### Bug Fixes
* Fix querying of non-ENU compilers. [#2874](https://github.com/microsoft/vscode-cpptools/issues/2874)
* Fix IntelliSense error with `constexpr const char* s[] = { "" }`. [#2939](https://github.com/microsoft/vscode-cpptools/issues/2939)
* Add support for C++20 designated initializers for cl and gcc. [#3491](https://github.com/Microsoft/vscode-cpptools/issues/3491)
* Fix `Find All References` not confirming references of method overrides in an inheritance hierarchy. [#4078](https://github.com/microsoft/vscode-cpptools/issues/4078)
* Fix missing references on the last line. [#4150](https://github.com/microsoft/vscode-cpptools/issues/4150)
* Fix `Go to Definition` on implicit default constructors. [#4162](https://github.com/microsoft/vscode-cpptools/issues/4162)
* Fix configuration prompts from appearing if a configuration provider is set. [#4168](https://github.com/microsoft/vscode-cpptools/issues/4168)
* Fix vcpkg code action for missing includes with more than one forward slash. [PR #4172](https://github.com/microsoft/vscode-cpptools/pull/4172)
* Fix parsing of `__has_include` (and other system macros) with gcc. [#4193](https://github.com/microsoft/vscode-cpptools/issues/4193)
* Fix tag parse database not getting updated after changes occur to unopened files in the workspace. [#4211](https://github.com/microsoft/vscode-cpptools/issues/4211)
* Fix `files.exclude` ending with `/` being treated like a per-file exclude (which aren't enabled by default). [#4262](https://github.com/microsoft/vscode-cpptools/issues/4262)
* Fix `Find All References` incorrect results for string and comment references. [#4279](https://github.com/microsoft/vscode-cpptools/issues/4279)
* Fix bug with forced includes in `compile_commands.json`. [#4293](https://github.com/microsoft/vscode-cpptools/issues/4293)
* Fix `Find All References` giving `Not a Reference` for constructors of templated classes. [#4345](https://github.com/microsoft/vscode-cpptools/issues/4345)
* Fix squiggles appearing after a multi-edit replace or rename. [#4351](https://github.com/microsoft/vscode-cpptools/issues/4351)
* Fix `gcc-x86` and `clang-x86` modes. [#4353](https://github.com/microsoft/vscode-cpptools/issues/4353)
* Fix crashes if the database can't be created. [#4359](https://github.com/microsoft/vscode-cpptools/issues/4359)
* Fix bugs with comment references. [#4371](https://github.com/microsoft/vscode-cpptools/issues/4371), [#4372](https://github.com/microsoft/vscode-cpptools/issues/4372)

## Version 0.25.1: August 28, 2019
### Bug Fixes
* Fix `Switch Header/Source` for `.H` and `.C` targets. [#3048](https://github.com/microsoft/vscode-cpptools/issues/3048)
* Fix `C_Cpp.updateChannel` not respecting `extensions.autoUpdate`. [#3632](https://github.com/microsoft/vscode-cpptools/issues/3632)
* Fix duplicate content appearing after formatting of a new file (2nd fix). [#4091](https://github.com/microsoft/vscode-cpptools/issues/4091)
* Fix links in `Log Diagnostics` output. [#4122](https://github.com/microsoft/vscode-cpptools/issues/4122)
* Fix `NullReferenceException` when debugging if `"description"` is missing. [#4125](https://github.com/microsoft/vscode-cpptools/issues/4125)
* Fix `files.exclude` processing when using `\\`. [#4127](https://github.com/microsoft/vscode-cpptools/issues/4127)
* Fix bug when attaching to an elevated process on Linux. [#4133](https://github.com/microsoft/vscode-cpptools/issues/4133)
* Fix IntelliSense-based `Go to Definition` failing for a nested class in a template class. [#4135](https://github.com/microsoft/vscode-cpptools/issues/4135)
* Fix incorrect configuration squiggles with `compilerPath` when variables are used. [#4141](https://github.com/microsoft/vscode-cpptools/issues/4141)
  * @mistersandman [PR #4142](https://github.com/microsoft/vscode-cpptools/pull/4142)
* Fix `executeReferenceProvider` when code is selected. [#4147](https://github.com/microsoft/vscode-cpptools/issues/4147)
* Fix code action for resolving missing includes via the `vcpkg` dependency manager. [PR #4156](https://github.com/microsoft/vscode-cpptools/pull/4156)

## Version 0.25.0: August 21, 2019
### New Features
* Add `Find All References`. [#15](https://github.com/microsoft/vscode-cpptools/issues/15)
* Add `-x86` options for `intelliSenseMode`. [#2275](https://github.com/microsoft/vscode-cpptools/issues/2275), [#2312](https://github.com/microsoft/vscode-cpptools/issues/2312)
* Add `c++20` option to `cppStandard`. [#3448](https://github.com/microsoft/vscode-cpptools/issues/3448)
* Add a code action for resolving missing includes via the `vcpkg` dependency manager. [PR #3791](https://github.com/microsoft/vscode-cpptools/pull/3791)

### Enhancements
* Added support for compile commands:
  * `-iquote`. [#2088](https://github.com/microsoft/vscode-cpptools/issues/2088)
  * `-imacros`. [#2417](https://github.com/microsoft/vscode-cpptools/issues/2417)
  * `-idirafter`(`--include-directory-after` & `--include-directory-after=`). [#3713](https://github.com/microsoft/vscode-cpptools/issues/3713)
  * `-imsvc`. [#4032](https://github.com/microsoft/vscode-cpptools/issues/4032)
* Switch to using VS Code's `Go to Declaration`. [#2959](https://github.com/microsoft/vscode-cpptools/issues/2959)
* Added `compilerArgs` property setting. [PR #3950](https://github.com/microsoft/vscode-cpptools/pull/3950)
* Added support for V3 API. [PR #3987](https://github.com/microsoft/vscode-cpptools/pull/3987)
* Add `not supported` messages for ARM and Alpine containers. [PR #4027](https://github.com/microsoft/vscode-cpptools/pull/4027)
* Add validation for paths from `env` variables. [#3912](https://github.com/microsoft/vscode-cpptools/issues/3912)

### Bug Fixes
* Fix wrong type of `this` pointer. [#2303](https://github.com/microsoft/vscode-cpptools/issues/2303)
* Fix previous cache path not deleted when new cache path is specified. Note that the VS Code bug [Microsoft/vscode#59391](https://github.com/microsoft/vscode/issues/59391) still occurs on the settings UI, but this fix should delete any incomplete path names as the extension receives changes from the cache path setting. [#3644](https://github.com/microsoft/vscode-cpptools/issues/3644)
* Fix broken shell script when launch/attaching as root. [#3711](https://github.com/microsoft/vscode-cpptools/issues/3711)
  * Christian A. Jacobsen (@ChristianJacobsen) [PR MIEngine#906](https://github.com/microsoft/MIEngine/pull/906)
* Fix ".H" files not appearing in include completion results on Linux/macOS. [#3744](https://github.com/microsoft/vscode-cpptools/issues/3744)
* Fix `compile_commands.json` file changes not updated. [#3864](https://github.com/microsoft/vscode-cpptools/issues/3864)
* Fix `Failed to parse` error message in the open file scenario. [#3888](https://github.com/microsoft/vscode-cpptools/issues/3888)
* Fix loading the wrong symbols when creating or copying a file. [#3897](https://github.com/microsoft/vscode-cpptools/issues/3897)
* Fix IntelliSense process crash in clang mode. [#3898](https://github.com/microsoft/vscode-cpptools/issues/3898)
* Fix IntelliSense-based `Go to Definition` failing with `using namespace`. [#3902](https://github.com/microsoft/vscode-cpptools/issues/3902), [#4018](https://github.com/microsoft/vscode-cpptools/issues/4018)
* Fix completion not showing results for smart pointers. [#3926](https://github.com/microsoft/vscode-cpptools/issues/3926), [#3930](https://github.com/microsoft/vscode-cpptools/issues/3930)
* Fix `clang_format_path` cannot be set in workspace settings. [#3937](https://github.com/microsoft/vscode-cpptools/issues/3937)
* Fix typos and grammar in documentation.
  * @pi1024e [PR #4014](https://github.com/microsoft/vscode-cpptools/pull/4014)
* Fix NullReferenceException when unable to launch and an unresolved parameter exists in the string. This was causing a useless error message. [#4024](https://github.com/microsoft/vscode-cpptools/issues/4024), [#4090](https://github.com/microsoft/vscode-cpptools/issues/4090)
* Fix debugger can't debug file whose folder path includes a parenthesis. [#4030](https://github.com/microsoft/vscode-cpptools/issues/4030)
* Fix duplicate content appearing after formatting of a new file. [#4091](https://github.com/microsoft/vscode-cpptools/issues/4091)
* Fix `files.exclude` bug on Windows. [#4095](https://github.com/microsoft/vscode-cpptools/issues/4095)
* Fix NullReferenceException when `cwd` is null. [MIEngine#911](https://github.com/microsoft/MIEngine/issues/911)
* Fix wrong IntelliSense for C++ types after editing within a function and after a lambda.

## Version 0.24.1: July 22, 2019
### Bug Fixes
* Fix an issue with the Outline not being populated when a file is opened. [#3877](https://github.com/microsoft/vscode-cpptools/issues/3877)
* Update scopes used by semantic colorization. [PR# 3896](https://github.com/microsoft/vscode-cpptools/pull/3896)

## Version 0.24.0: July 3, 2019
### New Features
* Semantic colorization [Documentation](https://github.com/microsoft/vscode-cpptools/blob/main/Documentation/LanguageServer/colorization.md) [#230](https://github.com/microsoft/vscode-cpptools/issues/230)
* Add `Rescan Workspace` command. [microsoft/vscode-cpptools-api#11](https://github.com/microsoft/vscode-cpptools-api/issues/11)

### Enhancements
* Configuration UI editor improvements:
  * Add list of detected compiler paths. [PR #3708](https://github.com/microsoft/vscode-cpptools/pull/3708)
  * Enable selecting/editing of other configurations and add "Advanced Settings" section. [PR #3732](https://github.com/microsoft/vscode-cpptools/pull/3732)
* Enable `envFile` for `cppdbg`. [PR #3723](https://github.com/microsoft/vscode-cpptools/pull/3723)
* Change the default path value of `C_Cpp.intelliSenseCachePath`. [#3347](https://github.com/microsoft/vscode-cpptools/issues/3347) [#3664](https://github.com/microsoft/vscode-cpptools/issues/3664)
* Change `C_Cpp.clang_format_path` to `machine` scope. [#3774](https://github.com/microsoft/vscode-cpptools/issues/3774)
* Add validation to the advanced configuration UI settings. [PR #3838](https://github.com/microsoft/vscode-cpptools/pull/3838)
* Add `Current Configuration` to `C/C++: Log Diagnostics`. [PR #3866](https://github.com/microsoft/vscode-cpptools/pull/3866)

### Bug Fixes
* Fix for gdb `follow-fork-mode` `child` not working. [#2738](https://github.com/microsoft/vscode-cpptools/issues/2738)
* Fix IntelliSense process crash on hover with certain arrays. [#3081](https://github.com/Microsoft/vscode-cpptools/issues/3081)
* Fix IntelliSense-based `Go to Definition` for goto labels. [#3111](https://github.com/microsoft/vscode-cpptools/issues/3111)
* Fix IntelliSense behaving incorrectly when files are opened with different casing on Windows. [#3229](https://github.com/microsoft/vscode-cpptools/issues/3229)
* Fix user defined literals crashing IntelliSense in clang/gcc mode. [#3481](https://github.com/microsoft/vscode-cpptools/issues/3481)
* Improve `sourceFileMap` to be more dynamic. [#3504](https://github.com/microsoft/vscode-cpptools/issues/3504)
* Fix IntelliSense-based hover document comments being shown for invalid declarations not used by the current translation unit. [#3596](https://github.com/microsoft/vscode-cpptools/issues/3596)
* Fix `Go to Definition` when is `void` missing in the parameter list of a function definition a .c file. [#3609](https://github.com/microsoft/vscode-cpptools/issues/3609)
* Fix configuration validation of compiler path and IntelliSense mode compatibility for `clang-cl.exe` compiler. [#3637](https://github.com/microsoft/vscode-cpptools/issues/3637)
* Fix resolving `${workspaceFolderBasename}` and add `${workspaceStorage}`. [#3642](https://github.com/microsoft/vscode-cpptools/issues/3642)
* Fix IntelliSense-based `Go to Definition` performance issue due to extra database iteration. [#3655](https://github.com/microsoft/vscode-cpptools/issues/3655)
* Fix `SourceRequest` causing debugging to stop with `NotImplementedException`. [#3662](https://github.com/microsoft/vscode-cpptools/issues/3662)
* Fix typo in `intelliSenseMode` description.
  * Karsten Thoms (@kthoms) [PR #3682](https://github.com/microsoft/vscode-cpptools/pull/3682)
* Fix invalid warning with typedef enums in .c files. [#3685](https://github.com/microsoft/vscode-cpptools/issues/3685)
* Fix incorrect `keyword` completion occurring for pragma `#keyword`. [#3690](https://github.com/microsoft/vscode-cpptools/issues/3690)
* Fix problem matcher to show fatal errors from GCC [#3712](https://github.com/microsoft/vscode-cpptools/issues/3712)
* Fix multi-root folders with the same name sharing the same browse database. [PR #3715](https://github.com/microsoft/vscode-cpptools/pull/3715)
* Fix `remoteProcessPicker` on Windows. [#3758](https://github.com/microsoft/vscode-cpptools/issues/3758)
* Fix crash when tag parsing Objective-C code. [#3776](https://github.com/microsoft/vscode-cpptools/issues/3776)
* Fix duplicate slashes getting added to `c_cpp_properties.json`. [PR #3778](https://github.com/microsoft/vscode-cpptools/pull/3778)
* Fix `envFile` variable substitution. [#3836](https://github.com/microsoft/vscode-cpptools/issues/3836)
* Fix missing headers popup. [PR #3840](https://github.com/microsoft/vscode-cpptools/pull/3840)
* Fix multiple anonymous unions not showing correctly in Locals while debugging. [MIEngine#820](https://github.com/microsoft/MIEngine/issues/820)
* Fix pause not working when using `DebugServer`/`MIDebuggerServerAddress` on Linux and macOS. [MIEngine#844](https://github.com/microsoft/MIEngine/issues/844)
* Improvements to CPU and memory usage when editing.

## Version 0.23.1: May 13, 2019
### Bug Fixes
* Fix `launch.json` creation when `intelliSenseEngine` is `Disabled`. [#3583](https://github.com/microsoft/vscode-cpptools/issues/3583)
* Fix C/C++ commands not working if the language service isn't activated. [#3615](https://github.com/microsoft/vscode-cpptools/issues/3615)
* Fix missing extension `"Details"` page. [#3621](https://github.com/microsoft/vscode-cpptools/issues/3621)
* Fix some random crashes related to IntelliSense inactive region processing.

## Version 0.23.0: May 6, 2019
### New Features
* Add a configuration UI editor to edit IntelliSense settings defined in the underlying `c_cpp_properties.json` file. [PR #3479](https://github.com/Microsoft/vscode-cpptools/pull/3479), [PR #3487](https://github.com/Microsoft/vscode-cpptools/pull/3487), [PR #3519](https://github.com/Microsoft/vscode-cpptools/pull/3519), [#3524](https://github.com/Microsoft/vscode-cpptools/issues/3524), [PR #3563](https://github.com/Microsoft/vscode-cpptools/pull/3563), [#3526](https://github.com/Microsoft/vscode-cpptools/issues/3526)
  * Add a new command `C/C++: Edit configurations (UI)` to open the UI editor.
  * Replace the `C/C++: Edit configurations...` command with `C/C++: Edit configurations (JSON)` to open `c_cpp_properties.json`.
  * The default whether to open the UI editor or JSON file is based on the `workbench.settings.editor` setting.
* Add command `C/C++: Log Diagnostics` to log language service diagnostics. [PR #3489](https://github.com/Microsoft/vscode-cpptools/pull/3489)
* Add support for `.env` files for `cppvsdbg`. [#3490](https://github.com/Microsoft/vscode-cpptools/issues/3490)

### Other Changes
* Enable flag `/permissive-` as an argument to `compilerPath` with `cl.exe`. [#1589](https://github.com/Microsoft/vscode-cpptools/issues/1589), [#3446](https://github.com/Microsoft/vscode-cpptools/issues/3446)
* Configuration squiggles for `c_cpp_properties.json` now validates if the setting values of `compilerPath` and `intelliSenseMode` match on Windows. [#2983](https://github.com/Microsoft/vscode-cpptools/issues/2983)
* Enable `-fms-extensions` to be used as an argument to `compilerPath` on Linux/Mac. [#3063](https://github.com/Microsoft/vscode-cpptools/issues/3063)
* Change the default value of `C_Cpp.intelliSenseEngineFallback` setting to `Disabled`. [#3165](https://github.com/Microsoft/vscode-cpptools/issues/3165)
* Add squiggle when `compilerPath` uses spaces and arguments without `"`. [#3357](https://github.com/Microsoft/vscode-cpptools/issues/3357)
* Change the `Disabled` value for `C_Cpp.errorSquiggles` to stop showing missing header squiggles. [#3361](https://github.com/Microsoft/vscode-cpptools/issues/3361)
* Add `enableConfigurationSquiggles` setting to allow squiggles to be disabled for `c_cpp_properties.json`. [#3403](https://github.com/Microsoft/vscode-cpptools/issues/3403)
* Switch to using the `installExtension` command for offline/insider vsix installing (to reduce install failures). [#3408](https://github.com/Microsoft/vscode-cpptools/issues/3408)
* Add a better example to the description of `C_Cpp.clang_format_style` and `C_Cpp.clang_format_fallback_style`. [#3419](https://github.com/Microsoft/vscode-cpptools/issues/3419)
* Add a new (default) value of `EnabledIfIncludesResolve` to `C_Cpp.errorSquiggles`, which only shows error squiggles if include headers are successfully resolved. [PR #3421](https://github.com/Microsoft/vscode-cpptools/pull/3421)
* Disable debug heap by default with cppvsdbg. [#3484](https://github.com/Microsoft/vscode-cpptools/issues/3484)
  * Reported by Djoulihen (@Djoulihen)
* Enable configuration squiggles for paths delimited by semicolons. [PR #3517](https://github.com/Microsoft/vscode-cpptools/pull/3517)
* Don't show release notes if the extension has never been installed before. [#3533](https://github.com/Microsoft/vscode-cpptools/issues/3533)
* Remove IntelliSense fallback code actions.

### Bug Fixes
* Fix browsing for functions with BOOST_FOREACH. [#953](https://github.com/Microsoft/vscode-cpptools/issues/953)
* Fix code action sometimes not appearing over a squiggled identifier. [#1436](https://github.com/microsoft/vscode-cpptools/issues/1436)
* Work around issue with VS Code not treating `.C` files as C++ files [Microsoft/vscode#59369](https://github.com/Microsoft/vscode/issues/59369) -- `.C` files become associated by name in `files.associations`. [#2558](https://github.com/Microsoft/vscode-cpptools/issues/2558)
* Fix various IntelliSense parsing bugs. [#2824](https://github.com/Microsoft/vscode-cpptools/issues/2824), [#3110](https://github.com/Microsoft/vscode-cpptools/issues/3110), [#3168](https://github.com/Microsoft/vscode-cpptools/issues/3168)
* Preserve newlines in documentation comments. [#2937](https://github.com/Microsoft/vscode-cpptools/issues/2937)
* Fix documentation comments above multi-line templates (and some other issues). [#3162](https://github.com/Microsoft/vscode-cpptools/issues/3162)
* Fix "Extension causes high cpu load" due to module loading. [#3213](https://github.com/Microsoft/vscode-cpptools/issues/3213)
* Fix auto-removal of compiler-provided paths in `includePath` when they end with a directory separator on Windows. [#3245](https://github.com/Microsoft/vscode-cpptools/issues/3245)
* Fix duplicate compiler build tasks appearing when `compilerPath` has arguments. [PR #3360](https://github.com/Microsoft/vscode-cpptools/pull/3360)
* Fix environment variables not resolving with `C_Cpp.intelliSenseCachePath`. [#3367](https://github.com/Microsoft/vscode-cpptools/issues/3367)
* Fix the formatting of snippets text. [#3376](https://github.com/Microsoft/vscode-cpptools/issues/3376)
* Fix the default `AccessModifierOffset` used when formatting. [#3376](https://github.com/Microsoft/vscode-cpptools/issues/3376)
* Fix null reference during initialization when using custom configuration providers. [PR #3377](https://github.com/Microsoft/vscode-cpptools/pull/3377)
* Fix symbol parsing when `__MINGW_ATTRIB_*` is used. [#3390](https://github.com/Microsoft/vscode-cpptools/issues/3390)
* Fix `compile_commands.json` configuration prompt being disabled per user instead of per folder. [PR #3399](https://github.com/Microsoft/vscode-cpptools/pull/3399)
* Fix `.cmd` and `.bat` files not working for `compilerPath` on Windows. [#3428](https://github.com/Microsoft/vscode-cpptools/issues/3428)
* Fix `compilerPath` with arguments that are surrounded by quotes. [#3428](https://github.com/Microsoft/vscode-cpptools/issues/3428)
* Fix documentation comments interpreting special characters as markdown. [#3441](https://github.com/Microsoft/vscode-cpptools/issues/3441)
* Fix hover using the configuration of the active document instead of the hovered document. [#3452](https://github.com/Microsoft/vscode-cpptools/issues/3452)
* Fix `c_cpp_properties.json` squiggles when the configuration name has regex characters. [PR #3478](https://github.com/Microsoft/vscode-cpptools/pull/3478)
* Use the `editor.tabSize` setting instead of `2` when creating build tasks. [PR #3486](https://github.com/Microsoft/vscode-cpptools/pull/3486)
* Fix some potential crashes on hover. [#3509](https://github.com/Microsoft/vscode-cpptools/issues/3509)
* Fix for `NullReferenceException` occurring when `"args"` is not specified in `launch.json`. [#3532](https://github.com/Microsoft/vscode-cpptools/issues/3532)
* Fix `Go to Definition` giving no results when IntelliSense doesn't find the symbol. [#3549](https://github.com/Microsoft/vscode-cpptools/issues/3549)
* Fix configuration squiggles with trailing backslashes. [PR #3573](https://github.com/Microsoft/vscode-cpptools/pull/3573)
* Fix `includePath` code actions, configuration prompts, and the `C/C++: Change configuration provider...` command. [PR #3576](https://github.com/Microsoft/vscode-cpptools/pull/3576)
* Fix randomly occurring crash (that could occur when opening files while IntelliSense squiggles are pending).
* Fix crash on hover (that could occur when document comments have blank lines).
* Fix icon of parameters in completion results.

## Version 0.22.1: March 21, 2019
* Fix `tasks.json` with single-line comments being overwritten when `Build and Debug Active File` is used. [#3327](https://github.com/Microsoft/vscode-cpptools/issues/3327)
* Fix an invalid `compilerPath` property getting added to `tasks.json` after doing `Configure Task` with a C/C++ compiler.
* Add IntelliSense caching for macOS 10.13 or later (0.22.0 only supported Windows and Linux).

## Version 0.22.0: March 19, 2019
### Major Changes
* Add warning squiggles for invalid properties and paths in `c_cpp_properties.json`. [#2799](https://github.com/Microsoft/vscode-cpptools/issues/2799), [PR #3283](https://github.com/Microsoft/vscode-cpptools/pull/3283)
* Add C/C++ compiler build tasks for compiling the active source file, with support for `F5` debugging and the `Build and Debug Active File` context menu command. [PR #3118](https://github.com/Microsoft/vscode-cpptools/pull/3118), [PR #3244](https://github.com/Microsoft/vscode-cpptools/pull/3244)
* Add AutoPCH support to reduce IntelliSense parsing time, with `C_Cpp.intelliSenseCachePath` and `C_Cpp.intelliSenseCacheSize` settings. It isn't enabled for Mac yet. [PR #3184](https://github.com/Microsoft/vscode-cpptools/pull/3184)

### Minor Changes
* Fix IntelliSense not working on Windows when the username has a space in it and file `C:\Users\<firstname>` exists. [#1377](https://github.com/Microsoft/vscode-cpptools/issues/1377), [#2114](https://github.com/Microsoft/vscode-cpptools/issues/2114), [#2176](https://github.com/Microsoft/vscode-cpptools/issues/2176), [#3052](https://github.com/Microsoft/vscode-cpptools/issues/3052), [#3139](https://github.com/Microsoft/vscode-cpptools/issues/3139)
* Enable `${command:cpptools.activeConfigName}` in tasks. [#1524](https://github.com/Microsoft/vscode-cpptools/issues/1524)
* Fix bugs with squiggles and IntelliSense updating after edits. [#1779](https://github.com/Microsoft/vscode-cpptools/issues/1779), [#3124](https://github.com/Microsoft/vscode-cpptools/issues/3124), [#3260](https://github.com/Microsoft/vscode-cpptools/issues/3260)
* Fix formatting (and other non-IntelliSense operations) being blocked by IntelliSense processing. [#1928](https://github.com/Microsoft/vscode-cpptools/issues/1928)
* Fix completion when the start of an identifier matches a keyword. [#1986](https://github.com/Microsoft/vscode-cpptools/issues/1986)
* Fix auto-removal of compiler-provided paths in `includePath`. [#2177](https://github.com/Microsoft/vscode-cpptools/issues/2177)
* Fix crash on Windows when 8.3 filenames are used. [#2453](https://github.com/Microsoft/vscode-cpptools/issues/2453), [#3104](https://github.com/Microsoft/vscode-cpptools/issues/3104)
* Add support for `Scope::Member` scoped symbol searches. [#2484](https://github.com/Microsoft/vscode-cpptools/issues/2484)
* Fix signature help active parameter selection when parameter names are missing or subsets of each other. [#2952](https://github.com/Microsoft/vscode-cpptools/issues/2952)
* Fix `--enable-pretty-printing` with `gdb` when complex objects are used as keys in maps. [#3024](https://github.com/Microsoft/vscode-cpptools/issues/3024)
* Fix IntelliSense-based `Go to Definition` for `noexcept` methods. [#3060](https://github.com/Microsoft/vscode-cpptools/issues/3060)
* Render macro hover expansions as C/C++. [#3075](https://github.com/Microsoft/vscode-cpptools/issues/3075)
* Enable completion after `struct` when manually invoked. [#3080](https://github.com/Microsoft/vscode-cpptools/issues/3080)
* Add `C_Cpp.suggestSnippets` setting to disable language server snippets. [#3083](https://github.com/Microsoft/vscode-cpptools/issues/3083)
* Show a prompt for changing `C_Cpp.updateChannel` to `Insiders`. [#3089](https://github.com/Microsoft/vscode-cpptools/issues/3089)
  * lh123 (@lh123) [PR #3221](https://github.com/Microsoft/vscode-cpptools/pull/3221)
* Fix `compilerPath` not getting priority over the `compile_commands.json` compiler. [#3102](https://github.com/Microsoft/vscode-cpptools/issues/3102)
* Fix Linux `compile_commands.json` compiler querying with relative paths. [#3112](https://github.com/Microsoft/vscode-cpptools/issues/3112)
* Allow `*` in `includePath` to apply to `browse.path` when `browse.path` is not specified. [#3121](https://github.com/Microsoft/vscode-cpptools/issues/3121)
  * Tucker Kern (@mill1000) [PR #3122](https://github.com/Microsoft/vscode-cpptools/pull/3122)
* Disable `(` and `<` completion commit characters. [#3127](https://github.com/Microsoft/vscode-cpptools/issues/3127)
* Add Chinese translations for command titles. [PR #3128](https://github.com/Microsoft/vscode-cpptools/pull/3128)
* Fix remote process picker bug. [#2585](https://github.com/Microsoft/vscode-cpptools/issues/2585), [#3150](https://github.com/Microsoft/vscode-cpptools/issues/3150)
* Fix command not found and empty `c_cpp_properties.json` if activation is too slow. [#3160](https://github.com/Microsoft/vscode-cpptools/issues/3160), [#3176](https://github.com/Microsoft/vscode-cpptools/issues/3176)
* Fix `cppvsdbg` debugger showing `"An unspecified error has occurred."` for structured binding variables. [#3197](https://github.com/Microsoft/vscode-cpptools/issues/3197)
* Fix bugs with the Insider reload prompt appearing when it shouldn't. [#3206](https://github.com/Microsoft/vscode-cpptools/issues/3206)
* Fix variable expansion (e.g. `${env.HOME}`) not working when `${default}` is used in `c_cpp_properties.json`. [#3309](https://github.com/Microsoft/vscode-cpptools/issues/3309)
* Fix other unreported IntelliSense engine bugs.

## Version 0.21.0: January 23, 2019
### New Features
* Add documentation comments for hover, completion, and signature help. [#399](https://github.com/Microsoft/vscode-cpptools/issues/399)
* Add completion committing for methods after `(`. [#1184](https://github.com/Microsoft/vscode-cpptools/issues/1184)
* Add macro expansions to hover. [#1734](https://github.com/Microsoft/vscode-cpptools/issues/1734)
* Add support for `__int128_t` and `__uint128_t` types. [#1815](https://github.com/Microsoft/vscode-cpptools/issues/1815)
* Add Italian translations for command titles.
  * Julien Russo (@Dotpys) [PR #2663](https://github.com/Microsoft/vscode-cpptools/pull/2663)
* Add icons for operators, structs/unions, enum values, template arguments, and macros. [#2849](https://github.com/Microsoft/vscode-cpptools/issues/2849)
* Change `#include` completion to show individual folders instead of the entire paths, fixing previous performance problems. [#2836](https://github.com/Microsoft/vscode-cpptools/issues/2836)
* Add text `(declaration)`, `(typedef)`, `(type alias)`, and `(union)` to symbols. [#2851](https://github.com/Microsoft/vscode-cpptools/issues/2851)
* Add a refresh button to the `Attach to Process` picker. [#2885](https://github.com/Microsoft/vscode-cpptools/issues/2885)
  * Matt Bise (@mbise1993) [PR #2895](https://github.com/Microsoft/vscode-cpptools/pull/2895)
* Add completion committing for templates after `<`. [#2953](https://github.com/Microsoft/vscode-cpptools/issues/2953)

### Bug Fixes
* Add the Microsoft digital signature to Windows binaries to avoid getting incorrectly flagged by virus scanners. [#1103](https://github.com/Microsoft/vscode-cpptools/issues/1103), [#2970](https://github.com/Microsoft/vscode-cpptools/issues/2970)
* Fix bugs when UTF-8 characters > 1 byte are used. [#1504](https://github.com/Microsoft/vscode-cpptools/issues/1504), [#1525](https://github.com/Microsoft/vscode-cpptools/issues/1525), [#2034](https://github.com/Microsoft/vscode-cpptools/issues/2034), [#2082](https://github.com/Microsoft/vscode-cpptools/issues/2082), [#2883](https://github.com/Microsoft/vscode-cpptools/issues/2883)
* Fix some IntelliSense process crashes. [#1785](https://github.com/Microsoft/vscode-cpptools/issues/1785), [#2913](https://github.com/Microsoft/vscode-cpptools/issues/2913)
* Fix several incorrect IntelliSense error squiggles. [#1942](https://github.com/Microsoft/vscode-cpptools/issues/1942), [#2422](https://github.com/Microsoft/vscode-cpptools/issues/2422), [#2474](https://github.com/Microsoft/vscode-cpptools/issues/2474), [#2478](https://github.com/Microsoft/vscode-cpptools/issues/2478), [#2597](https://github.com/Microsoft/vscode-cpptools/issues/2597), [#2763](https://github.com/Microsoft/vscode-cpptools/issues/2763)
* Fix some main process crashes. [#2505](https://github.com/Microsoft/vscode-cpptools/issues/2505), [#2768](https://github.com/Microsoft/vscode-cpptools/issues/2768)
* Fix incorrect IntelliSense error with Mac clang 10.0 libraries. [#2608](https://github.com/Microsoft/vscode-cpptools/issues/2608)
* Fix completion not working in template specializations. [#2620](https://github.com/Microsoft/vscode-cpptools/issues/2620)
* Fix incorrect completions after Enter is used after struct, class, etc. [#2734](https://github.com/Microsoft/vscode-cpptools/issues/2734)
* Fix memory "leak" when parsing a large workspace. [#2737](https://github.com/Microsoft/vscode-cpptools/issues/2737)
* Fix IntelliSense-based `Go to Definition` with overloads that return a template with a default param (e.g. vector) [#2736](https://github.com/Microsoft/vscode-cpptools/issues/2736)
* Fix `Go to Definition` when `__catch()`, `_NO_EXCEPT_DEBUG`, or `_LIBCPP_BEGIN_NAMESPACE_STD` is used. [#2761](https://github.com/Microsoft/vscode-cpptools/issues/2761), [#2766](https://github.com/Microsoft/vscode-cpptools/issues/2766)
* Fix `Go to Definition` when `method(void)` is used. [#2802](https://github.com/Microsoft/vscode-cpptools/issues/2802)
* Fix error `"TypeError: Cannot read property 'map' of undefined at asCompletionResult"`. [#2807](https://github.com/Microsoft/vscode-cpptools/issues/2807)
* Fix quotes around defines not supported for custom configuration providers. [#2820](https://github.com/Microsoft/vscode-cpptools/issues/2820)
* Fix PowerShell bug on Win7. [#2822](https://github.com/Microsoft/vscode-cpptools/issues/2822)
* Fix Tag Parser completion details missing keywords (i.e. `using`, `class`, `#define`, etc.). [#2850](https://github.com/Microsoft/vscode-cpptools/issues/2850)
* Fix problem with empty recursive include paths. [#2855](https://github.com/Microsoft/vscode-cpptools/issues/2855)
* Fix `NullReferenceException` on debugger launch with VS Code Insiders. [#2858](https://github.com/Microsoft/vscode-cpptools/issues/2858), [PR Microsoft/MIEngine#810](https://github.com/Microsoft/MIEngine/pull/810)
* Fix IntelliSense errors with template argument deduction. [#2907](https://github.com/Microsoft/vscode-cpptools/issues/2907), [#2912](https://github.com/Microsoft/vscode-cpptools/issues/2912)
* Retry Insider VSIX downloading with `http.proxySupport` `off`. [#2927](https://github.com/Microsoft/vscode-cpptools/issues/2927)
* Fix snippet completions being offered when they shouldn't be. [#2942](https://github.com/Microsoft/vscode-cpptools/issues/2942)
* Set the `editor.wordBasedSuggestions` to `false` by default to prevent incorrect completions. [#2943](https://github.com/Microsoft/vscode-cpptools/issues/2943)
* Fix IntelliSense-based `Go to Definition` for functions with function pointer parameters. [#2981](https://github.com/Microsoft/vscode-cpptools/issues/2981)
* Fix `<` incorrectly triggering completions. [#2985](https://github.com/Microsoft/vscode-cpptools/issues/2985)
* Fix recursive includes not adding paths used by `forcedInclude` files. [#2986](https://github.com/Microsoft/vscode-cpptools/issues/2986)
* Fix crash when `//` is used in a recursive `includePath`. [#2987](https://github.com/Microsoft/vscode-cpptools/issues/2987)
* Fix compiler in `compile_commands.json` not taking precedence over the `Cpp.default.compilerPath`. [#2793](https://github.com/Microsoft/vscode-cpptools/issues/2793)
* Fix `#include` completion not working for symlinks. [#2843](https://github.com/Microsoft/vscode-cpptools/issues/2843)
* Fix IntelliSense-based `Go to Definition` for `const` methods. [#3014](https://github.com/Microsoft/vscode-cpptools/issues/3014)
* Support `C_Cpp.updateChannel` for VS Code Exploration builds.

## Version 0.20.1: October 31, 2018
* Fix IntelliSense-based `Go to Declaration` when there's only a definition in a TU. [#2743](https://github.com/Microsoft/vscode-cpptools/issues/2743)
* Fix `#include` completion for standalone header files. [#2744](https://github.com/Microsoft/vscode-cpptools/issues/2744)
* Fix the highest hitting main process crash.
* Fix IntelliSense process crash with completion.

## Version 0.20.0: October 30, 2018
* Add IntegratedTerminal support for Linux and Windows. [#35](https://github.com/microsoft/vscode-cpptools/issues/35)
* Unify Visual Studio Code debug protocol parsing by using a shared library with Visual Studio.
* Fix IntelliSense-based `Go to Definition` on overloads (in the same TU). [#1071](https://github.com/Microsoft/vscode-cpptools/issues/1071)
* Fix inactive regions not being disabled when falling back to the Tag Parser. [#2181](https://github.com/Microsoft/vscode-cpptools/issues/2181)
* Fix `#include` completion not working with `compile_commands.json` or custom configuration providers. [#2242](https://github.com/Microsoft/vscode-cpptools/issues/2242)
* Fix IntelliSense failing if recursive includes removes all paths. [#2442](https://github.com/Microsoft/vscode-cpptools/issues/2442)
* Fix incorrect IntelliSense errors with MinGW (stop using `-fms-extensions` by default). [#2443](https://github.com/Microsoft/vscode-cpptools/issues/2443), [#2623](https://github.com/Microsoft/vscode-cpptools/issues/2623)
* Fix error squiggles sometimes not updating after typing. [#2448](https://github.com/Microsoft/vscode-cpptools/issues/2448)
* Add support for Mac framework paths in `compile_commands.json`. [#2508](https://github.com/Microsoft/vscode-cpptools/issues/2508)
* Fix IntelliSense-based `Go to Definition` falling back to the Tag Parser for definitions not in the TU. [#2536](https://github.com/Microsoft/vscode-cpptools/issues/2536), [#2677](https://github.com/Microsoft/vscode-cpptools/issues/2677)
* Fix IntelliSense-based `Go to Definition` on the identifier of a definition with no declaration. [#2573](https://github.com/Microsoft/vscode-cpptools/issues/2573)
* Fix IntelliSense-based `Go to Definition` not falling back to the declaration (in certain cases). [#2574](https://github.com/Microsoft/vscode-cpptools/issues/2574)
* Fix IntelliSense-based `Go to Definition` going to the wrong location after edits are made. [#2579](https://github.com/Microsoft/vscode-cpptools/issues/2579)
* Fix `Go to Definition` when the `intelliSenseEngineFallback` is `Disabled` and `#include`s are missing. [#2583](https://github.com/Microsoft/vscode-cpptools/issues/2583)
* Fix empty `C_Cpp.default.*` settings not being used. [#2584](https://github.com/Microsoft/vscode-cpptools/issues/2584)
* Fix quoting around `ssh`'s command (for the debugger). [#2585](https://github.com/Microsoft/vscode-cpptools/issues/2585)
* Fix crash on hover (and `Go to Definition`) when using the `Tag Parser`. [#2586](https://github.com/Microsoft/vscode-cpptools/issues/2586)
* Fix errors when a workspace folder isn't open. [#2613](https://github.com/Microsoft/vscode-cpptools/issues/2613), [#2691](https://github.com/Microsoft/vscode-cpptools/issues/2691)
* Fix `-isystem` without a space after getting ignored in `compile_comamands.json`. [#2629](https://github.com/Microsoft/vscode-cpptools/issues/2629)
* Fix Insiders update channel installation bugs. [#2636](https://github.com/Microsoft/vscode-cpptools/issues/2636), [#2685](https://github.com/Microsoft/vscode-cpptools/issues/2685)
* Fix IntelliSense-based `Go to Declaration` falling back to the Tag Parser if the definition is also in the TU. [#2642](https://github.com/Microsoft/vscode-cpptools/issues/2642)
* Fix the `Disabled` `intelliSenseEngine` setting not working with custom configuration providers. [#2656](https://github.com/Microsoft/vscode-cpptools/issues/2656)

## Version 0.19.0: September 27, 2018
* Change the symbol database to update without needing to save. [#202](https://github.com/Microsoft/vscode-cpptools/issues/202)
* Enable IntelliSense-based `Go to Definition` for the current translation unit, including local variables and overloaded operators. [#255](https://github.com/Microsoft/vscode-cpptools/issues/255), [#979](https://github.com/Microsoft/vscode-cpptools/issues/979)
* Improved the `Go to Definition` performance with large workspaces and files with lots of `#include`s. [#273](https://github.com/Microsoft/vscode-cpptools/issues/273)
* Disable `Go to Definition` for invalid tokens, e.g. comments, strings, keywords, etc. [#559](https://github.com/Microsoft/vscode-cpptools/issues/559)
* Add `C_Cpp.updateChannel` setting for easier access to Insider builds of the extension. [#1526](https://github.com/Microsoft/vscode-cpptools/issues/1526)
* Add support for v2 of the configuration provider API. [#2237](https://github.com/Microsoft/vscode-cpptools/issues/2237)
* Fix bug with parsing definitions in `compile_commands.json`. [#2305](https://github.com/Microsoft/vscode-cpptools/issues/2305)
* Fix `sh` failure when attaching to a remote Linux process. [#2444](https://github.com/Microsoft/vscode-cpptools/issues/2444)
* Fix incorrect default `cl.exe` macro. [PR #2468](https://github.com/Microsoft/vscode-cpptools/issues/2468)
* Fix multiple bugs with the symbols in the Outline view not updating correctly. [#2477](https://github.com/Microsoft/vscode-cpptools/issues/2477), [#2500](https://github.com/Microsoft/vscode-cpptools/issues/2500), [#2504](https://github.com/Microsoft/vscode-cpptools/issues/2504)
* Add support for `workspaceFolderBasename` expansion. [#2491](https://github.com/Microsoft/vscode-cpptools/issues/2491)
  * Gabriel Arjones (@g-arjones) [PR #2495](https://github.com/Microsoft/vscode-cpptools/pull/2495), [PR #2503](https://github.com/Microsoft/vscode-cpptools/pull/2503)
* Fix bug with variable resolution. [#2532](https://github.com/Microsoft/vscode-cpptools/issues/2532)
* Fix off-by-one bug with hover and `Go to Definition`. [#2535](https://github.com/Microsoft/vscode-cpptools/issues/2535)
* Fix [Microsoft/vscode#54213](https://github.com/Microsoft/vscode/issues/54213)

## Version 0.18.1: August 17, 2018
* Fix 0.18.0 regression causing non-MinGW compilers to use `-fms-extensions` on Windows. [#2424](https://github.com/Microsoft/vscode-cpptools/issues/2424), [#2425](https://github.com/Microsoft/vscode-cpptools/issues/2425)

## Version 0.18.0: August 17, 2018
### New Features
* Add the `C_Cpp.intelliSenseEngine` setting value of `Disabled` (for users who only use the debugger). [#785](https://github.com/Microsoft/vscode-cpptools/issues/785)
* Add `C_Cpp.workspaceSymbols` setting with default `Just My Code` to filter out system header symbols. [#1119](https://github.com/Microsoft/vscode-cpptools/issues/1119), [#2320](https://github.com/Microsoft/vscode-cpptools/issues/2320)
* Add `C_Cpp.inactiveRegionForegroundColor` and `C_Cpp.inactiveRegionBackgroundColor` settings. [#1620](https://github.com/Microsoft/vscode-cpptools/issues/1620), [#2212](https://github.com/Microsoft/vscode-cpptools/issues/2212)
  * John Patterson (@john-patterson) [PR #2308](https://github.com/Microsoft/vscode-cpptools/pull/2308)
* Add `gcc-x64` `intelliSenseMode` and send the correct clang or gcc version to our parser, fixing various IntelliSense errors. [#2112](https://github.com/Microsoft/vscode-cpptools/issues/2112), [#2175](https://github.com/Microsoft/vscode-cpptools/issues/2175), [#2260](https://github.com/Microsoft/vscode-cpptools/issues/2260), [#2299](https://github.com/Microsoft/vscode-cpptools/issues/2299), [#2317](https://github.com/Microsoft/vscode-cpptools/issues/2317)
* Make `Go to Definition` on the definition go to the declaration instead. [#2298](https://github.com/Microsoft/vscode-cpptools/issues/2298)
* Add multi-pass environment variable resolution allowing variables defined in terms of other variables. [#2057](https://github.com/Microsoft/vscode-cpptools/issues/2057)
  * John Patterson (@john-patterson) [PR #2322](https://github.com/Microsoft/vscode-cpptools/pull/2322)
* Allow users to use `~` for `${userProfile}` on Windows. [PR #2333](https://github.com/Microsoft/vscode-cpptools/pull/2333)
* Add support for compiler flags `-fms-extensions` and `-fno-ms-extensions` on Windows (the default for MinGW-based compilers). [#2363](https://github.com/Microsoft/vscode-cpptools/issues/2363)
* Make completion "show more results" (i.e. inaccessible members) when invoked a 2nd time. [#2386](https://github.com/Microsoft/vscode-cpptools/issues/2386)

### Bug Fixes
* Fix attach to process for systems without `bash` by using `sh` instead. [#569](https://github.com/Microsoft/vscode-cpptools/issues/569)
  * Andy Neff (@andyneff) [PR #2340](https://github.com/Microsoft/vscode-cpptools/pull/2340)
* Fix IntelliSense crash after hover or completion with `_Complex` types. [#689](https://github.com/Microsoft/vscode-cpptools/issues/689), [#1112](https://github.com/Microsoft/vscode-cpptools/issues/1112)
* Fix `files.exclude` not working to exclude non-workspace folders from symbol parsing. [#1066](https://github.com/Microsoft/vscode-cpptools/issues/1066)
* Fix `Switch Header/Source` to give results that match the parent folder name before using just the file name. [#1085](https://github.com/Microsoft/vscode-cpptools/issues/1085)
* Fix incorrect IntelliSense errors caused by namespace lookup failure when instantiation template arguments in clang mode. [#1395](https://github.com/Microsoft/vscode-cpptools/issues/1395), [#1559](https://github.com/Microsoft/vscode-cpptools/issues/1559), [#1753](https://github.com/Microsoft/vscode-cpptools/issues/1753), [#2272](https://github.com/Microsoft/vscode-cpptools/issues/2272)
* Fix missing parameter help when using { for constructors. [#1667](https://github.com/Microsoft/vscode-cpptools/issues/1667)
* Fix Mac framework dependencies not being discovered. [#1913](https://github.com/Microsoft/vscode-cpptools/issues/1913)
* Fix `compilerPath` not working with `${workspaceFolder}`. [#1982](https://github.com/Microsoft/vscode-cpptools/issues/1982)
* Fix red flame getting stuck after modifying `c_cpp_properties.json`. [#2077](https://github.com/Microsoft/vscode-cpptools/issues/2077)
* Don't add empty `windowsSDKVersion` if none exists. [#2300](https://github.com/Microsoft/vscode-cpptools/issues/2300)
* Fix IntelliSense crash when the gcc-8 type_traits header is used. [#2323](https://github.com/Microsoft/vscode-cpptools/issues/2323), [#2328](https://github.com/Microsoft/vscode-cpptools/issues/2328)
* Limit configuration popups to one at a time. [#2324](https://github.com/Microsoft/vscode-cpptools/issues/2324)
* Don't show `includePath` code actions if compile commands or custom configuration providers are used. [#2334](https://github.com/Microsoft/vscode-cpptools/issues/2334)
* Fix `C_Cpp.clang_format_path` not accepting environment variables. [#2344](https://github.com/Microsoft/vscode-cpptools/issues/2344)
* Fix IntelliSense not working with non-ASCII characters in the WSL install path. [#2351](https://github.com/Microsoft/vscode-cpptools/issues/2351)
* Filter out incorrect IntelliSense error `"= delete" can only appear on the first declaration of a function`. [#2352](https://github.com/Microsoft/vscode-cpptools/issues/2352)
* Fix IntelliSense failing with WSL if gcc is installed bug g++ isn't. [#2360](https://github.com/Microsoft/vscode-cpptools/issues/2360)
* Fix WSL paths starting with `/mnt/` failing to get symbols parsed. [#2361](https://github.com/Microsoft/vscode-cpptools/issues/2361)
* Fix IntelliSense process crash when hovering over a designated initializer list with an anonymous struct. [#2370](https://github.com/Microsoft/vscode-cpptools/issues/2370)
* Stop showing "File: " in completion details for internal compiler defines. [#2387](https://github.com/Microsoft/vscode-cpptools/issues/2387)
* Invoke `Edit Configurations...` when the `Configuration Help` button is clicked. [#2408](https://github.com/Microsoft/vscode-cpptools/issues/2408)
* Fix provider configuration prompt not showing for newly added workspace folders. [#2415](https://github.com/Microsoft/vscode-cpptools/issues/2415)
* Fix to allow SIGINT to be sent using the kill -2 command when using pipeTransport.

## Version 0.17.7: July 22, 2018
* Fix `Go to Definition` for code scoped with an aliased namespace. [#387](https://github.com/Microsoft/vscode-cpptools/issues/387)
* Fix incorrect IntelliSense errors with template template-arguments. [#1014](https://github.com/Microsoft/vscode-cpptools/issues/1014)
* Fix crash when using designated initializer lists. [#1440](https://github.com/Microsoft/vscode-cpptools/issues/1440)
* Add `windowsSdkVersion` to `c_cpp_properties.json`. [#1585](https://github.com/Microsoft/vscode-cpptools/issues/1585)
* Add `${vcpkgRoot}` variable. [#1817](https://github.com/Microsoft/vscode-cpptools/issues/1817)
* Fix dangling IntelliSense processes. [#2075](https://github.com/Microsoft/vscode-cpptools/issues/2075), [#2169](https://github.com/Microsoft/vscode-cpptools/issues/2169)
* Fix incorrect IntelliSense errors when class template argument deduction is used. [#2101](https://github.com/Microsoft/vscode-cpptools/issues/2101)
* Skip automatic parsing of source files in Mac system framework paths. [#2156](https://github.com/Microsoft/vscode-cpptools/issues/2156)
* Fix `Edit Configurations...` not working after `c_cpp_properties.json` is deleted. [#2214](https://github.com/Microsoft/vscode-cpptools/issues/2214)
* Fix indexing of the entire root drive on Windows when no is folder open. [#2216](https://github.com/Microsoft/vscode-cpptools/issues/2216)
* Disable the config provider message for headers outside the workspace and when debugging. [#2221](https://github.com/Microsoft/vscode-cpptools/issues/2221)
* Add `Change Configuration Provider...` command. [#2224](https://github.com/Microsoft/vscode-cpptools/issues/2224)
* Fix out-of-memory crash with `#include` code actions when no folder is open. [#2225](https://github.com/Microsoft/vscode-cpptools/issues/2225)
* Fix `intelliSenseMode` with custom config providers on Windows. [#2228](https://github.com/Microsoft/vscode-cpptools/issues/2228)
* Fix formatting not working on Windows if the VC++ 2015 redist isn't installed. [#2232](https://github.com/Microsoft/vscode-cpptools/issues/2232)
* Fix variables not resolving in `macFrameworkPath`. [#2234](https://github.com/Microsoft/vscode-cpptools/issues/2234)
* Fix `Go to Definition` not working for macros followed by `.` or `->`. [#2245](https://github.com/Microsoft/vscode-cpptools/issues/2245)
* Fix `#include` autocomplete with Mac framework headers. [#2251](https://github.com/Microsoft/vscode-cpptools/issues/2251)
* Fix debugging to support empty arguments for debuggee. [#2258](https://github.com/Microsoft/vscode-cpptools/issues/2258)
* Fix `Go to Definition` bug (missing symbols outside the workspace). [#2281](https://github.com/Microsoft/vscode-cpptools/issues/2281)
* Fix incorrect hover in enum definitions. [#2286](https://github.com/Microsoft/vscode-cpptools/issues/2286)
* Add a setting to silence configuration provider warnings. [#2292](https://github.com/Microsoft/vscode-cpptools/issues/2292)
* Fix debugging async Visual C++ causing the debugger to stop responding.
* Fix `main` snippet.

## Version 0.17.6: July 2, 2018
* Fix the database icon getting stuck with recursive includes. [#2104](https://github.com/Microsoft/vscode-cpptools/issues/2104)
* Fix the red flame appearing late with recursive includes. [#2105](https://github.com/Microsoft/vscode-cpptools/issues/2105)
* Fix source files being parsed in system directories. [#2156](https://github.com/Microsoft/vscode-cpptools/issues/2156)
* Fix internal document corruption (visible after formatting) when edits are made too soon after activation. [#2162](https://github.com/Microsoft/vscode-cpptools/issues/2162)
* Fix a crash when saving with recursive includes. [#2173](https://github.com/Microsoft/vscode-cpptools/issues/2173)
* Fix a crash when the `includePath` or `browse.path` is `"**"`. [#2174](https://github.com/Microsoft/vscode-cpptools/issues/2174)
* Fix IntelliSense for WSL without g++ installed. [#2178](https://github.com/Microsoft/vscode-cpptools/issues/2178)
* Fix random IntelliSense (completion) failures due to edits being delayed. [#2184](https://github.com/Microsoft/vscode-cpptools/issues/2184)
* Fix database deletion failure with non-ASCII file paths on Windows. [#2205](https://github.com/Microsoft/vscode-cpptools/issues/2205)
* Fix `Go to Definition` results with `var::` and `var->`, and filter out invalid constructor results. [#2207](https://github.com/Microsoft/vscode-cpptools/issues/2207)
* Fix a performance bug with recursive includes.
* Fixed a CPU usage problem on Mac related to system frameworks parsing.
* Keep the IntelliSense process around for 10 seconds after a file is closed in case it's needed again.
* Added an API so build system extensions can provide IntelliSense configurations for source files. More details at [npmjs.com](https://www.npmjs.com/package/vscode-cpptools).
* Fix automatic argument quoting when debugging with gdb/lldb to include when the argument has a '(' or ')' in it. Also escape existing '"' symbols.
* Removed `-` in `ps` call for ProcessPicker and RemoteProcessPicker. [#2183](https://github.com/Microsoft/vscode-cpptools/issues/2183)

## Version 0.17.5: June 21, 2018
* Detect `compile_commands.json` and show prompt to use it. [#1297](https://github.com/Microsoft/vscode-cpptools/issues/1297)
* Change inactive regions from gray to translucent. [#1907](https://github.com/Microsoft/vscode-cpptools/issues/1907)
* Improve performance of recursive includes paths. [#2068](https://github.com/Microsoft/vscode-cpptools/issues/2068)
* Fix IntelliSense client failure due to `No args provider`. [#1908](https://github.com/Microsoft/vscode-cpptools/issues/1908)
* Fix `#include` completion with headers in the same directory. [#2031](https://github.com/Microsoft/vscode-cpptools/issues/2031)
* Fix non-header files outside the workspace folder not being parsed (i.e. so `Go to Definition` works). [#2053](https://github.com/Microsoft/vscode-cpptools/issues/2053)
* Fix some crashes. [#2080](https://github.com/Microsoft/vscode-cpptools/issues/2080)
* Support asm clobber registers on Windows. [#2090](https://github.com/Microsoft/vscode-cpptools/issues/2090)
* Fix usage of `${config:section.setting}`. [#2165](https://github.com/Microsoft/vscode-cpptools/issues/2165)
* `browse.path` now inherits `includePath` if not set in `c_cpp_properties.json`.
* On Windows, `compilerPath` now populates with the guessed `cl.exe` path, and the `MSVC` include path is based on the `cl.exe` path.
* Fix files under a non-recursive `browse.path` being removed from the database.
* Fix `*` not working in `browse.path` with WSL.
* Fix -break-insert main returning multiple bind points. [PR Microsoft/MIEngine#729](https://github.com/Microsoft/MIEngine/pull/729)
* Use -- instead of -x for gnome-terminal. [PR Microsoft/MIEngine#733](https://github.com/Microsoft/MIEngine/pull/733)
* Added `miDebuggerArgs` in order to pass arguments to the program in `miDebuggerPath`. [PR Microsoft/MIEngine#720](https://github.com/Microsoft/MIEngine/pull/720)

## Version 0.17.4: May 31, 2018
* Fix infinite loop (caused by deadlock) when using recursive includes. [#2043](https://github.com/Microsoft/vscode-cpptools/issues/2043)
* Stop using recursive includes in the default configuration.
  * @Hyzeta [PR #2059](https://github.com/Microsoft/vscode-cpptools/pull/2059)
* Fix various other potential deadlocks and crashes.
* Fix `Go to Definition` on `#include` not filtering out results based on the path. [#1253](https://github.com/Microsoft/vscode-cpptools/issues/1253), [#2033](https://github.com/Microsoft/vscode-cpptools/issues/2033)
* Fix database icon getting stuck. [#1917](https://github.com/Microsoft/vscode-cpptools/issues/1917)

## Version 0.17.3: May 22, 2018
* Add support for `${workspaceFolder:folderName}`. [#1774](https://github.com/Microsoft/vscode-cpptools/issues/1774)
* Fix infinite loop during initialization on Windows. [#1960](https://github.com/Microsoft/vscode-cpptools/issues/1960)
* Fix main process IntelliSense-related crashes. [#2006](https://github.com/Microsoft/vscode-cpptools/issues/2006)
* Fix deadlock after formatting large files. [#2007](https://github.com/Microsoft/vscode-cpptools/issues/2007)
* Fix recursive includes failing to find some system includes. [#2019](https://github.com/Microsoft/vscode-cpptools/issues/2019)

## Version 0.17.1: May 17, 2018
* Fix IntelliSense update slowness when using recursive includes. [#1949](https://github.com/Microsoft/vscode-cpptools/issues/1949)
* Fix code navigation failure after switching between WSL and non-WSL configs. [#1958](https://github.com/Microsoft/vscode-cpptools/issues/1958)
* Fix extension crash when the `includePath` is a file or the root drive. [#1979](https://github.com/Microsoft/vscode-cpptools/issues/1979), [#1965](https://github.com/Microsoft/vscode-cpptools/issues/1965)
* Fix IntelliSense crash in `have_member_access_from_class_scope`. [#1763](https://github.com/Microsoft/vscode-cpptools/issues/1763)
* Fix `#include` completion bugs. [#1959](https://github.com/Microsoft/vscode-cpptools/issues/1959), [#1970](https://github.com/Microsoft/vscode-cpptools/issues/1970)
* Add `Debug` value for `loggingLevel` (previously the hidden value `"6"`).
* Fix C++17 features not being fully enabled with msvc-x64 mode. [#1990](https://github.com/Microsoft/vscode-cpptools/issues/1990)
* Fix IntelliSense interprocess deadlocks. [#1407](https://github.com/Microsoft/vscode-cpptools/issues/1407), [#1777](https://github.com/Microsoft/vscode-cpptools/issues/1777)

## Version 0.17.0: May 7, 2018
* Auto-complete for headers after typing `#include`. [#802](https://github.com/Microsoft/vscode-cpptools/issues/802)
* Add support for recursive `includePath`, e.g. `${workspaceFolder}/**`. [#897](https://github.com/Microsoft/vscode-cpptools/issues/897)
* Configuration improvements. [#1338](https://github.com/Microsoft/vscode-cpptools/issues/1338)
  * Potentially addresses: [#368](https://github.com/Microsoft/vscode-cpptools/issues/368), [#410](https://github.com/Microsoft/vscode-cpptools/issues/410), [#1229](https://github.com/Microsoft/vscode-cpptools/issues/1229), [#1270](https://github.com/Microsoft/vscode-cpptools/issues/1270), [#1404](https://github.com/Microsoft/vscode-cpptools/issues/1404)
* Add support for querying system includes/defines from WSL and Cygwin compilers. [#1845](https://github.com/Microsoft/vscode-cpptools/issues/1845), [#1736](https://github.com/Microsoft/vscode-cpptools/issues/1736)
* Fix IntelliSense for WSL projects in Windows builds 17110 and greater. [#1694](https://github.com/Microsoft/vscode-cpptools/issues/1694)
* Add snippets. [PR #1823](https://github.com/Microsoft/vscode-cpptools/pull/1823)
* Add support for vcpkg. [PR #1886](https://github.com/Microsoft/vscode-cpptools/pull/1886)
* Add support for custom variables in `c_cpp_properties.json` via `env`. [#1857](https://github.com/Microsoft/vscode-cpptools/issues/1857), [#368](https://github.com/Microsoft/vscode-cpptools/issues/368)
* Stop automatically adding `/usr/include` to the `includePath`. [#1819](https://github.com/Microsoft/vscode-cpptools/issues/1819)
* Fix wrong configuration being used if there are four or more. [#1599](https://github.com/Microsoft/vscode-cpptools/issues/1599)
* Fix `c_cpp_properties.json` requiring write access. [#1790](https://github.com/Microsoft/vscode-cpptools/issues/1790)
* Change file not found in `compile_commands.json` message from an error to a warning. [#1783](https://github.com/Microsoft/vscode-cpptools/issues/1783)
* Fix an IntelliSense crash during completion requests. [#1782](https://github.com/Microsoft/vscode-cpptools/issues/1782)
* Update the installed clang-format to 6.0.
* Fix bug with `compile_commands.json` when "arguments" have both a switch and a value in the arg. [#1890](https://github.com/Microsoft/vscode-cpptools/issues/1890)
* Fix bug with garbage data appearing in tooltips on Linux/Mac. [#1577](https://github.com/Microsoft/vscode-cpptools/issues/1577)

## Version 0.16.1: March 30, 2018
* Fix random deadlock caused by logging code on Linux/Mac. [#1759](https://github.com/Microsoft/vscode-cpptools/issues/1759)
* Fix compiler from `compileCommands` not being queried for includes/defines if `compilerPath` isn't set on Windows. [#1754](https://github.com/Microsoft/vscode-cpptools/issues/1754)
* Fix OSX `UseShellExecute` I/O bug. [#1756](https://github.com/Microsoft/vscode-cpptools/issues/1756)
* Invalidate partially unzipped files from package manager. [#1757](https://github.com/Microsoft/vscode-cpptools/issues/1757)

## Version 0.16.0: March 28, 2018
* Enable autocomplete for local and global scopes. [#13](https://github.com/Microsoft/vscode-cpptools/issues/13)
* Add a setting to define multiline comment patterns: `C_Cpp.commentContinuationPatterns`. [#1100](https://github.com/Microsoft/vscode-cpptools/issues/1100), [#1539](https://github.com/Microsoft/vscode-cpptools/issues/1539)
* Add a setting to disable inactive region highlighting: `C_Cpp.dimInactiveRegions`. [#1592](https://github.com/Microsoft/vscode-cpptools/issues/1592)
* Add `forcedInclude` configuration setting. [#852](https://github.com/Microsoft/vscode-cpptools/issues/852)
* Add `compilerPath`, `cStandard`, and `cppStandard` configuration settings, and query gcc/clang-based compilers for default defines. [#1293](https://github.com/Microsoft/vscode-cpptools/issues/1293), [#1251](https://github.com/Microsoft/vscode-cpptools/issues/1251), [#1448](https://github.com/Microsoft/vscode-cpptools/issues/1448), [#1465](https://github.com/Microsoft/vscode-cpptools/issues/1465), [#1484](https://github.com/Microsoft/vscode-cpptools/issues/1484)
* Fix text being temporarily gray when an inactive region is deleted. [Microsoft/vscode#44872](https://github.com/Microsoft/vscode/issues/44872)
* Add support for `${workspaceFolder}` variable in **c_cpp_properties.json**. [#1392](https://github.com/Microsoft/vscode-cpptools/issues/1392)
* Fix IntelliSense not updating in source files after dependent header files are changed. [#1501](https://github.com/Microsoft/vscode-cpptools/issues/1501)
* Change database icon to use the `statusBar.foreground` color. [#1638](https://github.com/Microsoft/vscode-cpptools/issues/1638)
* Enable C++/CLI IntelliSense mode via adding the `/clr` arg to the `compilerPath`. [#1596](https://github.com/Microsoft/vscode-cpptools/issues/1596)
* Fix delay in language service activation caused by **cpptools.json** downloading. [#1640](https://github.com/Microsoft/vscode-cpptools/issues/1640)
* Fix debugger failure when a single quote is in the path. [#1554](https://github.com/Microsoft/vscode-cpptools/issues/1554)
* Fix terminal stdout and stderr redirection to not send to VS Code. [#1348](https://github.com/Microsoft/vscode-cpptools/issues/1348)
* Fix blank config and endless "Initializing..." if the file watcher limit is hit when using `compileCommands`. [PR #1709](https://github.com/Microsoft/vscode-cpptools/pull/1709)
* Fix error squiggles re-appearing after editing then closing a file. [#1712](https://github.com/Microsoft/vscode-cpptools/issues/1712)
* Show error output from clang-format. [#1259](https://github.com/Microsoft/vscode-cpptools/issues/1259)
* Fix `add_expression_to_index` crash (most frequent crash in 0.15.0). [#1396](https://github.com/Microsoft/vscode-cpptools/issues/1396)
* Fix incorrect error squiggle `explicitly instantiated more than once`. [#871](https://github.com/Microsoft/vscode-cpptools/issues/871)

## Version 0.15.0: February 15, 2018
* Add colorization for inactive regions. [#1466](https://github.com/Microsoft/vscode-cpptools/issues/1466)
* Fix 3 highest hitting crashes. [#1137](https://github.com/Microsoft/vscode-cpptools/issues/1137), [#1337](https://github.com/Microsoft/vscode-cpptools/issues/1337), [#1497](https://github.com/Microsoft/vscode-cpptools/issues/1497)
* Update IntelliSense compiler (bug fixes and more C++17 support). [#1067](https://github.com/Microsoft/vscode-cpptools/issues/1067), [#1313](https://github.com/Microsoft/vscode-cpptools/issues/1313)
* Fix duplicate `cannot open source file` errors. [#1469](https://github.com/Microsoft/vscode-cpptools/issues/1469)
* Fix `Go to Symbol in File...` being slow for large workspaces. [#1472](https://github.com/Microsoft/vscode-cpptools/issues/1472)
* Fix stuck processes during shutdown. [#1474](https://github.com/Microsoft/vscode-cpptools/issues/1474)
* Fix error popup appearing with non-workspace files when using `compile_commands.json`. [#1475](https://github.com/Microsoft/vscode-cpptools/issues/1475)
* Fix snippet completions being blocked after `#`. [#1531](https://github.com/Microsoft/vscode-cpptools/issues/1531)
* Add more macros to `cpp.hint` (fixing missing symbols).
* Add `__CHAR_BIT__=8` to default defines on Mac. [#1510](https://github.com/Microsoft/vscode-cpptools/issues/1510)
* Added support for config variables to `c_cpp_properties.json`. [#314](https://github.com/Microsoft/vscode-cpptools/issues/314)
  * Joshua Cannon (@thejcannon) [PR #1529](https://github.com/Microsoft/vscode-cpptools/pull/1529)
* Define `_UNICODE` by default on Windows platforms. [#1538](https://github.com/Microsoft/vscode-cpptools/issues/1538)
  * Charles Milette (@sylveon) [PR #1540](https://github.com/Microsoft/vscode-cpptools/pull/1540)

## Version 0.14.6: January 17, 2018
* Fix tag parser failing (and continuing to fail after edits) when it shouldn't. [#1367](https://github.com/Microsoft/vscode-cpptools/issues/1367)
* Fix tag parser taking too long due to redundant processing. [#1288](https://github.com/Microsoft/vscode-cpptools/issues/1288)
* Fix debugging silently failing the 1st time if a C/C++ file isn't opened. [#1366](https://github.com/Microsoft/vscode-cpptools/issues/1366)
* Skip automatically adding to `files.associations` if it matches an existing glob pattern or if `C_Cpp.autoAddFileAssociations` is `false`. [#722](https://github.com/Microsoft/vscode-cpptools/issues/722)
* The debugger no longer requires an extra reload. [#1362](https://github.com/Microsoft/vscode-cpptools/issues/1362)
* Fix incorrect "Warning: Expected file ... is missing" message after installing on Linux. [#1334](https://github.com/Microsoft/vscode-cpptools/issues/1334)
* Fix "Include file not found" messages not re-appearing after settings changes. [#1363](https://github.com/Microsoft/vscode-cpptools/issues/1363)
* Performance improvements with `browse.path` parsing, and stop showing "Parsing files" when there's no actual parsing. [#1393](https://github.com/Microsoft/vscode-cpptools/issues/1393)
* Fix crash when settings with the wrong type are used. [#1396](https://github.com/Microsoft/vscode-cpptools/issues/1396)
* Allow semicolons in `browse.path`. [#1415](https://github.com/Microsoft/vscode-cpptools/issues/1415)
* Fix to handle relative pathing in source file paths properly when normalizing. [#1228](https://github.com/Microsoft/vscode-cpptools/issues/1228)
* Fix delay in language service activation caused by cpptools.json downloading. [#1429](https://github.com/Microsoft/vscode-cpptools/issues/1429)
* Add `C_Cpp.workspaceParsingPriority` setting to enable using less than 100% CPU during parsing of workspace files.
* Add `C_Cpp.exclusionPolicy` default to `checkFolders` to avoid expensive `files.exclude` checking on every file.

## Version 0.14.5: December 18, 2017
* Fix stackwalk `NullReferenceException`. [#1339](https://github.com/Microsoft/vscode-cpptools/issues/1339)
* Fix `-isystem` (or `-I`) not being used in `compile_commands.json` if there's a space after it. [#1343](https://github.com/Microsoft/vscode-cpptools/issues/1343)
* Fix header switching from `.cc` to `.hpp` files (and other cases). [#1341](https://github.com/Microsoft/vscode-cpptools/issues/1341)
* Fix reload prompts not appearing in debugging scenarios (after the initial installation). [#1344](https://github.com/Microsoft/vscode-cpptools/issues/1344)
* Add a "wait" message when commands are invoked during download/installation. [#1344](https://github.com/Microsoft/vscode-cpptools/issues/1344)
* Prevent blank "C/C++ Configuration" from appearing when debugging is started but the language service is not. [#1353](https://github.com/Microsoft/vscode-cpptools/issues/1353)

## Version 0.14.4: December 11, 2017
* Enable the language service processes to run without glibc 2.18. [#19](https://github.com/Microsoft/vscode-cpptools/issues/19)
* Enable the language service processes to run on 32-bit Linux. [#424](https://github.com/Microsoft/vscode-cpptools/issues/424)
* Fix extension process not working on Windows with non-ASCII usernames. [#1319](https://github.com/Microsoft/vscode-cpptools/issues/1319)
* Fix IntelliSense on single processor VMs. [#1321](https://github.com/Microsoft/vscode-cpptools/issues/1321)
* Enable offline installation of the extension. [#298](https://github.com/Microsoft/vscode-cpptools/issues/298)
* Add support for `-isystem` in `compile_commands.json`. [#1156](https://github.com/Microsoft/vscode-cpptools/issues/1156)
* Remember the selected configuration across launches of VS Code. [#1273](https://github.com/Microsoft/vscode-cpptools/issues/1273)
* Fix 'Add Configuration...` entries not appearing if the extension wasn't previously activated. [#1287](https://github.com/Microsoft/vscode-cpptools/issues/1287)
* Add `(declaration)` to declarations in the navigation list. [#1311](https://github.com/Microsoft/vscode-cpptools/issues/1311)
* Fix function definition body not being visible after navigation. [#1311](https://github.com/Microsoft/vscode-cpptools/issues/1311)
* Improve performance for fetching call stacks with large arguments. [#363](https://github.com/Microsoft/vscode-cpptools/issues/363)

## Version 0.14.3: November 27, 2017
* Fix disappearing parameter hints tooltip. [#1165](https://github.com/Microsoft/vscode-cpptools/issues/1165)
* Fix parameter hints only showing up after the opening parenthesis. [#902](https://github.com/Microsoft/vscode-cpptools/issues/902), [#819](https://github.com/Microsoft/vscode-cpptools/issues/819)
* Fix customer reported crashes in the TypeScript extension code. [#1240](https://github.com/Microsoft/vscode-cpptools/issues/1240), [#1245](https://github.com/Microsoft/vscode-cpptools/issues/1245)
* Fix .browse.VC-#.db files being unnecessarily created when an shm file exists. [#1234](https://github.com/Microsoft/vscode-cpptools/issues/1234)
* Fix language service to only activate after a C/C++ file is opened or a C/Cpp command is used (not onDebug).
* Fix database resetting if shutdown got blocked by an IntelliSense operation. [#1260](https://github.com/Microsoft/vscode-cpptools/issues/1260)
* Fix deadlock that can occur when switching configurations.
* Fix browse.databaseFilename changing not taking effect until a reload.

## Version 0.14.2: November 9, 2017
* Unsupported Linux clients sending excessive telemetry when the language server fails to start. [#1227](https://github.com/Microsoft/vscode-cpptools/issues/1227)

## Version 0.14.1: November 9, 2017
* Add support for multi-root workspaces. [#1070](https://github.com/Microsoft/vscode-cpptools/issues/1070)
* Fix files temporarily being unsavable after Save As and other scenarios on Windows. [Microsoft/vscode#27329](https://github.com/Microsoft/vscode/issues/27329)
* Fix files "permanently" being unsavable if the IntelliSense process launches during tag parsing of the file. [#1040](https://github.com/Microsoft/vscode-cpptools/issues/1040)
* Show pause and resume parsing commands after clicking the database icon. [#1141](https://github.com/Microsoft/vscode-cpptools/issues/1141)
* Don't show the install output unless an error occurs. [#1160](https://github.com/Microsoft/vscode-cpptools/issues/1160)
* Fix bug with `${workspaceRoot}` symbols not getting added if a parent folder is in the `browse.path`. [#1185](https://github.com/Microsoft/vscode-cpptools/issues/1185)
* Fix `Add configuration` C++ launch.json on Insiders. [#1191](https://github.com/Microsoft/vscode-cpptools/issues/1191)
* Fix extension restart logic so that the extension doesn't get stuck on "Initializing..." when it crashes. [#893](https://github.com/Microsoft/vscode-cpptools/issues/893)
* Remove the Reload window prompt after installation (it only appears if launch.json is active).
* Prevent browse database from being reset if shutdown takes > 1 second.
* Remove the `UnloadLanguageServer` command and the `clang_format_formatOnSave` setting.
* Fix bugs with include path suggestions.
* Fix max files to parse status number being too big, due to including non-`${workspaceRoot}` files.
* Update default `launch.json` configurations to use `${workspaceFolder}` instead of `${workspaceRoot}`.
* Update how default initial configurations for `launch.json` are being provided. [Microsoft/vscode#33794](https://github.com/Microsoft/vscode/issues/33794)
* Add support for normalizing source file locations. (Windows [#272](https://github.com/Microsoft/vscode-cpptools/issues/272)), (Mac OS X [#1095](https://github.com/Microsoft/vscode-cpptools/issues/1095))

## Version 0.14.0: October 19, 2017
* Add support for `compile_commands.json`. [#156](https://github.com/Microsoft/vscode-cpptools/issues/156)
* Fix crash with signature help. [#1076](https://github.com/Microsoft/vscode-cpptools/issues/1076)
* Skip parsing redundant browse.path directories. [#1106](https://github.com/Microsoft/vscode-cpptools/issues/1106)
* Fix `limitSymbolsToIncludedHeaders` not working with single files. [#1109](https://github.com/Microsoft/vscode-cpptools/issues/1109)
* Add logging to Output window. Errors will be logged by default. Verbosity is controlled by the `"C_Cpp.loggingLevel"` setting.
* Add new database status bar icon for "Indexing" or "Parsing" with progress numbers, and the previous flame icon is now just for "Updating IntelliSense".
* Stop showing `(Global Scope)` if there's actually an error in identifying the correct scope.
* Fix crash with the IntelliSense process when parsing certain template code (the most frequently hit crash).
* Fix main thread being blocked while searching for files to remove after changing `files.exclude`.
* Fix incorrect code action include path suggestion when a folder comes after "..".
* Fix a crash on shutdown.

## Version 0.13.1: October 5, 2017
* Delete unused symbol databases when `browse.databaseFilename` in `c_cpp_properties.json` changes. [#558](https://github.com/Microsoft/vscode-cpptools/issues/558)
* Fix infinite loop during IntelliSense parsing. [#981](https://github.com/Microsoft/vscode-cpptools/issues/981)
* Fix database resetting due to the extension process not shutting down fast enough. [#1060](https://github.com/Microsoft/vscode-cpptools/issues/1060)
* Fix crash with document highlighting [#1076](https://github.com/Microsoft/vscode-cpptools/issues/1076)
* Fix bug that could cause symbols to be missing when shutdown occurs during tag parsing.
* Fix bug that could cause included files to not be reparsed if they were modified after the initial parsing.
* Fix potential buffer overrun when logging is enabled.
* Add logging to help diagnose cause of document corruption after formatting.

## Version 0.13.0: September 25, 2017
* Reference highlighting is now provided by the extension for both IntelliSense engines.
* Parameter help is now provided by both IntelliSense engines.
* Light bulbs (code actions) for `#include` errors now suggest potential paths to add to the `includePath` based on a recursive search of the `browse.path`. [#846](https://github.com/Microsoft/vscode-cpptools/issues/846)
* Browse database now removes old symbols when `browse.path` changes. [#262](https://github.com/Microsoft/vscode-cpptools/issues/262)
* Add `*` on new lines after a multiline comment with `/**` is started. [#579](https://github.com/Microsoft/vscode-cpptools/issues/579)
* Fix `Go to Definition`, completion, and parameter hints for partially scoped members. [#635](https://github.com/Microsoft/vscode-cpptools/issues/635)
* Fix bug in `macFrameworkPath` not resolving variables.

## Version 0.12.4: September 12, 2017
* Fix a crash in IntelliSense for users with non-ASCII user names (Windows-only). [#910](https://github.com/Microsoft/vscode-cpptools/issues/910)
* Add `macFrameworkPath` to `c_cpp_properties.json`. [#970](https://github.com/Microsoft/vscode-cpptools/issues/970)
* Fix incorrect auto-complete suggestions when using template types with the scope operator `::`. [#988](https://github.com/Microsoft/vscode-cpptools/issues/988)
* Fix potential config file parsing failure. [#989](https://github.com/Microsoft/vscode-cpptools/issues/989)
* Support `${env:VAR}` syntax for environment variables in `c_cpp_properties.json`. [#1000](https://github.com/Microsoft/vscode-cpptools/issues/1000)
* Support semicolon delimiters for include paths in `c_cpp_properties.json` to better support environment variables. [#1001](https://github.com/Microsoft/vscode-cpptools/issues/1001)
* Add `__LITTLE_ENDIAN__=1` to default defines so that "endian.h" is not needed on Mac projects. [#1005](https://github.com/Microsoft/vscode-cpptools/issues/1005)
* Fix source code files on Windows with incorrect casing. [#984](https://github.com/Microsoft/vscode-cpptools/issues/984)

## Version 0.12.3: August 17, 2017
* Fix regression for paths containing multibyte characters. [#958](https://github.com/Microsoft/vscode-cpptools/issues/958)
* Fix bug with the Tag Parser completion missing results. [#943](https://github.com/Microsoft/vscode-cpptools/issues/943)
* Add /usr/include/machine or i386 to the default Mac `includePath`. [#944](https://github.com/Microsoft/vscode-cpptools/issues/944)
* Add a command to reset the Tag Parser database. [#601](https://github.com/Microsoft/vscode-cpptools/issues/601), [#464](https://github.com/Microsoft/vscode-cpptools/issues/464)
* Fix bug with error-related code actions remaining after the errors are cleared.
* Fix bug with Tag Parser completion not working when :: preceded an identifier.
* Upgrade SQLite (for better reliability and performance).

## Version 0.12.2: August 2, 2017
* Fix bug in our build system causing Windows binaries to build against the wrong version of the Windows SDK. [#325](https://github.com/Microsoft/vscode-cpptools/issues/325)
* Added a gcc problemMatcher. [#854](https://github.com/Microsoft/vscode-cpptools/issues/854)
* Fix bug where .c/.cpp files could get added to `files.associations` as the opposite "cpp"/"c" language after `Go to Definition` on a symbol. [#884](https://github.com/Microsoft/vscode-cpptools/issues/884)
* Remove completion results after `#pragma`. [#886](https://github.com/Microsoft/vscode-cpptools/issues/886)
* Fix a possible infinite loop when viewing Boost sources. [#888](https://github.com/Microsoft/vscode-cpptools/issues/888)
* Fix `Go to Definition` not working for files in `#include_next`. [#906](https://github.com/Microsoft/vscode-cpptools/issues/906)
  * Also fix incorrect preprocessor suggestions at the end of a `#include_next`.
* Skip automatically adding to `files.associations` if they already match global patterns. [Microsoft/vscode#27404](https://github.com/Microsoft/vscode/issues/27404)
* Fix a crash with the IntelliSense process (responsible for ~25% of all crashes).

## Version 0.12.1: July 18, 2017
* Fix Tag Parser features not working with some MinGW library code.
* Fix a symbol search crash.
* Fix an IntelliSense engine compiler crash.
* Fix `Go to Declaration` to return `Go to Definition` results if the declarations have no results.
* Fix formatting with non-ASCII characters in the path. [#870](https://github.com/Microsoft/vscode-cpptools/issues/870)
* Fix handling of symbolic links to files on Linux/Mac. [#872](https://github.com/Microsoft/vscode-cpptools/issues/872)
* Move red flame icon to its own section so the configuration text is always readable. [#875](https://github.com/Microsoft/vscode-cpptools/issues/875)
* Remove `addWorkspaceRootToIncludePath` setting and instead make `${workspaceRoot}` in `browse.path` explicit.
* Add `Show Release Notes` command.
* Add `Edit Configurations...` command to the `Select a Configuration...` dropdown.
* Update Microsoft Visual C++ debugger to Visual Studio 2017 released components.
  * Fix issue with showing wrong thread. [#550](https://github.com/Microsoft/vscode-cpptools/issues/550)
  * Fix issue with binaries compiled with /FASTLINK causing the debugger to stop responding. [#484](https://github.com/Microsoft/vscode-cpptools/issues/484)
* Fix issue in MinGW/Cygwin debugging where stop debugging causes VS Code to stop responding. [PR Microsoft/MIEngine#636](https://github.com/Microsoft/MIEngine/pull/636)

## Version 0.12.0: June 26, 2017
* The default IntelliSense engine now provides semantic-aware autocomplete suggestions for `.`, `->`, and `::` operators. [#13](https://github.com/Microsoft/vscode-cpptools/issues/13)
* The default IntelliSense engine now reports the unresolved include files in referenced headers and falls back to the Tag Parser until headers are resolved.
  * This behavior can be overridden by setting `"C_Cpp.intelliSenseEngineFallback": "Disabled"`
* Added `"intelliSenseMode"` property to `c_cpp_properties.json` to allow switching between MSVC and Clang modes. [#710](https://github.com/Microsoft/vscode-cpptools/issues/710), [#757](https://github.com/Microsoft/vscode-cpptools/issues/757)
* A crashed IntelliSense engine no longer gives the popup message, and it automatically restarts after an edit to the translation unit occurs.
* Fix the IntelliSense engine to use "c" mode if a C header is opened before the C file.
* Fix a bug which could cause the IntelliSense engine to not update results if changes are made to multiple files of a translation unit.
* Auto `files.association` registers "c" language headers when `Go to Definition` is used in a C file.
* Downloading extension dependencies will retry up to 5 times in the event of a failure. [#694](https://github.com/Microsoft/vscode-cpptools/issues/694)
* Changes to `c_cpp_properties.json` are detected even if file watchers fail.
* Update default IntelliSense options for MSVC mode to make Boost projects work better. [#775](https://github.com/Microsoft/vscode-cpptools/issues/775)
* Fix `Go to Definition` not working until all `browse.path` files are re-scanned. [#788](https://github.com/Microsoft/vscode-cpptools/issues/788)

## Version 0.11.4: June 2, 2017
* Fix `System.Xml.Serialization.XmlSerializationReader threw an exception` when debugging on Linux. [#792](https://github.com/Microsoft/vscode-cpptools/issues/792)
* Fix escaping for `${workspaceRoot}` in `launch.json`.

## Version 0.11.3: May 31, 2017
* Fix `x86_64-pc-linux-gnu` and `x86_64-linux-gnu` paths missing from the default `includePath`.

## Version 0.11.2: May 24, 2017
* Revert the default `C_Cpp.intelliSenseEngine` setting back to "Tag Parser" for non-Insiders while we work on improving the migration experience.

## Version 0.11.1: May 19, 2017
* Add keywords to auto-complete (C, C++, or preprocessor). [#120](https://github.com/Microsoft/vscode-cpptools/issues/120)
* Fix non-recursive `browse.path` on Linux/Mac. [#546](https://github.com/Microsoft/vscode-cpptools/issues/546)
* Fix .clang-format file not being used on Linux/Mac. [#604](https://github.com/Microsoft/vscode-cpptools/issues/604)
* Stop setting the c/cpp `editor.quickSuggestions` to false. [#606](https://github.com/Microsoft/vscode-cpptools/issues/606)
  * We also do a one-time clearing of that user setting, which will also copy any other c/cpp workspace settings to user settings. The workspace setting isn't cleared.
* Fix selection range off by one with `Peek Definition`. [#648](https://github.com/Microsoft/vscode-cpptools/issues/648)
* Upgrade the installed clang-format to 4.0 [#656](https://github.com/Microsoft/vscode-cpptools/issues/656)
* Make keyboard shortcuts only apply to c/cpp files. [#662](https://github.com/Microsoft/vscode-cpptools/issues/662)
* Fix autocomplete with qstring.h. [#666](https://github.com/Microsoft/vscode-cpptools/issues/666)
* Fix C files without a ".c" extension from being treated like C++ for `errorSquiggles`. [#673](https://github.com/Microsoft/vscode-cpptools/issues/673)
* Make the C IntelliSense engine use C11 instead of C89. [#685](https://github.com/Microsoft/vscode-cpptools/issues/685)
* Fix bug with clang-format not working with non-trimmed styles. [#691](https://github.com/Microsoft/vscode-cpptools/issues/691)
* Enable the C++ IntelliSense engine to use six C++17 features. [#699](https://github.com/Microsoft/vscode-cpptools/issues/699)
* Add reload prompt when a settings change requires it.
* Prevent non-existent files from being returned in `Go To Definition` results.

## Version 0.11.0: April 24, 2017
* Enabled first IntelliSense features based on the MSVC engine.
  * Quick info tooltips and compiler errors are provided by the MSVC engine.
  * `C_Cpp.intelliSenseEngine` property controls whether the new engine is used or not.
  * `C_Cpp.errorSquiggles` property controls whether compiler errors are made visible in the editor.
* Add `Go to Declaration` and `Peek Declaration`. [#271](https://github.com/Microsoft/vscode-cpptools/issues/271)
* Fix language-specific workspace settings leaking into user settings. [Microsoft/vscode#23118](https://github.com/Microsoft/vscode/issues/23118)
* Fix `files.exclude` not being used in some cases. [#485](https://github.com/Microsoft/vscode-cpptools/issues/485)
* Fix a couple potential references to an undefined `textEditor`. [#584](https://github.com/Microsoft/vscode-cpptools/issues/584)
* Move changes from `README.md` to `CHANGELOG.md`. [#586](https://github.com/Microsoft/vscode-cpptools/issues/586)
* Fix crash on Mac/Linux when building the browse database and `nftw` fails. [#591](https://github.com/Microsoft/vscode-cpptools/issues/591)
* Add `Alt+N` keyboard shortcut for navigation. [#593](https://github.com/Microsoft/vscode-cpptools/issues/593)
* Fix autocomplete crash when the result has an invalid UTF-8 character. [#608](https://github.com/Microsoft/vscode-cpptools/issues/608)
* Fix symbol search crash with `_` symbol. [#611](https://github.com/Microsoft/vscode-cpptools/issues/611)
* Fix the `Edit Configurations` command when '#' is in the workspace root path. [#625](https://github.com/Microsoft/vscode-cpptools/issues/625)
* Fix clang-format `TabWidth` not being set when formatting with the `Visual Studio` style. [#630](https://github.com/Microsoft/vscode-cpptools/issues/630)
* Enable `clang_format_fallbackStyle` to be a custom style. [#641](https://github.com/Microsoft/vscode-cpptools/issues/641)
* Fix potential `undefined` references when attaching to a process. [#650](https://github.com/Microsoft/vscode-cpptools/issues/650)
* Fix `files.exclude` not working on Mac. [#653](https://github.com/Microsoft/vscode-cpptools/issues/653)
* Fix crashes during edit and hover with unexpected UTF-8 data. [#654](https://github.com/Microsoft/vscode-cpptools/issues/654)

## Version 0.10.5: March 21, 2017
* Fix a crash that randomly occurred when the size of a document increased. [#430](https://github.com/Microsoft/vscode-cpptools/issues/430)
* Fix browsing not working for Linux/Mac stdlib.h functions. [#578](https://github.com/Microsoft/vscode-cpptools/issues/578)
* Additional fixes for switch header/source not respecting `files.exclude`. [#485](https://github.com/Microsoft/vscode-cpptools/issues/485)
* Made `editor.quickSuggestions` dependent on `C_Cpp.autocomplete`. [#572](https://github.com/Microsoft/vscode-cpptools/issues/572)
  * We recommend you close and reopen your settings.json file anytime you change the `C_Cpp.autocomplete` setting. [More info here](https://github.com/Microsoft/vscode-cpptools/releases).

## Version 0.10.4: March 15, 2017
* Fix a crash in signature help. [#525](https://github.com/microsoft/vscode-cpptools/issues/525)
* Re-enable switch header/source when no workspace folder is open. [#541](https://github.com/microsoft/vscode-cpptools/issues/541)
* Fix inline `clang_format_style`. [#536](https://github.com/microsoft/vscode-cpptools/issues/536)
* Some other minor bug fixes.

## Version 0.10.3: March 7, 2017
* Database stability fixes.
* Added enums to the C_Cpp settings so the possible values are displayed in the dropdown.
* Change from `${command.*}` to `${command:*}`. [#521](https://github.com/Microsoft/vscode-cpptools/issues/521)
* Current execution row was not highlighting in debug mode when using gdb. [#526](https://github.com/microsoft/vscode-cpptools/issues/526)

## Version 0.10.2: March 1, 2017
* New `addWorkspaceRootToIncludePath` setting allows users to disable automatic parsing of all files under the workspace root. [#374](https://github.com/Microsoft/vscode-cpptools/issues/374)
* The cpp.hint file was missing from the vsix package. [#508](https://github.com/Microsoft/vscode-cpptools/issues/508)
* Switch header/source now respects `files.exclude`. [#485](https://github.com/Microsoft/vscode-cpptools/issues/485)
* Switch header/source performance improvements. [#231](https://github.com/Microsoft/vscode-cpptools/issues/231)
* Switch header/source now appears in the right-click menu.
* Improvements to signature help.
* Various other bug fixes.

## Version 0.10.1: February 9, 2017
* Bug fixes.

## Version 0.10.0: January 24, 2017
* Suppressed C++ language auto-completion inside a C++ comment or string literal. TextMate based completion is still available.
* Fixed bugs regarding the filtering of files and symbols, including:
  * Find-symbol now excludes symbols found in `files.exclude` or `search.exclude` files
  * Go-to-definition now excludes symbols found in `files.exclude` files (i.e. `search.exclude` paths are still included).
* Added option to disable `clang-format`-based formatting provided by this extension via `"C_Cpp.formatting" : "disabled"`
* Added new `pipeTransport` functionality within the `launch.json` to support pipe communications with `gdb/lldb` such as using `plink.exe` or `ssh`.
* Added support for `{command.pickRemoteProcess}` to allow picking of processes for remote pipe connections during `attach` scenarios. This is similar to how `{command.pickProcess}` works for local attach.
* Bug fixes.

## Version 0.9.3: December 8, 2016
* [December update](https://aka.ms/cppvscodedec) for C/C++ extension
* Ability to map source files during debugging using `sourceFileMap` property in `launch.json`.
* Enable pretty-printing by default for gdb users in `launch.json`.
* Bug fixes.

## Version 0.9.2: September 22, 2016
* Bug fixes.

## Version 0.9.1: September 7, 2016
* Bug fixes.

## Version 0.9.0: August 29, 2016
* [August update](https://blogs.msdn.microsoft.com/vcblog/2016/08/29/august-update-for-the-visual-studio-code-cc-extension/) for C/C++ extension.
* Debugging for Visual C++ applications on Windows (Program Database files) is now available.
* `clang-format` is now automatically installed as a part of the extension and formats code as you type.
* `clang-format` options have been moved from c_cpp_properties.json file to settings.json (File->Preferences->User settings).
* `clang-format` fallback style is now set to 'Visual Studio'.
* Attach now requires a request type of `attach` instead of `launch`.
* Support for additional console logging using the keyword `logging` inside `launch.json`.
* Bug fixes.

## Version 0.8.1: July 27, 2016
* Bug fixes.

## Version 0.8.0: July 21, 2016
* [July update](https://blogs.msdn.microsoft.com/vcblog/2016/07/26/july-update-for-the-visual-studio-code-cc-extension/) for C/C++ extension.
* Support for debugging on OS X with LLDB 3.8.0. LLDB is now the default debugging option on OS X.
* Attach to process displays a list of available processes.
* Set variable values through Visual Studio Code's locals window.
* Bug fixes.

## Version 0.7.1: June 27, 2016
* Bug fixes.

## Version 0.7.0: June 20, 2016
* [June Update](https://blogs.msdn.microsoft.com/vcblog/2016/06/01/may-update-for-the-cc-extension-in-visual-studio-code/) for C/C++ extension.
* Bug fixes.
* Switch between header and source.
* Control which files are processed under include path.

## Version 0.6.1: June 3, 2016
* Bug fixes.

## Version 0.6.0: May 24, 2016
* [May update](https://blogs.msdn.microsoft.com/vcblog/2016/07/26/july-update-for-the-visual-studio-code-cc-extension/) for C/C++ extension.
* Support for debugging on OS X with GDB.
* Support for debugging with GDB on MinGW.
* Support for debugging with GDB on Cygwin.
* Debugging on 32-bit Linux now enabled.
* Format code using clang-format.
* Experimental fuzzy auto-completion.
* Bug fixes.

## Version 0.5.0: April 14, 2016
* Usability and correctness bug fixes.
* Simplify installation experience.<|MERGE_RESOLUTION|>--- conflicted
+++ resolved
@@ -1,7 +1,5 @@
 # C/C++ for Visual Studio Code Changelog
 
-<<<<<<< HEAD
-=======
 ## Version 1.20.4: March 2, 2024
 ### Bug Fixes
 * Fix a couple crashes.
@@ -52,7 +50,6 @@
 * Fix `"Cannot open source"` errors on missing includes not appearing if `C_Cpp.errorSquiggles` is `enabled`. [#12134](https://github.com/microsoft/vscode-cpptools/issues/12134)
 * Fix a `cpptools` process crash and deadlock during shutdown.
 
->>>>>>> fd482d21
 ## Version 1.19.9: March 20, 2024
 ### Bug Fixes
 * Fix an issue with Cygwin system headers not being properly detected. [#12113](https://github.com/microsoft/vscode-cpptools/issues/12113)
