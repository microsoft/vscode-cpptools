# C/C++ for Visual Studio Code Changelog

## Version 1.15.4: May 1, 2023
### Enhancements
* Support multiple natvis files in `visualizerFile`. [#925](https://github.com/microsoft/vscode-cpptools/issues/925)
* Enable error squiggles for single file mode if includes resolve. [#10062](https://github.com/microsoft/vscode-cpptools/issues/10062)
* Improve the description of the `C_Cpp.codeAnalysis.clangTidy.enabled` setting. [#10454](https://github.com/microsoft/vscode-cpptools/issues/10454)
* Add a 'Select an IntelliSense configuration' code action and error message for standard headers which can't be found. [#10531](https://github.com/microsoft/vscode-cpptools/issues/10531)
* Change the 'Edit "includePath" setting' code action to reference "compilerPath" for missing system includes. [#10675](https://github.com/microsoft/vscode-cpptools/issues/10675)
* Add a "Configure IntelliSense" status bar warning (currently controlled by an experiment). [#10685](https://github.com/microsoft/vscode-cpptools/issues/10685)
* Re-enable an updated C/C++ walkthrough (currently only available for some users). [PR #10707](https://github.com/microsoft/vscode-cpptools/pull/10707)
* Update to clang-format/tidy 16. [#10725](https://github.com/microsoft/vscode-cpptools/issues/10725)
* Move the configuration status bar item out of the language status UI. [#10755](https://github.com/microsoft/vscode-cpptools/issues/10755)
* Change `Select Default Compiler` to `Select IntelliSense Configuration` with configuration providers and compile commands added. [#10756](https://github.com/microsoft/vscode-cpptools/issues/10756)

### Bug Fixes
* Support use of `ccache`, 'sccache', and 'clcache' in `compilerPath` and `compile_commands.json` command lines. [#7616](https://github.com/microsoft/vscode-cpptools/issues/7616)
* Enable `-fms-extensions` by default for Cygwin and MinGW. [#8353](https://github.com/microsoft/vscode-cpptools/issues/8353)
* Fix incorrect, excessive logging with compile commands. [#9865](https://github.com/microsoft/vscode-cpptools/issues/9865)
* Fix IntelliSense errors with C++ 20 range and span. [#10024](https://github.com/microsoft/vscode-cpptools/issues/10024), [#10252](https://github.com/microsoft/vscode-cpptools/issues/10252)
* Fix two vcFormat settings being inverted. [#10262](https://github.com/microsoft/vscode-cpptools/issues/10262), [#10263](https://github.com/microsoft/vscode-cpptools/issues/10263)
* Fix 'Create Declaration / Definition' making modifications to files outside the workspace folder. [#10402](https://github.com/microsoft/vscode-cpptools/issues/10402)
* Fix code analysis when `--use-color=true` is used. [#10407](https://github.com/microsoft/vscode-cpptools/issues/10407)
* Fix IntelliSense errors with CUDA. [#10455](https://github.com/microsoft/vscode-cpptools/issues/10455)
* Fix random save failures while code analysis is running on the saved file. [#10482](https://github.com/microsoft/vscode-cpptools/issues/10482)
* Fix the compile commands prompt setting `compileCommands` to a `compile_commands.json` in a different workspace folder. [#10588](https://github.com/microsoft/vscode-cpptools/issues/10588)
* Fix code analysis with `_Float16`. [#10610](https://github.com/microsoft/vscode-cpptools/issues/10610)
* Fix code analysis with c23/gnu23. [#10615](https://github.com/microsoft/vscode-cpptools/issues/10615)
* Fix 'Reset IntelliSense Database' being delayed until parsing is finished. [#10616](https://github.com/microsoft/vscode-cpptools/issues/10616)
* Fix uncaught exception with some configuration providers. [#10634](https://github.com/microsoft/vscode-cpptools/issues/10634)
* Fix crashes with a multi-root workspace. [#10636](https://github.com/microsoft/vscode-cpptools/issues/10636)
* Fix bugs with the "You do not have IntelliSense configured" prompt. [#10658](https://github.com/microsoft/vscode-cpptools/issues/10658), [#10659](https://github.com/microsoft/vscode-cpptools/issues/10659)
* Fix random failures when adding or removing workspace folders. [PR #10665](https://github.com/microsoft/vscode-cpptools/pull/10665)
* Fix missing clang-tidy checks setting values. [#10667](https://github.com/microsoft/vscode-cpptools/issues/10667)
* Fix 'Select IntelliSense configuration' so that it works if it's already set in the workspace or workspace folder settings. [#10674](https://github.com/microsoft/vscode-cpptools/issues/10674)
* Fix clang-tidy 'clang-analyzer-' documentation links not working. [#10678](https://github.com/microsoft/vscode-cpptools/issues/10678)
* Fix the browse configuration provider cache not getting cleared. [#10692](https://github.com/microsoft/vscode-cpptools/issues/10692), [#10877](https://github.com/microsoft/vscode-cpptools/issues/10877)
* Fix a crash with recursive environment variables on Windows. [#10704](https://github.com/microsoft/vscode-cpptools/issues/10704)
* Fix `#import` of `.tlb` files failing due to `/Fo` arguments to `cl.exe` not being processed. [#10710](https://github.com/microsoft/vscode-cpptools/issues/10710)
* Fix `cppbuild` tasks not using the workspace folder as the `cwd` by default. [#10742](https://github.com/microsoft/vscode-cpptools/issues/10742)
* Fix lots of IntelliSense processes getting launched after a Find/Replace operation (potentially freezing the OS). [#10743](https://github.com/microsoft/vscode-cpptools/issues/10743)
* Fix workspace folder variable resolution with `clang_format_style`. [#10752](https://github.com/microsoft/vscode-cpptools/issues/10752)
* For remote attach, use an absolute `/bin/sh` path on Linux. [PR #10765](https://github.com/microsoft/vscode-cpptools/pull/10765)
* Fix the first registered configuration provider still being automatically used after a second registers. [PR #10772](https://github.com/microsoft/vscode-cpptools/pull/10772)
* Fix `C_Cpp.default.compilerPath` in the settings UI showing a string editor when it shouldn't. [#10795](https://github.com/microsoft/vscode-cpptools/issues/10795)
* Fix some issues due to usage of the spread operator not doing a deep copy. [PR #10803](https://github.com/microsoft/vscode-cpptools/pull/10803)
* Fix a deadlock with Find All References. [#10855](https://github.com/microsoft/vscode-cpptools/issues/10855)
* Fix the Code Analysis Options dropdown showing 'Resume' instead of 'Pause' after a cancel is done in a paused state. [#10879](https://github.com/microsoft/vscode-cpptools/issues/10879)
* Fix "Code Analysis Mode" not being localized when initially shown. [#10881](https://github.com/microsoft/vscode-cpptools/issues/10881)
* Fix the C/C++-related status bar items flickering off/on when switching documents. [PR #10888](https://github.com/microsoft/vscode-cpptools/pull/10888)
* Fix `__GXX_RTTI` incorrectly being defined by IntelliSense with clang and `-fms-compatibility`.
* Reduce the likelihood of an `onWillSaveWaitUntil` timeout.
* Fix an IntelliSense crash with C++20 concepts.
* Stop querying clang-cl.exe as C.

## Version 1.14.5: March 22, 2023
### Bug Fix
<<<<<<< HEAD
* Fix a deadlock with a multiroot workspace. [#10719](https://github.com/microsoft/vscode-cpptools/issues/10719)
=======
* Fix a deadlock with a multi-root workspace. [#10719](https://github.com/microsoft/vscode-cpptools/issues/10719)
>>>>>>> 5a56dfc7

## Version 1.14.4: February 28, 2023
### Enhancements
* Add `c23` and `c2x` support for clang and gcc modes. [#7471](https://github.com/microsoft/vscode-cpptools/issues/7471)
* Filter out clang-tidy `#pragma once in main file` warnings. [#10539](https://github.com/microsoft/vscode-cpptools/issues/10539)
* Auto-configure `configurationProvider` even if `default.compilerPath` is set. [PR #10607](https://github.com/microsoft/vscode-cpptools/pull/10607)

### Bug Fixes
* Fix `--` in args making compiler querying fail. [#10529](https://github.com/microsoft/vscode-cpptools/issues/10529)
* Fix every .C file being opened in a compile_commands.json if it's build for C++. [#10540](https://github.com/microsoft/vscode-cpptools/issues/10540)
* Fix `-std=c++` not being used in compile_commands.json for .C files. [#10541](https://github.com/microsoft/vscode-cpptools/issues/10541)
* Fix a crash when an error occurs in a forced include. [#10598](https://github.com/microsoft/vscode-cpptools/issues/10598)
* Fix the configuration provider browse cache not getting cleared. [PR #10608](https://github.com/microsoft/vscode-cpptools/pull/10608)
* Fix a bug that could cause IntelliSense to randomly stop updating.
* Fix some random failures that could happen during database deletion.
* Fix some random crashes on shutdown.

## Version 1.14.3: February 14, 2023
### New Features
* Add recursive macro expansion on hover. [#3579](https://github.com/microsoft/vscode-cpptools/issues/3579)
* Move status bar items to the language status UI. [#8405](https://github.com/microsoft/vscode-cpptools/issues/8405)
  * This may not be enabled for all users unless `C_Cpp.experimentalFeatures` is `true`.
* Add the 'Select Default Compiler' command that lets you choose a default compiler to configure IntelliSense. [#10027](https://github.com/microsoft/vscode-cpptools/issues/10027)

### Enhancements
* Exclude rename results external to the workspace. [#9235](https://github.com/microsoft/vscode-cpptools/issues/9235)
* Add error messages for Create Declaration / Definition. [#10163](https://github.com/microsoft/vscode-cpptools/issues/10163)
* Add support for LLVM-based Intel C/C++ compilers. [#10218](https://github.com/microsoft/vscode-cpptools/issues/10218)
* SSH output improvements. [PR #10292](https://github.com/microsoft/vscode-cpptools/pull/10292)
* Reorder commands in the code action context menu. [#10400](https://github.com/microsoft/vscode-cpptools/issues/10400)
* Add Ada to supported languages for debugging. [#10475](https://github.com/microsoft/vscode-cpptools/issues/10475)
  * Anthony Leonardo Gracio (@AnthonyLeonardoGracio) [PR #10476](https://github.com/microsoft/vscode-cpptools/pull/10476)

### Bug Fixes
* Fix usage of relative paths in IntelliSense configuration settings with multi-root workspaces. [#4983](https://github.com/microsoft/vscode-cpptools/issues/4983)
* Fix infinite recursion in scout_parser. [#8898](https://github.com/microsoft/vscode-cpptools/issues/8898)
* Fix an IntelliSense crash with the seqan3 library. [#8956](https://github.com/microsoft/vscode-cpptools/issues/8956)
* Fix looping between C and C++. [#9689](https://github.com/microsoft/vscode-cpptools/issues/9689)
* Fix Doxygen comments for the function signature being autogenerated when typing inside a function. [#9742](https://github.com/microsoft/vscode-cpptools/issues/9742)
* Show a reload prompt after `C_Cpp.hover` is changed. [#10076](https://github.com/microsoft/vscode-cpptools/issues/10076)
* Fix function inlay hints not working with `std::string_literal` arguments. [#10078](https://github.com/microsoft/vscode-cpptools/issues/10078)
* Fix IntelliSense completion for `std::string` with `?:` and `string()`. [#10103](https://github.com/microsoft/vscode-cpptools/issues/10103)
* Fix semantic colorization not working in a certain case. [#10105](https://github.com/microsoft/vscode-cpptools/issues/10105)
* Fix IntelliSense completion not working inside constructor calls that are incomplete. [#10111](https://github.com/microsoft/vscode-cpptools/issues/10111)
* Fix changes to the enclosing type not being taken into account after "Create Declaration / Definition" is used once. [#10162](https://github.com/microsoft/vscode-cpptools/issues/10162)
* Fix "False positive expression must have a constant value with __builtin_choose_expr in _Static_assert". [#10168](https://github.com/microsoft/vscode-cpptools/issues/10168)
* Fix Create Declaration / Definition with an anonymous namespace. [#10189](https://github.com/microsoft/vscode-cpptools/issues/10189)
* Fix file exclusions not being applied to the first directory found for each browse.path entry. [#10205](https://github.com/microsoft/vscode-cpptools/issues/10205)
* Fix IntelliSense mode auto-detection for VS 2015 compiler paths. [#10207](https://github.com/microsoft/vscode-cpptools/issues/10207)
* Fix clang-cl 15 querying with /WX. [#10221](https://github.com/microsoft/vscode-cpptools/issues/10221)
* Fix an incorrect IntelliSense error with `std::bind`, c++17, and windows-msvc-arm64 mode. [#10304](https://github.com/microsoft/vscode-cpptools/issues/10304)
* Fix vcFormat when using lambda functions. [#10326](https://github.com/microsoft/vscode-cpptools/issues/10326)
* Fix IntelliSense crash in field_for_lambda_capture. [#10359](https://github.com/microsoft/vscode-cpptools/issues/10359)
* Fix for cpptools getting shutdown after waking up from sleep. [#10362](https://github.com/microsoft/vscode-cpptools/issues/10362)
* Fix an IntelliSense crash when using the French language pack. [#10374](https://github.com/microsoft/vscode-cpptools/issues/10374)
* Fix the process id picker only showing part of the process on a remote machine. [#10379](https://github.com/microsoft/vscode-cpptools/issues/10379)
* Fix temp files generating at the incorrect path. [#10386](https://github.com/microsoft/vscode-cpptools/issues/10386)
* Fix a crash in extractArgs. [PR #10394](https://github.com/microsoft/vscode-cpptools/pull/10394)
* Fix a bug with settings changes not being handled correctly for multi-root. [PR #10458](https://github.com/microsoft/vscode-cpptools/pull/10458)

## Version 1.13.9: January 4, 2023
### Bug Fix
* Fix clang-format and clang-tidy not working for macOS 11 arm64. [#10282](https://github.com/microsoft/vscode-cpptools/issues/10282)

## Version 1.13.8: December 15, 2022
### Bug Fixes
* Fix tag parser failure on machines with multiple extension users. [#10224](https://github.com/microsoft/vscode-cpptools/issues/10224)
* Fix a `--using_directory` IntelliSense error if LIBPATH is defined with non-msvc IntelliSense modes. [#10249](https://github.com/microsoft/vscode-cpptools/issues/10249)
* Fix a crash when the configuration name is missing. [#10251](https://github.com/microsoft/vscode-cpptools/issues/10251)

## Version 1.13.7: December 8, 2022
### Bug Fix
* Fix `files.associations` not working. [#10244](https://github.com/microsoft/vscode-cpptools/issues/10244)

## Version 1.13.6: December 6, 2022
### New Features
* Add the ability to generate definitions from declarations and vice versa. [#664](https://github.com/microsoft/vscode-cpptools/issues/664)
* Add SSH Target Selector. [PR #9760](https://github.com/microsoft/vscode-cpptools/pull/9760)
* Add rsync support in deploySteps. [PR #9808](https://github.com/microsoft/vscode-cpptools/pull/9808)

### Enhancements
* Add `C_Cpp.caseSensitiveFileSupport` for enabling case sensitive file handling on Windows. [#1994](https://github.com/microsoft/vscode-cpptools/issues/1994)
* Add sections to settings. [#8237](https://github.com/microsoft/vscode-cpptools/issues/8237)
* Make Doxygen hover comments customizable with `C_Cpp.doxygen.sectionTags`. [#8525](https://github.com/microsoft/vscode-cpptools/issues/8525)
* Add better build and debug task handling for when a compiler or debugger doesn't exist. [#8836](https://github.com/microsoft/vscode-cpptools/issues/8836)
* Delay applying `c_cpp_properties.json` changes until after a save. [#9185](https://github.com/microsoft/vscode-cpptools/issues/9185)
* Create directories on Linux/Mac with 755 instead of 777 permissions. [#9670](https://github.com/microsoft/vscode-cpptools/issues/9670)
* Check for MSVC environment variables for configuring IntelliSense. [#9745](https://github.com/microsoft/vscode-cpptools/issues/9745)
* Enable the inlay hint settings to be set per-workspace folder. [#9782](https://github.com/microsoft/vscode-cpptools/issues/9782)
* Add a `C_Cpp.hover` setting to enable disabling hover results. [#9793](https://github.com/microsoft/vscode-cpptools/issues/9793)
* Update to clang-format and clang-tidy 15.0.3. [#9816](https://github.com/microsoft/vscode-cpptools/issues/9816)
* Enable hiding the SSH Targets view with the `C_Cpp.sshTargetsView` setting. [#9836](https://github.com/microsoft/vscode-cpptools/issues/9836)
* Change "Enabled", "Disabled", "Default" settings to camelCase. [PR #9862](https://github.com/microsoft/vscode-cpptools/pull/9862)
* Add support for C++ modules IFC version 0.42. [#9884](https://github.com/microsoft/vscode-cpptools/issues/9884)
* Add SSH terminal for targets. [PR #9895](https://github.com/microsoft/vscode-cpptools/pull/9895)
* Make array settings give a warning for duplicates. [PR #9959](https://github.com/microsoft/vscode-cpptools/pull/9959)
* Add "iar" and "armcc5" problem matchers. [#10054](https://github.com/microsoft/vscode-cpptools/issues/10054)
  * Michael (@morsisko) [PR #10085](https://github.com/microsoft/vscode-cpptools/pull/10085), [PR #10101](https://github.com/microsoft/vscode-cpptools/pull/10101)
* Pass `--Wno-error=unknown` to clang-format (12 or newer) to avoid failing on unsupported settings. [#10072](https://github.com/microsoft/vscode-cpptools/issues/10072)
* Add support for `/cygdrive` paths returned by some versions of Cygwin. [#10112](https://github.com/microsoft/vscode-cpptools/issues/10112)
* Switch from RapidJSON to VS's internal JSON parser.

### Bug Fixes
* Fix "final" breaking formatting. [#6638](https://github.com/microsoft/vscode-cpptools/issues/6638)
* Fix incorrect "expected concept name" IntelliSense error. [#6876](https://github.com/microsoft/vscode-cpptools/issues/6876)
* Fix incorrect Outline view with C++20 namespace ::inline syntax. [#7216](https://github.com/microsoft/vscode-cpptools/issues/7216)
* Fix updates to compile_commands.json not being handled if specified using a relative path. [#7610](https://github.com/microsoft/vscode-cpptools/issues/7610)
* Fix variadic macros not expanding correctly. [#8178](https://github.com/microsoft/vscode-cpptools/issues/8178)
* Fix the `editor.parameterHints.enabled` setting not being used when `C_Cpp.autocompleteAddParentheses` is `true`. [#9314](https://github.com/microsoft/vscode-cpptools/issues/9314)
* Fix IntelliSense bug "A result type of `__builtin_choose_expr` that returns a pointer to a function is not correctly inferred in clang mode". [#9368](https://github.com/microsoft/vscode-cpptools/issues/9368)
* Fix some invalid macro redefinition errors. [#9435](https://github.com/microsoft/vscode-cpptools/issues/9435)
* Fix wordexp sometimes getting stuck on Mac (and Linux). [#9688](https://github.com/microsoft/vscode-cpptools/issues/9688)
* Fix ctrl+space completion for Doxygen tags. [#9732](https://github.com/microsoft/vscode-cpptools/issues/9732)
* Fix the position of inlay parameter hints when using at or operator[]. [#9741](https://github.com/microsoft/vscode-cpptools/issues/9741)
* Fix `-std=` being passed to clang-tidy in certain cases . [#9776](https://github.com/microsoft/vscode-cpptools/issues/9776)
* Fix `${workspaceFolder}` not being resolved in `C_Cpp.clang_format_style`. [#9786](https://github.com/microsoft/vscode-cpptools/issues/9786)
* Fix debugger visualization for ArrayItem elements more than 1000. [#9801](https://github.com/microsoft/vscode-cpptools/issues/9801)
* Fix extra comma in the generated the `(gdb) attach` configuration in `launch.json`. [#9818](https://github.com/microsoft/vscode-cpptools/issues/9818)
* Fix IntelliSense crash with range-v3 `ranges::views::addressof`. [#9870](https://github.com/microsoft/vscode-cpptools/issues/9870)
* Fix slow compiler querying. [#9882](https://github.com/microsoft/vscode-cpptools/issues/9882)
* Handle `-fexperimental-library` clang argument. [#9888](https://github.com/microsoft/vscode-cpptools/issues/9888)
* Fix compiler querying with multiple -arch. [#9894](https://github.com/microsoft/vscode-cpptools/issues/9894)
* Fix code analysis errors related to SSE being enabled when gcc is used. [#9898](https://github.com/microsoft/vscode-cpptools/issues/9898)
* Fix issue with parsing SSH configurations that could cause the extension to fail to activate. [#9933](https://github.com/microsoft/vscode-cpptools/pull/9933)
* Fix inlay hints showing "type" for lambdas in certain cases. [#9971](https://github.com/microsoft/vscode-cpptools/issues/9971)
* Resolve variables for `C_Cpp.codeAnalysis.clangTidy.args` and `headerFilter`. [#9981](https://github.com/microsoft/vscode-cpptools/issues/9981), [#9996](https://github.com/microsoft/vscode-cpptools/issues/9996)
* Fix some translations. [#9986](https://github.com/microsoft/vscode-cpptools/issues/9986), [#10011](https://github.com/microsoft/vscode-cpptools/issues/10011), [#10012](https://github.com/microsoft/vscode-cpptools/issues/10012), [#10013](https://github.com/microsoft/vscode-cpptools/issues/10013)
* Fix "Step Over past a logpoint stops at the wrong place". [#9995](https://github.com/microsoft/vscode-cpptools/issues/9995)
* Disable the "Generate Doxygen Comment" context menu when IntelliSense is disabled. [PR #10007](https://github.com/microsoft/vscode-cpptools/pull/10007)
* Fix Doxygen code action from appearing on a function that already has a `*/` comment. [#10009](https://github.com/microsoft/vscode-cpptools/issues/10009)
* Fix clang-tidy and clang-format not working on CentOS7 and other Linux OS's without glibc 2.27 or greater. [#10019](https://github.com/microsoft/vscode-cpptools/issues/10019)
* Fix various bugs with the `C_Cpp.codeAnalysis.clangTidy.headerFilter` setting. [#10023](https://github.com/microsoft/vscode-cpptools/issues/10023)
* Fix Doxygen comment generation when there's a selection. [#10028](https://github.com/microsoft/vscode-cpptools/issues/10028)
* Fix issue that could cause document corruption. [#10035](https://github.com/microsoft/vscode-cpptools/issues/10035)
* Fixed crash on Linux/Mac when a full command line is specified in `compilerPath` containing invalid arguments. [PR #10070](https://github.com/microsoft/vscode-cpptools/pull/10070)
* Fix random "Failed to spawn IntelliSense process: 65520" on Mac. [#10091](https://github.com/microsoft/vscode-cpptools/issues/10091)
* Fix debugger throwing error "stdout maxBuffer exceeded". [10107](https://github.com/microsoft/vscode-cpptools/issues/10107)
* Fix "Can't attach to process on Windows: Unexpected token \ in JSON". [#10108](https://github.com/microsoft/vscode-cpptools/issues/10108)
* Fix "Don't hardcode path to kill in UnixUtilities". [#10124](https://github.com/microsoft/vscode-cpptools/issues/10124)
  * Ellie Hermaszewska (@expipiplus1) [PR #1373](https://github.com/microsoft/MIEngine/pull/1373)
* Fix formatting when clang-format 11 or earlier is used (and another issue for version 8 or earlier). [#10178](https://github.com/microsoft/vscode-cpptools/issues/10178)
* Fix "Natvis: are multi-dimensional arrays supported in gdb natvis?". [MIEngine#980](https://github.com/microsoft/MIEngine/issues/980)
* Fix include completion sorting extensionless headers (e.g. string) after headers with an extension (e.g. string.h).
* Fix extensionHost logging an error related to onWillSaveTextDocument whenever a save is done.
* Fix random "Failed to spawn IntelliSense process" on Mac.
* Fix a deadlock when IntelliSense errors are updating.
* Fix redundant rescan when adding a workspace folder.

### Removed Feature
* Removed explicit WSL support in favor of using the WSL extension. [PR #10066](https://github.com/microsoft/vscode-cpptools/pull/10066)

## Version 1.12.4: August 31, 2022
### Other
* Revert changes to telemetry key format. [PR #9822](https://github.com/microsoft/vscode-cpptools/pull/9822)

## Version 1.12.3: August 30, 2022
### New Features
* Add Doxygen comment generation via command, context menu, code action, or typing. [#5683](https://github.com/microsoft/vscode-cpptools/issues/5683)
* Add auto-complete of Doxygen keywords in comments.

### Enhancements
* Add auto-formatting of lines that are changed by code analysis fixes. [#9322](https://github.com/microsoft/vscode-cpptools/issues/9322)
* Add compile arguments to enable colorized output in cppBuild tasks for clang. [#9643](https://github.com/microsoft/vscode-cpptools/issues/9643)
* Cache and reuse SSH passwords in the current remote debugging session. [PR #9654](https://github.com/microsoft/vscode-cpptools/pull/9654)
* Fix "natvis collections only show the first 50 elements". [MIEngine#821](https://github.com/microsoft/MIEngine/issues/821)
  * Related [#9377](https://github.com/microsoft/vscode-cpptools/issues/9377)
* Fix "cppdbg doesn't support array view of char* buf". [MIEngine#1258](https://github.com/microsoft/MIEngine/issues/1258)
* Support explicit `this` references in natvis files.
  * @Trass3r [PR MIEngine#1163](https://github.com/microsoft/MIEngine/pull/1163)
* Do std fallback when compiler querying, even when explicitly specified via a compiler arg.

### Bug Fixes
* Fix several IntelliSense parsing bugs. [#3683](https://github.com/microsoft/vscode-cpptools/issues/3683), [#6659](https://github.com/microsoft/vscode-cpptools/issues/6659), [#7446](https://github.com/microsoft/vscode-cpptools/issues/7446), [#9215](https://github.com/microsoft/vscode-cpptools/issues/9215)
* Fix crash when tag parsing files containing certain string literals. [#9538](https://github.com/microsoft/vscode-cpptools/issues/9538)
* Fix incorrect semantic tokens with templated operator overloads. [#9556](https://github.com/microsoft/vscode-cpptools/issues/9556)
* Fix `.` to `->` completion in functions defined in the class/struct definition. [#9599](https://github.com/microsoft/vscode-cpptools/issues/9599)
* Fix inlay hint filtering not working with some cases of whitespace. [#9606](https://github.com/microsoft/vscode-cpptools/issues/9606)
* Fix Chinese translation mistakes.
  * kouhe3 (@kouhe3) [PR #9624](https://github.com/microsoft/vscode-cpptools/pull/9624)
* Fix IntelliSense error with ARM register declarations. [#9627](https://github.com/microsoft/vscode-cpptools/issues/9627)
* Fix files with a `.c` extension not using a C++ `std` version passed in the `compilerArgs` or `compilerFragments`. [#9628](https://github.com/microsoft/vscode-cpptools/issues/9628)
* Fix unnecessary IntelliSense process restarting on file creation handling. [#9630](https://github.com/microsoft/vscode-cpptools/issues/9630)
* Fix tag parsing of classes and enums with attributes. [#9672](https://github.com/microsoft/vscode-cpptools/issues/9672)
* Add PID to the extended remote process picker. [PR #9673](https://github.com/microsoft/vscode-cpptools/pull/9673)
* Fix tag parser crash. [#9679](https://github.com/microsoft/vscode-cpptools/issues/9679), [#9695](https://github.com/microsoft/vscode-cpptools/issues/9695)
* Fix code analysis fixes generating invalid code when the fix has escaped characters. [#9683](https://github.com/microsoft/vscode-cpptools/issues/9683)
* Fix unintended generation of `nul.d` file when querying clang or gcc, when compiler arguments include dependency generation arguments. [#9707](https://github.com/microsoft/vscode-cpptools/issues/9707)
* Fix code analysis fixes not being available when more than one check is associated with a fix. [#9755](https://github.com/microsoft/vscode-cpptools/issues/9755)
* Fix error when debugging is started without a launch.json and IntelliSense is disabled. [#9762](https://github.com/microsoft/vscode-cpptools/issues/9762)
* Fix "The result of GDB -exec evaluate request in all contexts is printed in debug console." [MIEngine #1236](https://github.com/microsoft/MIEngine/issues/1236)
* Fix "Evaluating a variable after a failed Step Out causes a fatal error, leaving debug session unusable". [MIEngine#1336](https://github.com/microsoft/MIEngine/issues/1336)
  * Gareth Rees (@gareth-rees) [PR MIEngine#1337](https://github.com/microsoft/MIEngine/pull/1337)
* Fix deadlock in HandleStackTraceRequestAsync where lock was hold too long.
  * GeorgeMay (@JoergMeier106) [PR MIEngine#1309](https://github.com/microsoft/MIEngine/pull/1309)
* Fix potential crashes on shutdown.

## Version 1.11.5: August 9, 2022
### Bug Fixes
* Fix crash when tag parsing files containing certain string literals. [#9538](https://github.com/microsoft/vscode-cpptools/issues/9538)
* Fix `llvm-project` parser crash on file: `clang/test/parser/parser_overflow.c`. [#9653](https://github.com/microsoft/vscode-cpptools/issues/9653)
* Fix `llvm-project` parser crash on file: `libcxx/test/support/test.support/make_string_header.pass.cpp`. [#9679](https://github.com/microsoft/vscode-cpptools/issues/9679)

## Version 1.11.4: July 21, 2022
### New Features
* Add inlay hints for parameters and auto types. [#5845](https://github.com/microsoft/vscode-cpptools/issues/5845)
* Add extended remote support for debugging. [#8497](https://github.com/microsoft/vscode-cpptools/issues/8497), [#9195](https://github.com/microsoft/vscode-cpptools/issues/9195), [#9491](https://github.com/microsoft/vscode-cpptools/discussions/9491), [#9505](https://github.com/microsoft/vscode-cpptools/issues/9505)

### Enhancements
* Add deploySteps and variables to cppdbg. [PR #9418](https://github.com/microsoft/vscode-cpptools/pull/9418)

### Bug Fixes
* Fix "unknown register name" IntelliSense error. [#4382](https://github.com/microsoft/vscode-cpptools/issues/4382)
* Fix performance issue with tag parsing a file with a lot of defines. [#6454](https://github.com/microsoft/vscode-cpptools/issues/6454)
* Fix IntelliSense with gcc vector extension types. [#6890](https://github.com/microsoft/vscode-cpptools/issues/6890)
* Fix doc comments for macros and typedefs. [#8320](https://github.com/microsoft/vscode-cpptools/issues/8320)
* Fix issue with CUDA configuration when using a custom config provider and no config is available for the file. [#8483](https://github.com/microsoft/vscode-cpptools/issues/8483)
* Fix missing logging when `C_Cpp.intelliSenseEngine` is set to `"Disabled"`. [#9277](https://github.com/microsoft/vscode-cpptools/issues/9277)
* Fix doxygen comments not being displayed for multiple adjacent `@brief` or `@return` tags. [#9316](https://github.com/microsoft/vscode-cpptools/issues/9316)
* Fix the code analysis "disable" option not automatically clearing the disabled diagnostics. [#9364](https://github.com/microsoft/vscode-cpptools/issues/9364)
* Fix `-isystem` not being used for system headers with code analysis. [#9366](https://github.com/microsoft/vscode-cpptools/issues/9366)
* Fix compiler querying for EDG-based compilers. [#9410](https://github.com/microsoft/vscode-cpptools/issues/9410)
* Fix hiding IntelliSense dependent commands when `C_Cpp.intelliSenseEngine` is `"Disabled"`. [#9451](https://github.com/microsoft/vscode-cpptools/issues/9451)
* Fix cl.exe build tasks not showing for .c files and .c build tasks being cached for .cpp files (and vice versa). [PR #9544](https://github.com/microsoft/vscode-cpptools/pull/9544)
* Fix code analysis not detecting warnings with relative paths. [#9555](https://github.com/microsoft/vscode-cpptools/issues/9555)
* Fix `--header-filter` being used with clang-tidy when it shouldn't when a .clang-tidy file exists. [#9566](https://github.com/microsoft/vscode-cpptools/issues/9566)
* Fix code analysis giving an error with `__has_include` with gcc 9. [#9575](https://github.com/microsoft/vscode-cpptools/issues/9575)
* Fix `-target` not being processed in `compilerArgs`. [#9586](https://github.com/microsoft/vscode-cpptools/issues/9586)

## Version 1.10.8: July 7, 2022
### Enhancements
* Allow breakpoints for Rust debugging. [PR #9484](https://github.com/microsoft/vscode-cpptools/pull/9484)
* Make `C_Cpp.debugShortcut` settable per-workspace folder. [PR #9514](https://github.com/microsoft/vscode-cpptools/pull/9514)

### Bug Fixes
* Fix crash if clang-tidy returns a replacement with an empty FilePath. [#9437](https://github.com/microsoft/vscode-cpptools/issues/9437)
* Fix skipping the compiler argument after `-c`. [#9453](https://github.com/microsoft/vscode-cpptools/issues/9453)
* Fix `-std:c++20` not being handled with cl.exe. [#9458](https://github.com/microsoft/vscode-cpptools/issues/9458)
* Fix bug with the environment being incorrect when compiler querying. [#9472](https://github.com/microsoft/vscode-cpptools/issues/9472)
* Fix duplicate compiler args in compiler query with custom configuration providers using cpptools-api prior to v6. [#9531](https://github.com/microsoft/vscode-cpptools/issues/9531)
* Fix process launching concurrency issues on Windows.

## Version 1.10.7: June 15, 2022
### Bug Fixes
* Fix bugs with process creation on Windows (which caused IntelliSense to fail). [#9431](https://github.com/microsoft/vscode-cpptools/issues/9431)

## Version 1.10.6: June 14, 2022
### Bug Fixes
* Fix `@responseFile` in `compilerArgs` not being handled on Linux/Mac. [#9434](https://github.com/microsoft/vscode-cpptools/issues/9434)
* Fix debug preLaunchTask not working when `C_Cpp.intelliSenseEngine` is `"Disabled"`. [#9446](https://github.com/microsoft/vscode-cpptools/issues/9446)
* Make the `C_Cpp.legacyCompilerArgsBehavior` setting non-deprecated.

## Version 1.10.5: June 8, 2022
### New Features
* Add code actions to apply clang-tidy fixes (and other actions). [#8476](https://github.com/microsoft/vscode-cpptools/issues/8476)
* Added support for setting values on top level watch window expressions. [#9019](https://github.com/microsoft/vscode-cpptools/issues/9019)
* Make the "Run and Debug" button feature available to all users. [#9306](https://github.com/microsoft/vscode-cpptools/issues/9306)

### Enhancements
* Add `C_Cpp.clangTidy.useBuildPath` setting to enable using `-p` with clang-tidy. [#8740](https://github.com/microsoft/vscode-cpptools/issues/8740), [#8952](https://github.com/microsoft/vscode-cpptools/issues/8952)
* Generate launch.json when adding a new debug configuration. [#9100](https://github.com/microsoft/vscode-cpptools/issues/9100)
* Prioritize the "folder" option when doing a `#include` completion. [#9222](https://github.com/microsoft/vscode-cpptools/issues/9222)
* Add compiler path to debug configuration details. [PR #9264](https://github.com/microsoft/vscode-cpptools/pull/9264)
* Update the bundled clang-format and clang-tidy to version 14.0.0.

### Bug Fixes
* Fix 'System.NullReferenceException when continuing after adding breakpoint.' [#1297](https://github.com/microsoft/MIEngine/issues/1297)
* Fix completion not working in `#define` definitions and in definition names when manually invoked. [#4662](https://github.com/microsoft/vscode-cpptools/issues/4662), [#8973](https://github.com/microsoft/vscode-cpptools/issues/8973), [#9078](https://github.com/microsoft/vscode-cpptools/issues/9078)
* Fix several IntelliSense bugs. [#6226](https://github.com/microsoft/vscode-cpptools/issues/6226), [#8294](https://github.com/microsoft/vscode-cpptools/issues/8294), [#8530](https://github.com/microsoft/vscode-cpptools/issues/8530), [#8725](https://github.com/microsoft/vscode-cpptools/issues/8725), [#8751](https://github.com/microsoft/vscode-cpptools/issues/8751), [#9076](https://github.com/microsoft/vscode-cpptools/issues/9076), [#9224](https://github.com/microsoft/vscode-cpptools/issues/9224), [#9336](https://github.com/microsoft/vscode-cpptools/issues/9336).
* Fix issue with shell processing incorrectly occurring for `arguments` fields in `compile_commands.json` files. [#8649](https://github.com/microsoft/vscode-cpptools/issues/8649)
* Fix handling of `@response` files for clang-tidy on Windows. [#8843](https://github.com/microsoft/vscode-cpptools/issues/8843),  [#9032](https://github.com/microsoft/vscode-cpptools/issues/9032), [#9102](https://github.com/microsoft/vscode-cpptools/issues/9102)
* Fix issue with inconsistent handling of shell escaping in compiler arg fields. All compiler arg array fields are now assumed to not include shell quoting, escaping or shell variables. Added a `C_Cpp.legacyCompilerArgsBehavior` to restore the legacy behavior. [#8963](https://github.com/microsoft/vscode-cpptools/issues/8963)
* Add localized strings for build tasks. [#9051](https://github.com/microsoft/vscode-cpptools/issues/9051)
* Fix Go to Definition with C for identifiers that are C++ keywords. [#9081](https://github.com/microsoft/vscode-cpptools/issues/9081)
* Fix the new Run/Debug Code button not working with a modified program location. [#9082](https://github.com/microsoft/vscode-cpptools/issues/9082)
* Fix `__GNUC__` system defines causing clang-tidy to undefine `_Float32`. [#9091](https://github.com/microsoft/vscode-cpptools/issues/9091)
* Fix 'breakpoints set before launch in shared objects cannot be disabled/deleted' [#9095](https://github.com/microsoft/vscode-cpptools/issues/9095)
* Fix compiler querying failing for compilers that don't output system includes. [#9099](https://github.com/microsoft/vscode-cpptools/issues/9099)
* Fix completion occurring (when it shouldn't) after the comma in a definition list. [#9101](https://github.com/microsoft/vscode-cpptools/issues/9101)
* Fix `;` incorrectly matching for `break;` and `continue;` completion. [#9115](https://github.com/microsoft/vscode-cpptools/issues/9115)
* Fix Go to Definition on a `#include` with an absolute path. [#9287](https://github.com/microsoft/vscode-cpptools/issues/9287)
* Fix formatting issue with vcFormat when using multi-byte UTF-8 sequences. [#9297](https://github.com/microsoft/vscode-cpptools/issues/9297)
* Fix language server disabling due to a TypeError when invalid json values are used. [#9302](https://github.com/microsoft/vscode-cpptools/issues/9302)
* Add support for "user" level and "workspace" level debug configurations. [#9319](https://github.com/microsoft/vscode-cpptools/issues/9319)
* Prevent language service activation for macOS older than 10.12. [PR #9328](https://github.com/microsoft/vscode-cpptools/pull/9328)
* Fix code analysis with g++ 12 system headers. [#9347](https://github.com/microsoft/vscode-cpptools/issues/9347)
* Enable correct symbol parsing for methods that call loop-like macros without requiring the macro be added to cpp.hint. [#9378](https://github.com/microsoft/vscode-cpptools/issues/9378)
* Fix a code analysis error when C++23 is used. [#9404](https://github.com/microsoft/vscode-cpptools/issues/9404)
* Fix a potential crash in cpptools (in `get_identifier_at_offset`).
* Other Run and Debug button updates/fixes.

## Version 1.9.8: April 20, 2022
### Bug Fixes
* Fix an issue with extension activation failing if `C_Cpp.intelliSenseEngine` was set to `Disabled`. [#9083](https://github.com/microsoft/vscode-cpptools/issues/9083)

## Version 1.9.7: March 23, 2022
### New Features
* Add debugger support for Apple M1 (osx-arm64). [#7035](https://github.com/microsoft/vscode-cpptools/issues/7035)
   * Resolves issue "[Big Sur M1] ERROR: Unable to start debugging. Unexpected LLDB output from command "-exec-run". process exited with status -1 (attach failed ((os/kern) invalid argument))". [#6779](https://github.com/microsoft/vscode-cpptools/issues/6779)
* Add a build and debug button when `C_Cpp.debugShortcut` is `true`. [#7497](https://github.com/microsoft/vscode-cpptools/issues/7497)
  * The "Build and Debug Active File" command has been split into "Debug C++ File" and "Run C++ File", and it has been removed from the context menu.
* Add Alpine Linux arm64 support (VSIX).
* Add x64 debugger for CppVsdbg on Windows x64.

### Enhancements
* Reserved identifiers with characters that match typed characters in the correct order but not contiguously are initially filtered in the auto-completion list. Doing a `ctrl` + `space` in the same location will show all auto-complete suggestions. [#4939](https://github.com/microsoft/vscode-cpptools/issues/4939)
* Add `dotConfig` property to IntelliSense Configuration (c_cpp_properties.json) to use .config file created by Kconfig system.
   * Matheus Castello (@microhobby) [PR #7845](https://github.com/microsoft/vscode-cpptools/pull/7845)
* Rework how cancelation is processed for semantic tokens and folding operations. [PR #8739](https://github.com/microsoft/vscode-cpptools/pull/8739)
* Make SwitchHeaderSource use the `workbench.editor.revealIfOpen` setting.
  * Joel Smith (@joelmsmith) [PR #8857](https://github.com/microsoft/vscode-cpptools/pull/8857)
* Add tag parser error logging. [#8907](https://github.com/microsoft/vscode-cpptools/issues/8907)
* Add error and warning messages if the VSIX for an incompatible or mismatching platform or architecture is installed. [#8908](https://github.com/microsoft/vscode-cpptools/issues/8908)
* Add a "More Info" option when an incompatible VSIX is encountered. [PR #8920](https://github.com/microsoft/vscode-cpptools/pull/8920)
* Add `;` to `break` and `continue` completion keywords. [#8932](https://github.com/microsoft/vscode-cpptools/issues/8932)
* Prevent stripping of format specifiers from -exec commands.
  * Gareth Rees (@gareth-rees) [PR MIEngine#1277](https://github.com/microsoft/MIEngine/pull/1278)
* Improve messages for unknown breakpoints and watchpoints.
  * Gareth Rees (@gareth-rees) [PR MIEngine#1282](https://github.com/microsoft/MIEngine/pull/1283)

### Bug Fixes
* Fix some IntelliSense parsing bugs. [#5117](https://github.com/microsoft/vscode-cpptools/issues/5117)
* Fix IntelliSense process crashes caused by a stack overflow on Mac. [#7215](https://github.com/microsoft/vscode-cpptools/issues/7215), [#8653](https://github.com/microsoft/vscode-cpptools/issues/8653)
* Fix exclusions not applying during tag parsing of non-recursive dependent includes. [#8702](https://github.com/microsoft/vscode-cpptools/issues/8702)
* Fix issue that could cause an infinite loop when clicking on a preprocessor conditional directive. [#8717](https://github.com/microsoft/vscode-cpptools/issues/8717)
* Fix excludes applying to cases it should not when running code analysis. [#8724](https://github.com/microsoft/vscode-cpptools/issues/8724)
* Fix a crash when visualizing local variables for Microsoft Edge (msedge.exe) [#8738](https://github.com/microsoft/vscode-cpptools/issues/8738)
* Fix some system defines being incorrectly removed when running code analysis. [#8740](https://github.com/microsoft/vscode-cpptools/issues/8740)
* Prevent an error from being logged due to custom configuration processing prior to the provider being ready. [#8752](https://github.com/microsoft/vscode-cpptools/issues/8752)
* Fix incorrect crash recovery with multi-root. [#8762](https://github.com/microsoft/vscode-cpptools/issues/8762)
* Fix random compiler query, clang-tidy, or clang-format failure on Windows. [#8764](https://github.com/microsoft/vscode-cpptools/issues/8764)
* Fix invoking commands before cpptools is activated. [#8785](https://github.com/microsoft/vscode-cpptools/issues/8785)
* Fix a bug on Windows with semantic tokens updating. [#8799](https://github.com/microsoft/vscode-cpptools/issues/8799)
* Fix tag parser failure due to missing DLL dependencies on Windows. [#8851](https://github.com/microsoft/vscode-cpptools/issues/8851)
* Fix semantic tokens getting cleared for all other files in a TU after editing a file. [#8867](https://github.com/microsoft/vscode-cpptools/issues/8867)
* Fix a bug and typos with cppbuild task providers.
  * InLAnn (@inlann) [PR #8897](https://github.com/microsoft/vscode-cpptools/pull/8897)
* Fix an issue that could cause the extension to fail to start up properly. [PR #8906](https://github.com/microsoft/vscode-cpptools/pull/8906)
* Fix handling of `-B` with compiler querying. [#8962](https://github.com/microsoft/vscode-cpptools/issues/8962)
* Fix incorrect "Running clang-tidy" status indications with multi-root workspaces. [#8964](https://github.com/microsoft/vscode-cpptools/issues/8964)
* Fix a crash during shutdown and potential database resetting due to shutdown being aborted too soon. [PR #8969](https://github.com/microsoft/vscode-cpptools/pull/8969)
* Fix an issue that could cause the active file to not be configured by a configuration provider when custom configurations are reset. [#8974](https://github.com/microsoft/vscode-cpptools/issues/8974)
* Fix detection of Visual Studio 2015. [#8975](https://github.com/microsoft/vscode-cpptools/issues/8975)
* Fix mingw clang being detected as gcc. [#9024](https://github.com/microsoft/vscode-cpptools/issues/9024)
* Fix a random crash on file open.
* Fix some IntelliSense crashes.
* Fix some IntelliSense parsing bugs.
* Fix a bug with IntelliSense updating not working if a file was closed and reopened while its TU was processing an update.
* Fix a potential heap corruption when `files.associations` are changed.
* Update translated text.

### Documentation
* Clarify how to get binaries when debugging the source from GitHub.
  * Hamir Mahal (@hamirmahal) [PR #8788](https://github.com/microsoft/vscode-cpptools/pull/8788)

##  Version 1.8.4: February 7, 2022
### Bug Fixes
* Suppress incorrect warnings on ARM64 macOS. [#8756](https://github.com/microsoft/vscode-cpptools/issues/8756)
* Fix debugger regressions. [#8760](https://github.com/microsoft/vscode-cpptools/issues/8760)
* Remove `Offline Installation` section from README.md. [#8769](https://github.com/microsoft/vscode-cpptools/pull/8769)
* Fix performance issue with loading large PDBs. [#8775](https://github.com/microsoft/vscode-cpptools/issues/8775)

##  Version 1.8.2: January 31, 2022
### New Features
* Add data breakpoints (memory read/write interrupts) with `gdb` debugging. [#1410](https://github.com/microsoft/vscode-cpptools/issues/1410)
* Add "All Exceptions" Breakpoint for cppdbg [#1800](https://github.com/microsoft/vscode-cpptools/issues/1800)
* Add multi-threaded code analysis (using `clang-tidy`) based on the IntelliSense configuration. It defaults to using up to half the cores, but it can be changed via the `C_Cpp.codeAnalysis.maxConcurrentThreads` setting. [#2908](https://github.com/microsoft/vscode-cpptools/issues/2908)
* Add support for Alpine Linux [#4827](https://github.com/microsoft/vscode-cpptools/issues/4827)
* Implement platform-specific VSIX's via the marketplace. [#8152](https://github.com/microsoft/vscode-cpptools/issues/8152)

### Enhancements
* The maximum number of threads to use for Find All References can be configured with the `C_Cpp.references.maxConcurrentThreads` settings. [#4036](https://github.com/microsoft/vscode-cpptools/issues/4036)
* The IntelliSense processes launched to confirm references during Find All References can be cached via the `C_Cpp.references.maxCachedProcesses` setting. [#4038](https://github.com/microsoft/vscode-cpptools/issues/4038)
* The maximum number of IntelliSense processes can be configured with the `C_Cpp.intelliSense.maxCachedProcesses` setting, and the number of processes will automatically decrease when the free memory becomes < 256 MB and it can be configured to use less memory via the `maxMemory` settings (memory usage from code analysis is not handled yet). [#4811](https://github.com/microsoft/vscode-cpptools/issues/4811)
* Switch from 32-bit to 64-bit binaries on 64-bit Windows. [#7230](https://github.com/microsoft/vscode-cpptools/issues/7230)
* Add a compiler arg to the generated gcc build task to display colored text. [PR #8165](https://github.com/microsoft/vscode-cpptools/pull/8165)
* Add `static` and other modifiers to IntelliSense hover results. [#8173](https://github.com/microsoft/vscode-cpptools/issues/8173)
* Add a configuration warning when the default compiler modifies an explicitly set `intelliSenseMode`.

### Bug Fixes
* Fix several IntelliSense bugs. [#5704](https://github.com/microsoft/vscode-cpptools/issues/5704), [#6759](https://github.com/microsoft/vscode-cpptools/issues/6759), [#8412](https://github.com/microsoft/vscode-cpptools/issues/8412), [#8434](https://github.com/microsoft/vscode-cpptools/issues/8434)
* Fix newlines not being handled in comments with a Doxygen tag. [#5741](https://github.com/microsoft/vscode-cpptools/issues/5741)
* Fix Doxygen comments with `\0` being truncated. [#6084](https://github.com/microsoft/vscode-cpptools/issues/6084)
* Fix `files.exclude` not working for directories external to the active workspace folder. [#6877](https://github.com/microsoft/vscode-cpptools/issues/6877)
* Fix [MSYS2 GDB 10.2] gdb: ERROR: Unable to start debugging. Unexpected GDB output from command "-exec-run". Error creating process [#7706](https://github.com/microsoft/vscode-cpptools/issues/7706)
* Fix a bug with vcFormat inserting additional spaces between `}` and `else`. [#7731](https://github.com/microsoft/vscode-cpptools/issues/7731)
* Fix GCC system include processing on Windows. [#8112](https://github.com/microsoft/vscode-cpptools/issues/8112), [#8496](https://github.com/microsoft/vscode-cpptools/issues/8496)
* Remove redundant cl.exe from the build and debug active file configuration list. [#8168](https://github.com/microsoft/vscode-cpptools/issues/8168)
* Fix string elements to render as code in the IntelliSense configuration UI. [PR #8271](https://github.com/microsoft/vscode-cpptools/pull/8271)
* Fix IntelliSense process crash on AMD Ryzen 3000 series processors without updated drivers. [#8312](https://github.com/microsoft/vscode-cpptools/issues/8312)
* Fix bug with `wmic` not being recognized during Windows attach debugging. [#8328](https://github.com/microsoft/vscode-cpptools/issues/8328)
* Fix Go to Type Definition on pointer types. [#8337](https://github.com/microsoft/vscode-cpptools/issues/8337)
* Fix a "Cannot read property" error during deactivation if the language service wasn't fully activated. [#8354](https://github.com/microsoft/vscode-cpptools/issues/8354)
* Fix an issue in which the language id for header files were not updated to match the source file of its TU. [#8381](https://github.com/microsoft/vscode-cpptools/issues/8381)
* Fix parsing of `bit_cast` with gcc mode IntelliSense. [#8434](https://github.com/microsoft/vscode-cpptools/issues/8434)
* Fix the tag parser getting stuck on certain code. [#8459](https://github.com/microsoft/vscode-cpptools/issues/8459)
* Fix an invalid success message when a build task fails. [#8467](https://github.com/microsoft/vscode-cpptools/issues/8467)
* Fix compiler querying with certain Cygwin/MSYS2 compilers on Windows. [#8496](https://github.com/microsoft/vscode-cpptools/issues/8496)
* Fix a bug with conditional breakpoints. [#8515](https://github.com/microsoft/vscode-cpptools/issues/8515)
* Fix non-ASCII output with `cppbuild` tasks. [#8518](https://github.com/microsoft/vscode-cpptools/issues/8518)
* Fix 3 settings not getting environment variables resolved after a settings change. [#8531](https://github.com/microsoft/vscode-cpptools/issues/8531)
* Don't block running a task if it doesn't use the active file. [#8586](https://github.com/microsoft/vscode-cpptools/issues/8586)
* Fix a command not found error message after clicking the database status icon when commands aren't available. [#8599](https://github.com/microsoft/vscode-cpptools/issues/8599)
* Fix /RTC compiler checks failures don't break into debugger [#8646](https://github.com/microsoft/vscode-cpptools/issues/8646)
* Fix workspace rescanning (tag parsing) not automatically happening after c/cpp associations are added to `files.associations`. [#8687](https://github.com/microsoft/vscode-cpptools/issues/8687)
* Fix debugging when Windows binaries are linked with /PDBPageSize > 4k. [#8690](https://github.com/microsoft/vscode-cpptools/issues/8690)
* Switch usage of `-dD` to `-dM` when compiler querying. [#8692](https://github.com/microsoft/vscode-cpptools/issues/8692)
* Fix breakpoints with msys2 gcc. [#8696](https://github.com/microsoft/vscode-cpptools/issues/8696)
* Fix no document symbols appearing in certain cases. [#8726](https://github.com/microsoft/vscode-cpptools/issues/8726)
* Fix an issue in which multiple (potentially different) diagnostics were delivered for headers shared by multiple TUs.
* Fix some translations.

### Other
* Remove trailing whitespaces in source code.
  * Alexander (@Gordon01) [PR #8254](https://github.com/microsoft/vscode-cpptools/pull/8254)

## Version 1.7.1: October 19, 2021
### Bug Fixes
* Fix an extension crash that occurred on activation while a workspace is open with no folders in it. [#8280](https://github.com/microsoft/vscode-cpptools/issues/8280)
* Fix an issue in which configuration defaults were not properly applied. [#8298](https://github.com/microsoft/vscode-cpptools/pull/8298)

## Version 1.7.0: October 13, 2021
### New Features
* Add a command to restart IntelliSense for a specific file. [#3727](https://github.com/microsoft/vscode-cpptools/issues/3727)
* Add support for macOS app bundles [#6726](https://github.com/microsoft/vscode-cpptools/issues/6726)
	* [PR MIEngine#1091](https://github.com/microsoft/MIEngine/pull/1091)
* Add support for Go To / Peek Type Definition. [#7999](https://github.com/microsoft/vscode-cpptools/issues/7999)

### Enhancements
* Detect IntelliSenseMode target architecture for `cl.exe` based on its path. [#8044](https://github.com/microsoft/vscode-cpptools/issues/8044)
* In generated build tasks, add a compiler arg to cause color to be displayed in gcc/clang output in terminal. [PR #8165](https://github.com/microsoft/vscode-cpptools/pull/8165)
* Add new configuration `mergeConfigurations` that enables include paths, defines, and forced includes from c_cpp_properties.json to be merged with those provided by a configuration provider.
  *  Thomas Willson (@willson556) [PR #8174](https://github.com/microsoft/vscode-cpptools/pull/8174)

### Bug Fixes
* Fix an issue with signature help for overloaded constructors. [#1664](https://github.com/microsoft/vscode-cpptools/issues/1664)
* Add markdown to settings descriptions. [#4544](https://github.com/microsoft/vscode-cpptools/issues/4544)
* Fix an IntelliSense process crash. [#5584](https://github.com/microsoft/vscode-cpptools/issues/5548), [#8110](https://github.com/microsoft/vscode-cpptools/issues/8110)
* Fix an issue with incorrect E0513 and E0167 IntelliSense errors. [#6338](https://github.com/microsoft/vscode-cpptools/issues/6338)
* Fix issue with IntelliSense for anonymous members. [#6412](https://github.com/microsoft/vscode-cpptools/issues/6412)
* Fix an issue with incorrect "no suitable user-defined conversion" errors. [#6721](https://github.com/microsoft/vscode-cpptools/issues/6721)
* Fix some issues with punctuation in setting descriptions. [#6870](https://github.com/microsoft/vscode-cpptools/issues/6870)
* Add descriptions for setting enum values. [#7358](https://github.com/microsoft/vscode-cpptools/issues/7358)
* Add support for `${execPath}` and `${pathSeparator}` in `c_cpp_properties.json`. [#7753](https://github.com/microsoft/vscode-cpptools/issues/7753)
* Move the scope of document symbols from the name (on the left) to the details (on the right). [#7785](https://github.com/microsoft/vscode-cpptools/issues/7785)
* Fix an issue with config validation of Force Include values. [#7822](https://github.com/microsoft/vscode-cpptools/issues/7822)
* Fix an issue related to arg parsing in build tasks. [#7891](https://github.com/microsoft/vscode-cpptools/issues/7891)
* Add a check when cppbuild task is used when the active file is not a source file. [#7892](https://github.com/microsoft/vscode-cpptools/issues/7892)
* Fix a cpptools crash [#8055](https://github.com/microsoft/vscode-cpptools/issues/8055)
* Fix issue "LogPoint stopped working v1.6.0". [#8065](https://github.com/microsoft/vscode-cpptools/issues/8065)
	* [PR MIEngine#1208](https://github.com/microsoft/MIEngine/pull/1208)
* Fix issue "Debugger won't read/write from/to stdio". [#8075](https://github.com/microsoft/vscode-cpptools/issues/8075)
	* [PR MIEngine#1209](https://github.com/microsoft/MIEngine/pull/1209)
* Fix an issue with VC 14.0 headers not being found. [#8078](https://github.com/microsoft/vscode-cpptools/issues/8078)
* Fix an issue with CUDA support with `compile_commands.json`. [#8091](https://github.com/microsoft/vscode-cpptools/issues/8091)
* Fix an issue with `/kernel` arg to `cl.exe` for C files. [#8158](https://github.com/microsoft/vscode-cpptools/issues/8158)
* Fix an issue where inactive regions no longer dimmed after switching between open files. [#8206](https://github.com/microsoft/vscode-cpptools/issues/8206)

## Version 1.6.0: August 24, 2021
### New Features
* Added support for standard `.editorconfig` entries when using vcFormat. [#7920](https://github.com/microsoft/vscode-cpptools/issues/7920)
* Debug Step Granularity for cppdbg [PR MIEngine#1169](https://github.com/microsoft/MIEngine/pull/1169)
  * Thank you for the contribution @Trass3r
* InstructionBreakpoints for cppdbg [PR MIEgnine#1192](https://github.com/microsoft/MIEngine/pull/1192)

### Enhancements
* Debugger now runs on .NET 5 [#7858](https://github.com/microsoft/vscode-cpptools/pull/7858)
* When using the `Default` setting for `C_Cpp.formatting`, vcFormat will now be selected if a `.editorconfig` file is found with vcFormat entries and no `.clang-format` file was found with nearer proximity to the source file. [#7929](https://github.com/microsoft/vscode-cpptools/issues/7929)

### Bug Fixes
* Fix incorrect sizeof for packed structs (gcc/clang) [#5267](https://github.com/microsoft/vscode-cpptools/issues/5267)
* Fix designated initializers not working at file scope. [#6316](https://github.com/microsoft/vscode-cpptools/issues/6316)
* Fix an IntelliSense crash on template code. [#7349](https://github.com/microsoft/vscode-cpptools/issues/7349)
* Rank existence of a custom configuration higher than filename similarity and path proximity, when choosing a TU source for a header [#7396](https://github.com/microsoft/vscode-cpptools/issues/7396)
* Fix an IntelliSense crash when the display language is set to Italian. [#7685](https://github.com/microsoft/vscode-cpptools/issues/7685)
* Enable the C++ status bar items to be selectively disabled. [#7700](https://github.com/microsoft/vscode-cpptools/issues/7700)
* Fix an issue causing incorrect color selection for semantic tokens. [#7773](https://github.com/microsoft/vscode-cpptools/issues/7773)
* Fix some cl.exe and clang installations not being detected. [#7767](https://github.com/microsoft/vscode-cpptools/issues/7767) [#7795](https://github.com/microsoft/vscode-cpptools/issues/7795) [#7800](https://github.com/microsoft/vscode-cpptools/issues/7800)
* Fix an issue with recursive includes not found. [#7783](https://github.com/microsoft/vscode-cpptools/issues/7783)
* Fix an issue with code folding of single-line blocks. [#7809](https://github.com/microsoft/vscode-cpptools/issues/7809)
* Fix a typo in a localized string. [#7823](https://github.com/microsoft/vscode-cpptools/issues/7823)
* Add open file parsing status when hovering over the database icon. [PR #7831](https://github.com/microsoft/vscode-cpptools/pull/7831)
* Fix an issue with IntelliSense flame icon getting stuck on. [#7838](https://github.com/microsoft/vscode-cpptools/issues/7838)
* Fix an issue with character position after include completion. [#7856](https://github.com/microsoft/vscode-cpptools/issues/7856)
* Fix wrong version of clang-format being used in multi-root workspaces. [#7870](https://github.com/microsoft/vscode-cpptools/issues/7870)
* Fix issue with setting of MS extensions when `-fms-extensions` is used. [#7886](https://github.com/microsoft/vscode-cpptools/issues/7886)
* Fix an issue with support detection on Android. [#7906](https://github.com/microsoft/vscode-cpptools/issues/7906)
* Fix a bug with handling of `"C_Cpp.vcFormat.newLine.beforeOpenBrace.block": "newLine"`. [#7926](https://github.com/microsoft/vscode-cpptools/issues/7926)
* Fix Disassembly view is blank on linux [#7960](https://github.com/microsoft/vscode-cpptools/issues/7960)
* Fix an issue with cppdbg debugging on Windows x64. [#7971](https://github.com/microsoft/vscode-cpptools/issues/7971)
* Fix an issue with VS `<execution>` header causing IntelliSense process crash. [#7972](https://github.com/microsoft/vscode-cpptools/issues/7972)
* Fix insiders update install loop for remote scenarios. [#8000](https://github.com/microsoft/vscode-cpptools/issues/8000)
* Fix macOS unable to use external terminal to debug [#8008](https://github.com/microsoft/vscode-cpptools/issues/8008)

## Version 1.5.1: July 9, 2021
### Bug Fixes
* cppvsdbg Debugging becomes no-op between 1.4.1 and 1.5.0 [#7808](https://github.com/microsoft/vscode-cpptools/issues/7808)

## Version 1.5.0: July 8, 2021
### New Feature
* Add the "Inline macro" code action. [#4183](https://github.com/microsoft/vscode-cpptools/issues/4183)
* Add a Windows ARM64 debugger. [PR #7798](https://github.com/microsoft/vscode-cpptools/pull/7798)

### Enhancements
* Add auto-detection of clang compilers on Windows (and different versions of cl.exe). [#6718](https://github.com/microsoft/vscode-cpptools/issues/6718)
* Stop adding .cu files to `files.associations` (switch to using setTextDocumentLanguage). [#7359](https://github.com/microsoft/vscode-cpptools/issues/7359)
* Add "Symbol Options" for CppVsdbg to configure symbol settings [PR #7680](https://github.com/microsoft/vscode-cpptools/pull/7680)
* Update CppVsdbg to use newer CppEE and msdia. 

### Bug Fixes
* Fix switch header/source not checking `files.exclude`. [#4429](https://github.com/microsoft/vscode-cpptools/issues/4429)
* Fix code folding causing `} else if` lines to be hidden. [#5521](https://github.com/microsoft/vscode-cpptools/issues/5521)
* Add abort handling to recursive includes directory iteration. [#6461](https://github.com/microsoft/vscode-cpptools/issues/6461)
* Fix include completion with recursive includes in header files. [#6842](https://github.com/microsoft/vscode-cpptools/issues/6842)
* Add the get-task-allow entitlement to macOS binaries to enable call stacks to be obtained when SIP is enabled. [#7412](https://github.com/microsoft/vscode-cpptools/issues/7412)
* Fix Find All References reporting certain references in headers as inactive. [#7609](https://github.com/microsoft/vscode-cpptools/issues/7609)
* Fix IntelliSense process crash and tag parser failure with columns > 65535. [#7621](https://github.com/microsoft/vscode-cpptools/issues/7621)
* Fix incorrect localization translations.
  * jogo- (@jogo-) [PR #7625](https://github.com/microsoft/vscode-cpptools/pull/7625)
* Fix `autocompleteAddParentheses` for some template argument deduction cases. [#7626](https://github.com/microsoft/vscode-cpptools/issues/7626)
* Fix some incorrect IntelliSense errors. [#6639](https://github.com/microsoft/vscode-cpptools/issues/6639), [#7630](https://github.com/microsoft/vscode-cpptools/issues/7630)
* Change references of "OS X" to "macOS".
  * Tyler Davis (@TylerADavis) [PR #7636](https://github.com/microsoft/vscode-cpptools/pull/7636)
* Prevent the root path from being added to the `browse.path`. [#7648](https://github.com/microsoft/vscode-cpptools/issues/7648)
* Fix a configuration squiggle when `${workspaceFolder}` is used with `compilerPath`. [#7649](https://github.com/microsoft/vscode-cpptools/issues/7649)
* Fix an issue causing editorConfig not to be used or cached. [PR #7666](https://github.com/microsoft/vscode-cpptools/pull/7666)
* Fix document symbols nesting with templates. [#7673](https://github.com/microsoft/vscode-cpptools/issues/7673)
* Fix include paths not being found when the paths start with /D or /I. [#7701](https://github.com/microsoft/vscode-cpptools/issues/7701), [#7757](https://github.com/microsoft/vscode-cpptools/issues/7756)
* Fix Find All References on a global variable giving incorrect references to local variables. [#7702](https://github.com/microsoft/vscode-cpptools/issues/7702)
* Fix `vcFormat` not working near the end of the file with UTF-8 characters > 1 byte. [#7704](https://github.com/microsoft/vscode-cpptools/issues/7704)
* Fix a configuration squiggle for a recursively resolved `forcedInclude`. [PR #7722](https://github.com/microsoft/vscode-cpptools/pull/7722)
* Fix `Build and Debug Active File` for certain file extensions (.cu, .cp, etc.).
  * jogo- (@jogo-) [PR #7726](https://github.com/microsoft/vscode-cpptools/pull/7726)
* Fix `browse.path` being incorrect if an invalid `compileCommands` is set. [#7737](https://github.com/microsoft/vscode-cpptools/issues/7737)
* Fix an incorrect error message when `C_Cpp.errorSquiggles` is `"Enabled"`. [#7744](https://github.com/microsoft/vscode-cpptools/issues/7744)
* Fix compiler querying sometimes not working with Cygwin. [#7751](https://github.com/microsoft/vscode-cpptools/issues/7751)
* Fix a duplicate IntelliSense update when a new C/C++ file is opened and after switching from a non-C/C++ file and back.
* Fix a potential IntelliSense process crash on shutdown.

## Version 1.4.1: June 8, 2021
### Bug Fixes
* Fix the configuration UI sometimes not populating initially with VS Code 1.56 or later. [#7641](https://github.com/microsoft/vscode-cpptools/issues/7641)

## Version 1.4.0: May 27, 2021
### New Features
* Add a C++ walkthrough to the "Getting Started" page. [#7273](https://github.com/microsoft/vscode-cpptools/issues/7273)
  * Note: VS Code may only make this available to a subset of users while they continue working on the feature.

### Enhancements
* Update to clang-format 12. [#6434](https://github.com/microsoft/vscode-cpptools/issues/6434)
* Add `private` or `protected` scope labels to class symbols. [#7120](https://github.com/microsoft/vscode-cpptools/issues/7120)
* Fix file:line path for $FILEPOS [#7193](https://github.com/microsoft/vscode-cpptools/issues/7193)
	* [PR MIEngine#1124](https://github.com/microsoft/MIEngine/pull/1124)
* Add `stopAtConnect` and `hardwareBreakpoints` launch options [PR #7449](https://github.com/microsoft/vscode-cpptools/pull/7449) 
  * `stopAtConnect` stops the debugger on connection to a remote target [PR MIEngine#1109](https://github.com/microsoft/MIEngine/pull/1109)
  * `hardwareBreakpoints` controls usage and number of remote hardware breakpoints [PR MIEngine#1128](https://github.com/microsoft/MIEngine/pull/1128)
* Add support for loading Concord extensions to the cppvsdbg debug adapter (see [documentation](https://github.com/microsoft/ConcordExtensibilitySamples/wiki/Support-for-VS-Code-cppvsdbg-Scenarios) for more information)
* Add support for exception conditions to cppvsdbg (see [documentation](https://aka.ms/VSCode-Cpp-ExceptionSettings) for more information)

### Bug Fixes
* Fix an incorrect IntelliSense error with object initialization. [#3212](https://github.com/microsoft/vscode-cpptools/issues/3212)
* Fix IntelliSense errors with designated initializers. [#3491](https://github.com/microsoft/vscode-cpptools/issues/3491), [#5500](https://github.com/microsoft/vscode-cpptools/issues/5550)
* Fix IntelliSense configuration with cl.exe compiler args `/external:I`, `/Zc:preprocessor`, and others. [#4980](https://github.com/microsoft/vscode-cpptools/issues/4980), [#6531](https://github.com/microsoft/vscode-cpptools/issues/6531), [#7259](https://github.com/microsoft/vscode-cpptools/issues/7259)
* Switch to showing no document symbols instead of random symbols for `files.exclude`'d documents. [#5142](https://github.com/microsoft/vscode-cpptools/issues/5142)
* Fix macros getting undefined when duplicate `#include` are used. [#5182](https://github.com/microsoft/vscode-cpptools/issues/5182), [#7270](https://github.com/microsoft/vscode-cpptools/issues/7270)
* Fix provider failed error logging. [#5487](https://github.com/microsoft/vscode-cpptools/issues/5487)
* Fix an IntelliSense crash with `#pragma GCC target`. [#6698](https://github.com/microsoft/vscode-cpptools/issues/6698), [#7377](https://github.com/microsoft/vscode-cpptools/issues/7377)
* Fix bitness detection for compilers targeting esp32. [#7034](https://github.com/microsoft/vscode-cpptools/issues/7034)
* Fix -idirafter directories being included too early. [#7129](https://github.com/microsoft/vscode-cpptools/issues/7129)
* Fix issue with the cpptools process lingering when no longer needed. [#7262](https://github.com/microsoft/vscode-cpptools/issues/7262)
* Filter out C++ std when querying the compiler as C (and vice versa). [#7269](https://github.com/microsoft/vscode-cpptools/issues/7269)
* Fix `files.exclude` ending with `/folder/**` not excluding `/folder`. [#7331](https://github.com/microsoft/vscode-cpptools/issues/7331)
* Fix VS Code UI freezing when hovering over very large literals. [#7334](https://github.com/microsoft/vscode-cpptools/issues/7334), [#7577](https://github.com/microsoft/vscode-cpptools/issues/7577)
* Fix clang-format formatting bug when new lines are removed. [#7360](https://github.com/microsoft/vscode-cpptools/issues/7360)
* Change default cwd in launch.json to `${fileDirname}`. [#7362](https://github.com/microsoft/vscode-cpptools/issues/7362)
  * Syed Ahmad (@HackintoshwithUbuntu) [PR #7363](https://github.com/microsoft/vscode-cpptools/pull/7363)
* Fix the compile commands entry not being used when -Werror is used. [#7388](https://github.com/microsoft/vscode-cpptools/issues/7388)
* Fix some potential race conditions during vsix installation. [#7405](https://github.com/microsoft/vscode-cpptools/issues/7405)
* Fix completion at the end of a file. [#7472](https://github.com/microsoft/vscode-cpptools/issues/7472)
* Fix completion of constructors. [#7505](https://github.com/microsoft/vscode-cpptools/issues/7505)
* Fix typos.
  * jogo- (@jogo-) [PR #7509](https://github.com/microsoft/vscode-cpptools/pull/7509), [PR #7568](https://github.com/microsoft/vscode-cpptools/pull/7568), [PR #7573](https://github.com/microsoft/vscode-cpptools/pull/7573)
* Fix an IntelliSense crash with the arrow library. [#7518](https://github.com/microsoft/vscode-cpptools/issues/7518)
* Fix the configuration UI randomly being blank (more frequently when remote). [#7523](https://github.com/microsoft/vscode-cpptools/issues/7523)
* Fix IntelliSense mode switching from `linux` to `macos` if `__unix__` is defined but `__linux__` is not. [#7525](https://github.com/microsoft/vscode-cpptools/issues/7525)
* Fix enabling of the `ms_extensions` flag for clang on Windows. [#7529](https://github.com/microsoft/vscode-cpptools/issues/7529)
* Fix `autocompleteAddParentheses` with no argument const/non-const overloads and deduction guides. [#7540](https://github.com/microsoft/vscode-cpptools/issues/7540), [#7541](https://github.com/microsoft/vscode-cpptools/issues/7541)
* Fix the browse configuration not being preserved when the configuration provider is auto-detected. [#7542](https://github.com/microsoft/vscode-cpptools/issues/7542)
* Fix clang-format failure on macOS 10.13 or older. [#7561](https://github.com/microsoft/vscode-cpptools/issues/7561)
* Fix an IntelliSense crash with std::ranges::unique. [#7576](https://github.com/microsoft/vscode-cpptools/issues/7576)
* Prevent 'Configuration Warnings' output when a custom configuration provider omits optional fields.
* Prevent 'Configuration Warnings' caused by corrections to auto-detected default configuration values.
* Reduce IntelliSense memory and CPU usage in certain scenarios (e.g. large files).
* Fix a crash on Linux with a `/**` includePath.

## Version 1.3.1: April 19, 2021
### Bug Fixes
* Fix extension not activating when `/.vscode/c_cpp_properties.json` exists but no C/C++ file is open. [#7344](https://github.com/microsoft/vscode-cpptools/issues/7344)
* Fix logging for an invalid provider configuration.
  * Yonggang Luo (@lygstate) [PR #7350](https://github.com/microsoft/vscode-cpptools/pull/7350)
* Fix extension activation with 32-bit Windows. [#7368](https://github.com/microsoft/vscode-cpptools/issues/7368)

## Version 1.3.0: April 13, 2021
### New Features
* Add language service support for CUDA.
* Add highlighting of matching conditional preprocessor statements. [#2565](https://github.com/microsoft/vscode-cpptools/issues/2565)
* Add commands for navigating to matching preprocessor directives in conditional groups. [#4779](https://github.com/microsoft/vscode-cpptools/issues/4779)
* Add native language service binaries for ARM64 Mac. [#6595](https://github.com/microsoft/vscode-cpptools/issues/6595)

### Enhancements
* Add parentheses to function calls when `C_Cpp.autocompleteAddParentheses` is `true`. [#882](https://github.com/microsoft/vscode-cpptools/issues/882)
* Add @retval support to the simplified view of doc comments. [#6816](https://github.com/microsoft/vscode-cpptools/issues/6816)
* Add auto-closing of include completion brackets. [#7054](https://github.com/microsoft/vscode-cpptools/issues/7054)
* Add support for nodeAddonIncludes with Yarn PnP.
  * Mestery (@Mesterry) [PR #7123](https://github.com/microsoft/vscode-cpptools/pull/7123)
* Add a `C_Cpp.files.exclude` setting, which is identical to `files.exclude` except items aren't excluded from the Explorer view. [PR #7285](https://github.com/microsoft/vscode-cpptools/pull/7285)

### Bug Fixes
* Display integer values for char and unsigned char on hover instead of character symbols. [#1552](https://github.com/microsoft/vscode-cpptools/issues/1552)
* Fix directory iteration to check files.exclude and symlinks and use less memory. [#3123](https://github.com/microsoft/vscode-cpptools/issues/3123), [#4206](https://github.com/microsoft/vscode-cpptools/issues/4206), [#6864](https://github.com/microsoft/vscode-cpptools/issues/6864)
* Fix an issue with stale IntelliSense due to moving or renaming header files. [#3849](https://github.com/microsoft/vscode-cpptools/issues/3849)
* Fix go to definition on large macros. [#4306](https://github.com/microsoft/vscode-cpptools/issues/4306)
* Fix a spurious asterisk being inserted on a new line if the previous line starts with an asterisk. [#5733](https://github.com/microsoft/vscode-cpptools/issues/5733)
* Fix bug with placement new on Windows with gcc mode. [#6246](https://github.com/microsoft/vscode-cpptools/issues/6246)
* Fix size_t and placement new squiggles with clang on Windows. [#6573](https://github.com/microsoft/vscode-cpptools/issues/6573), [#7106](https://github.com/microsoft/vscode-cpptools/issues/7016)
* Fix an incorrect IntelliSense error squiggle when assigning to std::variant in clang mode. [#6623](https://github.com/microsoft/vscode-cpptools/issues/6623)
* Fix incorrect squiggle with range-v3 library. [#6639](https://github.com/microsoft/vscode-cpptools/issues/6639)
* Fix incorrect squiggle with auto parameters. [#6714](https://github.com/microsoft/vscode-cpptools/issues/6714)
* Fix (reimplement) nested document symbols. [#6830](https://github.com/microsoft/vscode-cpptools/issues/6830), [#7023](https://github.com/microsoft/vscode-cpptools/issues/7023), [#7024](https://github.com/microsoft/vscode-cpptools/issues/7024)
* Fix detection of bitness for compilers targeting esp32. [#7034](https://github.com/microsoft/vscode-cpptools/issues/7034)
* Fix include completion not working after creating a new header with a non-standard extension until a reload is done. [#6987](https://github.com/microsoft/vscode-cpptools/issues/6987), [#7061](https://github.com/microsoft/vscode-cpptools/issues/7061)
* Fix endless CPU/memory usage in cpptools-srv when certain templated type aliases are used. [#7085](https://github.com/microsoft/vscode-cpptools/issues/7085)
* Fix "No symbols found" sometimes occurring when a document first opens. [#7103](https://github.com/microsoft/vscode-cpptools/issues/7103)
* Fix vcFormat formatting after typing brackets and a newline. [#7125](https://github.com/microsoft/vscode-cpptools/issues/7125)
* Fix a performance bug after formatting a document. [#7159](https://github.com/microsoft/vscode-cpptools/issues/7159)
* Fix random crashes of cpptools-srv during shutdown. [#7161](https://github.com/microsoft/vscode-cpptools/issues/7161)
* Fix a bug with relative "." paths in compile commands. [#7221](https://github.com/microsoft/vscode-cpptools/issues/7221)
* Fix configuration issues with Unreal Engine projects. [#7222](https://github.com/microsoft/vscode-cpptools/issues/7222)
* Fix bug when `${workspaceFolder}` is used in `compileCommands`. [#7241](https://github.com/microsoft/vscode-cpptools/issues/7241)
  * Aleksa Pavlovic (@aleksa2808) [PR #7242](https://github.com/microsoft/vscode-cpptools/pull/7242)
* Fix field requirements for custom configurations. [PR #7295](https://github.com/microsoft/vscode-cpptools/pull/7295)
* Fix integrity hash checking of downloaded packages for the extension. [PR #7300](https://github.com/microsoft/vscode-cpptools/pull/7300)
* Fix a bug preventing successful validation and receipt of browse configurations from custom configuration providers. [PR# 7131](https://github.com/microsoft/vscode-cpptools/pull/7313)
* Fix a potential crash when editing at the end of a document.
* Fix "Configure Task" selection to show root folder names for multi-root workspace [PR #7315](https://github.com/microsoft/vscode-cpptools/pull/7315)

## Version 1.2.2: February 25, 2021
### Bug Fixes
* Fix IntelliSense errors with variable length arrays with C Clang mode. [#6500](https://github.com/microsoft/vscode-cpptools/issues/6500)
* Fix for random IntelliSense communication failures on Mac. [#6809](https://github.com/microsoft/vscode-cpptools/issues/6809), [#6958](https://github.com/microsoft/vscode-cpptools/issues/6958)
* Fix an extension activation failure when a non-existent folder exists in the workspace. [#6981](https://github.com/microsoft/vscode-cpptools/issues/6981)
* Fix infinite loops during document symbol processing. [#6988](https://github.com/microsoft/vscode-cpptools/issues/6988), [#7012](https://github.com/microsoft/vscode-cpptools/issues/7012), [#7022](https://github.com/microsoft/vscode-cpptools/issues/7022), [#7025](https://github.com/microsoft/vscode-cpptools/issues/7025)
* Fix a regression with handling of -isysroot/--sysroot compiler arguments. [#6992](https://github.com/microsoft/vscode-cpptools/issues/6992)
* Fix issue querying certain compilers, including armclang and arm-poky-linux-musleabi-gcc. [#7021](https://github.com/microsoft/vscode-cpptools/issues/7021)
* Fix invalid "console" property when generating a "cppdbg" task. [#7048](https://github.com/microsoft/vscode-cpptools/issues/7048)

## Version 1.2.1: February 16, 2021
### Bug Fixes
* Fix `Switch Header/Source` in two cases when symlinks are in the path. [#6855](https://github.com/microsoft/vscode-cpptools/issues/6855)
* Fix clang-format FixNamespaceComments default. [#6894](https://github.com/microsoft/vscode-cpptools/issues/6894)
* Fix an issue with querying certain compilers for system defines and system includes [#6898](https://github.com/microsoft/vscode-cpptools/issues/6898)
* Fix an issue preventing detection of default target and default language standard of Cygwin and WSL compilers. [#6902](https://github.com/microsoft/vscode-cpptools/issues/6902)
* Fix an issue with detection of Apple Clang. [#6916](https://github.com/microsoft/vscode-cpptools/issues/6916)
* Fix endless memory usage (or a crash) with certain code. [#6940](https://github.com/microsoft/vscode-cpptools/issues/6940)
* Fix "format after newline" with vcFormat. [#6942](https://github.com/microsoft/vscode-cpptools/issues/6942)
* Fix compiler querying with -Xclang and -include-pch arguments. [#6944](https://github.com/microsoft/vscode-cpptools/issues/6944)
* Switch to the signed LLDB-MI on Mac 10.14 or newer with the online vsix. [#6945](https://github.com/microsoft/vscode-cpptools/issues/6945)

## Version 1.2.0: February 2, 2021
### New Features
* Add support for cross-compilation configurations for IntelliSense. For example, `intelliSenseMode` value "linux-gcc-x64" could be used on a Mac host machine. [#1083](https://github.com/microsoft/vscode-cpptools/issues/1083)

### Enhancements
* Show configuration squiggles when configurations with the same name exist. [#3412](https://github.com/microsoft/vscode-cpptools/issues/3412)
* Add `C_Cpp.addNodeAddonIncludePaths` setting to add include paths from `nan` and `node-addon-api` when they're dependencies. [#4854](https://github.com/microsoft/vscode-cpptools/issues/4854)
  * Bruce MacNaughton (@bmacnaughton) [PR #67331](https://github.com/microsoft/vscode-cpptools/pull/6731)
* Add command `Generate EditorConfig contents from VC Format settings`. [#6018](https://github.com/microsoft/vscode-cpptools/issues/6018)
* Update to clang-format 11.1. [#6326](https://github.com/microsoft/vscode-cpptools/issues/6326)
* Add clang-format built for Windows ARM64. [#6494](https://github.com/microsoft/vscode-cpptools/issues/6494)
* Add support for the `/await` flag with msvc IntelliSense. [#6596](https://github.com/microsoft/vscode-cpptools/issues/6596)
* Increase document/workspace symbol limit from 1000 to 10000. [#6766](https://github.com/microsoft/vscode-cpptools/issues/6766)
* Add new "console" launch config for cppvsdbg. [PR #6794](https://github.com/microsoft/vscode-cpptools/pull/6794)

### Bug Fixes
* Fix handling of `--sysroot` and `-isysroot` with `compileCommands`. [#1575](https://github.com/microsoft/vscode-cpptools/issues/1575)
* Fix IntelliSense not updating if a non-opened header is changed. [#1780](https://github.com/microsoft/vscode-cpptools/issues/1780)
* Fix IntelliSense involving overflow for unsigned int values. [#2202](https://github.com/microsoft/vscode-cpptools/issues/2202)
* Fix IntelliSense not switching the language mode after changing C versus C++ `files.associations`. [#2557](https://github.com/microsoft/vscode-cpptools/issues/2557)
* Fix Switch Header/Source not switching to an existing file in another column if it's not visible. [#2667](https://github.com/microsoft/vscode-cpptools/issues/2667), [#6749](https://github.com/microsoft/vscode-cpptools/issues/6749)
* Fix autocomplete not working with `for` loop variables with C code. [#2946](https://github.com/microsoft/vscode-cpptools/issues/2946)
* Fix `#include` completion not sorting _ last. [#3465](https://github.com/microsoft/vscode-cpptools/issues/3465)
* Fix completion not working for templates in gcc/clang mode. [#3501](https://github.com/microsoft/vscode-cpptools/issues/3501)
* Fix crash when certain JavaScript files are parsed as C++. [#3858](https://github.com/microsoft/vscode-cpptools/issues/3858)
* Fix IntelliSense squiggle about not being able to assign to an object of its own type. [#3883](https://github.com/microsoft/vscode-cpptools/issues/3883)
* Fix hover and Find All References for template function overloads. [#4044](https://github.com/microsoft/vscode-cpptools/issues/4044), [#4249](https://github.com/microsoft/vscode-cpptools/issues/4249)
* Fix the Outline view for nested namespaces. [#4456](https://github.com/microsoft/vscode-cpptools/issues/4456)
* Fix some IntelliSense parsing errors. [#4595](https://github.com/microsoft/vscode-cpptools/issues/4595), [#6362](https://github.com/microsoft/vscode-cpptools/issues/6362), [#6685](https://github.com/microsoft/vscode-cpptools/issues/6685)
* Fix Outline view with`"**/.*"` in `files.exclude`. [#4602](https://github.com/microsoft/vscode-cpptools/issues/4602)
* Fix build tasks errors in single file mode. [#4638](https://github.com/microsoft/vscode-cpptools/issues/4638), [#6764](https://github.com/microsoft/vscode-cpptools/issues/6764)
* Fix the Outline view for nested structs/classes. [#4781](https://github.com/microsoft/vscode-cpptools/issues/4871)
* Fix `files.exclude` not applying to watched files handlers. [#5141](https://github.com/microsoft/vscode-cpptools/issues/5141)
* Fix code folding incorrectly matching an inactive `}`. [#5429](https://github.com/microsoft/vscode-cpptools/issues/5429)
* Fix IntelliSense Clang version for Apple Clang. [#5500](https://github.com/microsoft/vscode-cpptools/issues/5500)
* Fix hover doc comments not working if there's a selection. [#5635](https://github.com/microsoft/vscode-cpptools/issues/5635), [#6583](https://github.com/microsoft/vscode-cpptools/issues/6583)
* Fix `#include` completion to include results for non-standard header file extensions. [#5698](https://github.com/microsoft/vscode-cpptools/issues/5698)
* Fix clang-format failing due to missing libtinfo5 on Linux ARM/ARM64. [#5958](https://github.com/microsoft/vscode-cpptools/issues/5958)
* Automatically configure to use a custom configuration provider if available and no other configuration exists. [#6150](https://github.com/microsoft/vscode-cpptools/issues/6150)
* Fix not being able to attach to cpptools and cpptools-srv on Mac (to get crash call stacks). [#6151](https://github.com/microsoft/vscode-cpptools/issues/6151), [#6736](https://github.com/microsoft/vscode-cpptools/issues/6736)
* Fix IntelliSense crashing with cl.exe with C++20 and span. [#6251](https://github.com/microsoft/vscode-cpptools/issues/6251)
* Stop querying unsupported compilers. [#6314](https://github.com/microsoft/vscode-cpptools/issues/6314)
* Fix an entry not found error for files in `compile_commands.json` that didn't initially exist. [#6311](https://github.com/microsoft/vscode-cpptools/issues/6311)
* Fix IntelliSense errors with C++20 std::ranges in gcc/clang modes. [#6342](https://github.com/microsoft/vscode-cpptools/issues/6342)
* Add a workaround for a missing compiler path for the `compile_commands.json` generated by Unreal Engine. [#6358](https://github.com/microsoft/vscode-cpptools/issues/6358)
* Fix IntelliSense crash with coroutines. [#6363](https://github.com/microsoft/vscode-cpptools/issues/6363)
* Add localized strings for `cppbuild` tasks. [#6436](https://github.com/microsoft/vscode-cpptools/issues/6436)
* Fix IntelliSense squiggle with C++20 non-type templates. [#6462](https://github.com/microsoft/vscode-cpptools/issues/6462)
* Fix `compilerArgs` processing with `-MF` and other multi-arg arguments. [#6478](https://github.com/microsoft/vscode-cpptools/issues/6478)
* Fix bug causing `Unable to read process.env.HOME`. [#6468](https://github.com/microsoft/vscode-cpptools/issues/6468)
* Fix gcc problem matcher when the column is missing.
  * @guntern [PR #6490](https://github.com/microsoft/vscode-cpptools/pull/6490)
* Disable Insiders prompt for Codespaces. [#6491](https://github.com/microsoft/vscode-cpptools/issues/6491)
* Fix `compile_commands.json` not working correctly for `*.C` files. [#6497](https://github.com/microsoft/vscode-cpptools/issues/6497)
* Show an error message when gdb can't be found when generating a `launch.json` (instead of using an invalid `miDebuggerPath`). [#6511](https://github.com/microsoft/vscode-cpptools/issues/6511)
* Fix IntelliSense not supporting `__float128` (and `Q` literals) on x64 Linux. [#6574](https://github.com/microsoft/vscode-cpptools/issues/6574)
* Fix IntelliSense crash with a parenthesized type followed by an initializer list. [#6554](https://github.com/microsoft/vscode-cpptools/issues/6554), [#6624](https://github.com/microsoft/vscode-cpptools/issues/6624)
* Fix IntelliSense updating after pasting multi-line code. [#6565](https://github.com/microsoft/vscode-cpptools/issues/6565)
* Use "method" instead of "member" for semantic tokens. [#6569](https://github.com/microsoft/vscode-cpptools/issues/6569)
* Fix `__builtin_coro_*` methods not recognized by IntelliSense in gcc mode with `-fcoroutines`. [#6575](https://github.com/microsoft/vscode-cpptools/issues/6575)
* Fix the `else` snippet interfering with entering one line `else` statements. [#6582](https://github.com/microsoft/vscode-cpptools/issues/6582)
* Stop showing an "unknown error" message after canceling the creation of a `launch.json`. [#6608](https://github.com/microsoft/vscode-cpptools/issues/6608)
* Fix potential extension activation delay. [#6630](https://github.com/microsoft/vscode-cpptools/issues/6630)
* Fix the executed command not appearing with cppbuild tasks. [#6647](https://github.com/microsoft/vscode-cpptools/issues/6647)
* Fix IntelliSense crash on Mac due to IPCH file corruption. [#6673](https://github.com/microsoft/vscode-cpptools/issues/6673)
* Fix `_Debug` not being defined when `/MDd` or `/MTd` are used. [#6690](https://github.com/microsoft/vscode-cpptools/issues/6690)
* Fix infinite IntelliSense processing when C++20, gcc mode, and `-fcoroutines` and used. [#6709](https://github.com/microsoft/vscode-cpptools/issues/6709)
* Allow the extension to run on M1 Macs. [#6713](https://github.com/microsoft/vscode-cpptools/issues/6713)
  * Xiangyi Meng (@xymeng16) [PR #6601](https://github.com/microsoft/vscode-cpptools/pull/6601)
* Fix IntelliSense errors when "module" is used as a variable name with C++20. [#6719](https://github.com/microsoft/vscode-cpptools/issues/6719)
* Fix `.` to `->` completion with multiple cursors. [#6720](https://github.com/microsoft/vscode-cpptools/issues/6720)
* Fix bug with configured cl.exe path not being used to choose appropriate system include paths, or cl.exe not being used at all if it's not also installed via the VS Installer. [#6746](https://github.com/microsoft/vscode-cpptools/issues/6746)
* Fix bugs with parsing of quotes and escape sequences in compiler args. [#6761](https://github.com/microsoft/vscode-cpptools/issues/6761)
* Fix the configuration not showing in the status bar when `c_cpp_properties.json` is active. [#6765](https://github.com/microsoft/vscode-cpptools/issues/6765)
* Fix compiler querying with compilers that do not output `__STD_VERSION__` by default (gcc <= 4.8.x). [#6792](https://github.com/microsoft/vscode-cpptools/issues/6792)
* Fix document symbols when nested symbols have the same name as a parent. [#6830](https://github.com/microsoft/vscode-cpptools/issues/6830)
* Fix automatic adding of header files to `files.associations` after `Go to Definition` on a `#include`. [#6845](https://github.com/microsoft/vscode-cpptools/issues/6845)
* Fix `"Insiders"` `updateChannel` for VS Code - Exploration. [#6875](https://github.com/microsoft/vscode-cpptools/issues/6875)
* Fix "D" command line warnings not appearing with cl.exe cppbuild build tasks.
* Fix cl.exe cppbuild tasks when `/nologo` is used (and make /nologo a default arg).
* Fix a cpptools crash and multiple deadlocks.

## Version 1.1.3: December 3, 2020
### Bug Fixes
* Disable the "join Insiders" prompt for Linux CodeSpaces. [#6491](https://github.com/microsoft/vscode-cpptools/issues/6491)
* Fix "shell" tasks giving error "Cannot read property `includes` of undefined". [#6538](https://github.com/microsoft/vscode-cpptools/issues/6538)
* Fix various task variables not getting resolved with `cppbuild` tasks. [#6538](https://github.com/microsoft/vscode-cpptools/issues/6538)
* Fix warnings not appearing with `cppbuild` tasks. [#6556](https://github.com/microsoft/vscode-cpptools/issues/6556)
* Fix endless CPU/memory usage if the cpptools process crashes. [#6603](https://github.com/microsoft/vscode-cpptools/issues/6603)
* Fix the default `cwd` for `cppbuild` tasks. [#6618](https://github.com/microsoft/vscode-cpptools/issues/6618)

## Version 1.1.2: November 17, 2020
### Bug Fixes
* Fix resolution of `${fileDirname}` with `cppbuild` tasks. [#6386](https://github.com/microsoft/vscode-cpptools/issues/6386)

## Version 1.1.1: November 9, 2020
### Bug Fixes
* Fix cpptools binaries sometimes not getting installed on Windows. [#6453](https://github.com/microsoft/vscode-cpptools/issues/6453)

## Version 1.1.0: November 5, 2020
### New Features
* Add language server support for Windows ARM64 (no debugging yet). [#5583](https://github.com/microsoft/vscode-cpptools/issues/5583)
* [cppdbg] Debugger Protocol Updates:
  * ReadMemoryRequest [PR MIEngine#1028](https://github.com/microsoft/MIEngine/pull/1028)
  * ModulesRequest and ModuleEvent [PR MIEngine#1054](https://github.com/microsoft/MIEngine/pull/1054)
* [cppdbg] Support new SourceFileMap schema [PR #6319](https://github.com/microsoft/vscode-cpptools/pull/6319)

### Enhancements
* Add support to run c/cpp build tasks. [#3674](https://github.com/microsoft/vscode-cpptools/issues/3674), [#5270](https://github.com/microsoft/vscode-cpptools/issues/5270), [#5285](https://github.com/microsoft/vscode-cpptools/issues/5285)
  * Tasks: Configure Task
  * Tasks: Run Build Task
  * C/C++: Build and debug active file.
* Add logging around compiler querying, and the "C/C++ Configuration Warnings" output channel. [#5259](https://github.com/microsoft/vscode-cpptools/issues/5259)
* Add compile commands info to Log Diagnostics. [#5761](https://github.com/microsoft/vscode-cpptools/issues/5761)
* Add `intelliSenseUpdateDelay` setting. [#6142](https://github.com/microsoft/vscode-cpptools/issues/6142)
  * YuTengjing (@tjx666) [PR #6344](https://github.com/microsoft/vscode-cpptools/pull/6344)
* Enable support for specifying a compiler by only the filename if it's in the environment path. [#6179](https://github.com/microsoft/vscode-cpptools/issues/6179)
* Restart the IntelliSense process if its memory usage exceeds the `C_Cpp.intelliSenseMemoryLimit` setting. [#6230](https://github.com/microsoft/vscode-cpptools/issues/6230)
* [cppdbg] Stepping out of a function will display '$ReturnValue'. 
  * @Trass3r [PR MIEngine#1036](https://github.com/microsoft/MIEngine/pull/1036)
* [cppdbg] Support composite expressions in natvis ArrayItems
  * @Trass3r [PR MIEngine#1044](https://github.com/microsoft/MIEngine/pull/1044)
* Add handling of the "-ansi" compiler arg when querying gcc/clang compilers.
* Add support for inferring the IntelliSenseMode based on the "--target" compiler arg.
* Add support for inferring the C standard based on new c11/c17 language standard args for cl.exe.
* Allow custom config providers to omit IntelliSenseMode and C/C++ language standard, enabling them to be inferred from the `compilerPath` and `compilerArgs`.

### Bug Fixes
* Change macOS Framework searching to only parse the "Current" framework folder when the "Headers" folder is not found. [#2046](https://github.com/microsoft/vscode-cpptools/issues/2046)
* Show the compiler path in the `Build and Debug Active File` dropdown. [#4278](https://github.com/microsoft/vscode-cpptools/issues/4278)
* Fix incorrect signature help active argument with multiple template parameters. [#4786](https://github.com/microsoft/vscode-cpptools/issues/4786)
* Fix bug with directories not getting created for browse.databaseFilename. [#5181](https://github.com/microsoft/vscode-cpptools/issues/5181)
* Allow the debug configuration to wait for the preLaunchTask to complete before continuing on and resolving environment variables or processes that may have been set in the 'tasks.json'. [#5287](https://github.com/microsoft/vscode-cpptools/issues/5287)
* Change the Windows SDK detection to require the shared, ucrt, and um folders. [#5817](https://github.com/microsoft/vscode-cpptools/issues/5817)
* Fix issues with IntelliSense for clang-cl.exe. [#6075](https://github.com/microsoft/vscode-cpptools/issues/6075)
* Fix "Comments are not permitted in JSON" error when `c_cpp_properties.json` is open but not active. [#6132](https://github.com/microsoft/vscode-cpptools/issues/6132)
* Rename the C language standard setting values from c18 and gnu18 to c17 and gnu17. [#6105](https://github.com/microsoft/vscode-cpptools/issues/6105)
* Add more IntelliSense support for std ranges, concepts, and modules exports (__cpp_lib_concepts is now enabled). [#6173](https://github.com/microsoft/vscode-cpptools/issues/6173)
* Add "-fnoblocks" when querying clang on Mac, as IntelliSense does not currently support blocks. [#6189](https://github.com/microsoft/vscode-cpptools/issues/6189)
* Fix clang-format on 32-bit Windows. [#6195](https://github.com/microsoft/vscode-cpptools/issues/6195)
* Fix incorrect formatting results when clang-format removes duplicate includes. [#6205](https://github.com/microsoft/vscode-cpptools/issues/6205)
* Fix a case where the main process could get stuck. [#6207](https://github.com/microsoft/vscode-cpptools/issues/6207)
* Fix C files being treated as C++ files with compile_commands.json. [#6279](https://github.com/microsoft/vscode-cpptools/issues/6279)
* Fix `Build and Debug Active File` race condition with EngineLogs. [#6304](https://github.com/microsoft/vscode-cpptools/pull/6304)
* Fix changes to some `c_cpp_properties.json` properties not taking effect (until a reload) if `compileCommands` is set. [#6332](https://github.com/microsoft/vscode-cpptools/issues/6332)
* Fix issue with compiler querying not handling various clang command line options correctly. [#6356](https://github.com/microsoft/vscode-cpptools/issues/6356),  [#6359](https://github.com/microsoft/vscode-cpptools/issues/6359)
* Fix multi-root workspace tag parsing when `compileCommands` is set. [#6383](https://github.com/microsoft/vscode-cpptools/issues/6383)
* Fix mingw32 compilers not being detected. [#6394](https://github.com/microsoft/vscode-cpptools/issues/6394)
* Various bug fixes for vcFormat. [PR #6408](https://github.com/microsoft/vscode-cpptools/pull/6408)
* Fix issue causing zh-cn and zh-tw language files not to be used. [PR #6418](https://github.com/microsoft/vscode-cpptools/pull/6418)
* Fix the handling of various compiler arg pairs when querying compilers.
* Avoid parsing entries in compile_commands.json for file types that we do not support.
* Fixed an issue in which only C or C++ system headers were added to the browse path, rather than both.
* Fix issue causing some localized messages to be displayed incorrectly.
* Fixed issue with shipping an older version of vsdbg in offline packages.

### Other Contributions
* Refactoring provider classes.
  * Abhishek Pal (@devabhishekpal) [PR #5998](https://github.com/microsoft/vscode-cpptools/pull/5998)

## Version 1.0.1: September 21, 2020
### Bug Fixes
* Fix "No IL available" IntelliSense error on Linux/macOS when `#error` directives are present in the source code. [#6009](https://github.com/microsoft/vscode-cpptools/issues/6009), [#6114](https://github.com/microsoft/vscode-cpptools/issues/6114)
* Fix issue on Windows with the language server not shutting down properly which causes the IntelliSense database to become corrupted. [PR #6141](https://github.com/microsoft/vscode-cpptools/issues/6141)
* Fix "No IL available" IntelliSense error when predefined macros are undefined. [#6147](https://github.com/microsoft/vscode-cpptools/issues/6147)
* Fix infinite loop IntelliSense regression. [#6166](https://github.com/microsoft/vscode-cpptools/issues/6166)

## Version 1.0.0: September 14, 2020
### New Features
* Support non-UTF-8 file encodings (GBK, UTF-16, etc.), excluding `files.autoGuessEncoding` support. [#414](https://github.com/microsoft/vscode-cpptools/issues/414)
* Support for running the extension on Linux ARM devices (armhf/armv7l and aarch64/arm64), using remoting. [#429](https://github.com/microsoft/vscode-cpptools/issues/429), [#2506](https://github.com/microsoft/vscode-cpptools/issues/2506)
* Add the `vcFormat` option to `C_Cpp.formatting` (with `C_Cpp.vcFormat.*` options) to enable VS-style formatting (instead of clang-format formatting). [#657](https://github.com/microsoft/vscode-cpptools/issues/657)
  * Add support for vcFormat settings in `.editorconfig` files. [PR #5932](https://github.com/microsoft/vscode-cpptools/pull/5932)

### Enhancements
* Improve the download and installation progress bar. [#1961](https://github.com/microsoft/vscode-cpptools/issues/1961)
* Add error codes and the "C/C++" source to IntelliSense errors. [#2345](https://github.com/microsoft/vscode-cpptools/issues/2345)
* Add support for `/Zc:__cplusplus` in `compilerArgs` for cl.exe. [#2595](https://github.com/microsoft/vscode-cpptools/issues/2595)
* Search for `compilerPath` in the PATH environment variable. [#3078](https://github.com/microsoft/vscode-cpptools/issues/3078), [#5908](https://github.com/microsoft/vscode-cpptools/issues/5908)
* Validate crypto signatures of binaries we download. [#5268](https://github.com/microsoft/vscode-cpptools/issues/5268)
* Add link to the documentation in the configuration UI. [#5875](https://github.com/microsoft/vscode-cpptools/issues/5875)
  * Abhishek Pal (@devabhishekpal) [PR #5991](https://github.com/microsoft/vscode-cpptools/pull/5991)
* Allow comments, trailing commas, etc. in `c_cpp_properties.json` [#5885](https://github.com/microsoft/vscode-cpptools/issues/5885)
* Prevent comments from being removed from json files when the extension modifies them.
  * @dan-shaw [PR #5954](https://github.com/microsoft/vscode-cpptools/pull/5954)
* Add diagnostics on potentially conflicting recursive includes to `C/C++: Log Diagnostics`, i.e. if a workspace uses files with the same name as system headers. [#6009](https://github.com/microsoft/vscode-cpptools/issues/6009)
* Add workspace parsing diagnostics. [#6048](https://github.com/microsoft/vscode-cpptools/issues/6048)
* Add `wmain` snippet on Windows. [#6064](https://github.com/microsoft/vscode-cpptools/issues/6064)
* More C++20 support.

### Bug Fixes
* Fix member completion in C code after an operator is used in an expression. [#2184](https://github.com/microsoft/vscode-cpptools/issues/2184)
* Fix extension not creating `tasks.json` if the `.vscode` folder doesn’t exist. [#4280](https://github.com/microsoft/vscode-cpptools/issues/4280)
* Fix installation of clang-format 10 with the online vsix. [#5194](https://github.com/microsoft/vscode-cpptools/issues/5194)
* Get the compiler type to determine if it's Clang when querying for default compiler so that the correct default `intelliSenseMode` is set. [#5352](https://github.com/microsoft/vscode-cpptools/issues/5352)
* Get the default language standard of the compiler and use that std version if no version is specified. [#5579](https://github.com/microsoft/vscode-cpptools/issues/5579)
* Fix `configuration.includePath` to only add the `defaultFolder` when the default `includePath` is set. [#5621](https://github.com/microsoft/vscode-cpptools/issues/5621)
* Fix an IntelliSense crash when using C++20 on Linux. [#5727](https://github.com/microsoft/vscode-cpptools/issues/5727)
* Get the default target of the compiler. If the default target is ARM/ARM64, do not use the generic "--target" option to determine bitness. [#5772](https://github.com/microsoft/vscode-cpptools/issues/5772)
* Fix `compilerArgs` not being used if no `compilerPath` is set. [#5776](https://github.com/microsoft/vscode-cpptools/issues/5776)
* Fix an incorrect IntelliSense error squiggle. [#5783](https://github.com/microsoft/vscode-cpptools/issues/5783)
* Fix semantic colorization and inactive regions for multi-root workspaces. [#5812](https://github.com/microsoft/vscode-cpptools/issues/5812), [#5828](https://github.com/microsoft/vscode-cpptools/issues/5828)
* Fix bug with cl.exe flags /FU and /FI not being processed. [#5819](https://github.com/microsoft/vscode-cpptools/issues/5819)
* Fix `cStandard` being set to `c11` instead of `gnu18` with gcc. [#5834](https://github.com/microsoft/vscode-cpptools/issues/5834)
* Fix Doxygen parameterHint comment to display for a parameter name that is followed by colon. [#5836](https://github.com/microsoft/vscode-cpptools/issues/5836)
* Fix compiler querying when relative paths are used in `compile_commands.json`. [#5848](https://github.com/microsoft/vscode-cpptools/issues/5848)
* Fix the compile commands compiler not being used if `C_Cpp.default.compilerPath` is set. [#5848](https://github.com/microsoft/vscode-cpptools/issues/5848)
* Fix Doxygen comment to escape markdown characters. [#5904](https://github.com/microsoft/vscode-cpptools/issues/5904)
* Remove keyword completion of C identifiers that are defined in headers and aren't keywords (e.g. `alignas`). [#6022](https://github.com/microsoft/vscode-cpptools/issues/6022)
* Fix error message with `Build and Debug Active File`. [#6071](https://github.com/microsoft/vscode-cpptools/issues/6071)
* Restore fallback to the base configuration if a custom configuration provider does not provide a configuration for a file and does not provide compiler info in a custom browse configuration.
* Fix a bug that could cause the extension to delay processing a newly opened file until any outstanding IntelliSense operations are complete, if using a custom configuration provider.
* Fix a bug with incorrect configuration of a file when using a custom configuration provider and no custom configuration is available for that file. This now falls back to the compiler info received from the configuration provider with the browse configuration.
* Fix a bug in which making a modification to `c_cpp_properties.json` could result in custom configurations for currently open files being discarded and not re-requested.

### Potentially Breaking Changes
* Settings `commentContinuationPatterns`, `enhancedColorization`, and `codeFolding` are no longer available in per-Folder settings (only Workspace or higher settings). [PR #5830](https://github.com/microsoft/vscode-cpptools/pull/5830)
* Fix compile command arguments not being used when `compilerPath` is set (so the compile command arguments need to be compatible now).
* If a non-matching `intelliSenseMode` was being used, such as clang-x64 with a gcc ARM compiler, then we may auto-fix it internally, which may cause changes to IntelliSense behavior.

### Known Issues
* Using `clang-format` on ARM may require installing libtinfo5. [#5958](https://github.com/microsoft/vscode-cpptools/issues/5958)

## Version 0.29.0: July 15, 2020
### New Features
* Add Doxygen comment support (to tooltip display of hover, completion, and signature help). [#658](https://github.com/microsoft/vscode-cpptools/issues/658)
  * The way comments are formatted is controlled by the `C_Cpp.simplifyStructuredComments` setting.
* Auto-convert `.` to `->` when the type is a pointer. [#862](https://github.com/microsoft/vscode-cpptools/issues/862)
* Switch to using the VS Code Semantic Tokens API for semantic colorization (works with remoting). [PR #5401](https://github.com/microsoft/vscode-cpptools/pull/5401), [#3932](https://github.com/microsoft/vscode-cpptools/issues/3932), [#3933](https://github.com/microsoft/vscode-cpptools/issues/3933), [#3942](https://github.com/microsoft/vscode-cpptools/issues/3942)
* Add support for LogMessage Breakpoints for debug type `cppdbg`. [PR MIEngine#1013](https://github.com/microsoft/MIEngine/pull/1013)

### Enhancements
* Automatically add `"${default}"` to the default `includePath` in `c_cpp_properties.json` if `C_Cpp.default.includePath` is set. [#3733](https://github.com/microsoft/vscode-cpptools/issues/3733)
* Add configuration provider logging to `C/C++: Log Diagnostics`. [#4826](https://github.com/microsoft/vscode-cpptools/issues/4826)
* Add support for the Debug Welcome Panel. [#4837](https://github.com/microsoft/vscode-cpptools/issues/4837)
* Update to clang-format 10. [#5194](https://github.com/microsoft/vscode-cpptools/issues/5194)
* Add system to store and query properties from the active C/C++ configuration.
  * bugengine (@bugengine) [PR #5453](https://github.com/microsoft/vscode-cpptools/pull/5453)
* Add `quoteArgs` to `launch.json` schema. [PR #5639](https://github.com/microsoft/vscode-cpptools/pull/5639)
* Add logs for a resolved `launch.json` if "engineLogging" is enabled. [PR #5644](https://github.com/microsoft/vscode-cpptools/pull/5644)
* Add threadExit and processExit logging flags for 'cppvsdbg'. [PR #5652](https://github.com/microsoft/vscode-cpptools/pull/5652)

### Bug Fixes
* Fix IntelliSense when using "import_" in a variable name. [#5272](https://github.com/microsoft/vscode-cpptools/issues/5272)
* Add localization support for autocomplete and hover text. [#5370](https://github.com/microsoft/vscode-cpptools/issues/5370)
* Some `updateChannel` fixes. [PR #5465](https://github.com/microsoft/vscode-cpptools/pull/5465)
* Fix wrong language standard used with compile commands. [#5498](https://github.com/microsoft/vscode-cpptools/issues/5498)
* Fix issue with defines and includes not being handled correctly in `compilerPath` or `compilerArgs`. [#5512](https://github.com/microsoft/vscode-cpptools/issues/5512)
* Add gcc/gcc-10 compiler detection. [#5540](https://github.com/microsoft/vscode-cpptools/issues/5540)
* Fix `--target` compiler arg getting overridden. [#5557](https://github.com/microsoft/vscode-cpptools/issues/5557)
  * Matt Schulte (@schultetwin1)
* Fix Find All References and Rename when multiple references are on the same line. [#5568](https://github.com/microsoft/vscode-cpptools/issues/5568)
* Fix IntelliSense process crashes. [#5584](https://github.com/microsoft/vscode-cpptools/issues/5584), [#5629](https://github.com/microsoft/vscode-cpptools/issues/5629)
* Fix an add/remove workspace folder crash. [#5591](https://github.com/microsoft/vscode-cpptools/issues/5591)
* Fix default build tasks failing on Windows if the compiler isn't on the PATH. [#5604](https://github.com/microsoft/vscode-cpptools/issues/5604)
* Fix updating `files.associations` and .C files being associated with C instead of C++. [#5618](https://github.com/microsoft/vscode-cpptools/issues/5618)
* Fix IntelliSense malfunction when RxCpp is used. [#5619](https://github.com/microsoft/vscode-cpptools/issues/5619)
* Fix an incorrect IntelliSense error. [#5627](https://github.com/microsoft/vscode-cpptools/issues/5627)
* Ignore "screen size is bogus" error when debugging. [PR #5669](https://github.com/microsoft/vscode-cpptools/pull/5669)
  * nukoyluoglu (@nukoyluoglu)
* Fix `compile_commands.json` sometimes not updating. [#5687](https://github.com/microsoft/vscode-cpptools/issues/5687)
* Add msys2 clang compilers to the compiler search list (previously only gcc was handled). [#5697](https://github.com/microsoft/vscode-cpptools/issues/5697)
* Fix extension getting stuck when an "@" response file that doesn't end with ".rsp" is used in `compilerArgs`. [#5731](https://github.com/microsoft/vscode-cpptools/issues/5731)
* Fix forced includes not handled properly when parsed as compiler args. [#5738](https://github.com/microsoft/vscode-cpptools/issues/5738)
* Fix potential thread deadlock in cpptools.
* Fix copying a long value from debug watch results in pasting partial value [#5470](https://github.com/microsoft/vscode-cpptools/issues/5470)
  * [PR MIEngine#1009](https://github.com/microsoft/MIEngine/pull/1009)
* Fix Modifying conditional breakpoints [#2297](https://github.com/microsoft/vscode-cpptools/issues/2297)
  * [PR MIEngine#1010](https://github.com/microsoft/MIEngine/pull/1010)
* Fix find <miDebuggerPath>.exe in Windows path [#3076](https://github.com/microsoft/vscode-cpptools/issues/3076)
  * [PR MIEngine#1001](https://github.com/microsoft/MIEngine/pull/1001)

## Version 0.28.3: June 9, 2020
### Enhancements
* Update version of vscode-cpptools API to 4.0.1 [PR #5624](https://github.com/microsoft/vscode-cpptools/pull/5624)

## Version 0.28.2: June 1, 2020
### Regression Bug Fixes
* Fix string arrays in `env` not being joined properly. [#5509](https://github.com/microsoft/vscode-cpptools/issues/5509)
  * Krishna Ersson (@kersson) [PR #5510](https://github.com/microsoft/vscode-cpptools/pull/5510)
* Fix `shell` being used as the C/C++ build task source instead of `C/C++`. [vscode-docs#3724](https://github.com/microsoft/vscode-docs/issues/3724)

### Other Bug Fixes
* Fix `problemMatcher` not being added to C/C++ build tasks. [#3295](https://github.com/microsoft/vscode-cpptools/issues/3295)
* Fix `/usr/bin` being used as the default `cwd` (instead of `${workspaceFolder}`) for C/C++ build tasks. [#4761](https://github.com/microsoft/vscode-cpptools/issues/4761)
* Fix processing of quoted arguments with spaces in `compilerPath`. [PR #5513](https://github.com/microsoft/vscode-cpptools/pull/5513)
* Fix inconsistent task `label` and `preLaunchTask` being used for C/C++ build tasks. [#5561](https://github.com/microsoft/vscode-cpptools/issues/5561)

## Version 0.28.1: May 20, 2020
### Bug Fixes
* Fix errors not appearing after switching between a WSL and non-WSL config on Windows. [#5474](https://github.com/microsoft/vscode-cpptools/issues/5474)
* Fix cpptools crash when gcc is not in $PATH in a Docker container. [#5484](https://github.com/microsoft/vscode-cpptools/issues/5484)
* Fix top IntelliSense crash regression. [#5486](https://github.com/microsoft/vscode-cpptools/issues/5486)
* Fix squiggles appearing too soon (while typing). [#5531](https://github.com/microsoft/vscode-cpptools/issues/5531)

## Version 0.28.0: May 12, 2020
### New Features
* Add C/C++ language-aware code folding. [#407](https://github.com/microsoft/vscode-cpptools/issues/407)
* Add GNU (and C17) language standard options. [#2782](https://github.com/microsoft/vscode-cpptools/issues/2782)
* Add ARM and ARM64 IntelliSense modes. [#4271](https://github.com/microsoft/vscode-cpptools/issues/4271), [PR #5250](https://github.com/microsoft/vscode-cpptools/pull/5250)

### Enhancements
* Change the `gcc` problem matcher to use `autoDetect` for `fileLocation` . [#1915](https://github.com/microsoft/vscode-cpptools/issues/1915)
* Add support for IntelliSense-based `Go to Definition` on `#include` statements. [#2564](https://github.com/microsoft/vscode-cpptools/issues/2564)
* Support relative paths with `forcedInclude`. [#2780](https://github.com/microsoft/vscode-cpptools/issues/2780)
* Make the `Visual Studio` formatting style respect the C++ standard (e.g. `> >` for C++03 or earlier). [#3578](https://github.com/microsoft/vscode-cpptools/issues/3578)
* Add support for more C++20 features, such as concepts (not 100% complete yet). [#4195](https://github.com/microsoft/vscode-cpptools/issues/4195)
* Process the "std" and bitness (-m64/-m32) compiler args. [#4726](https://github.com/microsoft/vscode-cpptools/issues/4726)
* Switch from our custom Rename UI to VS Code's Refactor Preview. [#4990](https://github.com/microsoft/vscode-cpptools/issues/4990)

### Bug Fixes
* Fix `browse.path` not getting set correctly when `compileCommands` is used. [#1163](https://github.com/microsoft/vscode-cpptools/issues/1163)
* Fix an issue with squiggle updates not occurring when a dependent file is created, deleted, or renamed. [#3670](https://github.com/microsoft/vscode-cpptools/issues/3670)
* Fix temporary VSIX files not getting deleted after installation [#3923](https://github.com/microsoft/vscode-cpptools/issues/3923)
* Process "$CPATH" on non-Windows OS's. [#3940](https://github.com/microsoft/vscode-cpptools/issues/3940)
* Fix missing include message when a configuration provider is used. [#3971](https://github.com/microsoft/vscode-cpptools/issues/3971)
* Change machine-dependent settings to use remote settings instead of user settings. [#4121](https://github.com/microsoft/vscode-cpptools/issues/4121)
* Fix compiler querying for compilers that output non-English strings. [#4542](https://github.com/microsoft/vscode-cpptools/issues/4542)
* Fix compiler querying when the '-include' argument is used. [#4655](https://github.com/microsoft/vscode-cpptools/issues/4655)
* Fix the "Unable to load schema" error for `c_cpp_properties.json`. [#4841](https://github.com/microsoft/vscode-cpptools/issues/4841)
* Change "Visual Studio" `clang_format_fallback_style` setting to use NamespaceIndentation All. [#5124](https://github.com/microsoft/vscode-cpptools/issues/5124)
* Fix "C++98" and "C++0x" modes. [#5157](https://github.com/microsoft/vscode-cpptools/issues/5157), [#5225](https://github.com/microsoft/vscode-cpptools/issues/5225)
* Improve the error message for multi-root projects using `compile_commands.json`. [#5160](https://github.com/microsoft/vscode-cpptools/issues/5160)
* Fix some cpptools process crashes. [#5280](https://github.com/microsoft/vscode-cpptools/issues/5280)
* Avoid `<…>` truncation on hover. [#5291](https://github.com/microsoft/vscode-cpptools/issues/5291)
* Fix incorrect translations. [PR #5300](https://github.com/microsoft/vscode-cpptools/pull/5300)
* Fix cpptools auto-restarting after a crash. [#5303](https://github.com/microsoft/vscode-cpptools/issues/5303)
* Fix incorrect `c_cpp_properties.json` squiggles. [#5314](https://github.com/microsoft/vscode-cpptools/issues/5314), [#5322](https://github.com/microsoft/vscode-cpptools/issues/5322)
* Fix error `The task provider for "C/C++" tasks unexpectedly provided a task of type "shell".` [#5388](https://github.com/microsoft/vscode-cpptools/issues/5388)
* Fix `compilerPath` set to `""` not working. [#5392](https://github.com/microsoft/vscode-cpptools/issues/5392)
* Fix IntelliSense sometimes not working on a header file (or giving "Cannot Confirm Reference") if an existing TU is chosen that doesn't actually contain the header file.
* Fix random crashes after a settings change.
* Fix redundant squiggle updates.

## Version 0.27.1: April 28, 2020
### Bug Fix
* Disable Insiders `updateChannel` for 32-bit Linux and VS Code older than 1.43.0.

## Version 0.27.0: March 30, 2020
### Enhancements
* Improved multi-root implementation with a single language server process and database for the entire workspace (shared between workspace folders). Fixes most [multi-root bugs](https://github.com/microsoft/vscode-cpptools/issues?q=is%3Aopen+is%3Aissue+label%3A%22Feature%3A+Multi-root%22+label%3A%22fixed+%28release+pending%29%22+milestone%3A0.27.0).
* Update to clang-format 9.0.1 (and without shared library dependencies). [#2887](https://github.com/microsoft/vscode-cpptools/issues/2887), [#3174](https://github.com/microsoft/vscode-cpptools/issues/3174)
* Add new setting `C_Cpp.debugger.useBacktickCommandSubstitution` to fix debugging when CShell is the remote default shell. [#4015](https://github.com/microsoft/vscode-cpptools/issues/4015)
  * @Helloimbob [PR #5053](https://github.com/microsoft/vscode-cpptools/pull/5053)
* Rename language server processes to `cpptools` and `cpptools-srv` (IntelliSense process). [#4364](https://github.com/microsoft/vscode-cpptools/issues/4364)
* Add support for `-iframework` in `compile_commands.json`. [#4819](https://github.com/microsoft/vscode-cpptools/issues/4819)
* Add `cpptools.setActiveConfigName` command. [#4870](https://github.com/microsoft/vscode-cpptools/issues/4870)
  * @aleksey-sergey [PR #4893](https://github.com/microsoft/vscode-cpptools/pull/4893)
* Default to the bundled `clang-format` if its version is newer. [#4963](https://github.com/microsoft/vscode-cpptools/issues/4963)
* Add URI's to the debug logging for messages (e.g. `fileChanged`). [#5062](https://github.com/microsoft/vscode-cpptools/issues/5062)
* Use `lldb-mi` for macOS Mojave or newer.
  * Fix visualization of standard library types in lldb. [#1768](https://github.com/microsoft/vscode-cpptools/issues/1768)
  * Enable debugging support on macOS Catalina. [#3829](https://github.com/microsoft/vscode-cpptools/issues/3829)
* Support '`' in addition to '-exec' for sending gdb commands [PR MIEngine#967](https://github.com/microsoft/MIEngine/pull/976)

### Bug Fixes
* Fix issue in which the user is not again prompted to use a custom configuration provider if settings files have been deleted. [#2346](https://github.com/microsoft/vscode-cpptools/issues/2346)
* Fix "Unrecognized format of field "msg" in result" on macOS. [#2492](https://github.com/microsoft/vscode-cpptools/issues/2492)
* Fix IntelliSense using too much CPU when switching branches. [#2806](https://github.com/microsoft/vscode-cpptools/issues/2806)
* Fix for timeout on slow terminals while debugging. [#2889](https://github.com/microsoft/vscode-cpptools/issues/2889)
  * @Epikem [PR MIEngine#965](https://github.com/microsoft/MIEngine/pull/965)
* Fix non-localized text. [#4481](https://github.com/microsoft/vscode-cpptools/issues/4481), [#4879](https://github.com/microsoft/vscode-cpptools/issues/4879)
* Fix issues with paths containing certain Unicode sequences on Mac. [#4712](https://github.com/microsoft/vscode-cpptools/issues/4712)
* Fix IntelliSense parsing bugs and crashes. [#4717](https://github.com/microsoft/vscode-cpptools/issues/4717), [#4798](https://github.com/microsoft/vscode-cpptools/issues/4798)
* Fix configuration UI disabling `compilerPath` if no default compiler is found. [#4727](https://github.com/microsoft/vscode-cpptools/issues/4727)
* Fix issue with providing custom configurations for files specified using URIs schemes we do not recognize. [#4889](https://github.com/microsoft/vscode-cpptools/issues/4889)
* Fix Outline view not updating fast enough after switching branches. [#4894](https://github.com/microsoft/vscode-cpptools/issues/4894)
* Fix failure to detect CL.exe if VS Installer files are stored on a drive other than the system drive. [#4929](https://github.com/microsoft/vscode-cpptools/issues/4929)
* Fix extension randomly getting stuck while communicating with the IntelliSense process on Mac. [#4989](https://github.com/microsoft/vscode-cpptools/issues/4989)
* Fix completion results appearing after numeric literals. [#5019](https://github.com/microsoft/vscode-cpptools/issues/5019)
* Fix issue with cancellation of a `Rename` operation causing subsequent `Find All References` and `Rename` operations to fail. [#5022](https://github.com/microsoft/vscode-cpptools/issues/5022)
* Fix some settings not being editable in the UI. [PR #5126](https://github.com/microsoft/vscode-cpptools/pull/5126)
* Fix `cpp_properties.json` error squiggles not appearing. [#5131](https://github.com/microsoft/vscode-cpptools/issues/5131)
* Fix `search.exclude` not applying if there are > 1 symbols matching in the excluded file. [#5152](https://github.com/microsoft/vscode-cpptools/issues/5152)
* Fix tag parsing not working on Windows 7 without SP1. [#5155](https://github.com/microsoft/vscode-cpptools/issues/5155)
* Fix `updateChannel` being settable per-workspace. [PR #5185](https://github.com/microsoft/vscode-cpptools/pull/5185)
* Fix opened files external to the workspace folder being removed from the database during loading. [#5190](https://github.com/microsoft/vscode-cpptools/issues/5190)
* Fix invalid `c_cpp_properties.json` and configuration UI warning `Compiler path with spaces and arguments is missing double quotes`. [#5215](https://github.com/microsoft/vscode-cpptools/issues/5215)
* Fix environment variables used for the RunInTerminal Request. [MIEngine#979](https://github.com/microsoft/MIEngine/issues/979)
* Fix a race condition that could cause the Outline, `Find All References`, etc. to stop working.

## Version 0.26.3: January 22, 2020
### Bug Fixes
* IntelliSense bug fixes. [#2774](https://github.com/microsoft/vscode-cpptools/issues/2774)
* Improve memory usage in projects with a large number of files. [#3326](https://github.com/microsoft/vscode-cpptools/issues/3326)
* Fix a crash when failing to launch external executables on Linux and Mac. [#3607](https://github.com/microsoft/vscode-cpptools/issues/3607)
* Update output of `C/C++: Log Diagnostics` to include the correct set of defines when custom configurations or compile commands are used. [#3631](https://github.com/microsoft/vscode-cpptools/issues/3631) [#4270](https://github.com/microsoft/vscode-cpptools/issues/4270)
* Fix Insiders channel not working on remote targets. [#3874](https://github.com/microsoft/vscode-cpptools/issues/3874)
* Fix `compile_commands.json` prompt appearing when a configuration provider is used. [#3972](https://github.com/microsoft/vscode-cpptools/issues/3972)
* Improve IntelliSense performance with range-v3. [#4414](https://github.com/microsoft/vscode-cpptools/issues/4414)
* Fix template members not being nested under the template type in the Outline view. [#4466](https://github.com/microsoft/vscode-cpptools/issues/4466)
* Fix an issue in which failure to invoke a compiler could result in a loss of functionality on Linux and Mac. [#4627](https://github.com/microsoft/vscode-cpptools/issues/4627)
* Fix custom configurations sometimes not being applied to headers. [#4649](https://github.com/microsoft/vscode-cpptools/issues/4649)
* Fix headers opening into header-only TU's instead of TU's for candidate source files. [#4696](https://github.com/microsoft/vscode-cpptools/issues/4696)
* Fix the missing description of `C_Cpp.clang_format_style`.
  * @Enna1 [PR #4734](https://github.com/microsoft/vscode-cpptools/pull/4734)
* Fix Insiders channel not auto-downgrading after an Insiders vsix is unpublished. [#4760](https://github.com/microsoft/vscode-cpptools/issues/4760)
* Fix compiler querying with more than 40 `compilerArgs`. [#4791](https://github.com/microsoft/vscode-cpptools/issues/4791)
* Fix an issue in which files may be unnecessarily removed from the tag parser database on startup, if using a custom configuration provider, resulting in a large number of files being reparsed. [#4802](https://github.com/microsoft/vscode-cpptools/issues/4802)
* Fix an issue in which `Build and Debug Active File` would fail to detect a compiler, without a compiler present in `compilerPath`. [#4834](https://github.com/microsoft/vscode-cpptools/issues/4834)
* Add a version check for `-break-insert` so later versions of `lldb-mi` can be used as a `midebugger`. [MIEngine#946](https://github.com/microsoft/MIEngine/issues/946)
* Fix clang-cl detection for system includes and defines.
* Fix a bug that could cause the browse database threads to get stuck.

### Enhancements
* If clang-format is found in the environment path, that version will take precedence over the copy of clang-format bundled with the extension. [#3569](https://github.com/microsoft/vscode-cpptools/issues/3569)
* When tag parsing is complete, and includer/includee relationships become available, header-only TU's will be replaced with TU's for candidate source files, if available.

## Version 0.26.2: December 2, 2019
### Enhancements
* Reworked how a source file is selected for TU creation when opening a header file. [#2856](https://github.com/microsoft/vscode-cpptools/issues/2856)
* Updated the default value of the `C_Cpp.intelliSenseCachePath` setting to a path under `XDG_CACHE_HOME` on Linux, or `~/Library/Cache` on macOS. [#3979](https://github.com/microsoft/vscode-cpptools/issues/3979)
* Reset memory usage of the IntelliSense process if it grows beyond a threshold. [#4119](https://github.com/microsoft/vscode-cpptools/issues/4119)
* Add validation that the new symbol name provided to 'Rename Symbol' is a valid identifier. Add the setting `C_Cpp.renameRequiresIdentifier` to allow that verification to be disabled. [#4409](https://github.com/microsoft/vscode-cpptools/issues/4409)
* Enable setting of breakpoints in CUDA sources.
  * Paul Taylor (@trxcllnt) [PR #4585](https://github.com/microsoft/vscode-cpptools/pull/4585)
* Deferred TU creation until the file is visible in the editor. This avoids the overhead of TU creation when the file is opened by VS Code internally for IntelliSense operations. [#4458](https://github.com/microsoft/vscode-cpptools/issues/4458)

### Bug Fixes
* Fix child process creation when the Windows code page is set to a language with non-ASCII characters and there are non-ASCII characters in the extension's install path. [#1560](https://github.com/microsoft/vscode-cpptools/issues/1560)
* Fix path canonicalization of UNC paths to avoid duplicate files opening with different casing. [#2528](https://github.com/microsoft/vscode-cpptools/issues/2528), [#3980](https://github.com/microsoft/vscode-cpptools/issues/3980)
* Fix header opening without IntelliSense due to creation of a TU from a source file that includes the header in an inactive region. [#4320](https://github.com/microsoft/vscode-cpptools/issues/4320)
* Fix an infinite loop in the extension process that can occur when using a scope named 'interface'. [#4470](https://github.com/microsoft/vscode-cpptools/issues/4470)
* Fix an issue with the Rename UI that could cause the rename to not be applied. [#4504](https://github.com/microsoft/vscode-cpptools/issues/4504)
* Show an error message when a Rename fails due to the symbol not being found. [#4510](https://github.com/microsoft/vscode-cpptools/issues/4510)
* Fix `launch.json` creation due to localized strings containing quotes. [#4526](https://github.com/microsoft/vscode-cpptools/issues/4526)
* Fix configuration error squiggles not being applied unless the setting was set in both `c_cpp_properties.json` and `settings.json`. [PR #4538](https://github.com/microsoft/vscode-cpptools/pull/4538)
* Fix document symbol for Outline view and breadcrumbs on Windows 7. [#4536](https://github.com/microsoft/vscode-cpptools/issues/4536)
* Add support for `"ms-vscode.cmake-tools"` `configurationProvider` id. [#4586](https://github.com/microsoft/vscode-cpptools/issues/4586)
* Fix cancellation of Find All References sometimes resulting in an exception. [#2710](https://github.com/microsoft/vscode-cpptools/issues/2710)
* Fix the sort order of files in the Find All References and Rename UI's. [#4615](https://github.com/microsoft/vscode-cpptools/issues/4615)
* Fix localized Chinese strings not displaying on systems with case-sensitive file systems. [#4619](https://github.com/microsoft/vscode-cpptools/issues/4619)
* Fix files with an extention of `.H` not correctly associating with C++. [#4632](https://github.com/microsoft/vscode-cpptools/issues/4632)
* Fix -m64 or -m32 not being passed to gcc, causing the reported system includes and system defines to not match the requested `intelliSenseMode`. [#4635](https://github.com/microsoft/vscode-cpptools/issues/4635)

## Version 0.26.1: October 28, 2019
### Bug Fixes
* Fix `launch.json` creation when using non-English display languages. [#4464](https://github.com/microsoft/vscode-cpptools/issues/4464)
* Fix CHS translation. [#4422](https://github.com/microsoft/vscode-cpptools/issues/4422)
* Fix debugging not working when Windows 10 Beta Unicode (UTF-8) support is enabled. [#1527](https://github.com/microsoft/vscode-cpptools/issues/1527)

## Version 0.26.0: October 15, 2019
### New Features
* Add localization support (translated text) via `Configure Display Language`. [#7](https://github.com/microsoft/vscode-cpptools/issues/7)
* Add `Rename Symbol` with a pending rename UI. [#296](https://github.com/microsoft/vscode-cpptools/issues/296), [PR #4277](https://github.com/microsoft/vscode-cpptools/pull/4277)
* Add support for navigation breadcrumbs and nested symbols in the Outline view (and removed the Navigation status bar item). [#2230](https://github.com/microsoft/vscode-cpptools/issues/2230)
* Add support for C++/CX (`/ZW`, `/ZW:nostdlib`, `/FI`, `/FU`, and `/AI` compiler arguments). [#3039](https://github.com/microsoft/vscode-cpptools/issues/3039)
* Add a tree view UI for the other C++ references results. [#4079](https://github.com/microsoft/vscode-cpptools/issues/4079)

### Enhancements
* App support for .rsp files in `compile_commands.json`. [#1718](https://github.com/microsoft/vscode-cpptools/issues/1718)
* Add support for `SymbolLoadInfo` to `launch.json`. [#3324](https://github.com/microsoft/vscode-cpptools/issues/3324)
* Enable `${workspaceFolder}` in `compilerPath` and `compilerArgs`. [#3440](https://github.com/microsoft/vscode-cpptools/issues/3440)
* Add support for parsing more file types by default. [#3567](https://github.com/microsoft/vscode-cpptools/issues/3567)
* Move status icons to the left to minimize shifting and change the red flame to use the foreground color. [#4198](https://github.com/microsoft/vscode-cpptools/issues/4198)

### Bug Fixes
* Fix querying of non-ENU compilers. [#2874](https://github.com/microsoft/vscode-cpptools/issues/2874)
* Fix IntelliSense error with `constexpr const char* s[] = { "" }`. [#2939](https://github.com/microsoft/vscode-cpptools/issues/2939)
* Add support for C++20 designated initializers for cl and gcc. [#3491](https://github.com/Microsoft/vscode-cpptools/issues/3491)
* Fix `Find All References` not confirming references of method overrides in an inheritance hierarchy. [#4078](https://github.com/microsoft/vscode-cpptools/issues/4078)
* Fix missing references on the last line. [#4150](https://github.com/microsoft/vscode-cpptools/issues/4150)
* Fix `Go to Definition` on implicit default constructors. [#4162](https://github.com/microsoft/vscode-cpptools/issues/4162)
* Fix configuration prompts from appearing if a configuration provider is set. [#4168](https://github.com/microsoft/vscode-cpptools/issues/4168)
* Fix vcpkg code action for missing includes with more than one forward slash. [PR #4172](https://github.com/microsoft/vscode-cpptools/pull/4172)
* Fix parsing of `__has_include` (and other system macros) with gcc. [#4193](https://github.com/microsoft/vscode-cpptools/issues/4193)
* Fix tag parse database not getting updated after changes occur to unopened files in the workspace. [#4211](https://github.com/microsoft/vscode-cpptools/issues/4211)
* Fix `files.exclude` ending with `/` being treated like a per-file exclude (which aren't enabled by default). [#4262](https://github.com/microsoft/vscode-cpptools/issues/4262)
* Fix `Find All References` incorrect results for string and comment references. [#4279](https://github.com/microsoft/vscode-cpptools/issues/4279)
* Fix bug with forced includes in `compile_commands.json`. [#4293](https://github.com/microsoft/vscode-cpptools/issues/4293)
* Fix `Find All References` giving `Not a Reference` for constructors of templated classes. [#4345](https://github.com/microsoft/vscode-cpptools/issues/4345)
* Fix squiggles appearing after a multi-edit replace or rename. [#4351](https://github.com/microsoft/vscode-cpptools/issues/4351)
* Fix `gcc-x86` and `clang-x86` modes. [#4353](https://github.com/microsoft/vscode-cpptools/issues/4353)
* Fix crashes if the database can't be created. [#4359](https://github.com/microsoft/vscode-cpptools/issues/4359)
* Fix bugs with comment references. [#4371](https://github.com/microsoft/vscode-cpptools/issues/4371), [#4372](https://github.com/microsoft/vscode-cpptools/issues/4372)

## Version 0.25.1: August 28, 2019
### Bug Fixes
* Fix `Switch Header/Source` for `.H` and `.C` targets. [#3048](https://github.com/microsoft/vscode-cpptools/issues/3048)
* Fix `C_Cpp.updateChannel` not respecting `extensions.autoUpdate`. [#3632](https://github.com/microsoft/vscode-cpptools/issues/3632)
* Fix duplicate content appearing after formatting of a new file (2nd fix). [#4091](https://github.com/microsoft/vscode-cpptools/issues/4091)
* Fix links in `Log Diagnostics` output. [#4122](https://github.com/microsoft/vscode-cpptools/issues/4122)
* Fix `NullReferenceException` when debugging if `"description"` is missing. [#4125](https://github.com/microsoft/vscode-cpptools/issues/4125)
* Fix `files.exclude` processing when using `\\`. [#4127](https://github.com/microsoft/vscode-cpptools/issues/4127)
* Fix bug when attaching to an elevated process on Linux. [#4133](https://github.com/microsoft/vscode-cpptools/issues/4133)
* Fix IntelliSense-based `Go to Definition` failing for a nested class in a template class. [#4135](https://github.com/microsoft/vscode-cpptools/issues/4135)
* Fix incorrect configuration squiggles with `compilerPath` when variables are used. [#4141](https://github.com/microsoft/vscode-cpptools/issues/4141)
  * @mistersandman [PR #4142](https://github.com/microsoft/vscode-cpptools/pull/4142)
* Fix `executeReferenceProvider` when code is selected. [#4147](https://github.com/microsoft/vscode-cpptools/issues/4147)
* Fix code action for resolving missing includes via the `vcpkg` dependency manager. [PR #4156](https://github.com/microsoft/vscode-cpptools/pull/4156)

## Version 0.25.0: August 21, 2019
### New Features
* Add `Find All References`. [#15](https://github.com/microsoft/vscode-cpptools/issues/15)
* Add `-x86` options for `intelliSenseMode`. [#2275](https://github.com/microsoft/vscode-cpptools/issues/2275), [#2312](https://github.com/microsoft/vscode-cpptools/issues/2312)
* Add `c++20` option to `cppStandard`. [#3448](https://github.com/microsoft/vscode-cpptools/issues/3448)
* Add a code action for resolving missing includes via the `vcpkg` dependency manager. [PR #3791](https://github.com/microsoft/vscode-cpptools/pull/3791)

### Enhancements
* Added support for compile commands: 
  * `-iquote`. [#2088](https://github.com/microsoft/vscode-cpptools/issues/2088)
  * `-imacros`. [#2417](https://github.com/microsoft/vscode-cpptools/issues/2417)
  * `-idirafter`(`--include-directory-after` & `--include-directory-after=`). [#3713](https://github.com/microsoft/vscode-cpptools/issues/3713)
  * `-imsvc`. [#4032](https://github.com/microsoft/vscode-cpptools/issues/4032)
* Switch to using VS Code's `Go to Declaration`. [#2959](https://github.com/microsoft/vscode-cpptools/issues/2959)
* Added `compilerArgs` property setting. [PR #3950](https://github.com/microsoft/vscode-cpptools/pull/3950)
* Added support for V3 API. [PR #3987](https://github.com/microsoft/vscode-cpptools/pull/3987)
* Add `not supported` messages for ARM and Alpine containers. [PR #4027](https://github.com/microsoft/vscode-cpptools/pull/4027)
* Add validation for paths from `env` variables. [#3912](https://github.com/microsoft/vscode-cpptools/issues/3912)

### Bug Fixes
* Fix wrong type of `this` pointer. [#2303](https://github.com/microsoft/vscode-cpptools/issues/2303)
* Fix previous cache path not deleted when new cache path is specified. Note that the VS Code bug [Microsoft/vscode#59391](https://github.com/microsoft/vscode/issues/59391) still occurs on the settings UI, but this fix should delete any incomplete path names as the extension receives changes from the cache path setting. [#3644](https://github.com/microsoft/vscode-cpptools/issues/3644)
* Fix broken shell script when launch/attaching as root. [#3711](https://github.com/microsoft/vscode-cpptools/issues/3711)
  * Christian A. Jacobsen (@ChristianJacobsen) [PR MIEngine#906](https://github.com/microsoft/MIEngine/pull/906)
* Fix ".H" files not appearing in include completion results on Linux/macOS. [#3744](https://github.com/microsoft/vscode-cpptools/issues/3744)
* Fix `compile_commands.json` file changes not updated. [#3864](https://github.com/microsoft/vscode-cpptools/issues/3864)
* Fix `Failed to parse` error message in the open file scenario. [#3888](https://github.com/microsoft/vscode-cpptools/issues/3888)
* Fix loading the wrong symbols when creating or copying a file. [#3897](https://github.com/microsoft/vscode-cpptools/issues/3897)
* Fix IntelliSense process crash in clang mode. [#3898](https://github.com/microsoft/vscode-cpptools/issues/3898)
* Fix IntelliSense-based `Go to Definition` failing with `using namespace`. [#3902](https://github.com/microsoft/vscode-cpptools/issues/3902), [#4018](https://github.com/microsoft/vscode-cpptools/issues/4018)
* Fix completion not showing results for smart pointers. [#3926](https://github.com/microsoft/vscode-cpptools/issues/3926), [#3930](https://github.com/microsoft/vscode-cpptools/issues/3930)
* Fix `clang_format_path` cannot be set in workspace settings. [#3937](https://github.com/microsoft/vscode-cpptools/issues/3937)
* Fix typos and grammar in documentation.
  * @pi1024e [PR #4014](https://github.com/microsoft/vscode-cpptools/pull/4014)
* Fix NullReferenceException when unable to launch and an unresolved parameter exists in the string. This was causing a useless error message. [#4024](https://github.com/microsoft/vscode-cpptools/issues/4024), [#4090](https://github.com/microsoft/vscode-cpptools/issues/4090)
* Fix debugger can't debug file whose folder path includes a parenthesis. [#4030](https://github.com/microsoft/vscode-cpptools/issues/4030)
* Fix duplicate content appearing after formatting of a new file. [#4091](https://github.com/microsoft/vscode-cpptools/issues/4091)
* Fix `files.exclude` bug on Windows. [#4095](https://github.com/microsoft/vscode-cpptools/issues/4095)
* Fix NullReferenceException when `cwd` is null. [MIEngine#911](https://github.com/microsoft/MIEngine/issues/911)
* Fix wrong IntelliSense for C++ types after editing within a function and after a lambda.

## Version 0.24.1: July 22, 2019
### Bug Fixes
* Fix an issue with the Outline not being populated when a file is opened. [#3877](https://github.com/microsoft/vscode-cpptools/issues/3877)
* Update scopes used by semantic colorization. [PR# 3896](https://github.com/microsoft/vscode-cpptools/pull/3896)

## Version 0.24.0: July 3, 2019
### New Features
* Semantic colorization [Documentation](https://github.com/microsoft/vscode-cpptools/blob/main/Documentation/LanguageServer/colorization.md) [#230](https://github.com/microsoft/vscode-cpptools/issues/230)
* Add `Rescan Workspace` command. [microsoft/vscode-cpptools-api#11](https://github.com/microsoft/vscode-cpptools-api/issues/11)

### Enhancements
* Configuration UI editor improvements:
  * Add list of detected compiler paths. [PR #3708](https://github.com/microsoft/vscode-cpptools/pull/3708)
  * Enable selecting/editing of other configurations and add "Advanced Settings" section. [PR #3732](https://github.com/microsoft/vscode-cpptools/pull/3732)
* Enable `envFile` for `cppdbg`. [PR #3723](https://github.com/microsoft/vscode-cpptools/pull/3723)
* Change the default path value of `C_Cpp.intelliSenseCachePath`. [#3347](https://github.com/microsoft/vscode-cpptools/issues/3347) [#3664](https://github.com/microsoft/vscode-cpptools/issues/3664)
* Change `C_Cpp.clang_format_path` to `machine` scope. [#3774](https://github.com/microsoft/vscode-cpptools/issues/3774)
* Add validation to the advanced configuration UI settings. [PR #3838](https://github.com/microsoft/vscode-cpptools/pull/3838)
* Add `Current Configuration` to `C/C++: Log Diagnostics`. [PR #3866](https://github.com/microsoft/vscode-cpptools/pull/3866)

### Bug Fixes
* Fix for gdb `follow-fork-mode` `child` not working. [#2738](https://github.com/microsoft/vscode-cpptools/issues/2738)
* Fix IntelliSense process crash on hover with certain arrays. [#3081](https://github.com/Microsoft/vscode-cpptools/issues/3081)
* Fix IntelliSense-based `Go to Definition` for goto labels. [#3111](https://github.com/microsoft/vscode-cpptools/issues/3111)
* Fix IntelliSense behaving incorrectly when files are opened with different casing on Windows. [#3229](https://github.com/microsoft/vscode-cpptools/issues/3229)
* Fix user defined literals crashing IntelliSense in clang/gcc mode. [#3481](https://github.com/microsoft/vscode-cpptools/issues/3481)
* Improve `sourceFileMap` to be more dynamic. [#3504](https://github.com/microsoft/vscode-cpptools/issues/3504)
* Fix IntelliSense-based hover document comments being shown for invalid declarations not used by the current translation unit. [#3596](https://github.com/microsoft/vscode-cpptools/issues/3596)
* Fix `Go to Definition` when is `void` missing in the parameter list of a function definition a .c file. [#3609](https://github.com/microsoft/vscode-cpptools/issues/3609)
* Fix configuration validation of compiler path and IntelliSense mode compatibility for `clang-cl.exe` compiler. [#3637](https://github.com/microsoft/vscode-cpptools/issues/3637)
* Fix resolving `${workspaceFolderBasename}` and add `${workspaceStorage}`. [#3642](https://github.com/microsoft/vscode-cpptools/issues/3642)
* Fix IntelliSense-based `Go to Definition` performance issue due to extra database iteration. [#3655](https://github.com/microsoft/vscode-cpptools/issues/3655)
* Fix `SourceRequest` causing debugging to stop with `NotImplementedException`. [#3662](https://github.com/microsoft/vscode-cpptools/issues/3662)
* Fix typo in `intelliSenseMode` description.
  * Karsten Thoms (@kthoms) [PR #3682](https://github.com/microsoft/vscode-cpptools/pull/3682)
* Fix invalid warning with typedef enums in .c files. [#3685](https://github.com/microsoft/vscode-cpptools/issues/3685)
* Fix incorrect `keyword` completion occurring for pragma `#keyword`. [#3690](https://github.com/microsoft/vscode-cpptools/issues/3690)
* Fix problem matcher to show fatal errors from GCC [#3712](https://github.com/microsoft/vscode-cpptools/issues/3712)
* Fix multi-root folders with the same name sharing the same browse database. [PR #3715](https://github.com/microsoft/vscode-cpptools/pull/3715)
* Fix `remoteProcessPicker` on Windows. [#3758](https://github.com/microsoft/vscode-cpptools/issues/3758)
* Fix crash when tag parsing Objective-C code. [#3776](https://github.com/microsoft/vscode-cpptools/issues/3776)
* Fix duplicate slashes getting added to `c_cpp_properties.json`. [PR #3778](https://github.com/microsoft/vscode-cpptools/pull/3778)
* Fix `envFile` variable substitution. [#3836](https://github.com/microsoft/vscode-cpptools/issues/3836)
* Fix missing headers popup. [PR #3840](https://github.com/microsoft/vscode-cpptools/pull/3840)
* Fix multiple anonymous unions not showing correctly in Locals while debugging. [MIEngine#820](https://github.com/microsoft/MIEngine/issues/820)
* Fix pause not working when using `DebugServer`/`MIDebuggerServerAddress` on Linux and macOS. [MIEngine#844](https://github.com/microsoft/MIEngine/issues/844)
* Improvements to CPU and memory usage when editing.

## Version 0.23.1: May 13, 2019
### Bug Fixes
* Fix `launch.json` creation when `intelliSenseEngine` is `"Disabled"`. [#3583](https://github.com/microsoft/vscode-cpptools/issues/3583)
* Fix C/C++ commands not working if the language service isn't activated. [#3615](https://github.com/microsoft/vscode-cpptools/issues/3615)
* Fix missing extension `"Details"` page. [#3621](https://github.com/microsoft/vscode-cpptools/issues/3621)
* Fix some random crashes related to IntelliSense inactive region processing.

## Version 0.23.0: May 6, 2019
### New Features
* Add a configuration UI editor to edit IntelliSense settings defined in the underlying `c_cpp_properties.json` file. [PR #3479](https://github.com/Microsoft/vscode-cpptools/pull/3479), [PR #3487](https://github.com/Microsoft/vscode-cpptools/pull/3487), [PR #3519](https://github.com/Microsoft/vscode-cpptools/pull/3519), [#3524](https://github.com/Microsoft/vscode-cpptools/issues/3524), [PR #3563](https://github.com/Microsoft/vscode-cpptools/pull/3563), [#3526](https://github.com/Microsoft/vscode-cpptools/issues/3526)
  * Add a new command `C/C++: Edit configurations (UI)` to open the UI editor.
  * Replace the `C/C++: Edit configurations...` command with `C/C++: Edit configurations (JSON)` to open `c_cpp_properties.json`.
  * The default whether to open the UI editor or JSON file is based on the `workbench.settings.editor` setting.
* Add command `C/C++: Log Diagnostics` to log language service diagnostics. [PR #3489](https://github.com/Microsoft/vscode-cpptools/pull/3489)
* Add support for `.env` files for `cppvsdbg`. [#3490](https://github.com/Microsoft/vscode-cpptools/issues/3490)

### Other Changes
* Enable flag `/permissive-` as an argument to `compilerPath` with `cl.exe`. [#1589](https://github.com/Microsoft/vscode-cpptools/issues/1589), [#3446](https://github.com/Microsoft/vscode-cpptools/issues/3446)
* Configuration squiggles for `c_cpp_properties.json` now validates if the setting values of `compilerPath` and `intelliSenseMode` match on Windows. [#2983](https://github.com/Microsoft/vscode-cpptools/issues/2983)
* Enable `-fms-extensions` to be used as an argument to `compilerPath` on Linux/Mac. [#3063](https://github.com/Microsoft/vscode-cpptools/issues/3063)
* Change the default value of `C_Cpp.intelliSenseEngineFallback` setting to `Disabled`. [#3165](https://github.com/Microsoft/vscode-cpptools/issues/3165)
* Add squiggle when `compilerPath` uses spaces and arguments without `"`. [#3357](https://github.com/Microsoft/vscode-cpptools/issues/3357)
* Change the `Disabled` value for `C_Cpp.errorSquiggles` to stop showing missing header squiggles. [#3361](https://github.com/Microsoft/vscode-cpptools/issues/3361)
* Add `enableConfigurationSquiggles` setting to allow squiggles to be disabled for `c_cpp_properties.json`. [#3403](https://github.com/Microsoft/vscode-cpptools/issues/3403)
* Switch to using the `installExtension` command for offline/insider vsix installing (to reduce install failures). [#3408](https://github.com/Microsoft/vscode-cpptools/issues/3408)
* Add a better example to the description of `C_Cpp.clang_format_style` and `C_Cpp.clang_format_fallback_style`. [#3419](https://github.com/Microsoft/vscode-cpptools/issues/3419)
* Add a new (default) value of `EnabledIfIncludesResolve` to `C_Cpp.errorSquiggles`, which only shows error squiggles if include headers are successfully resolved. [PR #3421](https://github.com/Microsoft/vscode-cpptools/pull/3421)
* Disable debug heap by default with cppvsdbg. [#3484](https://github.com/Microsoft/vscode-cpptools/issues/3484)
  * Reported by Djoulihen (@Djoulihen)
* Enable configuration squiggles for paths delimited by semicolons. [PR #3517](https://github.com/Microsoft/vscode-cpptools/pull/3517)
* Don't show release notes if the extension has never been installed before. [#3533](https://github.com/Microsoft/vscode-cpptools/issues/3533)
* Remove IntelliSense fallback code actions.

### Bug Fixes
* Fix browsing for functions with BOOST_FOREACH. [#953](https://github.com/Microsoft/vscode-cpptools/issues/953)
* Fix code action sometimes not appearing over a squiggled identifier. [#1436](https://github.com/microsoft/vscode-cpptools/issues/1436)
* Work around issue with VS Code not treating `.C` files as C++ files [Microsoft/vscode#59369](https://github.com/Microsoft/vscode/issues/59369) -- `.C` files become associated by name in `files.associations`. [#2558](https://github.com/Microsoft/vscode-cpptools/issues/2558)
* Fix various IntelliSense parsing bugs. [#2824](https://github.com/Microsoft/vscode-cpptools/issues/2824), [#3110](https://github.com/Microsoft/vscode-cpptools/issues/3110), [#3168](https://github.com/Microsoft/vscode-cpptools/issues/3168)
* Preserve newlines in documentation comments. [#2937](https://github.com/Microsoft/vscode-cpptools/issues/2937)
* Fix documentation comments above multi-line templates (and some other issues). [#3162](https://github.com/Microsoft/vscode-cpptools/issues/3162)
* Fix "Extension causes high cpu load" due to module loading. [#3213](https://github.com/Microsoft/vscode-cpptools/issues/3213)
* Fix auto-removal of compiler-provided paths in `includePath` when they end with a directory separator on Windows. [#3245](https://github.com/Microsoft/vscode-cpptools/issues/3245)
* Fix duplicate compiler build tasks appearing when `compilerPath` has arguments. [PR #3360](https://github.com/Microsoft/vscode-cpptools/pull/3360)
* Fix environment variables not resolving with `C_Cpp.intelliSenseCachePath`. [#3367](https://github.com/Microsoft/vscode-cpptools/issues/3367)
* Fix the formatting of snippets text. [#3376](https://github.com/Microsoft/vscode-cpptools/issues/3376)
* Fix the default `AccessModifierOffset` used when formatting. [#3376](https://github.com/Microsoft/vscode-cpptools/issues/3376)
* Fix null reference during initialization when using custom configuration providers. [PR #3377](https://github.com/Microsoft/vscode-cpptools/pull/3377)
* Fix symbol parsing when `__MINGW_ATTRIB_*` is used. [#3390](https://github.com/Microsoft/vscode-cpptools/issues/3390)
* Fix `compile_commands.json` configuration prompt being disabled per user instead of per folder. [PR #3399](https://github.com/Microsoft/vscode-cpptools/pull/3399)
* Fix `.cmd` and `.bat` files not working for `compilerPath` on Windows. [#3428](https://github.com/Microsoft/vscode-cpptools/issues/3428)
* Fix `compilerPath` with arguments that are surrounded by quotes. [#3428](https://github.com/Microsoft/vscode-cpptools/issues/3428)
* Fix documentation comments interpreting special characters as markdown. [#3441](https://github.com/Microsoft/vscode-cpptools/issues/3441)
* Fix hover using the configuration of the active document instead of the hovered document. [#3452](https://github.com/Microsoft/vscode-cpptools/issues/3452)
* Fix `c_cpp_properties.json` squiggles when the configuration name has regex characters. [PR #3478](https://github.com/Microsoft/vscode-cpptools/pull/3478)
* Use the `editor.tabSize` setting instead of `2` when creating build tasks. [PR #3486](https://github.com/Microsoft/vscode-cpptools/pull/3486)
* Fix some potential crashes on hover. [#3509](https://github.com/Microsoft/vscode-cpptools/issues/3509)
* Fix for `NullReferenceException` occurring when `"args"` is not specified in `launch.json`. [#3532](https://github.com/Microsoft/vscode-cpptools/issues/3532)
* Fix `Go to Definition` giving no results when IntelliSense doesn't find the symbol. [#3549](https://github.com/Microsoft/vscode-cpptools/issues/3549)
* Fix configuration squiggles with trailing backslashes. [PR #3573](https://github.com/Microsoft/vscode-cpptools/pull/3573)
* Fix `includePath` code actions, configuration prompts, and the `C/C++: Change configuration provider...` command. [PR #3576](https://github.com/Microsoft/vscode-cpptools/pull/3576)
* Fix randomly occurring crash (that could occur when opening files while IntelliSense squiggles are pending).
* Fix crash on hover (that could occur when document comments have blank lines).
* Fix icon of parameters in completion results.

## Version 0.22.1: March 21, 2019
* Fix `tasks.json` with single-line comments being overwritten when `Build and Debug Active File` is used. [#3327](https://github.com/Microsoft/vscode-cpptools/issues/3327)
* Fix an invalid `compilerPath` property getting added to `tasks.json` after doing `Configure Task` with a C/C++ compiler.
* Add IntelliSense caching for macOS 10.13 or later (0.22.0 only supported Windows and Linux).

## Version 0.22.0: March 19, 2019
### Major Changes
* Add warning squiggles for invalid properties and paths in `c_cpp_properties.json`. [#2799](https://github.com/Microsoft/vscode-cpptools/issues/2799), [PR #3283](https://github.com/Microsoft/vscode-cpptools/pull/3283)
* Add C/C++ compiler build tasks for compiling the active source file, with support for `F5` debugging and the `Build and Debug Active File` context menu command. [PR #3118](https://github.com/Microsoft/vscode-cpptools/pull/3118), [PR #3244](https://github.com/Microsoft/vscode-cpptools/pull/3244)
* Add AutoPCH support to reduce IntelliSense parsing time, with `C_Cpp.intelliSenseCachePath` and `C_Cpp.intelliSenseCacheSize` settings. It isn't enabled for Mac yet. [PR #3184](https://github.com/Microsoft/vscode-cpptools/pull/3184)

### Minor Changes
* Fix IntelliSense not working on Windows when the username has a space in it and file `C:\Users\<firstname>` exists. [#1377](https://github.com/Microsoft/vscode-cpptools/issues/1377), [#2114](https://github.com/Microsoft/vscode-cpptools/issues/2114), [#2176](https://github.com/Microsoft/vscode-cpptools/issues/2176), [#3052](https://github.com/Microsoft/vscode-cpptools/issues/3052), [#3139](https://github.com/Microsoft/vscode-cpptools/issues/3139)
* Enable `${command:cpptools.activeConfigName}` in tasks. [#1524](https://github.com/Microsoft/vscode-cpptools/issues/1524)
* Fix bugs with squiggles and IntelliSense updating after edits. [#1779](https://github.com/Microsoft/vscode-cpptools/issues/1779), [#3124](https://github.com/Microsoft/vscode-cpptools/issues/3124), [#3260](https://github.com/Microsoft/vscode-cpptools/issues/3260)
* Fix formatting (and other non-IntelliSense operations) being blocked by IntelliSense processing. [#1928](https://github.com/Microsoft/vscode-cpptools/issues/1928)
* Fix completion when the start of an identifier matches a keyword. [#1986](https://github.com/Microsoft/vscode-cpptools/issues/1986)
* Fix auto-removal of compiler-provided paths in `includePath`. [#2177](https://github.com/Microsoft/vscode-cpptools/issues/2177)
* Fix crash on Windows when 8.3 filenames are used. [#2453](https://github.com/Microsoft/vscode-cpptools/issues/2453), [#3104](https://github.com/Microsoft/vscode-cpptools/issues/3104)
* Add support for `Scope::Member` scoped symbol searches. [#2484](https://github.com/Microsoft/vscode-cpptools/issues/2484)
* Fix signature help active parameter selection when parameter names are missing or subsets of each other. [#2952](https://github.com/Microsoft/vscode-cpptools/issues/2952)
* Fix `--enable-pretty-printing` with `gdb` when complex objects are used as keys in maps. [#3024](https://github.com/Microsoft/vscode-cpptools/issues/3024)
* Fix IntelliSense-based `Go to Definition` for `noexcept` methods. [#3060](https://github.com/Microsoft/vscode-cpptools/issues/3060)
* Render macro hover expansions as C/C++. [#3075](https://github.com/Microsoft/vscode-cpptools/issues/3075)
* Enable completion after `struct` when manually invoked. [#3080](https://github.com/Microsoft/vscode-cpptools/issues/3080)
* Add `C_Cpp.suggestSnippets` setting to disable language server snippets. [#3083](https://github.com/Microsoft/vscode-cpptools/issues/3083)
* Show a prompt for changing `C_Cpp.updateChannel` to `Insiders`. [#3089](https://github.com/Microsoft/vscode-cpptools/issues/3089)
  * lh123 (@lh123) [PR #3221](https://github.com/Microsoft/vscode-cpptools/pull/3221)
* Fix `compilerPath` not getting priority over the `compile_commands.json` compiler. [#3102](https://github.com/Microsoft/vscode-cpptools/issues/3102)
* Fix Linux `compile_commands.json` compiler querying with relative paths. [#3112](https://github.com/Microsoft/vscode-cpptools/issues/3112)
* Allow `*` in `includePath` to apply to `browse.path` when `browse.path` is not specified. [#3121](https://github.com/Microsoft/vscode-cpptools/issues/3121)
  * Tucker Kern (@mill1000) [PR #3122](https://github.com/Microsoft/vscode-cpptools/pull/3122)
* Disable `(` and `<` completion commit characters. [#3127](https://github.com/Microsoft/vscode-cpptools/issues/3127)
* Add Chinese translations for command titles. [PR #3128](https://github.com/Microsoft/vscode-cpptools/pull/3128)
* Fix remote process picker bug. [#2585](https://github.com/Microsoft/vscode-cpptools/issues/2585), [#3150](https://github.com/Microsoft/vscode-cpptools/issues/3150)
* Fix command not found and empty `c_cpp_properties.json` if activation is too slow. [#3160](https://github.com/Microsoft/vscode-cpptools/issues/3160), [#3176](https://github.com/Microsoft/vscode-cpptools/issues/3176)
* Fix `cppvsdbg` debugger showing `"An unspecified error has occurred."` for structured binding variables. [#3197](https://github.com/Microsoft/vscode-cpptools/issues/3197)
* Fix bugs with the Insider reload prompt appearing when it shouldn't. [#3206](https://github.com/Microsoft/vscode-cpptools/issues/3206)
* Fix variable expansion (e.g. `${env.HOME}`) not working when `${default}` is used in `c_cpp_properties.json`. [#3309](https://github.com/Microsoft/vscode-cpptools/issues/3309)
* Fix other unreported IntelliSense engine bugs.

## Version 0.21.0: January 23, 2019
### New Features
* Add documentation comments for hover, completion, and signature help. [#399](https://github.com/Microsoft/vscode-cpptools/issues/399)
* Add completion committing for methods after `(`. [#1184](https://github.com/Microsoft/vscode-cpptools/issues/1184)
* Add macro expansions to hover. [#1734](https://github.com/Microsoft/vscode-cpptools/issues/1734)
* Add support for `__int128_t` and `__uint128_t` types. [#1815](https://github.com/Microsoft/vscode-cpptools/issues/1815)
* Add Italian translations for command titles.
  * Julien Russo (@Dotpys) [PR #2663](https://github.com/Microsoft/vscode-cpptools/pull/2663)
* Add icons for operators, structs/unions, enum values, template arguments, and macros. [#2849](https://github.com/Microsoft/vscode-cpptools/issues/2849)
* Change `#include` completion to show individual folders instead of the entire paths, fixing previous performance problems. [#2836](https://github.com/Microsoft/vscode-cpptools/issues/2836)
* Add text `(declaration)`, `(typedef)`, `(type alias)`, and `(union)` to symbols. [#2851](https://github.com/Microsoft/vscode-cpptools/issues/2851)
* Add a refresh button to the `Attach to Process` picker. [#2885](https://github.com/Microsoft/vscode-cpptools/issues/2885)
  * Matt Bise (@mbise1993) [PR #2895](https://github.com/Microsoft/vscode-cpptools/pull/2895)
* Add completion committing for templates after `<`. [#2953](https://github.com/Microsoft/vscode-cpptools/issues/2953)

### Bug Fixes
* Add the Microsoft digital signature to Windows binaries to avoid getting incorrectly flagged by virus scanners. [#1103](https://github.com/Microsoft/vscode-cpptools/issues/1103), [#2970](https://github.com/Microsoft/vscode-cpptools/issues/2970)
* Fix bugs when UTF-8 characters > 1 byte are used. [#1504](https://github.com/Microsoft/vscode-cpptools/issues/1504), [#1525](https://github.com/Microsoft/vscode-cpptools/issues/1525), [#2034](https://github.com/Microsoft/vscode-cpptools/issues/2034), [#2082](https://github.com/Microsoft/vscode-cpptools/issues/2082), [#2883](https://github.com/Microsoft/vscode-cpptools/issues/2883)
* Fix some IntelliSense process crashes. [#1785](https://github.com/Microsoft/vscode-cpptools/issues/1785), [#2913](https://github.com/Microsoft/vscode-cpptools/issues/2913)
* Fix several incorrect IntelliSense error squiggles. [#1942](https://github.com/Microsoft/vscode-cpptools/issues/1942), [#2422](https://github.com/Microsoft/vscode-cpptools/issues/2422), [#2474](https://github.com/Microsoft/vscode-cpptools/issues/2474), [#2478](https://github.com/Microsoft/vscode-cpptools/issues/2478), [#2597](https://github.com/Microsoft/vscode-cpptools/issues/2597), [#2763](https://github.com/Microsoft/vscode-cpptools/issues/2763)
* Fix some main process crashes. [#2505](https://github.com/Microsoft/vscode-cpptools/issues/2505), [#2768](https://github.com/Microsoft/vscode-cpptools/issues/2768)
* Fix incorrect IntelliSense error with Mac clang 10.0 libraries. [#2608](https://github.com/Microsoft/vscode-cpptools/issues/2608)
* Fix completion not working in template specializations. [#2620](https://github.com/Microsoft/vscode-cpptools/issues/2620)
* Fix incorrect completions after Enter is used after struct, class, etc. [#2734](https://github.com/Microsoft/vscode-cpptools/issues/2734)
* Fix memory "leak" when parsing a large workspace. [#2737](https://github.com/Microsoft/vscode-cpptools/issues/2737)
* Fix IntelliSense-based `Go to Definition` with overloads that return a template with a default param (e.g. vector) [#2736](https://github.com/Microsoft/vscode-cpptools/issues/2736)
* Fix `Go to Definition` when `__catch()`, `_NO_EXCEPT_DEBUG`, or `_LIBCPP_BEGIN_NAMESPACE_STD` is used. [#2761](https://github.com/Microsoft/vscode-cpptools/issues/2761), [#2766](https://github.com/Microsoft/vscode-cpptools/issues/2766)
* Fix `Go to Definition` when `method(void)` is used. [#2802](https://github.com/Microsoft/vscode-cpptools/issues/2802)
* Fix error `"TypeError: Cannot read property 'map' of undefined at asCompletionResult"`. [#2807](https://github.com/Microsoft/vscode-cpptools/issues/2807)
* Fix quotes around defines not supported for custom configuration providers. [#2820](https://github.com/Microsoft/vscode-cpptools/issues/2820)
* Fix PowerShell bug on Win7. [#2822](https://github.com/Microsoft/vscode-cpptools/issues/2822)
* Fix Tag Parser completion details missing keywords (i.e. `using`, `class`, `#define`, etc.). [#2850](https://github.com/Microsoft/vscode-cpptools/issues/2850)
* Fix problem with empty recursive include paths. [#2855](https://github.com/Microsoft/vscode-cpptools/issues/2855)
* Fix `NullReferenceException` on debugger launch with VS Code Insiders. [#2858](https://github.com/Microsoft/vscode-cpptools/issues/2858), [PR Microsoft/MIEngine#810](https://github.com/Microsoft/MIEngine/pull/810)
* Fix IntelliSense errors with template argument deduction. [#2907](https://github.com/Microsoft/vscode-cpptools/issues/2907), [#2912](https://github.com/Microsoft/vscode-cpptools/issues/2912)
* Retry Insider VSIX downloading with `http.proxySupport` `"off"`. [#2927](https://github.com/Microsoft/vscode-cpptools/issues/2927)
* Fix snippet completions being offered when they shouldn't be. [#2942](https://github.com/Microsoft/vscode-cpptools/issues/2942)
* Set the `editor.wordBasedSuggestions` to `false` by default to prevent incorrect completions. [#2943](https://github.com/Microsoft/vscode-cpptools/issues/2943)
* Fix IntelliSense-based `Go to Definition` for functions with function pointer parameters. [#2981](https://github.com/Microsoft/vscode-cpptools/issues/2981)
* Fix `<` incorrectly triggering completions. [#2985](https://github.com/Microsoft/vscode-cpptools/issues/2985)
* Fix recursive includes not adding paths used by `forcedInclude` files. [#2986](https://github.com/Microsoft/vscode-cpptools/issues/2986)
* Fix crash when `//` is used in a recursive `includePath`. [#2987](https://github.com/Microsoft/vscode-cpptools/issues/2987)
* Fix compiler in `compile_commands.json` not taking precedence over the `Cpp.default.compilerPath`. [#2793](https://github.com/Microsoft/vscode-cpptools/issues/2793)
* Fix `#include` completion not working for symlinks. [#2843](https://github.com/Microsoft/vscode-cpptools/issues/2843)
* Fix IntelliSense-based `Go to Definition` for `const` methods. [#3014](https://github.com/Microsoft/vscode-cpptools/issues/3014)
* Support `C_Cpp.updateChannel` for VS Code Exploration builds.

## Version 0.20.1: October 31, 2018
* Fix IntelliSense-based `Go to Declaration` when there's only a definition in a TU. [#2743](https://github.com/Microsoft/vscode-cpptools/issues/2743)
* Fix `#include` completion for standalone header files. [#2744](https://github.com/Microsoft/vscode-cpptools/issues/2744)
* Fix the highest hitting main process crash.
* Fix IntelliSense process crash with completion.

## Version 0.20.0: October 30, 2018
* Add IntegratedTerminal support for Linux and Windows. [#35](https://github.com/microsoft/vscode-cpptools/issues/35)
* Unify Visual Studio Code debug protocol parsing by using a shared library with Visual Studio.
* Fix IntelliSense-based `Go to Definition` on overloads (in the same TU). [#1071](https://github.com/Microsoft/vscode-cpptools/issues/1071)
* Fix inactive regions not being disabled when falling back to the Tag Parser. [#2181](https://github.com/Microsoft/vscode-cpptools/issues/2181)
* Fix `#include` completion not working with `compile_commands.json` or custom configuration providers. [#2242](https://github.com/Microsoft/vscode-cpptools/issues/2242)
* Fix IntelliSense failing if recursive includes removes all paths. [#2442](https://github.com/Microsoft/vscode-cpptools/issues/2442)
* Fix incorrect IntelliSense errors with MinGW (stop using `-fms-extensions` by default). [#2443](https://github.com/Microsoft/vscode-cpptools/issues/2443), [#2623](https://github.com/Microsoft/vscode-cpptools/issues/2623)
* Fix error squiggles sometimes not updating after typing. [#2448](https://github.com/Microsoft/vscode-cpptools/issues/2448)
* Add support for Mac framework paths in `compile_commands.json`. [#2508](https://github.com/Microsoft/vscode-cpptools/issues/2508)
* Fix IntelliSense-based `Go to Definition` falling back to the Tag Parser for definitions not in the TU. [#2536](https://github.com/Microsoft/vscode-cpptools/issues/2536), [#2677](https://github.com/Microsoft/vscode-cpptools/issues/2677)
* Fix IntelliSense-based `Go to Definition` on the identifier of a definition with no declaration. [#2573](https://github.com/Microsoft/vscode-cpptools/issues/2573)
* Fix IntelliSense-based `Go to Definition` not falling back to the declaration (in certain cases). [#2574](https://github.com/Microsoft/vscode-cpptools/issues/2574)
* Fix IntelliSense-based `Go to Definition` going to the wrong location after edits are made. [#2579](https://github.com/Microsoft/vscode-cpptools/issues/2579)
* Fix `Go to Definition` when the `intelliSenseEngineFallback` is `Disabled` and `#include`s are missing. [#2583](https://github.com/Microsoft/vscode-cpptools/issues/2583)
* Fix empty `C_Cpp.default.*` settings not being used. [#2584](https://github.com/Microsoft/vscode-cpptools/issues/2584)
* Fix quoting around `ssh`'s command (for the debugger). [#2585](https://github.com/Microsoft/vscode-cpptools/issues/2585)
* Fix crash on hover (and `Go to Definition`) when using the `Tag Parser`. [#2586](https://github.com/Microsoft/vscode-cpptools/issues/2586)
* Fix errors when a workspace folder isn't open. [#2613](https://github.com/Microsoft/vscode-cpptools/issues/2613), [#2691](https://github.com/Microsoft/vscode-cpptools/issues/2691)
* Fix `-isystem` without a space after getting ignored in `compile_comamands.json`. [#2629](https://github.com/Microsoft/vscode-cpptools/issues/2629)
* Fix Insiders update channel installation bugs. [#2636](https://github.com/Microsoft/vscode-cpptools/issues/2636), [#2685](https://github.com/Microsoft/vscode-cpptools/issues/2685)
* Fix IntelliSense-based `Go to Declaration` falling back to the Tag Parser if the definition is also in the TU. [#2642](https://github.com/Microsoft/vscode-cpptools/issues/2642)
* Fix the `Disabled` `intelliSenseEngine` setting not working with custom configuration providers. [#2656](https://github.com/Microsoft/vscode-cpptools/issues/2656)

## Version 0.19.0: September 27, 2018
* Change the symbol database to update without needing to save. [#202](https://github.com/Microsoft/vscode-cpptools/issues/202)
* Enable IntelliSense-based `Go to Definition` for the current translation unit, including local variables and overloaded operators. [#255](https://github.com/Microsoft/vscode-cpptools/issues/255), [#979](https://github.com/Microsoft/vscode-cpptools/issues/979)
* Improved the `Go to Definition` performance with large workspaces and files with lots of `#include`s. [#273](https://github.com/Microsoft/vscode-cpptools/issues/273)
* Disable `Go to Definition` for invalid tokens, e.g. comments, strings, keywords, etc. [#559](https://github.com/Microsoft/vscode-cpptools/issues/559)
* Add `C_Cpp.updateChannel` setting for easier access to Insider builds of the extension. [#1526](https://github.com/Microsoft/vscode-cpptools/issues/1526)
* Add support for v2 of the configuration provider API. [#2237](https://github.com/Microsoft/vscode-cpptools/issues/2237)
* Fix bug with parsing definitions in `compile_commands.json`. [#2305](https://github.com/Microsoft/vscode-cpptools/issues/2305)
* Fix `sh` failure when attaching to a remote Linux process. [#2444](https://github.com/Microsoft/vscode-cpptools/issues/2444)
* Fix incorrect default `cl.exe` macro. [PR #2468](https://github.com/Microsoft/vscode-cpptools/issues/2468)
* Fix multiple bugs with the symbols in the Outline view not updating correctly. [#2477](https://github.com/Microsoft/vscode-cpptools/issues/2477), [#2500](https://github.com/Microsoft/vscode-cpptools/issues/2500), [#2504](https://github.com/Microsoft/vscode-cpptools/issues/2504)
* Add support for `workspaceFolderBasename` expansion. [#2491](https://github.com/Microsoft/vscode-cpptools/issues/2491)
  * Gabriel Arjones (@g-arjones) [PR #2495](https://github.com/Microsoft/vscode-cpptools/pull/2495), [PR #2503](https://github.com/Microsoft/vscode-cpptools/pull/2503)
* Fix bug with variable resolution. [#2532](https://github.com/Microsoft/vscode-cpptools/issues/2532)
* Fix off-by-one bug with hover and `Go to Definition`. [#2535](https://github.com/Microsoft/vscode-cpptools/issues/2535)
* Fix [Microsoft/vscode#54213](https://github.com/Microsoft/vscode/issues/54213)

## Version 0.18.1: August 17, 2018
* Fix 0.18.0 regression causing non-MinGW compilers to use `-fms-extensions` on Windows. [#2424](https://github.com/Microsoft/vscode-cpptools/issues/2424), [#2425](https://github.com/Microsoft/vscode-cpptools/issues/2425)

## Version 0.18.0: August 17, 2018
### New Features
* Add the `C_Cpp.intelliSenseEngine` setting value of `Disabled` (for users who only use the debugger). [#785](https://github.com/Microsoft/vscode-cpptools/issues/785)
* Add `C_Cpp.workspaceSymbols` setting with default `Just My Code` to filter out system header symbols. [#1119](https://github.com/Microsoft/vscode-cpptools/issues/1119), [#2320](https://github.com/Microsoft/vscode-cpptools/issues/2320)
* Add `C_Cpp.inactiveRegionForegroundColor` and `C_Cpp.inactiveRegionBackgroundColor` settings. [#1620](https://github.com/Microsoft/vscode-cpptools/issues/1620), [#2212](https://github.com/Microsoft/vscode-cpptools/issues/2212)
  * John Patterson (@john-patterson) [PR #2308](https://github.com/Microsoft/vscode-cpptools/pull/2308)
* Add `gcc-x64` `intelliSenseMode` and send the correct clang or gcc version to our parser, fixing various IntelliSense errors. [#2112](https://github.com/Microsoft/vscode-cpptools/issues/2112), [#2175](https://github.com/Microsoft/vscode-cpptools/issues/2175), [#2260](https://github.com/Microsoft/vscode-cpptools/issues/2260), [#2299](https://github.com/Microsoft/vscode-cpptools/issues/2299), [#2317](https://github.com/Microsoft/vscode-cpptools/issues/2317)
* Make `Go to Definition` on the definition go to the declaration instead. [#2298](https://github.com/Microsoft/vscode-cpptools/issues/2298)
* Add multi-pass environment variable resolution allowing variables defined in terms of other variables. [#2057](https://github.com/Microsoft/vscode-cpptools/issues/2057)
  * John Patterson (@john-patterson) [PR #2322](https://github.com/Microsoft/vscode-cpptools/pull/2322)
* Allow users to use `~` for `${userProfile}` on Windows. [PR #2333](https://github.com/Microsoft/vscode-cpptools/pull/2333)
* Add support for compiler flags `-fms-extensions` and `-fno-ms-extensions` on Windows (the default for MinGW-based compilers). [#2363](https://github.com/Microsoft/vscode-cpptools/issues/2363)
* Make completion "show more results" (i.e. inaccessible members) when invoked a 2nd time. [#2386](https://github.com/Microsoft/vscode-cpptools/issues/2386)

### Bug Fixes
* Fix attach to process for systems without `bash` by using `sh` instead. [#569](https://github.com/Microsoft/vscode-cpptools/issues/569)
  * Andy Neff (@andyneff) [PR #2340](https://github.com/Microsoft/vscode-cpptools/pull/2340)
* Fix IntelliSense crash after hover or completion with `_Complex` types. [#689](https://github.com/Microsoft/vscode-cpptools/issues/689), [#1112](https://github.com/Microsoft/vscode-cpptools/issues/1112)
* Fix `files.exclude` not working to exclude non-workspace folders from symbol parsing. [#1066](https://github.com/Microsoft/vscode-cpptools/issues/1066)
* Fix `Switch Header/Source` to give results that match the parent folder name before using just the file name. [#1085](https://github.com/Microsoft/vscode-cpptools/issues/1085)
* Fix incorrect IntelliSense errors caused by namespace lookup failure when instantiation template arguments in clang mode. [#1395](https://github.com/Microsoft/vscode-cpptools/issues/1395), [#1559](https://github.com/Microsoft/vscode-cpptools/issues/1559), [#1753](https://github.com/Microsoft/vscode-cpptools/issues/1753), [#2272](https://github.com/Microsoft/vscode-cpptools/issues/2272)
* Fix missing parameter help when using { for constructors. [#1667](https://github.com/Microsoft/vscode-cpptools/issues/1667)
* Fix Mac framework dependencies not being discovered. [#1913](https://github.com/Microsoft/vscode-cpptools/issues/1913)
* Fix `compilerPath` not working with `${workspaceFolder}`. [#1982](https://github.com/Microsoft/vscode-cpptools/issues/1982)
* Fix red flame getting stuck after modifying `c_cpp_properties.json`. [#2077](https://github.com/Microsoft/vscode-cpptools/issues/2077)
* Don't add empty `windowsSDKVersion` if none exists. [#2300](https://github.com/Microsoft/vscode-cpptools/issues/2300)
* Fix IntelliSense crash when the gcc-8 type_traits header is used. [#2323](https://github.com/Microsoft/vscode-cpptools/issues/2323), [#2328](https://github.com/Microsoft/vscode-cpptools/issues/2328)
* Limit configuration popups to one at a time. [#2324](https://github.com/Microsoft/vscode-cpptools/issues/2324)
* Don't show `includePath` code actions if compile commands or custom configuration providers are used. [#2334](https://github.com/Microsoft/vscode-cpptools/issues/2334)
* Fix `C_Cpp.clang_format_path` not accepting environment variables. [#2344](https://github.com/Microsoft/vscode-cpptools/issues/2344)
* Fix IntelliSense not working with non-ASCII characters in the WSL install path. [#2351](https://github.com/Microsoft/vscode-cpptools/issues/2351)
* Filter out incorrect IntelliSense error `"= delete" can only appear on the first declaration of a function`. [#2352](https://github.com/Microsoft/vscode-cpptools/issues/2352)
* Fix IntelliSense failing with WSL if gcc is installed bug g++ isn't. [#2360](https://github.com/Microsoft/vscode-cpptools/issues/2360)
* Fix WSL paths starting with `/mnt/` failing to get symbols parsed. [#2361](https://github.com/Microsoft/vscode-cpptools/issues/2361)
* Fix IntelliSense process crash when hovering over a designated initializer list with an anonymous struct. [#2370](https://github.com/Microsoft/vscode-cpptools/issues/2370)
* Stop showing "File: " in completion details for internal compiler defines. [#2387](https://github.com/Microsoft/vscode-cpptools/issues/2387)
* Invoke `Edit Configurations...` when the `Configuration Help` button is clicked. [#2408](https://github.com/Microsoft/vscode-cpptools/issues/2408)
* Fix provider configuration prompt not showing for newly added workspace folders. [#2415](https://github.com/Microsoft/vscode-cpptools/issues/2415)
* Fix to allow SIGINT to be sent using the kill -2 command when using pipeTransport.

## Version 0.17.7: July 22, 2018
* Fix `Go to Definition` for code scoped with an aliased namespace. [#387](https://github.com/Microsoft/vscode-cpptools/issues/387)
* Fix incorrect IntelliSense errors with template template-arguments. [#1014](https://github.com/Microsoft/vscode-cpptools/issues/1014)
* Fix crash when using designated initializer lists. [#1440](https://github.com/Microsoft/vscode-cpptools/issues/1440)
* Add `windowsSdkVersion` to `c_cpp_properties.json`. [#1585](https://github.com/Microsoft/vscode-cpptools/issues/1585)
* Add `${vcpkgRoot}` variable. [#1817](https://github.com/Microsoft/vscode-cpptools/issues/1817)
* Fix dangling IntelliSense processes. [#2075](https://github.com/Microsoft/vscode-cpptools/issues/2075), [#2169](https://github.com/Microsoft/vscode-cpptools/issues/2169)
* Fix incorrect IntelliSense errors when class template argument deduction is used. [#2101](https://github.com/Microsoft/vscode-cpptools/issues/2101)
* Skip automatic parsing of source files in Mac system framework paths. [#2156](https://github.com/Microsoft/vscode-cpptools/issues/2156)
* Fix `Edit Configurations...` not working after `c_cpp_properties.json` is deleted. [#2214](https://github.com/Microsoft/vscode-cpptools/issues/2214)
* Fix indexing of the entire root drive on Windows when no is folder open. [#2216](https://github.com/Microsoft/vscode-cpptools/issues/2216)
* Disable the config provider message for headers outside the workspace and when debugging. [#2221](https://github.com/Microsoft/vscode-cpptools/issues/2221)
* Add `Change Configuration Provider...` command. [#2224](https://github.com/Microsoft/vscode-cpptools/issues/2224)
* Fix out-of-memory crash with `#include` code actions when no folder is open. [#2225](https://github.com/Microsoft/vscode-cpptools/issues/2225)
* Fix `intelliSenseMode` with custom config providers on Windows. [#2228](https://github.com/Microsoft/vscode-cpptools/issues/2228)
* Fix formatting not working on Windows if the VC++ 2015 redist isn't installed. [#2232](https://github.com/Microsoft/vscode-cpptools/issues/2232)
* Fix variables not resolving in `macFrameworkPath`. [#2234](https://github.com/Microsoft/vscode-cpptools/issues/2234)
* Fix `Go to Definition` not working for macros followed by `.` or `->`. [#2245](https://github.com/Microsoft/vscode-cpptools/issues/2245)
* Fix `#include` autocomplete with Mac framework headers. [#2251](https://github.com/Microsoft/vscode-cpptools/issues/2251)
* Fix debugging to support empty arguments for debuggee. [#2258](https://github.com/Microsoft/vscode-cpptools/issues/2258)
* Fix `Go to Definition` bug (missing symbols outside the workspace). [#2281](https://github.com/Microsoft/vscode-cpptools/issues/2281)
* Fix incorrect hover in enum definitions. [#2286](https://github.com/Microsoft/vscode-cpptools/issues/2286)
* Add a setting to silence configuration provider warnings. [#2292](https://github.com/Microsoft/vscode-cpptools/issues/2292)
* Fix debugging async Visual C++ causing the debugger to stop responding.
* Fix `main` snippet.

## Version 0.17.6: July 2, 2018
* Fix the database icon getting stuck with recursive includes. [#2104](https://github.com/Microsoft/vscode-cpptools/issues/2104)
* Fix the red flame appearing late with recursive includes. [#2105](https://github.com/Microsoft/vscode-cpptools/issues/2105)
* Fix source files being parsed in system directories. [#2156](https://github.com/Microsoft/vscode-cpptools/issues/2156)
* Fix internal document corruption (visible after formatting) when edits are made too soon after activation. [#2162](https://github.com/Microsoft/vscode-cpptools/issues/2162)
* Fix a crash when saving with recursive includes. [#2173](https://github.com/Microsoft/vscode-cpptools/issues/2173)
* Fix a crash when the `includePath` or `browse.path` is `"**"`. [#2174](https://github.com/Microsoft/vscode-cpptools/issues/2174)
* Fix IntelliSense for WSL without g++ installed. [#2178](https://github.com/Microsoft/vscode-cpptools/issues/2178)
* Fix random IntelliSense (completion) failures due to edits being delayed. [#2184](https://github.com/Microsoft/vscode-cpptools/issues/2184)
* Fix database deletion failure with non-ASCII file paths on Windows. [#2205](https://github.com/Microsoft/vscode-cpptools/issues/2205)
* Fix `Go to Definition` results with `var::` and `var->`, and filter out invalid constructor results. [#2207](https://github.com/Microsoft/vscode-cpptools/issues/2207)
* Fix a performance bug with recursive includes.
* Fixed a CPU usage problem on Mac related to system frameworks parsing.
* Keep the IntelliSense process around for 10 seconds after a file is closed in case it's needed again.
* Added an API so build system extensions can provide IntelliSense configurations for source files. More details at [npmjs.com](https://www.npmjs.com/package/vscode-cpptools).
* Fix automatic argument quoting when debugging with gdb/lldb to include when the argument has a '(' or ')' in it. Also escape existing '"' symbols.
* Removed `-` in `ps` call for ProcessPicker and RemoteProcessPicker. [#2183](https://github.com/Microsoft/vscode-cpptools/issues/2183)

## Version 0.17.5: June 21, 2018
* Detect `compile_commands.json` and show prompt to use it. [#1297](https://github.com/Microsoft/vscode-cpptools/issues/1297)
* Change inactive regions from gray to translucent. [#1907](https://github.com/Microsoft/vscode-cpptools/issues/1907)
* Improve performance of recursive includes paths. [#2068](https://github.com/Microsoft/vscode-cpptools/issues/2068)
* Fix IntelliSense client failure due to `No args provider`. [#1908](https://github.com/Microsoft/vscode-cpptools/issues/1908)
* Fix `#include` completion with headers in the same directory. [#2031](https://github.com/Microsoft/vscode-cpptools/issues/2031)
* Fix non-header files outside the workspace folder not being parsed (i.e. so `Go to Definition` works). [#2053](https://github.com/Microsoft/vscode-cpptools/issues/2053)
* Fix some crashes. [#2080](https://github.com/Microsoft/vscode-cpptools/issues/2080)
* Support asm clobber registers on Windows. [#2090](https://github.com/Microsoft/vscode-cpptools/issues/2090)
* Fix usage of `${config:section.setting}`. [#2165](https://github.com/Microsoft/vscode-cpptools/issues/2165)
* `browse.path` now inherits `includePath` if not set in `c_cpp_properties.json`.
* On Windows, `compilerPath` now populates with the guessed `cl.exe` path, and the `MSVC` include path is based on the `cl.exe` path.
* Fix files under a non-recursive `browse.path` being removed from the database.
* Fix `*` not working in `browse.path` with WSL.
* Fix -break-insert main returning multiple bind points. [PR Microsoft/MIEngine#729](https://github.com/Microsoft/MIEngine/pull/729)
* Use -- instead of -x for gnome-terminal. [PR Microsoft/MIEngine#733](https://github.com/Microsoft/MIEngine/pull/733)
* Added `miDebuggerArgs` in order to pass arguments to the program in `miDebuggerPath`. [PR Microsoft/MIEngine#720](https://github.com/Microsoft/MIEngine/pull/720)

## Version 0.17.4: May 31, 2018
* Fix infinite loop (caused by deadlock) when using recursive includes. [#2043](https://github.com/Microsoft/vscode-cpptools/issues/2043)
* Stop using recursive includes in the default configuration.
  * @Hyzeta [PR #2059](https://github.com/Microsoft/vscode-cpptools/pull/2059)
* Fix various other potential deadlocks and crashes.
* Fix `Go to Definition` on `#include` not filtering out results based on the path. [#1253](https://github.com/Microsoft/vscode-cpptools/issues/1253), [#2033](https://github.com/Microsoft/vscode-cpptools/issues/2033)
* Fix database icon getting stuck. [#1917](https://github.com/Microsoft/vscode-cpptools/issues/1917)

## Version 0.17.3: May 22, 2018
* Add support for `${workspaceFolder:folderName}`. [#1774](https://github.com/Microsoft/vscode-cpptools/issues/1774)
* Fix infinite loop during initialization on Windows. [#1960](https://github.com/Microsoft/vscode-cpptools/issues/1960)
* Fix main process IntelliSense-related crashes. [#2006](https://github.com/Microsoft/vscode-cpptools/issues/2006)
* Fix deadlock after formatting large files. [#2007](https://github.com/Microsoft/vscode-cpptools/issues/2007)
* Fix recursive includes failing to find some system includes. [#2019](https://github.com/Microsoft/vscode-cpptools/issues/2019)

## Version 0.17.1: May 17, 2018
* Fix IntelliSense update slowness when using recursive includes. [#1949](https://github.com/Microsoft/vscode-cpptools/issues/1949)
* Fix code navigation failure after switching between WSL and non-WSL configs. [#1958](https://github.com/Microsoft/vscode-cpptools/issues/1958)
* Fix extension crash when the `includePath` is a file or the root drive. [#1979](https://github.com/Microsoft/vscode-cpptools/issues/1979), [#1965](https://github.com/Microsoft/vscode-cpptools/issues/1965)
* Fix IntelliSense crash in `have_member_access_from_class_scope`. [#1763](https://github.com/Microsoft/vscode-cpptools/issues/1763)
* Fix `#include` completion bugs. [#1959](https://github.com/Microsoft/vscode-cpptools/issues/1959), [#1970](https://github.com/Microsoft/vscode-cpptools/issues/1970)
* Add `Debug` value for `loggingLevel` (previously the hidden value `"6"`).
* Fix C++17 features not being fully enabled with msvc-x64 mode. [#1990](https://github.com/Microsoft/vscode-cpptools/issues/1990)
* Fix IntelliSense interprocess deadlocks. [#1407](https://github.com/Microsoft/vscode-cpptools/issues/1407), [#1777](https://github.com/Microsoft/vscode-cpptools/issues/1777)

## Version 0.17.0: May 7, 2018
* Auto-complete for headers after typing `#include`. [#802](https://github.com/Microsoft/vscode-cpptools/issues/802)
* Add support for recursive `includePath`, e.g. `${workspaceFolder}/**`. [#897](https://github.com/Microsoft/vscode-cpptools/issues/897)
* Configuration improvements. [#1338](https://github.com/Microsoft/vscode-cpptools/issues/1338)
  * Potentially addresses: [#368](https://github.com/Microsoft/vscode-cpptools/issues/368), [#410](https://github.com/Microsoft/vscode-cpptools/issues/410), [#1229](https://github.com/Microsoft/vscode-cpptools/issues/1229), [#1270](https://github.com/Microsoft/vscode-cpptools/issues/1270), [#1404](https://github.com/Microsoft/vscode-cpptools/issues/1404)
* Add support for querying system includes/defines from WSL and Cygwin compilers. [#1845](https://github.com/Microsoft/vscode-cpptools/issues/1845), [#1736](https://github.com/Microsoft/vscode-cpptools/issues/1736)
* Fix IntelliSense for WSL projects in Windows builds 17110 and greater. [#1694](https://github.com/Microsoft/vscode-cpptools/issues/1694)
* Add snippets. [PR #1823](https://github.com/Microsoft/vscode-cpptools/pull/1823)
* Add support for vcpkg. [PR #1886](https://github.com/Microsoft/vscode-cpptools/pull/1886)
* Add support for custom variables in `c_cpp_properties.json` via `env`. [#1857](https://github.com/Microsoft/vscode-cpptools/issues/1857), [#368](https://github.com/Microsoft/vscode-cpptools/issues/368)
* Stop automatically adding `/usr/include` to the `includePath`. [#1819](https://github.com/Microsoft/vscode-cpptools/issues/1819)
* Fix wrong configuration being used if there are four or more. [#1599](https://github.com/Microsoft/vscode-cpptools/issues/1599)
* Fix `c_cpp_properties.json` requiring write access. [#1790](https://github.com/Microsoft/vscode-cpptools/issues/1790)
* Change file not found in `compile_commands.json` message from an error to a warning. [#1783](https://github.com/Microsoft/vscode-cpptools/issues/1783)
* Fix an IntelliSense crash during completion requests. [#1782](https://github.com/Microsoft/vscode-cpptools/issues/1782)
* Update the installed clang-format to 6.0.
* Fix bug with `compile_commands.json` when "arguments" have both a switch and a value in the arg. [#1890](https://github.com/Microsoft/vscode-cpptools/issues/1890)
* Fix bug with garbage data appearing in tooltips on Linux/Mac. [#1577](https://github.com/Microsoft/vscode-cpptools/issues/1577)

## Version 0.16.1: March 30, 2018
* Fix random deadlock caused by logging code on Linux/Mac. [#1759](https://github.com/Microsoft/vscode-cpptools/issues/1759)
* Fix compiler from `compileCommands` not being queried for includes/defines if `compilerPath` isn't set on Windows. [#1754](https://github.com/Microsoft/vscode-cpptools/issues/1754)
* Fix OSX `UseShellExecute` I/O bug. [#1756](https://github.com/Microsoft/vscode-cpptools/issues/1756)
* Invalidate partially unzipped files from package manager. [#1757](https://github.com/Microsoft/vscode-cpptools/issues/1757)

## Version 0.16.0: March 28, 2018
* Enable autocomplete for local and global scopes. [#13](https://github.com/Microsoft/vscode-cpptools/issues/13)
* Add a setting to define multiline comment patterns: `C_Cpp.commentContinuationPatterns`. [#1100](https://github.com/Microsoft/vscode-cpptools/issues/1100), [#1539](https://github.com/Microsoft/vscode-cpptools/issues/1539)
* Add a setting to disable inactive region highlighting: `C_Cpp.dimInactiveRegions`. [#1592](https://github.com/Microsoft/vscode-cpptools/issues/1592)
* Add `forcedInclude` configuration setting. [#852](https://github.com/Microsoft/vscode-cpptools/issues/852)
* Add `compilerPath`, `cStandard`, and `cppStandard` configuration settings, and query gcc/clang-based compilers for default defines. [#1293](https://github.com/Microsoft/vscode-cpptools/issues/1293), [#1251](https://github.com/Microsoft/vscode-cpptools/issues/1251), [#1448](https://github.com/Microsoft/vscode-cpptools/issues/1448), [#1465](https://github.com/Microsoft/vscode-cpptools/issues/1465), [#1484](https://github.com/Microsoft/vscode-cpptools/issues/1484)
* Fix text being temporarily gray when an inactive region is deleted. [Microsoft/vscode#44872](https://github.com/Microsoft/vscode/issues/44872)
* Add support for `${workspaceFolder}` variable in **c_cpp_properties.json**. [#1392](https://github.com/Microsoft/vscode-cpptools/issues/1392)
* Fix IntelliSense not updating in source files after dependent header files are changed. [#1501](https://github.com/Microsoft/vscode-cpptools/issues/1501)
* Change database icon to use the `statusBar.foreground` color. [#1638](https://github.com/Microsoft/vscode-cpptools/issues/1638)
* Enable C++/CLI IntelliSense mode via adding the `/clr` arg to the `compilerPath`. [#1596](https://github.com/Microsoft/vscode-cpptools/issues/1596)
* Fix delay in language service activation caused by **cpptools.json** downloading. [#1640](https://github.com/Microsoft/vscode-cpptools/issues/1640)
* Fix debugger failure when a single quote is in the path. [#1554](https://github.com/Microsoft/vscode-cpptools/issues/1554)
* Fix terminal stdout and stderr redirection to not send to VS Code. [#1348](https://github.com/Microsoft/vscode-cpptools/issues/1348)
* Fix blank config and endless "Initializing..." if the file watcher limit is hit when using `compileCommands`. [PR #1709](https://github.com/Microsoft/vscode-cpptools/pull/1709)
* Fix error squiggles re-appearing after editing then closing a file. [#1712](https://github.com/Microsoft/vscode-cpptools/issues/1712)
* Show error output from clang-format. [#1259](https://github.com/Microsoft/vscode-cpptools/issues/1259)
* Fix `add_expression_to_index` crash (most frequent crash in 0.15.0). [#1396](https://github.com/Microsoft/vscode-cpptools/issues/1396)
* Fix incorrect error squiggle `explicitly instantiated more than once`. [#871](https://github.com/Microsoft/vscode-cpptools/issues/871)

## Version 0.15.0: February 15, 2018
* Add colorization for inactive regions. [#1466](https://github.com/Microsoft/vscode-cpptools/issues/1466)
* Fix 3 highest hitting crashes. [#1137](https://github.com/Microsoft/vscode-cpptools/issues/1137), [#1337](https://github.com/Microsoft/vscode-cpptools/issues/1337), [#1497](https://github.com/Microsoft/vscode-cpptools/issues/1497)
* Update IntelliSense compiler (bug fixes and more C++17 support). [#1067](https://github.com/Microsoft/vscode-cpptools/issues/1067), [#1313](https://github.com/Microsoft/vscode-cpptools/issues/1313)
* Fix duplicate `cannot open source file` errors. [#1469](https://github.com/Microsoft/vscode-cpptools/issues/1469)
* Fix `Go to Symbol in File...` being slow for large workspaces. [#1472](https://github.com/Microsoft/vscode-cpptools/issues/1472)
* Fix stuck processes during shutdown. [#1474](https://github.com/Microsoft/vscode-cpptools/issues/1474)
* Fix error popup appearing with non-workspace files when using `compile_commands.json`. [#1475](https://github.com/Microsoft/vscode-cpptools/issues/1475)
* Fix snippet completions being blocked after `#`. [#1531](https://github.com/Microsoft/vscode-cpptools/issues/1531)
* Add more macros to `cpp.hint` (fixing missing symbols).
* Add `__CHAR_BIT__=8` to default defines on Mac. [#1510](https://github.com/Microsoft/vscode-cpptools/issues/1510)
* Added support for config variables to `c_cpp_properties.json`. [#314](https://github.com/Microsoft/vscode-cpptools/issues/314)
  * Joshua Cannon (@thejcannon) [PR #1529](https://github.com/Microsoft/vscode-cpptools/pull/1529)
* Define `_UNICODE` by default on Windows platforms. [#1538](https://github.com/Microsoft/vscode-cpptools/issues/1538)
  * Charles Milette (@sylveon) [PR #1540](https://github.com/Microsoft/vscode-cpptools/pull/1540)

## Version 0.14.6: January 17, 2018
* Fix tag parser failing (and continuing to fail after edits) when it shouldn't. [#1367](https://github.com/Microsoft/vscode-cpptools/issues/1367)
* Fix tag parser taking too long due to redundant processing. [#1288](https://github.com/Microsoft/vscode-cpptools/issues/1288)
* Fix debugging silently failing the 1st time if a C/C++ file isn't opened. [#1366](https://github.com/Microsoft/vscode-cpptools/issues/1366)
* Skip automatically adding to `files.associations` if it matches an existing glob pattern or if `C_Cpp.autoAddFileAssociations` is `false`. [#722](https://github.com/Microsoft/vscode-cpptools/issues/722)
* The debugger no longer requires an extra reload. [#1362](https://github.com/Microsoft/vscode-cpptools/issues/1362)
* Fix incorrect "Warning: Expected file ... is missing" message after installing on Linux. [#1334](https://github.com/Microsoft/vscode-cpptools/issues/1334)
* Fix "Include file not found" messages not re-appearing after settings changes. [#1363](https://github.com/Microsoft/vscode-cpptools/issues/1363)
* Performance improvements with `browse.path` parsing, and stop showing "Parsing files" when there's no actual parsing. [#1393](https://github.com/Microsoft/vscode-cpptools/issues/1393)
* Fix crash when settings with the wrong type are used. [#1396](https://github.com/Microsoft/vscode-cpptools/issues/1396)
* Allow semicolons in `browse.path`. [#1415](https://github.com/Microsoft/vscode-cpptools/issues/1415)
* Fix to handle relative pathing in source file paths properly when normalizing. [#1228](https://github.com/Microsoft/vscode-cpptools/issues/1228)
* Fix delay in language service activation caused by cpptools.json downloading. [#1429](https://github.com/Microsoft/vscode-cpptools/issues/1429)
* Add `C_Cpp.workspaceParsingPriority` setting to enable using less than 100% CPU during parsing of workspace files.
* Add `C_Cpp.exclusionPolicy` default to `checkFolders` to avoid expensive `files.exclude` checking on every file.

## Version 0.14.5: December 18, 2017
* Fix stackwalk `NullReferenceException`. [#1339](https://github.com/Microsoft/vscode-cpptools/issues/1339)
* Fix `-isystem` (or `-I`) not being used in `compile_commands.json` if there's a space after it. [#1343](https://github.com/Microsoft/vscode-cpptools/issues/1343)
* Fix header switching from `.cc` to `.hpp` files (and other cases). [#1341](https://github.com/Microsoft/vscode-cpptools/issues/1341)
* Fix reload prompts not appearing in debugging scenarios (after the initial installation). [#1344](https://github.com/Microsoft/vscode-cpptools/issues/1344)
* Add a "wait" message when commands are invoked during download/installation. [#1344](https://github.com/Microsoft/vscode-cpptools/issues/1344)
* Prevent blank "C/C++ Configuration" from appearing when debugging is started but the language service is not. [#1353](https://github.com/Microsoft/vscode-cpptools/issues/1353)

## Version 0.14.4: December 11, 2017
* Enable the language service processes to run without glibc 2.18. [#19](https://github.com/Microsoft/vscode-cpptools/issues/19)
* Enable the language service processes to run on 32-bit Linux. [#424](https://github.com/Microsoft/vscode-cpptools/issues/424)
* Fix extension process not working on Windows with non-ASCII usernames. [#1319](https://github.com/Microsoft/vscode-cpptools/issues/1319)
* Fix IntelliSense on single processor VMs. [#1321](https://github.com/Microsoft/vscode-cpptools/issues/1321)
* Enable offline installation of the extension. [#298](https://github.com/Microsoft/vscode-cpptools/issues/298)
* Add support for `-isystem` in `compile_commands.json`. [#1156](https://github.com/Microsoft/vscode-cpptools/issues/1156)
* Remember the selected configuration across launches of VS Code. [#1273](https://github.com/Microsoft/vscode-cpptools/issues/1273)
* Fix 'Add Configuration...` entries not appearing if the extension wasn't previously activated. [#1287](https://github.com/Microsoft/vscode-cpptools/issues/1287)
* Add `(declaration)` to declarations in the navigation list. [#1311](https://github.com/Microsoft/vscode-cpptools/issues/1311)
* Fix function definition body not being visible after navigation. [#1311](https://github.com/Microsoft/vscode-cpptools/issues/1311)
* Improve performance for fetching call stacks with large arguments. [#363](https://github.com/Microsoft/vscode-cpptools/issues/363)

## Version 0.14.3: November 27, 2017
* Fix disappearing parameter hints tooltip. [#1165](https://github.com/Microsoft/vscode-cpptools/issues/1165)
* Fix parameter hints only showing up after the opening parenthesis. [#902](https://github.com/Microsoft/vscode-cpptools/issues/902), [#819](https://github.com/Microsoft/vscode-cpptools/issues/819)
* Fix customer reported crashes in the TypeScript extension code. [#1240](https://github.com/Microsoft/vscode-cpptools/issues/1240), [#1245](https://github.com/Microsoft/vscode-cpptools/issues/1245)
* Fix .browse.VC-#.db files being unnecessarily created when an shm file exists. [#1234](https://github.com/Microsoft/vscode-cpptools/issues/1234)
* Fix language service to only activate after a C/C++ file is opened or a C/Cpp command is used (not onDebug).
* Fix database resetting if shutdown got blocked by an IntelliSense operation. [#1260](https://github.com/Microsoft/vscode-cpptools/issues/1260)
* Fix deadlock that can occur when switching configurations.
* Fix browse.databaseFilename changing not taking effect until a reload.

## Version 0.14.2: November 9, 2017
* Unsupported Linux clients sending excessive telemetry when the language server fails to start. [#1227](https://github.com/Microsoft/vscode-cpptools/issues/1227)

## Version 0.14.1: November 9, 2017
* Add support for multi-root workspaces. [#1070](https://github.com/Microsoft/vscode-cpptools/issues/1070)
* Fix files temporarily being unsavable after Save As and other scenarios on Windows. [Microsoft/vscode#27329](https://github.com/Microsoft/vscode/issues/27329)
* Fix files "permanently" being unsavable if the IntelliSense process launches during tag parsing of the file. [#1040](https://github.com/Microsoft/vscode-cpptools/issues/1040)
* Show pause and resume parsing commands after clicking the database icon. [#1141](https://github.com/Microsoft/vscode-cpptools/issues/1141)
* Don't show the install output unless an error occurs. [#1160](https://github.com/Microsoft/vscode-cpptools/issues/1160)
* Fix bug with `${workspaceRoot}` symbols not getting added if a parent folder is in the `browse.path`. [#1185](https://github.com/Microsoft/vscode-cpptools/issues/1185)
* Fix `Add configuration` C++ launch.json on Insiders. [#1191](https://github.com/Microsoft/vscode-cpptools/issues/1191)
* Fix extension restart logic so that the extension doesn't get stuck on "Initializing..." when it crashes. [#893](https://github.com/Microsoft/vscode-cpptools/issues/893)
* Remove the Reload window prompt after installation (it only appears if launch.json is active).
* Prevent browse database from being reset if shutdown takes > 1 second.
* Remove the `UnloadLanguageServer` command and the `clang_format_formatOnSave` setting.
* Fix bugs with include path suggestions.
* Fix max files to parse status number being too big, due to including non-`${workspaceRoot}` files.
* Update default `launch.json` configurations to use `${workspaceFolder}` instead of `${workspaceRoot}`.
* Update how default initial configurations for `launch.json` are being provided. [Microsoft/vscode#33794](https://github.com/Microsoft/vscode/issues/33794)
* Add support for normalizing source file locations. (Windows [#272](https://github.com/Microsoft/vscode-cpptools/issues/272)), (Mac OS X [#1095](https://github.com/Microsoft/vscode-cpptools/issues/1095))

## Version 0.14.0: October 19, 2017
* Add support for `compile_commands.json`. [#156](https://github.com/Microsoft/vscode-cpptools/issues/156)
* Fix crash with signature help. [#1076](https://github.com/Microsoft/vscode-cpptools/issues/1076)
* Skip parsing redundant browse.path directories. [#1106](https://github.com/Microsoft/vscode-cpptools/issues/1106)
* Fix `limitSymbolsToIncludedHeaders` not working with single files. [#1109](https://github.com/Microsoft/vscode-cpptools/issues/1109)
* Add logging to Output window. Errors will be logged by default. Verbosity is controlled by the `"C_Cpp.loggingLevel"` setting.
* Add new database status bar icon for "Indexing" or "Parsing" with progress numbers, and the previous flame icon is now just for "Updating IntelliSense".
* Stop showing `(Global Scope)` if there's actually an error in identifying the correct scope.
* Fix crash with the IntelliSense process when parsing certain template code (the most frequently hit crash).
* Fix main thread being blocked while searching for files to remove after changing `files.exclude`.
* Fix incorrect code action include path suggestion when a folder comes after "..".
* Fix a crash on shutdown.

## Version 0.13.1: October 5, 2017
* Delete unused symbol databases when `browse.databaseFilename` in `c_cpp_properties.json` changes. [#558](https://github.com/Microsoft/vscode-cpptools/issues/558)
* Fix infinite loop during IntelliSense parsing. [#981](https://github.com/Microsoft/vscode-cpptools/issues/981)
* Fix database resetting due to the extension process not shutting down fast enough. [#1060](https://github.com/Microsoft/vscode-cpptools/issues/1060)
* Fix crash with document highlighting [#1076](https://github.com/Microsoft/vscode-cpptools/issues/1076)
* Fix bug that could cause symbols to be missing when shutdown occurs during tag parsing.
* Fix bug that could cause included files to not be reparsed if they were modified after the initial parsing.
* Fix potential buffer overrun when logging is enabled.
* Add logging to help diagnose cause of document corruption after formatting.

## Version 0.13.0: September 25, 2017
* Reference highlighting is now provided by the extension for both IntelliSense engines.
* Parameter help is now provided by both IntelliSense engines.
* Light bulbs (code actions) for `#include` errors now suggest potential paths to add to the `includePath` based on a recursive search of the `browse.path`. [#846](https://github.com/Microsoft/vscode-cpptools/issues/846)
* Browse database now removes old symbols when `browse.path` changes. [#262](https://github.com/Microsoft/vscode-cpptools/issues/262)
* Add `*` on new lines after a multiline comment with `/**` is started. [#579](https://github.com/Microsoft/vscode-cpptools/issues/579)
* Fix `Go to Definition`, completion, and parameter hints for partially scoped members. [#635](https://github.com/Microsoft/vscode-cpptools/issues/635)
* Fix bug in `macFrameworkPath` not resolving variables.

## Version 0.12.4: September 12, 2017
* Fix a crash in IntelliSense for users with non-ASCII user names (Windows-only). [#910](https://github.com/Microsoft/vscode-cpptools/issues/910)
* Add `macFrameworkPath` to `c_cpp_properties.json`. [#970](https://github.com/Microsoft/vscode-cpptools/issues/970)
* Fix incorrect auto-complete suggestions when using template types with the scope operator `::`. [#988](https://github.com/Microsoft/vscode-cpptools/issues/988)
* Fix potential config file parsing failure. [#989](https://github.com/Microsoft/vscode-cpptools/issues/989)
* Support `${env:VAR}` syntax for environment variables in `c_cpp_properties.json`. [#1000](https://github.com/Microsoft/vscode-cpptools/issues/1000)
* Support semicolon delimiters for include paths in `c_cpp_properties.json` to better support environment variables. [#1001](https://github.com/Microsoft/vscode-cpptools/issues/1001)
* Add `__LITTLE_ENDIAN__=1` to default defines so that "endian.h" is not needed on Mac projects. [#1005](https://github.com/Microsoft/vscode-cpptools/issues/1005)
* Fix source code files on Windows with incorrect casing. [#984](https://github.com/Microsoft/vscode-cpptools/issues/984)

## Version 0.12.3: August 17, 2017
* Fix regression for paths containing multibyte characters. [#958](https://github.com/Microsoft/vscode-cpptools/issues/958)
* Fix bug with the Tag Parser completion missing results. [#943](https://github.com/Microsoft/vscode-cpptools/issues/943)
* Add /usr/include/machine or i386 to the default Mac `includePath`. [#944](https://github.com/Microsoft/vscode-cpptools/issues/944)
* Add a command to reset the Tag Parser database. [#601](https://github.com/Microsoft/vscode-cpptools/issues/601), [#464](https://github.com/Microsoft/vscode-cpptools/issues/464)
* Fix bug with error-related code actions remaining after the errors are cleared.
* Fix bug with Tag Parser completion not working when :: preceded an identifier.
* Upgrade SQLite (for better reliability and performance).

## Version 0.12.2: August 2, 2017
* Fix bug in our build system causing Windows binaries to build against the wrong version of the Windows SDK. [#325](https://github.com/Microsoft/vscode-cpptools/issues/325)
* Added a gcc problemMatcher. [#854](https://github.com/Microsoft/vscode-cpptools/issues/854)
* Fix bug where .c/.cpp files could get added to `files.associations` as the opposite "cpp"/"c" language after `Go to Definition` on a symbol. [#884](https://github.com/Microsoft/vscode-cpptools/issues/884)
* Remove completion results after `#pragma`. [#886](https://github.com/Microsoft/vscode-cpptools/issues/886)
* Fix a possible infinite loop when viewing Boost sources. [#888](https://github.com/Microsoft/vscode-cpptools/issues/888)
* Fix `Go to Definition` not working for files in `#include_next`. [#906](https://github.com/Microsoft/vscode-cpptools/issues/906)
  * Also fix incorrect preprocessor suggestions at the end of a `#include_next`.
* Skip automatically adding to `files.associations` if they already match global patterns. [Microsoft/vscode#27404](https://github.com/Microsoft/vscode/issues/27404)
* Fix a crash with the IntelliSense process (responsible for ~25% of all crashes).

## Version 0.12.1: July 18, 2017
* Fix Tag Parser features not working with some MinGW library code.
* Fix a symbol search crash.
* Fix an IntelliSense engine compiler crash.
* Fix `Go to Declaration` to return `Go to Definition` results if the declarations have no results.
* Fix formatting with non-ASCII characters in the path. [#870](https://github.com/Microsoft/vscode-cpptools/issues/870)
* Fix handling of symbolic links to files on Linux/Mac. [#872](https://github.com/Microsoft/vscode-cpptools/issues/872)
* Move red flame icon to its own section so the configuration text is always readable. [#875](https://github.com/Microsoft/vscode-cpptools/issues/875)
* Remove `addWorkspaceRootToIncludePath` setting and instead make `${workspaceRoot}` in `browse.path` explicit.
* Add `Show Release Notes` command.
* Add `Edit Configurations...` command to the `Select a Configuration...` dropdown.
* Update Microsoft Visual C++ debugger to Visual Studio 2017 released components.
  * Fix issue with showing wrong thread. [#550](https://github.com/Microsoft/vscode-cpptools/issues/550)
  * Fix issue with binaries compiled with /FASTLINK causing the debugger to stop responding. [#484](https://github.com/Microsoft/vscode-cpptools/issues/484)
* Fix issue in MinGW/Cygwin debugging where stop debugging causes VS Code to stop responding. [PR Microsoft/MIEngine#636](https://github.com/Microsoft/MIEngine/pull/636)

## Version 0.12.0: June 26, 2017
* The default IntelliSense engine now provides semantic-aware autocomplete suggestions for `.`, `->`, and `::` operators. [#13](https://github.com/Microsoft/vscode-cpptools/issues/13)
* The default IntelliSense engine now reports the unresolved include files in referenced headers and falls back to the Tag Parser until headers are resolved.
  * This behavior can be overridden by setting `"C_Cpp.intelliSenseEngineFallback": "Disabled"`
* Added `"intelliSenseMode"` property to `c_cpp_properties.json` to allow switching between MSVC and Clang modes. [#710](https://github.com/Microsoft/vscode-cpptools/issues/710), [#757](https://github.com/Microsoft/vscode-cpptools/issues/757)
* A crashed IntelliSense engine no longer gives the popup message, and it automatically restarts after an edit to the translation unit occurs.
* Fix the IntelliSense engine to use "c" mode if a C header is opened before the C file.
* Fix a bug which could cause the IntelliSense engine to not update results if changes are made to multiple files of a translation unit.
* Auto `files.association` registers "c" language headers when `Go to Definition` is used in a C file.
* Downloading extension dependencies will retry up to 5 times in the event of a failure. [#694](https://github.com/Microsoft/vscode-cpptools/issues/694)
* Changes to `c_cpp_properties.json` are detected even if file watchers fail.
* Update default IntelliSense options for MSVC mode to make Boost projects work better. [#775](https://github.com/Microsoft/vscode-cpptools/issues/775)
* Fix `Go to Definition` not working until all `browse.path` files are re-scanned. [#788](https://github.com/Microsoft/vscode-cpptools/issues/788)

## Version 0.11.4: June 2, 2017
* Fix `System.Xml.Serialization.XmlSerializationReader threw an exception` when debugging on Linux. [#792](https://github.com/Microsoft/vscode-cpptools/issues/792)
* Fix escaping for `${workspaceRoot}` in `launch.json`.

## Version 0.11.3: May 31, 2017
* Fix `x86_64-pc-linux-gnu` and `x86_64-linux-gnu` paths missing from the default `includePath`.

## Version 0.11.2: May 24, 2017
* Revert the default `C_Cpp.intelliSenseEngine` setting back to "Tag Parser" for non-Insiders while we work on improving the migration experience.

## Version 0.11.1: May 19, 2017
* Add keywords to auto-complete (C, C++, or preprocessor). [#120](https://github.com/Microsoft/vscode-cpptools/issues/120)
* Fix non-recursive `browse.path` on Linux/Mac. [#546](https://github.com/Microsoft/vscode-cpptools/issues/546)
* Fix .clang-format file not being used on Linux/Mac. [#604](https://github.com/Microsoft/vscode-cpptools/issues/604)
* Stop setting the c/cpp `editor.quickSuggestions` to false. [#606](https://github.com/Microsoft/vscode-cpptools/issues/606)
  * We also do a one-time clearing of that user setting, which will also copy any other c/cpp workspace settings to user settings. The workspace setting isn't cleared.
* Fix selection range off by one with `Peek Definition`. [#648](https://github.com/Microsoft/vscode-cpptools/issues/648)
* Upgrade the installed clang-format to 4.0 [#656](https://github.com/Microsoft/vscode-cpptools/issues/656)
* Make keyboard shortcuts only apply to c/cpp files. [#662](https://github.com/Microsoft/vscode-cpptools/issues/662)
* Fix autocomplete with qstring.h. [#666](https://github.com/Microsoft/vscode-cpptools/issues/666)
* Fix C files without a ".c" extension from being treated like C++ for `errorSquiggles`. [#673](https://github.com/Microsoft/vscode-cpptools/issues/673)
* Make the C IntelliSense engine use C11 instead of C89. [#685](https://github.com/Microsoft/vscode-cpptools/issues/685)
* Fix bug with clang-format not working with non-trimmed styles. [#691](https://github.com/Microsoft/vscode-cpptools/issues/691)
* Enable the C++ IntelliSense engine to use six C++17 features. [#699](https://github.com/Microsoft/vscode-cpptools/issues/699)
* Add reload prompt when a settings change requires it.
* Prevent non-existent files from being returned in `Go To Definition` results.

## Version 0.11.0: April 24, 2017
* Enabled first IntelliSense features based on the MSVC engine.
  * Quick info tooltips and compiler errors are provided by the MSVC engine.
  * `C_Cpp.intelliSenseEngine` property controls whether the new engine is used or not.
  * `C_Cpp.errorSquiggles` property controls whether compiler errors are made visible in the editor.
* Add `Go to Declaration` and `Peek Declaration`. [#271](https://github.com/Microsoft/vscode-cpptools/issues/271)
* Fix language-specific workspace settings leaking into user settings. [Microsoft/vscode#23118](https://github.com/Microsoft/vscode/issues/23118)
* Fix `files.exclude` not being used in some cases. [#485](https://github.com/Microsoft/vscode-cpptools/issues/485)
* Fix a couple potential references to an undefined `textEditor`. [#584](https://github.com/Microsoft/vscode-cpptools/issues/584)
* Move changes from `README.md` to `CHANGELOG.md`. [#586](https://github.com/Microsoft/vscode-cpptools/issues/586)
* Fix crash on Mac/Linux when building the browse database and `nftw` fails. [#591](https://github.com/Microsoft/vscode-cpptools/issues/591)
* Add `Alt+N` keyboard shortcut for navigation. [#593](https://github.com/Microsoft/vscode-cpptools/issues/593)
* Fix autocomplete crash when the result has an invalid UTF-8 character. [#608](https://github.com/Microsoft/vscode-cpptools/issues/608)
* Fix symbol search crash with `_` symbol. [#611](https://github.com/Microsoft/vscode-cpptools/issues/611)
* Fix the `Edit Configurations` command when '#' is in the workspace root path. [#625](https://github.com/Microsoft/vscode-cpptools/issues/625)
* Fix clang-format `TabWidth` not being set when formatting with the `Visual Studio` style. [#630](https://github.com/Microsoft/vscode-cpptools/issues/630)
* Enable `clang_format_fallbackStyle` to be a custom style. [#641](https://github.com/Microsoft/vscode-cpptools/issues/641)
* Fix potential `undefined` references when attaching to a process. [#650](https://github.com/Microsoft/vscode-cpptools/issues/650)
* Fix `files.exclude` not working on Mac. [#653](https://github.com/Microsoft/vscode-cpptools/issues/653)
* Fix crashes during edit and hover with unexpected UTF-8 data. [#654](https://github.com/Microsoft/vscode-cpptools/issues/654)

## Version 0.10.5: March 21, 2017
* Fix a crash that randomly occurred when the size of a document increased. [#430](https://github.com/Microsoft/vscode-cpptools/issues/430)
* Fix browsing not working for Linux/Mac stdlib.h functions. [#578](https://github.com/Microsoft/vscode-cpptools/issues/578)
* Additional fixes for switch header/source not respecting `files.exclude`. [#485](https://github.com/Microsoft/vscode-cpptools/issues/485)
* Made `editor.quickSuggestions` dependent on `C_Cpp.autocomplete`. [#572](https://github.com/Microsoft/vscode-cpptools/issues/572)
  * We recommend you close and reopen your settings.json file anytime you change the `C_Cpp.autocomplete` setting. [More info here](https://github.com/Microsoft/vscode-cpptools/releases).

## Version 0.10.4: March 15, 2017
* Fix a crash in signature help. [#525](https://github.com/microsoft/vscode-cpptools/issues/525)
* Re-enable switch header/source when no workspace folder is open. [#541](https://github.com/microsoft/vscode-cpptools/issues/541)
* Fix inline `clang_format_style`. [#536](https://github.com/microsoft/vscode-cpptools/issues/536)
* Some other minor bug fixes.

## Version 0.10.3: March 7, 2017
* Database stability fixes.
* Added enums to the C_Cpp settings so the possible values are displayed in the dropdown.
* Change from `${command.*}` to `${command:*}`. [#521](https://github.com/Microsoft/vscode-cpptools/issues/521)
* Current execution row was not highlighting in debug mode when using gdb. [#526](https://github.com/microsoft/vscode-cpptools/issues/526)

## Version 0.10.2: March 1, 2017
* New `addWorkspaceRootToIncludePath` setting allows users to disable automatic parsing of all files under the workspace root. [#374](https://github.com/Microsoft/vscode-cpptools/issues/374)
* The cpp.hint file was missing from the vsix package. [#508](https://github.com/Microsoft/vscode-cpptools/issues/508)
* Switch header/source now respects `files.exclude`. [#485](https://github.com/Microsoft/vscode-cpptools/issues/485)
* Switch header/source performance improvements. [#231](https://github.com/Microsoft/vscode-cpptools/issues/231)
* Switch header/source now appears in the right-click menu.
* Improvements to signature help.
* Various other bug fixes.

## Version 0.10.1: February 9, 2017
* Bug fixes.

## Version 0.10.0: January 24, 2017
* Suppressed C++ language auto-completion inside a C++ comment or string literal. TextMate based completion is still available.
* Fixed bugs regarding the filtering of files and symbols, including:
  * Find-symbol now excludes symbols found in `files.exclude` or `search.exclude` files
  * Go-to-definition now excludes symbols found in `files.exclude` files (i.e. `search.exclude` paths are still included).
* Added option to disable `clang-format`-based formatting provided by this extension via `"C_Cpp.formatting" : "disabled"`
* Added new `pipeTransport` functionality within the `launch.json` to support pipe communications with `gdb/lldb` such as using `plink.exe` or `ssh`.
* Added support for `{command.pickRemoteProcess}` to allow picking of processes for remote pipe connections during `attach` scenarios. This is similar to how `{command.pickProcess}` works for local attach.
* Bug fixes.

## Version 0.9.3: December 8, 2016
* [December update](https://aka.ms/cppvscodedec) for C/C++ extension
* Ability to map source files during debugging using `sourceFileMap` property in `launch.json`.
* Enable pretty-printing by default for gdb users in `launch.json`.
* Bug fixes.

## Version 0.9.2: September 22, 2016
* Bug fixes.

## Version 0.9.1: September 7, 2016
* Bug fixes.

## Version 0.9.0: August 29, 2016
* [August update](https://blogs.msdn.microsoft.com/vcblog/2016/08/29/august-update-for-the-visual-studio-code-cc-extension/) for C/C++ extension.
* Debugging for Visual C++ applications on Windows (Program Database files) is now available.
* `clang-format` is now automatically installed as a part of the extension and formats code as you type.
* `clang-format` options have been moved from c_cpp_properties.json file to settings.json (File->Preferences->User settings).
* `clang-format` fallback style is now set to 'Visual Studio'.
* Attach now requires a request type of `attach` instead of `launch`.
* Support for additional console logging using the keyword `logging` inside `launch.json`.
* Bug fixes.

## Version 0.8.1: July 27, 2016
* Bug fixes.

## Version 0.8.0: July 21, 2016
* [July update](https://blogs.msdn.microsoft.com/vcblog/2016/07/26/july-update-for-the-visual-studio-code-cc-extension/) for C/C++ extension.
* Support for debugging on OS X with LLDB 3.8.0. LLDB is now the default debugging option on OS X.
* Attach to process displays a list of available processes.
* Set variable values through Visual Studio Code's locals window.
* Bug fixes.

## Version 0.7.1: June 27, 2016
* Bug fixes.

## Version 0.7.0: June 20, 2016
* [June Update](https://blogs.msdn.microsoft.com/vcblog/2016/06/01/may-update-for-the-cc-extension-in-visual-studio-code/) for C/C++ extension.
* Bug fixes.
* Switch between header and source.
* Control which files are processed under include path.

## Version 0.6.1: June 3, 2016
* Bug fixes.

## Version 0.6.0: May 24, 2016
* [May update](https://blogs.msdn.microsoft.com/vcblog/2016/07/26/july-update-for-the-visual-studio-code-cc-extension/) for C/C++ extension.
* Support for debugging on OS X with GDB.
* Support for debugging with GDB on MinGW.
* Support for debugging with GDB on Cygwin.
* Debugging on 32-bit Linux now enabled.
* Format code using clang-format.
* Experimental fuzzy auto-completion.
* Bug fixes.

## Version 0.5.0: April 14, 2016
* Usability and correctness bug fixes.
* Simplify installation experience.
* Usability and correctness bug fixes.<|MERGE_RESOLUTION|>--- conflicted
+++ resolved
@@ -55,11 +55,7 @@
 
 ## Version 1.14.5: March 22, 2023
 ### Bug Fix
-<<<<<<< HEAD
-* Fix a deadlock with a multiroot workspace. [#10719](https://github.com/microsoft/vscode-cpptools/issues/10719)
-=======
 * Fix a deadlock with a multi-root workspace. [#10719](https://github.com/microsoft/vscode-cpptools/issues/10719)
->>>>>>> 5a56dfc7
 
 ## Version 1.14.4: February 28, 2023
 ### Enhancements
