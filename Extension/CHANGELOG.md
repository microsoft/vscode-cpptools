--- conflicted
+++ resolved
@@ -1,47 +1,5 @@
 # C/C++ for Visual Studio Code Changelog
 
-<<<<<<< HEAD
-## Version 1.24.4: March 27, 2025
-### Enhancements
-* Add a new `recursiveIncludes` property to `c_cpp_properties.json`. [PR #13374](https://github.com/microsoft/vscode-cpptools/pull/13374)
-* Turn Copilot hover on by default. [PR #13385](https://github.com/microsoft/vscode-cpptools/pull/13385)
-* On shutdown, immediately terminate the IntelliSense process instead of waiting 2 seconds.
-
-### Bug Fixes
-* Fix one potential cause of the `get_mangled_function_name` IntelliSense process crash. [#13358](https://github.com/Microsoft/vscode-cpptools/issues/13358)
-* Fix Copilot-related logging appearing when it shouldn't. [PR #13388](https://github.com/microsoft/vscode-cpptools/pull/13388), [PR #13417](https://github.com/microsoft/vscode-cpptools/pull/13417)
-* Fix relative compiler paths being expanded in `compile_commands.json`. [#13405](https://github.com/microsoft/vscode-cpptools/issues/13405)
-* Fix all caps clang-format logging on Windows. [#13406](https://github.com/microsoft/vscode-cpptools/issues/13406)
-* Fix an IntelliSense process crash in `handle_function`.
-* Avoid reporting an error due to multiple `didOpen` requests after a crash.
-
-## Version 1.24.3: March 18, 2025
-### Enhancements
-* Add detected test frameworks to the Copilot context when `#cpp` is used. [PR #13285](https://github.com/microsoft/vscode-cpptools/pull/13285)
-* Update clang-tidy and clang-format from 19.1.7 to 20.1.0. [PR #13348](https://github.com/microsoft/vscode-cpptools/pull/13348)
-* Remove some unnecessary files from the vsix. [PR #13368](https://github.com/microsoft/vscode-cpptools/pull/13368)
-* Improve the logging when a non-existent path is used for indexing. [PR #13372](https://github.com/microsoft/vscode-cpptools/pull/13372)
-* Remove the `C_Cpp.updateChannel` setting. [PR #13376](https://github.com/microsoft/vscode-cpptools/pull/13376)
-* Switch to only passing the root framework to clang-tidy.
-
-### Bug Fixes
-* Fix a bug with symlink resolving with `compile_commands.json`. [#13321](https://github.com/microsoft/vscode-cpptools/issues/13321)
-* Fix a performance issue on macOS when processing `compile_commands.json` with a lot of include paths. [#13366](https://github.com/microsoft/vscode-cpptools/issues/13366)
-* Fix some localization bugs. [PR #13373](https://github.com/microsoft/vscode-cpptools/pull/13373)
-* Fix IntelliSense showing the wrong size of objects. [#13375](https://github.com/microsoft/vscode-cpptools/issues/13375)
-* Fix a `${workspaceFolder}/*` include path not being used as a non-recursive browse path.
-* Fix some potential IntelliSense process crashes when processing Copilot snippets.
-* Fix a regression with compiler query caching in the database.
-
-## Version 1.24.2: March 6, 2025
-### Enhancements
-* Various improvements to Copilot snippets. [PR #13296](https://github.com/microsoft/vscode-cpptools/pull/13296)
-* Add handling of `-cxx-isystem`, `-stblib++-isystem`, `-isystem-after`, and `--include-barrier` Clang compiler arguments when composing the order of include paths used by IntelliSense.
-* Defer building of an include completion cache to another thread, improving performance when a file is opened.
-
-### Bug Fixes
-* Fix the code analysis mode in the Language Status bar not updating after the setting changes. [#13240](https://github.com/microsoft/vscode-cpptools/issues/13240)
-=======
 ## Version 1.25.0: April 10, 2025
 ### Enhancement
 * Improve the description of the `C_Cpp.copilotHover` setting. [PR #13461](https://github.com/microsoft/vscode-cpptools/pull/13461)
@@ -81,49 +39,12 @@
 * Fix a potential deadlock on shutdown if configuration providers are used. [#13218](https://github.com/microsoft/vscode-cpptools/issues/13218)
 * Fix the code analysis mode in the Language Status bar not updating after the setting changes. [#13240](https://github.com/microsoft/vscode-cpptools/issues/13240)
 * Fix system include/framework paths being used as a fallback for user include/framework paths in the base configuration. [PR #13247](https://github.com/microsoft/vscode-cpptools/pull/13247)
->>>>>>> 1709999b
 * Fix the `svdPath` description being missing for `launch.json`. [#13287](https://github.com/microsoft/vscode-cpptools/issues/13287)
 * Update the Windows SDK packages referenced in the walkthrough. [#13290](https://github.com/microsoft/vscode-cpptools/issues/13290)
 * Fix an issue with `C:` being treated as a relative path. [PR #13297](https://github.com/microsoft/vscode-cpptools/pull/13297)
 * Fix an unnecessary TU reset when a change is detected in a `compile_commands.json` file that is not used by the active configuration. [#13317](https://github.com/microsoft/vscode-cpptools/issues/13317)
 * Fix handling of URIs in web environments. [#13327](https://github.com/microsoft/vscode-cpptools/issues/13327)
 * Fix a potential deadlock after using 'Reset IntelliSense Database'. [#13337](https://github.com/microsoft/vscode-cpptools/issues/13337)
-<<<<<<< HEAD
-* Fix an issue with duplicate forced includes being removed. Multiple forced includes of the same file should now properly be included multiple times.
-* Fix an issue in which the base configuration browse paths may not get populated when using a custom configuration provider.
-* Fix an issue with forced includes not being resolved against the same include path search order as a compiler would.
-* Fix an issue with include path ordering of paths specified with the `-imsvc` argument.
-* Fix a race condition that could result in incorrect include completion results.
-* Fix potential IntelliSense process crashes when processing Copilot snippets.
-* Fix a crash involving iconv when converting UTF-16 or UTF-32 to UTF-8.
-* Fix a potential crash when using the IntelliSense cache.
-* Fix an IntelliSense crash if a "bad seq number" occurs.
-* Fix processes potentially getting stuck on shutdown.
-* Fix a potential crash when saving a file.
-
-## Version 1.24.1: February 13, 2025
-### Bug Fixes
-* Fix random IntelliSense process crashes on Linux/macOS when `C_Cpp.intelliSenseCacheSize` is > 0. [#12668](https://github.com/microsoft/vscode-cpptools/issues/12668)
-* Fix a crash when processing Copilot snippets.
-* Fix a crash when using Copilot hover.
-
-## Version 1.24.0: February 11, 2025
-### New Feature
-* Add experimental support for Copilot descriptions in hover tooltips, controlled by the `C_Cpp.copilotHover` setting. This feature is currently off by default and may be subject to A/B experimentation. To opt-out of Copilot Hover experiments, set `C_Cpp.copilotHover` to `disabled`.
-
-### Enhancement
-* Improve/fix the switch header/source feature. [#2635](https://github.com/microsoft/vscode-cpptools/issues/2635)
-
-### Bug Fixes
-* Fix an IntelliSense crash in `build_sections`. [#12666](https://github.com/microsoft/vscode-cpptools/issues/12666), [#12956](https://github.com/microsoft/vscode-cpptools/issues/12956)
-* Fix a bug in which hundreds of custom configuration requests could be sent on startup before the configuration provider has registered. [#13166](https://github.com/microsoft/vscode-cpptools/issues/13166)
-* Fix handling of the `-framework` compiler argument. [#13204](https://github.com/microsoft/vscode-cpptools/issues/13204)
-* Fix a potential race between didChange and didOpen. [PR #13209](https://github.com/microsoft/vscode-cpptools/pull/13209)
-* Fix an issue with the `.editorconfig` `tab_size`. [PR #13216](https://github.com/microsoft/vscode-cpptools/pull/13216)
-* Fix a potential deadlock on shutdown if configuration providers are used. [#13218](https://github.com/microsoft/vscode-cpptools/issues/13218)
-* Fix system include/framework paths being used as a fallback for user include/framework paths in the base configuration. [PR #13247](https://github.com/microsoft/vscode-cpptools/pull/13247)
-* Fix an inaccurate cursor position for IntelliSense update.
-=======
 * Fix some localization bugs. [PR #13373](https://github.com/microsoft/vscode-cpptools/pull/13373)
 * Fix IntelliSense showing the wrong size of objects. [#13375](https://github.com/microsoft/vscode-cpptools/issues/13375)
 * Fix the `get_mangled_function_name` IntelliSense process crash. [#13358](https://github.com/Microsoft/vscode-cpptools/issues/13358)
@@ -138,7 +59,6 @@
 * Fix an IntelliSense crash if a "bad seq number" occurs.
 * Fix processes potentially getting stuck on shutdown.
 * Fix a potential crash when saving a file.
->>>>>>> 1709999b
 * Fix a random crash during code analysis.
 
 ## Version 1.23.6: February 6, 2025
