/*---------------------------------------------------------------------------------------------
 *  Copyright (c) Microsoft Corporation. All rights reserved.
 *  Licensed under the MIT License. See License.txt in the project root for license information.
 *--------------------------------------------------------------------------------------------*/

'use strict';

const gulp = require('gulp');
const eslint = require('gulp-eslint');
const fs = require('fs');
const nls = require('vscode-nls-dev');
const path = require('path');
const minimist = require('minimist');
const es = require('event-stream');
const sourcemaps = require('gulp-sourcemaps');
const ts = require('gulp-typescript');
const typescript = require('typescript');
const tsProject = ts.createProject('./tsconfig.json', { typescript });
const filter = require('gulp-filter');
const vinyl = require('vinyl');
const parse5 = require('parse5');
const traverse = require('parse5-traverse');
<<<<<<< HEAD
const jsonc = require('comment-json'); // Used to allow comments in nativeStrings.json
=======
const jsonc = require('jsonc-parser'); // Used to allow comments in nativeStrings.json
const crypto = require('crypto');
const https = require('https');
>>>>>>> 35fa7f63


// Patterns to find HTML files
const htmlFilesPatterns = [
    "ui/**/*.html"
];

const jsonSchemaFilesPatterns = [
    "*.schema.json"
];

const languages = [
    { id: "zh-tw", folderName: "cht", transifexId: "zh-hant" },
    { id: "zh-cn", folderName: "chs", transifexId: "zh-hans" },
    { id: "fr", folderName: "fra" },
    { id: "de", folderName: "deu" },
    { id: "it", folderName: "ita" },
    { id: "es", folderName: "esn" },
    { id: "ja", folderName: "jpn" },
    { id: "ko", folderName: "kor" },
    { id: "ru", folderName: "rus" },
    //{ id: "bg", folderName: "bul" }, // VS Code supports Bulgarian, but VS is not currently localized for it
    //{ id: "hu", folderName: "hun" }, // VS Code supports Hungarian, but VS is not currently localized for it
    { id: "pt-br", folderName: "ptb", transifexId: "pt-BR" },
    { id: "tr", folderName: "trk" },
    { id: "cs", folderName: "csy" },
    { id: "pl", folderName: "plk" }
];

/// Misc Tasks
const allTypeScript = [
    'src/**/*.ts',
    '!**/*.d.ts',
    '!**/typings**'
];

gulp.task('lint', function () {
    return gulp.src(allTypeScript)
        .pipe(eslint({ configFile: ".eslintrc.js" }))
        .pipe(eslint.format())
        .pipe(eslint.failAfterError());
});

gulp.task('pr-check', (done) => {
    const packageJson = JSON.parse(fs.readFileSync('./package.json').toString());
    if (packageJson.activationEvents.length !== 1 && packageJson.activationEvents[0] !== '*') {
        console.log('Please make sure to not check in package.json that has been rewritten by the extension activation. If you intended to have changes in package.json, please only check-in your changes. If you did not, please run `git checkout -- package.json`.');
        done();
        process.exit(1);
    }

    done();
});


// ****************************
// Command: translations-export
// The following is used to export and XLF file containing english strings for translations.
// The result will be written to: ../vscode-extensions-localization-export/ms-vscode/
// ****************************

const translationProjectName  = "vscode-extensions";
const translationExtensionName  = "vscode-cpptools";

function removePathPrefix(path, prefix) {
    if (!prefix) {
        return path;
    }
    if (!path.startsWith(prefix)) {
        return path;
    }
    if (path === prefix) {
        return "";
    }
    let ch = prefix.charAt(prefix.length - 1);
    if (ch === '/' || ch === '\\') {
        return path.substr(prefix.length);
    }
    ch = path.charAt(prefix.length);
    if (ch === '/' || ch === '\\') {
        return path.substr(prefix.length + 1);
    }
    return path;
}

// Helper to traverse HTML tree
// nodeCallback(locId, node) is invoked for nodes
// attributeCallback(locId, attribute) is invoked for attribtues
const traverseHtml = (contents, nodeCallback, attributeCallback) => {
    const htmlTree = parse5.parse(contents);
    traverse(htmlTree, {
        pre(node, parent) {
            if (node.attrs) {
                // Check if content text should be localized based on presense of data-loc-id attribute
                let locId = node.attrs.find(attribute => attribute.name.toLowerCase() == "data-loc-id");
                if (locId) {
                    nodeCallback(locId.value, node);
                }
                // Check if an attribute should be localized based on presense of data-loc-id-<attribute_name> attribute
                node.attrs.forEach(attribute => {
                    const dataLocIdAttributePrefix = "data-loc-id-";
                    if (attribute.name.startsWith(dataLocIdAttributePrefix))
                    {
                        let targetAttributeName = attribute.name.substring(dataLocIdAttributePrefix.length);
                        let targetAttribute = node.attrs.find(a => a.name == targetAttributeName);
                        if (targetAttribute) {
                            attributeCallback(attribute.value, targetAttribute);
                        }
                    }
                });
            }
        }
    });
    return htmlTree;
};

// Traverses the HTML document looking for node and attributes containing data-loc-id, to localize
// Outputs *.nls.json files containing strings to localize.
const processHtmlFiles = () => {
    return es.through(function (file) {
        let localizationJsonContents = {};
        let localizationMetadataContents = {
            messages: [],
            keys: [],
            filePath: removePathPrefix(file.path, file.cwd)
        };
        let nodeCallback = (locId, node) => {
            let subNodeCount = 0;
            let text = "";
            node.childNodes.forEach((childNode) => {
                if (childNode.nodeName == "#text") {
                    text += childNode.value;
                } else {
                    text += `{${subNodeCount++}}`;
                }
            });
            localizationJsonContents[locId.value] = text;
            localizationMetadataContents.keys.push(locId);
            localizationMetadataContents.messages.push(text);
        };
        let attributeCallback = (locId, attribute) => {
            localizationJsonContents[locId] = attribute.value;
            localizationMetadataContents.keys.push(locId);
            localizationMetadataContents.messages.push(attribute.value);
        };
        traverseHtml(file.contents.toString(), nodeCallback, attributeCallback);
        this.queue(new vinyl({
            path: path.join(file.path + '.nls.json'),
            contents: Buffer.from(JSON.stringify(localizationJsonContents, null, '\t'), 'utf8')
        }));
        this.queue(new vinyl({
            path: path.join(file.path + '.nls.metadata.json'),
            contents: Buffer.from(JSON.stringify(localizationMetadataContents, null, '\t'), 'utf8')
        }));
    });
};

// descriptionCallback(path, value, parent) is invoked for attribtues
const traverseJson = (jsonTree, descriptionCallback, prefixPath) => {
    for (let fieldName in jsonTree) {
        if (jsonTree[fieldName] !== null) {
            if (typeof(jsonTree[fieldName]) == "string" && fieldName === "description") {
                descriptionCallback(prefixPath, jsonTree[fieldName], jsonTree);
            } else if (typeof(jsonTree[fieldName]) == "object") {
                let path = prefixPath;
                if (path !== "")
                    path = path + ".";
                path = path + fieldName;
                traverseJson(jsonTree[fieldName], descriptionCallback, path);
            }
        }
    }
};

// Traverses schema json files looking for "description" fields to localized.
// The path to the "description" field is used to create a localization key.
const processJsonSchemaFiles = () => {
    return es.through(function (file) {
        let jsonTree = JSON.parse(file.contents.toString());
        let localizationJsonContents = {};
        let filePath = removePathPrefix(file.path, file.cwd);
        let localizationMetadataContents = {
            messages: [],
            keys: [],
            filePath: filePath
        };
        let descriptionCallback = (path, value, parent) => {
            let locId = filePath + "." + path;
            localizationJsonContents[locId] = value;
            localizationMetadataContents.keys.push(locId);
            localizationMetadataContents.messages.push(value);
        };
        traverseJson(jsonTree, descriptionCallback, "");
        this.queue(new vinyl({
            path: path.join(file.path + '.nls.json'),
            contents: Buffer.from(JSON.stringify(localizationJsonContents, null, '\t'), 'utf8')
        }));
        this.queue(new vinyl({
            path: path.join(file.path + '.nls.metadata.json'),
            contents: Buffer.from(JSON.stringify(localizationMetadataContents, null, '\t'), 'utf8')
        }));
    });
};

gulp.task("translations-export", (done) => {

    // Transpile the TS to JS, and let vscode-nls-dev scan the files for calls to localize.
    let jsStream = tsProject.src()
        .pipe(sourcemaps.init())
        .pipe(tsProject()).js
        .pipe(nls.createMetaDataFiles());
    
    // Scan html files for tags with the data-loc-id attribute
    let htmlStream = gulp.src(htmlFilesPatterns)
        .pipe(processHtmlFiles());

    let jsonSchemaStream = gulp.src(jsonSchemaFilesPatterns)
        .pipe(processJsonSchemaFiles());

    // Merge files from all source streams
    es.merge(jsStream, htmlStream, jsonSchemaStream)

    // Filter down to only the files we need
    .pipe(filter(['**/*.nls.json', '**/*.nls.metadata.json']))

    // Consoldate them into nls.metadata.json, which the xlf is built from.
    .pipe(nls.bundleMetaDataFiles('ms-vscode.cpptools', '.'))

    // filter down to just the resulting metadata files
    .pipe(filter(['**/nls.metadata.header.json', '**/nls.metadata.json']))

    // Add package.nls.json, used to localized package.json
    .pipe(gulp.src(["package.nls.json"]))

    // package.nls.json and nls.metadata.json are used to generate the xlf file
    // Does not re-queue any files to the stream.  Outputs only the XLF file
    .pipe(nls.createXlfFiles(translationProjectName, translationExtensionName))
    .pipe(gulp.dest(path.join("..", `${translationProjectName}-localization-export`)))
    .pipe(es.wait(() => {
        done();
    }));
});


// ****************************
// Command: translations-import
// The following is used to import an XLF file containing all language strings.
// This results in a i18n directory, which should be checked in.
// ****************************

// Imports translations from raw localized MLCP strings to VS Code .i18n.json files
gulp.task("translations-import", (done) => {
    let options = minimist(process.argv.slice(2), {
        string: "location",
        default: {
            location: "../vscode-translations-import"
        }
    });
    es.merge(languages.map((language) => {
        let id = language.transifexId || language.id;
        return gulp.src(path.join(options.location, id, translationProjectName, `${translationExtensionName}.xlf`))
            .pipe(nls.prepareJsonFiles())
            .pipe(gulp.dest(path.join("./i18n", language.folderName)));
    }))
    .pipe(es.wait(() => {
        done();
    }));
});

// ****************************
// Command: generate-package-hashes
// Generates a hash for each dependency package
// ****************************

async function DownloadFile(urlString) {
    const buffers = [];
    return new Promise((resolve, reject) => {
        const req = https.request(urlString, (response) => {
            if (response.statusCode === 301 || response.statusCode === 302) {
                // Redirect - download from new location
                let redirectUrl;
                if (typeof response.headers.location === "string") {
                    redirectUrl = response.headers.location;
                } else {
                    if (!response.headers.location) {
                        console.log(`Invalid download location received`);
                        return reject();
                    }
                    redirectUrl = response.headers.location[0];
                }
                console.log(`Using redirectUrl: '${redirectUrl}'`);
                return resolve(DownloadFile(redirectUrl));
            } else if (response.statusCode !== 200) {
                if (response.statusCode === undefined || response.statusCode === null) {
                    console.log("unknown error code.");
                    return reject();
                }
                console.log(`failed with error code: '${response.statusCode}'`);
                return reject();
            }

            response.on('data', (data) => {
                buffers.push(data);
            });

            response.on('end', () => {
                if (buffers.length > 0) {
                    return resolve(Buffer.concat(buffers));
                } else {
                    return reject();
                }
            });

            response.on('error', err => {
                console.log(`problem with request: '${err.message}'`);
                return reject();
            });
        });

        req.on('error', err => {
            console.log(`problem with request: '${err.message}'`);
            return reject();
        });

        // Execute the request
        req.end();
    });
    
}

async function generatePackageHashes(packageJson) {
    const downloadAndGetHash = async (url) => {
        console.log(url);
        try {
            const buf = await DownloadFile(url);
            if (buf) {
                const hash = crypto.createHash('sha256');
                hash.update(buf);
                const value = hash.digest('hex').toUpperCase();
                return value;
            }
            return undefined;
        } catch (err) {
            return undefined;
        }
    };

    for (let dependency of packageJson.runtimeDependencies) {
        console.log(`-------- Downloading package: '${dependency.description}' --------`);
        const hash = await downloadAndGetHash(dependency.url);
        if (hash) {
            dependency.integrity = hash;
            console.log(`integrity: '${hash}'`);
        } else {
            console.log(`No hash generated for package '${dependency.description}`);
        }
        console.log(`\n`);
    }

    let content = JSON.stringify(packageJson, null, 2);
    return content;
}

gulp.task('generate-package-hashes', async (done) => {
    const packageJsonPath = './package.json';
    const packageJson = JSON.parse(fs.readFileSync(packageJsonPath).toString());
    const content = await generatePackageHashes(packageJson);
    fs.writeFileSync(packageJsonPath, content);
    done();
});


// ****************************
// Command: translations-generate
// The following is used to import an i18n directory structure and generate files used at runtime.
// ****************************

// Generate package.nls.*.json files from: ./i18n/*/package.i18n.json
// Outputs to root path, as these nls files need to be along side package.json
const generateAdditionalLocFiles = () => {
    return gulp.src(['package.nls.json'])
        .pipe(nls.createAdditionalLanguageFiles(languages, 'i18n'))
        .pipe(gulp.dest('.'));
};

// Generates ./dist/nls.bundle.<language_id>.json from files in ./i18n/** *//<src_path>/<filename>.i18n.json
// Localized strings are read from these files at runtime.
const generateSrcLocBundle = () => {
    // Transpile the TS to JS, and let vscode-nls-dev scan the files for calls to localize.
    return tsProject.src()
        .pipe(sourcemaps.init())
        .pipe(tsProject()).js
        .pipe(nls.createMetaDataFiles())
        .pipe(nls.createAdditionalLanguageFiles(languages, "i18n"))
        .pipe(nls.bundleMetaDataFiles('ms-vscode.cpptools', 'dist'))
        .pipe(nls.bundleLanguageFiles())
        .pipe(filter(['**/nls.bundle.*.json', '**/nls.metadata.header.json', '**/nls.metadata.json']))
        .pipe(gulp.dest('dist'));
};

const generateLocalizedHtmlFiles = () => {
    return es.through(function (file) {
        let relativePath = removePathPrefix(file.path, file.cwd);
        languages.map((language) => {
            let stringTable = {};
            // Try to open i18n file for this file
            let relativePath = removePathPrefix(file.path, file.cwd);
            let locFile = path.join("./i18n", language.folderName, relativePath + ".i18n.json");
            if (fs.existsSync(locFile)) {
                stringTable = jsonc.parse(fs.readFileSync(locFile).toString());
            }
            // Entire file is scanned and modified, then serialized for that language.
            // Even if no translations are available, we still write new files to dist/html/...

            // Rewrite child nodes to fill in {0}, {1}, etc., in localized string.
            let nodeCallback = (locId, node) => {
                let locString = stringTable[locId];
                if (locString) {
                    let nonTextChildNodes = node.childNodes.filter(childNode => childNode.nodeName != "#text");
                    let textParts = locString.split(/\{[0-9]+\}/);
                    let matchParts = locString.match(/\{[0-9]+\}/g);
                    let newChildNodes = [];
                    let i = 0;
                    for (; i < textParts.length - 1; i ++) {
                        if (textParts[i] != "") {
                            newChildNodes.push({ nodeName: "#text", value: textParts[i]});
                        }
                        let childIndex = matchParts[i].match(/[0-9]+/);
                        newChildNodes.push(nonTextChildNodes[childIndex]);
                    }
                    if (textParts[i] != "") {
                        newChildNodes.push({ nodeName: "#text", value: textParts[i]});
                    }
                    node.childNodes = newChildNodes;
                }
            };
            let attributeCallback = (locId, attribute) => {
                let value = stringTable[locId];
                if (value) {
                    attribute.value = value;
                }
            };
            let htmlTree = traverseHtml(file.contents.toString(), nodeCallback, attributeCallback);
            let newContent = parse5.serialize(htmlTree);
            this.queue(new vinyl({
                path: path.join("html", language.id, relativePath),
                contents: Buffer.from(newContent, 'utf8')
            }));
        });

        // Special case - put the original in an 'en' directory to simplify referring code
        this.queue(new vinyl({
            path: path.join("html/en/", relativePath),
            contents: file.contents
        }));
    });
};

// Generate localized versions of HTML files
// Check for cooresponding localized json file in i18n
// Generate new version of the HTML file in dist/html/<language_id>/<path>
const generateHtmlLoc = () => {
    return gulp.src(htmlFilesPatterns)
        .pipe(generateLocalizedHtmlFiles())
        .pipe(gulp.dest('dist'));
};

const generateLocalizedJsonSchemaFiles = () => {
    return es.through(function (file) {
        let jsonTree = JSON.parse(file.contents.toString());
        languages.map((language) => {
            let stringTable = {};
            // Try to open i18n file for this file
            let relativePath = removePathPrefix(file.path, file.cwd);
            let locFile = path.join("./i18n", language.folderName, relativePath + ".i18n.json");
            if (fs.existsSync(locFile)) {
                stringTable = jsonc.parse(fs.readFileSync(locFile).toString());
            }
            // Entire file is scanned and modified, then serialized for that language.
            // Even if no translations are available, we still write new files to dist/schema/...
            let keyPrefix = relativePath + ".";
            keyPrefix = keyPrefix.replace(/\\/g, "/");
            let descriptionCallback = (path, value, parent) => {
                if (stringTable[keyPrefix + path]) {
                    parent.description = stringTable[keyPrefix + path];
                }
            };
            traverseJson(jsonTree, descriptionCallback, "");
            let newContent = JSON.stringify(jsonTree, null, '\t');
            this.queue(new vinyl({
                path: path.join("schema", language.id, relativePath),
                contents: Buffer.from(newContent, 'utf8')
            }));
        });
    });
};

// Generate localized versions of JSON schema files
// Check for cooresponding localized json file in i18n
// Generate new version of the JSON schema file in dist/schema/<language_id>/<path>
const generateJsonSchemaLoc = () => {
    return gulp.src(jsonSchemaFilesPatterns)
        .pipe(generateLocalizedJsonSchemaFiles())
        .pipe(gulp.dest('dist'));
};

gulp.task('translations-generate', gulp.series(generateSrcLocBundle, generateAdditionalLocFiles, generateHtmlLoc, generateJsonSchemaLoc));


// ****************************
// Command: generate-native-strings
// The following is used to generate nativeStrings.ts and localized_string_ids.h from ./src/nativeStrings.json
// If adding localized strings to the native side, start by adding it to nativeStrings.json and use this to generate the others.
// ****************************

// A gulp task to parse ./src/nativeStrings.json and generate nativeStrings.ts, and localized_string_ids.h
gulp.task("generate-native-strings", (done) => {
    const stringTable = jsonc.parse(fs.readFileSync('./src/nativeStrings.json').toString());

    let nativeEnumContent = ""
    let nativeStringTableContent = "";
    let typeScriptSwitchContent = "";

    let stringIndex = 1;
    for (let property in stringTable) {
        let stringValue = stringTable[property];
        let hintValue;
        if (typeof stringValue !== "string")
        {
            hintValue = stringValue.hint;
            stringValue = stringValue.text;
        }
        
        // Add to native enum
        nativeEnumContent += `    ${property} = ${stringIndex},\n`;
        
        // Add to native string table
        nativeStringTableContent += `    ${JSON.stringify(stringValue)},\n`;

        // Add to TypeScript switch
        // Skip empty strings, which can be used to prevent enum/index reordering
        if (stringValue != "") {
            // It's possible that a translation may skip "{#}" entries, so check for up to 50 of them.
            let numArgs = 0;
            for (let i = 0; i < 50; i++) {
                if (stringValue.includes(`{${i}}`)) {
                    numArgs = i + 1;
                }
            }
            typeScriptSwitchContent += `        case ${stringIndex}:\n`;
            if (numArgs != 0) {
                typeScriptSwitchContent += `            if (stringArgs) {\n`;
                if (hintValue) {
                    typeScriptSwitchContent += `                message = localize({ key: ${JSON.stringify(property)}, comment: [${JSON.stringify(hintValue)}] }, ${JSON.stringify(stringValue)}`;
                } else {
                    typeScriptSwitchContent += `                message = localize(${JSON.stringify(property)}, ${JSON.stringify(stringValue)}`;
                }
                for (let i = 0; i < numArgs; i++) {
                    typeScriptSwitchContent += `, stringArgs[${i}]`;
                }
                typeScriptSwitchContent += `);\n                break;\n            }\n`;
            }
            if (hintValue) {
                typeScriptSwitchContent += `            message = localize({ key: ${JSON.stringify(property)}, comment: [${JSON.stringify(hintValue)}] }, ${JSON.stringify(stringValue)}`;
            } else {
                typeScriptSwitchContent += `            message = localize(${JSON.stringify(property)}, ${JSON.stringify(stringValue)}`;
            }
            typeScriptSwitchContent += `);\n            break;\n`;
        }
        ++stringIndex;
    };

    let typeScriptContent = `/* --------------------------------------------------------------------------------------------
 * Copyright (c) Microsoft Corporation. All Rights Reserved.
 * See 'LICENSE' in the project root for license information.
 * ------------------------------------------------------------------------------------------ */

// ****** This file is generated from nativeStrings.json.  Do not edit this file directly. ******

'use strict';

import * as nls from 'vscode-nls';

nls.config({ messageFormat: nls.MessageFormat.bundle, bundleFormat: nls.BundleFormat.standalone })();
const localize: nls.LocalizeFunc = nls.loadMessageBundle();

export const localizedStringCount: number = ${stringIndex};

export function lookupString(stringId: number, stringArgs?: string[]): string {
    let message: string = "";
    switch (stringId) {
        case 0:
            // Special case for blank string
            break;
${typeScriptSwitchContent}
        default:
            console.assert(\"Unrecognized string ID\");
            break;
    }
    return message;
}
`;
    console.log("Writing file: ./src/nativeStrings.ts");
    fs.writeFileSync("./src/nativeStrings.ts", typeScriptContent, 'utf8');

    let nativeContents = `/* --------------------------------------------------------------------------------------------
 * Copyright (c) Microsoft Corporation. All Rights Reserved.
 * See 'LICENSE' in the project root for license information.
 * ------------------------------------------------------------------------------------------ */

// ****** This file is generated from nativeStrings.json.  Do not edit this file directly. ******

#pragma once

enum class localized_string_id : unsigned int
{
    blank = 0,
${nativeEnumContent}};

inline static const char *localizable_strings[] = {
    "",
${nativeStringTableContent}};
`;

    console.log("Writing file: localized_string_ids.h -- If changed, copy to VS repo: src/vc/designtime/vscode/Common/generated/");
    fs.writeFileSync("localized_string_ids.h", nativeContents, 'utf8');
    done();
});<|MERGE_RESOLUTION|>--- conflicted
+++ resolved
@@ -20,14 +20,9 @@
 const vinyl = require('vinyl');
 const parse5 = require('parse5');
 const traverse = require('parse5-traverse');
-<<<<<<< HEAD
 const jsonc = require('comment-json'); // Used to allow comments in nativeStrings.json
-=======
-const jsonc = require('jsonc-parser'); // Used to allow comments in nativeStrings.json
 const crypto = require('crypto');
 const https = require('https');
->>>>>>> 35fa7f63
-
 
 // Patterns to find HTML files
 const htmlFilesPatterns = [
