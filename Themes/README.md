# C/C++ Extension UI Themes

<<<<<<< HEAD
[Semantic colorization was added to the C/C++ Extension in version 0.24.0](https://devblogs.microsoft.com/cppblog/visual-studio-code-c-c-extension-july-2019-update/).  At the time, colorization in VS Code was purely syntactic/lexical and leveraged TextMate grammar to associate named 'scopes' with syntactic elements.  Themes and settings can be used to associate colors with these scopes.  Our original implementation of semantic colorization leveraged the same system of associating colors with named scopes.  But, some tokens that can be colored by semantic colorization in C/C++ did not have existing analogs in VS Code's TextMate grammar.  So, new named scopes are required.  Because these scopes were new, existing themes did not include colors for them either.
=======
[Semantic colorization was added to the C/C++ Extension in version 0.24.0](https://devblogs.microsoft.com/cppblog/visual-studio-code-c-c-extension-july-2019-update/). At the time, colorization in VS Code was purely syntactic/lexical and leveraged TextMate grammar to associate named 'scopes' with syntactic elements. Themes and settings can be used to associate colors with these scopes. Our original implementation of semantic colorization leveraged the same system of associating colors with named scopes. But, some tokens that can be colored by semantic colorization in C/C++ did not have existing analogs in VS Code's TextMate grammar. So, new named scopes are required. Because these scopes were new, existing themes did not include colors for them either.
>>>>>>> 4448ab97

We created C/C++ Extension UI Themes to closely match Visual Studio themes and include colors for many of the new scopes.

VS Code has since provided an API for semantic colorization. The C/C++ Extension has transitioned from its own implementation to this new API. These themes now include colors for some of the new semantic token scopes.

VS Code has since provided an API for semantic colorization.  The C/C++ Extension has transitioned from it's own implementation to this new API.  These themes now include colors for some of the new semantic token scopes.

## Example

Light Theme

![Light Theme example](https://github.com/Microsoft/vscode-cpptools/raw/master/Themes/assets/light.png)

Dark Theme

![Dark Theme example](https://github.com/Microsoft/vscode-cpptools/raw/master/Themes/assets/dark.png)

## Contributing

This project welcomes contributions and suggestions. Most contributions require you to agree to a
Contributor License Agreement (CLA) declaring that you have the right to, and actually do, grant us
the rights to use your contribution. For details, visit https://cla.opensource.microsoft.com.

When you submit a pull request, a CLA bot will automatically determine whether you need to provide
a CLA and decorate the PR appropriately (e.g., status check, comment). Simply follow the instructions
provided by the bot. You will only need to do this once across all repos using our CLA.

This project has adopted the [Microsoft Open Source Code of Conduct](https://opensource.microsoft.com/codeofconduct/).
For more information see the [Code of Conduct FAQ](https://opensource.microsoft.com/codeofconduct/faq/) or
contact [opencode@microsoft.com](mailto:opencode@microsoft.com) with any additional questions or comments.<|MERGE_RESOLUTION|>--- conflicted
+++ resolved
@@ -1,16 +1,10 @@
 # C/C++ Extension UI Themes
 
-<<<<<<< HEAD
-[Semantic colorization was added to the C/C++ Extension in version 0.24.0](https://devblogs.microsoft.com/cppblog/visual-studio-code-c-c-extension-july-2019-update/).  At the time, colorization in VS Code was purely syntactic/lexical and leveraged TextMate grammar to associate named 'scopes' with syntactic elements.  Themes and settings can be used to associate colors with these scopes.  Our original implementation of semantic colorization leveraged the same system of associating colors with named scopes.  But, some tokens that can be colored by semantic colorization in C/C++ did not have existing analogs in VS Code's TextMate grammar.  So, new named scopes are required.  Because these scopes were new, existing themes did not include colors for them either.
-=======
 [Semantic colorization was added to the C/C++ Extension in version 0.24.0](https://devblogs.microsoft.com/cppblog/visual-studio-code-c-c-extension-july-2019-update/). At the time, colorization in VS Code was purely syntactic/lexical and leveraged TextMate grammar to associate named 'scopes' with syntactic elements. Themes and settings can be used to associate colors with these scopes. Our original implementation of semantic colorization leveraged the same system of associating colors with named scopes. But, some tokens that can be colored by semantic colorization in C/C++ did not have existing analogs in VS Code's TextMate grammar. So, new named scopes are required. Because these scopes were new, existing themes did not include colors for them either.
->>>>>>> 4448ab97
 
 We created C/C++ Extension UI Themes to closely match Visual Studio themes and include colors for many of the new scopes.
 
 VS Code has since provided an API for semantic colorization. The C/C++ Extension has transitioned from its own implementation to this new API. These themes now include colors for some of the new semantic token scopes.
-
-VS Code has since provided an API for semantic colorization.  The C/C++ Extension has transitioned from it's own implementation to this new API.  These themes now include colors for some of the new semantic token scopes.
 
 ## Example
 
